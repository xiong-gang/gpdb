--- conflicted
+++ resolved
@@ -218,16 +218,11 @@
 		appendStringInfo(dst, "%s: %s\n", keys[n], values[n]);
 	appendStringInfoChar(dst, '\n');
 
-<<<<<<< HEAD
-	n = pg_base64_encode(src, len, pos);
-	pos += n;
-=======
-	/* make sure we have enough room to b64_encode() */
-	b64len = b64_enc_len(len);
+	/* make sure we have enough room to pg_base64_encode() */
+	b64len = pg_base64_enc_len(len);
 	enlargeStringInfo(dst, (int) b64len);
->>>>>>> ab93f90c
-
-	res = b64_encode(src, len, (uint8 *) dst->data + dst->len);
+
+	res = pg_base64_encode(src, len, (uint8 *) dst->data + dst->len);
 	if (res > b64len)
 		elog(FATAL, "overflow - encode estimate too small");
 	dst->len += res;
@@ -368,16 +363,9 @@
 	crc = (((long) buf[0]) << 16) + (((long) buf[1]) << 8) + (long) buf[2];
 
 	/* decode data */
-<<<<<<< HEAD
-	res = pg_base64_decode(base64_start, base64_end - base64_start, dst);
-
-	/* check crc */
-	if (res >= 0 && crc24(dst, res) != crc)
-		res = PXE_PGP_CORRUPT_ARMOR;
-=======
-	blen = (int) b64_dec_len(len);
+	blen = (int) pg_base64_dec_len(len);
 	enlargeStringInfo(dst, blen);
-	res = b64_decode(base64_start, base64_end - base64_start, (uint8 *) dst->data);
+	res = pg_base64_decode(base64_start, base64_end - base64_start, (uint8 *) dst->data);
 	if (res > blen)
 		elog(FATAL, "overflow - decode estimate too small");
 	if (res >= 0)
@@ -387,7 +375,6 @@
 		else
 			res = PXE_PGP_CORRUPT_ARMOR;
 	}
->>>>>>> ab93f90c
 out:
 	return res;
 }
@@ -403,15 +390,6 @@
 pgp_extract_armor_headers(const uint8 *src, unsigned len,
 						  int *nheaders, char ***keys, char ***values)
 {
-<<<<<<< HEAD
-	return pg_base64_enc_len(len) + strlen(armor_header) + strlen(armor_footer) + 16;
-}
-
-unsigned
-pgp_armor_dec_len(unsigned len)
-{
-	return pg_base64_dec_len(len);
-=======
 	const uint8 *data_end = src + len;
 	const uint8 *p;
 	const uint8 *base64_start;
@@ -507,5 +485,4 @@
 
 	*nheaders = n;
 	return 0;
->>>>>>> ab93f90c
 }