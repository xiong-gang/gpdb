--- conflicted
+++ resolved
@@ -175,15 +175,10 @@
 </synopsis>
 
  <para>
-<<<<<<< HEAD
   If the <replaceable class="parameter">dictionary</replaceable> argument is
   omitted, the text search dictionary named <literal>unaccent</literal> and
   appearing in the same schema as the <function>unaccent()</function>
   function itself is used.
-=======
-  If the <replaceable class="PARAMETER">dictionary</replaceable> argument is
-  omitted, <literal>unaccent</> is assumed.
->>>>>>> ab93f90c
  </para>
 
  <para>
