#-------------------------------------------------------------------------
#
# Makefile for the PL/Tcl procedural language
#
# src/pl/tcl/Makefile
#
#-------------------------------------------------------------------------

subdir = src/pl/tcl
top_builddir = ../../..
include $(top_builddir)/src/Makefile.global


override CPPFLAGS := -I. -I$(srcdir) $(TCL_INCLUDE_SPEC) $(CPPFLAGS)

# On Windows, we don't link directly with the Tcl library; see below
ifneq ($(PORTNAME), win32)
SHLIB_LINK = $(TCL_LIB_SPEC) $(TCL_LIBS) -lc
endif

PGFILEDESC = "PL/Tcl - procedural language"

NAME = pltcl

OBJS = pltcl.o $(WIN32RES)

DATA = pltcl.control pltcl--1.0.sql pltcl--unpackaged--1.0.sql \
       pltclu.control pltclu--1.0.sql pltclu--unpackaged--1.0.sql

<<<<<<< HEAD
REGRESS_OPTS = --dbname=$(PL_TESTDB) --init-file=$(srcdir)/init_file --load-extension=pltcl
REGRESS = pltcl_setup pltcl_queries pltcl_unicode
=======
REGRESS_OPTS = --dbname=$(PL_TESTDB) --load-extension=pltcl
REGRESS = pltcl_setup pltcl_queries pltcl_trigger pltcl_call pltcl_start_proc pltcl_subxact pltcl_unicode pltcl_transaction
>>>>>>> 9e1c9f95

# Tcl on win32 ships with import libraries only for Microsoft Visual C++,
# which are not compatible with mingw gcc. Therefore we need to build a
# new import library to link with.
ifeq ($(PORTNAME), win32)

tclwithver = $(subst -l,,$(filter -l%, $(TCL_LIB_SPEC)))
TCLDLL = $(dir $(TCLSH))/$(tclwithver).dll

OBJS += lib$(tclwithver).a

lib$(tclwithver).a: $(tclwithver).def
	dlltool --dllname $(tclwithver).dll --def $(tclwithver).def --output-lib lib$(tclwithver).a

$(tclwithver).def: $(TCLDLL)
	pexports $^ > $@

endif # win32


include $(top_srcdir)/src/Makefile.shlib


all: all-lib

# Force this dependency to be known even without dependency info built:
pltcl.o: pltclerrcodes.h

# generate pltclerrcodes.h from src/backend/utils/errcodes.txt
pltclerrcodes.h: $(top_srcdir)/src/backend/utils/errcodes.txt generate-pltclerrcodes.pl
	$(PERL) $(srcdir)/generate-pltclerrcodes.pl $< > $@

distprep: pltclerrcodes.h

install: all install-lib install-data

installdirs: installdirs-lib
	$(MKDIR_P) '$(DESTDIR)$(datadir)/extension'

uninstall: uninstall-lib uninstall-data

install-data: installdirs
	$(INSTALL_DATA) $(addprefix $(srcdir)/, $(DATA)) '$(DESTDIR)$(datadir)/extension/'

uninstall-data:
	rm -f $(addprefix '$(DESTDIR)$(datadir)/extension'/, $(notdir $(DATA)))

.PHONY: install-data uninstall-data


check: submake
	$(pg_regress_check) $(REGRESS_OPTS) $(REGRESS)

installcheck: submake
	$(pg_regress_installcheck) $(REGRESS_OPTS) $(REGRESS)

.PHONY: submake
submake:
	$(MAKE) -C $(top_builddir)/src/test/regress pg_regress$(X)

# pltclerrcodes.h is in the distribution tarball, so don't clean it here.
clean distclean: clean-lib
	rm -f $(OBJS)
	rm -rf $(pg_regress_clean_files)
ifeq ($(PORTNAME), win32)
	rm -f $(tclwithver).def
endif

maintainer-clean: distclean
	rm -f pltclerrcodes.h<|MERGE_RESOLUTION|>--- conflicted
+++ resolved
@@ -27,13 +27,8 @@
 DATA = pltcl.control pltcl--1.0.sql pltcl--unpackaged--1.0.sql \
        pltclu.control pltclu--1.0.sql pltclu--unpackaged--1.0.sql
 
-<<<<<<< HEAD
 REGRESS_OPTS = --dbname=$(PL_TESTDB) --init-file=$(srcdir)/init_file --load-extension=pltcl
-REGRESS = pltcl_setup pltcl_queries pltcl_unicode
-=======
-REGRESS_OPTS = --dbname=$(PL_TESTDB) --load-extension=pltcl
 REGRESS = pltcl_setup pltcl_queries pltcl_trigger pltcl_call pltcl_start_proc pltcl_subxact pltcl_unicode pltcl_transaction
->>>>>>> 9e1c9f95
 
 # Tcl on win32 ships with import libraries only for Microsoft Visual C++,
 # which are not compatible with mingw gcc. Therefore we need to build a
