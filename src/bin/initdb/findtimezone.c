/*-------------------------------------------------------------------------
 *
 * findtimezone.c
 *	  Functions for determining the default timezone to use.
 *
 * Portions Copyright (c) 1996-2019, PostgreSQL Global Development Group
 *
 * IDENTIFICATION
 *	  src/bin/initdb/findtimezone.c
 *
 *-------------------------------------------------------------------------
 */
#include "postgres_fe.h"

#include <fcntl.h>
#include <sys/stat.h>
#include <time.h>
#include <unistd.h>

#include "pgtz.h"

/* Ideally this would be in a .h file, but it hardly seems worth the trouble */
extern const char *select_default_timezone(const char *share_path);


#ifndef SYSTEMTZDIR
static char tzdirpath[MAXPGPATH];
#endif


/*
 * Return full pathname of timezone data directory
 *
 * In this file, tzdirpath is assumed to be set up by select_default_timezone.
 */
static const char *
pg_TZDIR(void)
{
#ifndef SYSTEMTZDIR
	/* normal case: timezone stuff is under our share dir */
	return tzdirpath;
#else
	/* we're configured to use system's timezone database */
	return SYSTEMTZDIR;
#endif
}


/*
 * Given a timezone name, open() the timezone data file.  Return the
 * file descriptor if successful, -1 if not.
 *
 * This is simpler than the backend function of the same name because
 * we assume that the input string has the correct case already, so there
 * is no need for case-folding.  (This is obviously true if we got the file
 * name from the filesystem to start with.  The only other place it can come
 * from is the environment variable TZ, and there seems no need to allow
 * case variation in that; other programs aren't likely to.)
 *
 * If "canonname" is not NULL, then on success the canonical spelling of the
 * given name is stored there (the buffer must be > TZ_STRLEN_MAX bytes!).
 * This is redundant but kept for compatibility with the backend code.
 */
int
pg_open_tzfile(const char *name, char *canonname)
{
	char		fullname[MAXPGPATH];

	if (canonname)
		strlcpy(canonname, name, TZ_STRLEN_MAX + 1);

	strlcpy(fullname, pg_TZDIR(), sizeof(fullname));
	if (strlen(fullname) + 1 + strlen(name) >= MAXPGPATH)
		return -1;				/* not gonna fit */
	strcat(fullname, "/");
	strcat(fullname, name);

	return open(fullname, O_RDONLY | PG_BINARY, 0);
}



/*
 * Load a timezone definition.
 * Does not verify that the timezone is acceptable!
 *
 * This corresponds to the backend's pg_tzset(), except that we only support
 * one loaded timezone at a time.
 */
static pg_tz *
pg_load_tz(const char *name)
{
	static pg_tz tz;

	if (strlen(name) > TZ_STRLEN_MAX)
		return NULL;			/* not going to fit */

	/*
	 * "GMT" is always sent to tzparse(); see comments for pg_tzset().
	 */
	if (strcmp(name, "GMT") == 0)
	{
		if (!tzparse(name, &tz.state, true))
		{
			/* This really, really should not happen ... */
			return NULL;
		}
	}
	else if (tzload(name, NULL, &tz.state, true) != 0)
	{
		if (name[0] == ':' || !tzparse(name, &tz.state, false))
		{
			return NULL;		/* unknown timezone */
		}
	}

	strcpy(tz.TZname, name);

	return &tz;
}


/*
 * The following block of code attempts to determine which timezone in our
 * timezone database is the best match for the active system timezone.
 *
 * On most systems, we rely on trying to match the observable behavior of
 * the C library's localtime() function.  The database zone that matches
 * furthest into the past is the one to use.  Often there will be several
 * zones with identical rankings (since the IANA database assigns multiple
 * names to many zones).  We break ties by first checking for "preferred"
 * names (such as "UTC"), and then arbitrarily by preferring shorter, then
 * alphabetically earlier zone names.  (If we did not explicitly prefer
 * "UTC", we would get the alias name "UCT" instead due to alphabetic
 * ordering.)
 *
 * Many modern systems use the IANA database, so if we can determine the
 * system's idea of which zone it is using and its behavior matches our zone
 * of the same name, we can skip the rather-expensive search through all the
 * zones in our database.  This short-circuit path also ensures that we spell
 * the zone name the same way the system setting does, even in the presence
 * of multiple aliases for the same zone.
 *
 * Win32's native knowledge about timezones appears to be too incomplete
 * and too different from the IANA database for the above matching strategy
 * to be of any use. But there is just a limited number of timezones
 * available, so we can rely on a handmade mapping table instead.
 */

#ifndef WIN32

#define T_DAY	((time_t) (60*60*24))
#define T_WEEK	((time_t) (60*60*24*7))
#define T_MONTH ((time_t) (60*60*24*31))

#define MAX_TEST_TIMES (52*100) /* 100 years */

struct tztry
{
	int			n_test_times;
	time_t		test_times[MAX_TEST_TIMES];
};

static bool check_system_link_file(const char *linkname, struct tztry *tt,
								   char *bestzonename);
static void scan_available_timezones(char *tzdir, char *tzdirsub,
									 struct tztry *tt,
									 int *bestscore, char *bestzonename);


/*
 * Get GMT offset from a system struct tm
 */
static int
get_timezone_offset(struct tm *tm)
{
#if defined(HAVE_STRUCT_TM_TM_ZONE)
	return tm->tm_gmtoff;
#elif defined(HAVE_INT_TIMEZONE)
	return -TIMEZONE_GLOBAL;
#else
#error No way to determine TZ? Can this happen?
#endif
}

/*
 * Convenience subroutine to convert y/m/d to time_t (NOT pg_time_t)
 */
static time_t
build_time_t(int year, int month, int day)
{
	struct tm	tm;

	memset(&tm, 0, sizeof(tm));
	tm.tm_mday = day;
	tm.tm_mon = month - 1;
	tm.tm_year = year - 1900;

	return mktime(&tm);
}

/*
 * Does a system tm value match one we computed ourselves?
 */
static bool
compare_tm(struct tm *s, struct pg_tm *p)
{
	if (s->tm_sec != p->tm_sec ||
		s->tm_min != p->tm_min ||
		s->tm_hour != p->tm_hour ||
		s->tm_mday != p->tm_mday ||
		s->tm_mon != p->tm_mon ||
		s->tm_year != p->tm_year ||
		s->tm_wday != p->tm_wday ||
		s->tm_yday != p->tm_yday ||
		s->tm_isdst != p->tm_isdst)
		return false;
	return true;
}

/*
 * See how well a specific timezone setting matches the system behavior
 *
 * We score a timezone setting according to the number of test times it
 * matches.  (The test times are ordered later-to-earlier, but this routine
 * doesn't actually know that; it just scans until the first non-match.)
 *
 * We return -1 for a completely unusable setting; this is worse than the
 * score of zero for a setting that works but matches not even the first
 * test time.
 */
static int
score_timezone(const char *tzname, struct tztry *tt)
{
	int			i;
	pg_time_t	pgtt;
	struct tm  *systm;
	struct pg_tm *pgtm;
	char		cbuf[TZ_STRLEN_MAX + 1];
	pg_tz	   *tz;

	/* Load timezone definition */
	tz = pg_load_tz(tzname);
	if (!tz)
		return -1;				/* unrecognized zone name */

	/* Reject if leap seconds involved */
	if (!pg_tz_acceptable(tz))
	{
#ifdef DEBUG_IDENTIFY_TIMEZONE
		fprintf(stderr, "Reject TZ \"%s\": uses leap seconds\n", tzname);
#endif
		return -1;
	}

	/* Check for match at all the test times */
	for (i = 0; i < tt->n_test_times; i++)
	{
		pgtt = (pg_time_t) (tt->test_times[i]);
		pgtm = pg_localtime(&pgtt, tz);
		if (!pgtm)
			return -1;			/* probably shouldn't happen */
		systm = localtime(&(tt->test_times[i]));
		if (!systm)
		{
#ifdef DEBUG_IDENTIFY_TIMEZONE
			fprintf(stderr, "TZ \"%s\" scores %d: at %ld %04d-%02d-%02d %02d:%02d:%02d %s, system had no data\n",
					tzname, i, (long) pgtt,
					pgtm->tm_year + 1900, pgtm->tm_mon + 1, pgtm->tm_mday,
					pgtm->tm_hour, pgtm->tm_min, pgtm->tm_sec,
					pgtm->tm_isdst ? "dst" : "std");
#endif
			return i;
		}
		if (!compare_tm(systm, pgtm))
		{
#ifdef DEBUG_IDENTIFY_TIMEZONE
			fprintf(stderr, "TZ \"%s\" scores %d: at %ld %04d-%02d-%02d %02d:%02d:%02d %s versus %04d-%02d-%02d %02d:%02d:%02d %s\n",
					tzname, i, (long) pgtt,
					pgtm->tm_year + 1900, pgtm->tm_mon + 1, pgtm->tm_mday,
					pgtm->tm_hour, pgtm->tm_min, pgtm->tm_sec,
					pgtm->tm_isdst ? "dst" : "std",
					systm->tm_year + 1900, systm->tm_mon + 1, systm->tm_mday,
					systm->tm_hour, systm->tm_min, systm->tm_sec,
					systm->tm_isdst ? "dst" : "std");
#endif
			return i;
		}
		if (systm->tm_isdst >= 0)
		{
			/* Check match of zone names, too */
			if (pgtm->tm_zone == NULL)
				return -1;		/* probably shouldn't happen */
			memset(cbuf, 0, sizeof(cbuf));
			strftime(cbuf, sizeof(cbuf) - 1, "%Z", systm);	/* zone abbr */
			if (strcmp(cbuf, pgtm->tm_zone) != 0)
			{
#ifdef DEBUG_IDENTIFY_TIMEZONE
				fprintf(stderr, "TZ \"%s\" scores %d: at %ld \"%s\" versus \"%s\"\n",
						tzname, i, (long) pgtt,
						pgtm->tm_zone, cbuf);
#endif
				return i;
			}
		}
	}

#ifdef DEBUG_IDENTIFY_TIMEZONE
	fprintf(stderr, "TZ \"%s\" gets max score %d\n", tzname, i);
#endif

	return i;
}

/*
 * Test whether given zone name is a perfect match to localtime() behavior
 */
static bool
perfect_timezone_match(const char *tzname, struct tztry *tt)
{
	return (score_timezone(tzname, tt) == tt->n_test_times);
}


/*
 * Try to identify a timezone name (in our terminology) that best matches the
 * observed behavior of the system localtime() function.
 */
static const char *
identify_system_timezone(void)
{
	static char resultbuf[TZ_STRLEN_MAX + 1];
	time_t		tnow;
	time_t		t;
	struct tztry tt;
	struct tm  *tm;
	int			thisyear;
	int			bestscore;
	char		tmptzdir[MAXPGPATH];
	int			std_ofs;
	char		std_zone_name[TZ_STRLEN_MAX + 1],
				dst_zone_name[TZ_STRLEN_MAX + 1];
	char		cbuf[TZ_STRLEN_MAX + 1];

	/* Initialize OS timezone library */
	tzset();

	/*
	 * Set up the list of dates to be probed to see how well our timezone
	 * matches the system zone.  We first probe January and July of the
	 * current year; this serves to quickly eliminate the vast majority of the
	 * TZ database entries.  If those dates match, we probe every week for 100
	 * years backwards from the current July.  (Weekly resolution is good
	 * enough to identify DST transition rules, since everybody switches on
	 * Sundays.)  This is sufficient to cover most of the Unix time_t range,
	 * and we don't want to look further than that since many systems won't
	 * have sane TZ behavior further back anyway.  The further back the zone
	 * matches, the better we score it.  This may seem like a rather random
	 * way of doing things, but experience has shown that system-supplied
	 * timezone definitions are likely to have DST behavior that is right for
	 * the recent past and not so accurate further back. Scoring in this way
	 * allows us to recognize zones that have some commonality with the IANA
	 * database, without insisting on exact match. (Note: we probe Thursdays,
	 * not Sundays, to avoid triggering DST-transition bugs in localtime
	 * itself.)
	 */
	tnow = time(NULL);
	tm = localtime(&tnow);
	if (!tm)
		return NULL;			/* give up if localtime is broken... */
	thisyear = tm->tm_year + 1900;

	t = build_time_t(thisyear, 1, 15);

	/*
	 * Round back to GMT midnight Thursday.  This depends on the knowledge
	 * that the time_t origin is Thu Jan 01 1970.  (With a different origin
	 * we'd be probing some other day of the week, but it wouldn't matter
	 * anyway unless localtime() had DST-transition bugs.)
	 */
	t -= (t % T_WEEK);

	tt.n_test_times = 0;
	tt.test_times[tt.n_test_times++] = t;

	t = build_time_t(thisyear, 7, 15);
	t -= (t % T_WEEK);

	tt.test_times[tt.n_test_times++] = t;

	while (tt.n_test_times < MAX_TEST_TIMES)
	{
		t -= T_WEEK;
		tt.test_times[tt.n_test_times++] = t;
	}

	/*
	 * Try to avoid the brute-force search by seeing if we can recognize the
	 * system's timezone setting directly.
	 *
	 * Currently we just check /etc/localtime; there are other conventions for
	 * this, but that seems to be the only one used on enough platforms to be
	 * worth troubling over.
	 */
	if (check_system_link_file("/etc/localtime", &tt, resultbuf))
		return resultbuf;

	/* No luck, so search for the best-matching timezone file */
	strlcpy(tmptzdir, pg_TZDIR(), sizeof(tmptzdir));
	bestscore = -1;
	resultbuf[0] = '\0';
	scan_available_timezones(tmptzdir, tmptzdir + strlen(tmptzdir) + 1,
							 &tt,
							 &bestscore, resultbuf);
	if (bestscore > 0)
	{
		/* Ignore IANA's rather silly "Factory" zone; use GMT instead */
		if (strcmp(resultbuf, "Factory") == 0)
			return NULL;
		return resultbuf;
	}

	/*
	 * Couldn't find a match in the database, so next we try constructed zone
	 * names (like "PST8PDT").
	 *
	 * First we need to determine the names of the local standard and daylight
	 * zones.  The idea here is to scan forward from today until we have seen
	 * both zones, if both are in use.
	 */
	memset(std_zone_name, 0, sizeof(std_zone_name));
	memset(dst_zone_name, 0, sizeof(dst_zone_name));
	std_ofs = 0;

	tnow = time(NULL);

	/*
	 * Round back to a GMT midnight so results don't depend on local time of
	 * day
	 */
	tnow -= (tnow % T_DAY);

	/*
	 * We have to look a little further ahead than one year, in case today is
	 * just past a DST boundary that falls earlier in the year than the next
	 * similar boundary.  Arbitrarily scan up to 14 months.
	 */
	for (t = tnow; t <= tnow + T_MONTH * 14; t += T_MONTH)
	{
		tm = localtime(&t);
		if (!tm)
			continue;
		if (tm->tm_isdst < 0)
			continue;
		if (tm->tm_isdst == 0 && std_zone_name[0] == '\0')
		{
			/* found STD zone */
			memset(cbuf, 0, sizeof(cbuf));
			strftime(cbuf, sizeof(cbuf) - 1, "%Z", tm); /* zone abbr */
			strcpy(std_zone_name, cbuf);
			std_ofs = get_timezone_offset(tm);
		}
		if (tm->tm_isdst > 0 && dst_zone_name[0] == '\0')
		{
			/* found DST zone */
			memset(cbuf, 0, sizeof(cbuf));
			strftime(cbuf, sizeof(cbuf) - 1, "%Z", tm); /* zone abbr */
			strcpy(dst_zone_name, cbuf);
		}
		/* Done if found both */
		if (std_zone_name[0] && dst_zone_name[0])
			break;
	}

	/* We should have found a STD zone name by now... */
	if (std_zone_name[0] == '\0')
	{
#ifdef DEBUG_IDENTIFY_TIMEZONE
		fprintf(stderr, "could not determine system time zone\n");
#endif
		return NULL;			/* go to GMT */
	}

	/* If we found DST then try STD<ofs>DST */
	if (dst_zone_name[0] != '\0')
	{
		snprintf(resultbuf, sizeof(resultbuf), "%s%d%s",
				 std_zone_name, -std_ofs / 3600, dst_zone_name);
		if (score_timezone(resultbuf, &tt) > 0)
			return resultbuf;
	}

	/* Try just the STD timezone (works for GMT at least) */
	strcpy(resultbuf, std_zone_name);
	if (score_timezone(resultbuf, &tt) > 0)
		return resultbuf;

	/* Try STD<ofs> */
	snprintf(resultbuf, sizeof(resultbuf), "%s%d",
			 std_zone_name, -std_ofs / 3600);
	if (score_timezone(resultbuf, &tt) > 0)
		return resultbuf;

	/*
	 * Did not find the timezone.  Fallback to use a GMT zone.  Note that the
	 * IANA timezone database names the GMT-offset zones in POSIX style: plus
	 * is west of Greenwich.  It's unfortunate that this is opposite of SQL
	 * conventions.  Should we therefore change the names? Probably not...
	 */
	snprintf(resultbuf, sizeof(resultbuf), "Etc/GMT%s%d",
			 (-std_ofs > 0) ? "+" : "", -std_ofs / 3600);

#ifdef DEBUG_IDENTIFY_TIMEZONE
	fprintf(stderr, "could not recognize system time zone, using \"%s\"\n",
			resultbuf);
#endif
	return resultbuf;
}

/*
 * Examine a system-provided symlink file to see if it tells us the timezone.
 *
 * Unfortunately, there is little standardization of how the system default
 * timezone is determined in the absence of a TZ environment setting.
 * But a common strategy is to create a symlink at a well-known place.
 * If "linkname" identifies a readable symlink, and the tail of its contents
 * matches a zone name we know, and the actual behavior of localtime() agrees
 * with what we think that zone means, then we may use that zone name.
 *
 * We insist on a perfect behavioral match, which might not happen if the
 * system has a different IANA database version than we do; but in that case
 * it seems best to fall back to the brute-force search.
 *
 * linkname is the symlink file location to probe.
 *
 * tt tells about the system timezone behavior we need to match.
 *
 * If we successfully identify a zone name, store it in *bestzonename and
 * return true; else return false.  bestzonename must be a buffer of length
 * TZ_STRLEN_MAX + 1.
 */
static bool
check_system_link_file(const char *linkname, struct tztry *tt,
					   char *bestzonename)
{
#ifdef HAVE_READLINK
	char		link_target[MAXPGPATH];
	int			len;
	const char *cur_name;

	/*
	 * Try to read the symlink.  If not there, not a symlink, etc etc, just
	 * quietly fail; the precise reason needn't concern us.
	 */
	len = readlink(linkname, link_target, sizeof(link_target));
	if (len < 0 || len >= sizeof(link_target))
		return false;
	link_target[len] = '\0';

#ifdef DEBUG_IDENTIFY_TIMEZONE
	fprintf(stderr, "symbolic link \"%s\" contains \"%s\"\n",
			linkname, link_target);
#endif

	/*
	 * The symlink is probably of the form "/path/to/zones/zone/name", or
	 * possibly it is a relative path.  Nobody puts their zone DB directly in
	 * the root directory, so we can definitely skip the first component; but
	 * after that it's trial-and-error to identify which path component begins
	 * the zone name.
	 */
	cur_name = link_target;
	while (*cur_name)
	{
		/* Advance to next segment of path */
		cur_name = strchr(cur_name + 1, '/');
		if (cur_name == NULL)
			break;
		/* If there are consecutive slashes, skip all, as the kernel would */
		do
		{
			cur_name++;
		} while (*cur_name == '/');

		/*
		 * Test remainder of path to see if it is a matching zone name.
		 * Relative paths might contain ".."; we needn't bother testing if the
		 * first component is that.  Also defend against overlength names.
		 */
		if (*cur_name && *cur_name != '.' &&
			strlen(cur_name) <= TZ_STRLEN_MAX &&
			perfect_timezone_match(cur_name, tt))
		{
			/* Success! */
			strcpy(bestzonename, cur_name);
			return true;
		}
	}

	/* Couldn't extract a matching zone name */
	return false;
#else
	/* No symlinks?  Forget it */
	return false;
#endif
}

/*
 * Given a timezone name, determine whether it should be preferred over other
 * names which are equally good matches. The output is arbitrary but we will
 * use 0 for "neutral" default preference.
 *
 * Ideally we'd prefer the zone.tab/zone1970.tab names, since in general those
 * are the ones offered to the user to select from. But for the moment, to
 * minimize changes in behaviour, simply prefer UTC over alternative spellings
 * such as UCT that otherwise cause confusion. The existing "shortest first"
 * rule would prefer "UTC" over "Etc/UTC" so keep that the same way (while
 * still preferring Etc/UTC over Etc/UCT).
 */
static int
zone_name_pref(const char *zonename)
{
	if (strcmp(zonename, "UTC") == 0)
		return 50;
	if (strcmp(zonename, "Etc/UTC") == 0)
		return 40;
	return 0;
}

/*
 * Recursively scan the timezone database looking for the best match to
 * the system timezone behavior.
 *
 * tzdir points to a buffer of size MAXPGPATH.  On entry, it holds the
 * pathname of a directory containing TZ files.  We internally modify it
 * to hold pathnames of sub-directories and files, but must restore it
 * to its original contents before exit.
 *
 * tzdirsub points to the part of tzdir that represents the subfile name
 * (ie, tzdir + the original directory name length, plus one for the
 * first added '/').
 *
 * tt tells about the system timezone behavior we need to match.
 *
 * *bestscore and *bestzonename on entry hold the best score found so far
 * and the name of the best zone.  We overwrite them if we find a better
 * score.  bestzonename must be a buffer of length TZ_STRLEN_MAX + 1.
 */
static void
scan_available_timezones(char *tzdir, char *tzdirsub, struct tztry *tt,
						 int *bestscore, char *bestzonename)
{
	int			tzdir_orig_len = strlen(tzdir);
	char	  **names;
	char	  **namep;

	names = pgfnames(tzdir);
	if (!names)
		return;

	for (namep = names; *namep; namep++)
	{
		char	   *name = *namep;
		struct stat statbuf;

		/* Ignore . and .., plus any other "hidden" files */
		if (name[0] == '.')
			continue;

		snprintf(tzdir + tzdir_orig_len, MAXPGPATH - tzdir_orig_len,
				 "/%s", name);

		if (stat(tzdir, &statbuf) != 0)
		{
#ifdef DEBUG_IDENTIFY_TIMEZONE
			fprintf(stderr, "could not stat \"%s\": %s\n",
					tzdir, strerror(errno));
#endif
			tzdir[tzdir_orig_len] = '\0';
			continue;
		}

		if (S_ISDIR(statbuf.st_mode))
		{
			/* Recurse into subdirectory */
			scan_available_timezones(tzdir, tzdirsub, tt,
									 bestscore, bestzonename);
		}
		else
		{
			/* Load and test this file */
			int			score = score_timezone(tzdirsub, tt);

			if (score > *bestscore)
			{
				*bestscore = score;
				strlcpy(bestzonename, tzdirsub, TZ_STRLEN_MAX + 1);
			}
			else if (score == *bestscore)
			{
				/* Consider how to break a tie */
				int			namepref = (zone_name_pref(tzdirsub) -
										zone_name_pref(bestzonename));

				if (namepref > 0 ||
					(namepref == 0 &&
					 (strlen(tzdirsub) < strlen(bestzonename) ||
					  (strlen(tzdirsub) == strlen(bestzonename) &&
					   strcmp(tzdirsub, bestzonename) < 0))))
					strlcpy(bestzonename, tzdirsub, TZ_STRLEN_MAX + 1);
			}
		}

		/* Restore tzdir */
		tzdir[tzdir_orig_len] = '\0';
	}

	pgfnames_cleanup(names);
}
#else							/* WIN32 */

static const struct
{
	const char *stdname;		/* Windows name of standard timezone */
	const char *dstname;		/* Windows name of daylight timezone */
	const char *pgtzname;		/* Name of pgsql timezone to map to */
}			win32_tzmap[] =

{
	/*
	 * This list was built from the contents of the registry at
	 * HKEY_LOCAL_MACHINE\SOFTWARE\Microsoft\Windows NT\CurrentVersion\Time
	 * Zones on Windows 10 and Windows 7.
	 *
	 * The zones have been matched to IANA timezones by looking at the cities
	 * listed in the win32 display name (in the comment here) in most cases.
	 */
	{
		"Afghanistan Standard Time", "Afghanistan Daylight Time",
		"Asia/Kabul"
	},							/* (UTC+04:30) Kabul */
	{
		"Alaskan Standard Time", "Alaskan Daylight Time",
		"US/Alaska"
	},							/* (UTC-09:00) Alaska */
	{
		"Aleutian Standard Time", "Aleutian Daylight Time",
		"US/Aleutan"
	},							/* (UTC-10:00) Aleutian Islands */
	{
		"Altai Standard Time", "Altai Daylight Time",
		"Asia/Barnaul"
	},							/* (UTC+07:00) Barnaul, Gorno-Altaysk */
	{
		"Arab Standard Time", "Arab Daylight Time",
		"Asia/Kuwait"
	},							/* (UTC+03:00) Kuwait, Riyadh */
	{
		"Arabian Standard Time", "Arabian Daylight Time",
		"Asia/Muscat"
	},							/* (UTC+04:00) Abu Dhabi, Muscat */
	{
		"Arabic Standard Time", "Arabic Daylight Time",
		"Asia/Baghdad"
	},							/* (UTC+03:00) Baghdad */
	{
		"Argentina Standard Time", "Argentina Daylight Time",
		"America/Buenos_Aires"
	},							/* (UTC-03:00) City of Buenos Aires */
	{
		"Armenian Standard Time", "Armenian Daylight Time",
		"Asia/Yerevan"
	},							/* (UTC+04:00) Baku, Tbilisi, Yerevan */
	{
		"Astrakhan Standard Time", "Astrakhan Daylight Time",
		"Europe/Astrakhan"
	},							/* (UTC+04:00) Astrakhan, Ulyanovsk */
	{
		"Atlantic Standard Time", "Atlantic Daylight Time",
		"Canada/Atlantic"
	},							/* (UTC-04:00) Atlantic Time (Canada) */
	{
		"AUS Central Standard Time", "AUS Central Daylight Time",
		"Australia/Darwin"
	},							/* (UTC+09:30) Darwin */
	{
		"Aus Central W. Standard Time", "Aus Central W. Daylight Time",
		"Australia/Eucla"
	},							/* (UTC+08:45) Eucla */
	{
		"AUS Eastern Standard Time", "AUS Eastern Daylight Time",
		"Australia/Canberra"
	},							/* (UTC+10:00) Canberra, Melbourne, Sydney */
	{
		"Azerbaijan Standard Time", "Azerbaijan Daylight Time",
		"Asia/Baku"
	},							/* (UTC+04:00) Baku */
	{
		"Azores Standard Time", "Azores Daylight Time",
		"Atlantic/Azores"
	},							/* (UTC-01:00) Azores */
	{
		"Bahia Standard Time", "Bahia Daylight Time",
		"America/Salvador"
	},							/* (UTC-03:00) Salvador */
	{
		"Bangladesh Standard Time", "Bangladesh Daylight Time",
		"Asia/Dhaka"
	},							/* (UTC+06:00) Dhaka */
	{
		"Bougainville Standard Time", "Bougainville Daylight Time",
		"Pacific/Bougainville"
	},							/* (UTC+11:00) Bougainville Island */
	{
		"Belarus Standard Time", "Belarus Daylight Time",
		"Europe/Minsk"
	},							/* (UTC+03:00) Minsk */
	{
		"Cabo Verde Standard Time", "Cabo Verde Daylight Time",
		"Atlantic/Cape_Verde"
	},							/* (UTC-01:00) Cabo Verde Is. */
	{
		"Chatham Islands Standard Time", "Chatham Islands Daylight Time",
		"Pacific/Chatham"
	},							/* (UTC+12:45) Chatham Islands */
	{
		"Canada Central Standard Time", "Canada Central Daylight Time",
		"Canada/Saskatchewan"
	},							/* (UTC-06:00) Saskatchewan */
	{
		"Cape Verde Standard Time", "Cape Verde Daylight Time",
		"Atlantic/Cape_Verde"
	},							/* (UTC-01:00) Cape Verde Is. */
	{
		"Caucasus Standard Time", "Caucasus Daylight Time",
		"Asia/Baku"
	},							/* (UTC+04:00) Yerevan */
	{
		"Cen. Australia Standard Time", "Cen. Australia Daylight Time",
		"Australia/Adelaide"
	},							/* (UTC+09:30) Adelaide */
	/* Central America (other than Mexico) generally does not observe DST */
	{
		"Central America Standard Time", "Central America Daylight Time",
		"CST6"
	},							/* (UTC-06:00) Central America */
	{
		"Central Asia Standard Time", "Central Asia Daylight Time",
		"Asia/Dhaka"
	},							/* (UTC+06:00) Astana */
	{
		"Central Brazilian Standard Time", "Central Brazilian Daylight Time",
		"America/Cuiaba"
	},							/* (UTC-04:00) Cuiaba */
	{
		"Central Europe Standard Time", "Central Europe Daylight Time",
		"Europe/Belgrade"
	},							/* (UTC+01:00) Belgrade, Bratislava, Budapest,
								 * Ljubljana, Prague */
	{
		"Central European Standard Time", "Central European Daylight Time",
		"Europe/Sarajevo"
	},							/* (UTC+01:00) Sarajevo, Skopje, Warsaw,
								 * Zagreb */
	{
		"Central Pacific Standard Time", "Central Pacific Daylight Time",
		"Pacific/Noumea"
	},							/* (UTC+11:00) Solomon Is., New Caledonia */
	{
		"Central Standard Time", "Central Daylight Time",
		"US/Central"
	},							/* (UTC-06:00) Central Time (US & Canada) */
	{
		"Central Standard Time (Mexico)", "Central Daylight Time (Mexico)",
		"America/Mexico_City"
	},							/* (UTC-06:00) Guadalajara, Mexico City,
								 * Monterrey */
	{
		"China Standard Time", "China Daylight Time",
		"Asia/Hong_Kong"
	},							/* (UTC+08:00) Beijing, Chongqing, Hong Kong,
								 * Urumqi */
	{
		"Cuba Standard Time", "Cuba Daylight Time",
		"America/Havana"
	},							/* (UTC-05:00) Havana */
	{
		"Dateline Standard Time", "Dateline Daylight Time",
		"Etc/UTC+12"
	},							/* (UTC-12:00) International Date Line West */
	{
		"E. Africa Standard Time", "E. Africa Daylight Time",
		"Africa/Nairobi"
	},							/* (UTC+03:00) Nairobi */
	{
		"E. Australia Standard Time", "E. Australia Daylight Time",
		"Australia/Brisbane"
	},							/* (UTC+10:00) Brisbane */
	{
		"E. Europe Standard Time", "E. Europe Daylight Time",
		"Europe/Bucharest"
	},							/* (UTC+02:00) E. Europe */
	{
		"E. South America Standard Time", "E. South America Daylight Time",
		"America/Araguaina"
	},							/* (UTC-03:00) Brasilia */
	{
		"Eastern Standard Time", "Eastern Daylight Time",
		"US/Eastern"
	},							/* (UTC-05:00) Eastern Time (US & Canada) */
	{
		"Eastern Standard Time (Mexico)", "Eastern Daylight Time (Mexico)",
		"America/Mexico_City"
	},							/* (UTC-05:00) Chetumal */
	{
		"Easter Island Standard Time", "Easter Island Daylight Time",
		"Pacific/Easter"
	},							/* (UTC-06:00) Easter Island */
	{
		"Egypt Standard Time", "Egypt Daylight Time",
		"Africa/Cairo"
	},							/* (UTC+02:00) Cairo */
	{
		"Ekaterinburg Standard Time (RTZ 4)", "Ekaterinburg Daylight Time",
		"Asia/Yekaterinburg"
	},							/* (UTC+05:00) Ekaterinburg */
	{
		"Fiji Standard Time", "Fiji Daylight Time",
		"Pacific/Fiji"
	},							/* (UTC+12:00) Fiji */
	{
		"FLE Standard Time", "FLE Daylight Time",
		"Europe/Helsinki"
	},							/* (UTC+02:00) Helsinki, Kyiv, Riga, Sofia,
								 * Tallinn, Vilnius */
	{
		"Georgian Standard Time", "Georgian Daylight Time",
		"Asia/Tbilisi"
	},							/* (UTC+04:00) Tbilisi */
	{
		"GMT Standard Time", "GMT Daylight Time",
		"Europe/London"
	},							/* (UTC) Dublin, Edinburgh, Lisbon, London */
	{
		"Greenland Standard Time", "Greenland Daylight Time",
		"America/Godthab"
	},							/* (UTC-03:00) Greenland */
	{
		"Greenwich Standard Time", "Greenwich Daylight Time",
		"Africa/Casablanca"
	},							/* (UTC) Monrovia, Reykjavik */
	{
		"GTB Standard Time", "GTB Daylight Time",
		"Europe/Athens"
	},							/* (UTC+02:00) Athens, Bucharest */
	{
		"Haiti Standard Time", "Haiti Daylight Time",
		"US/Eastern"
	},							/* (UTC-05:00) Haiti */
	{
		"Hawaiian Standard Time", "Hawaiian Daylight Time",
		"US/Hawaii"
	},							/* (UTC-10:00) Hawaii */
	{
		"India Standard Time", "India Daylight Time",
		"Asia/Calcutta"
	},							/* (UTC+05:30) Chennai, Kolkata, Mumbai, New
								 * Delhi */
	{
		"Iran Standard Time", "Iran Daylight Time",
		"Asia/Tehran"
	},							/* (UTC+03:30) Tehran */
	{
		"Jerusalem Standard Time", "Jerusalem Daylight Time",
		"Asia/Jerusalem"
	},							/* (UTC+02:00) Jerusalem */
	{
		"Jordan Standard Time", "Jordan Daylight Time",
		"Asia/Amman"
	},							/* (UTC+02:00) Amman */
	{
		"Kamchatka Standard Time", "Kamchatka Daylight Time",
		"Asia/Kamchatka"
	},							/* (UTC+12:00) Petropavlovsk-Kamchatsky - Old */
	{
		"Korea Standard Time", "Korea Daylight Time",
		"Asia/Seoul"
	},							/* (UTC+09:00) Seoul */
	{
		"Libya Standard Time", "Libya Daylight Time",
		"Africa/Tripoli"
	},							/* (UTC+02:00) Tripoli */
	{
		"Line Islands Standard Time", "Line Islands Daylight Time",
		"Pacific/Kiritimati"
	},							/* (UTC+14:00) Kiritimati Island */
	{
		"Lord Howe Standard Time", "Lord Howe Daylight Time",
		"Australia/Lord_Howe"
	},							/* (UTC+10:30) Lord Howe Island */
	{
		"Magadan Standard Time", "Magadan Daylight Time",
		"Asia/Magadan"
	},							/* (UTC+10:00) Magadan */
	{
		"Marquesas Standard Time", "Marquesas Daylight Time",
		"Pacific/Marquesas"
	},							/* (UTC-09:30) Marquesas Islands */
	{
		"Mauritius Standard Time", "Mauritius Daylight Time",
		"Indian/Mauritius"
	},							/* (UTC+04:00) Port Louis */
	{
		"Mexico Standard Time", "Mexico Daylight Time",
		"America/Mexico_City"
	},							/* (UTC-06:00) Guadalajara, Mexico City,
								 * Monterrey */
	{
		"Mexico Standard Time 2", "Mexico Daylight Time 2",
		"America/Chihuahua"
	},							/* (UTC-07:00) Chihuahua, La Paz, Mazatlan */
	{
		"Mid-Atlantic Standard Time", "Mid-Atlantic Daylight Time",
		"Atlantic/South_Georgia"
	},							/* (UTC-02:00) Mid-Atlantic - Old */
	{
		"Middle East Standard Time", "Middle East Daylight Time",
		"Asia/Beirut"
	},							/* (UTC+02:00) Beirut */
	{
		"Montevideo Standard Time", "Montevideo Daylight Time",
		"America/Montevideo"
	},							/* (UTC-03:00) Montevideo */
	{
		"Morocco Standard Time", "Morocco Daylight Time",
		"Africa/Casablanca"
	},							/* (UTC) Casablanca */
	{
		"Mountain Standard Time", "Mountain Daylight Time",
		"US/Mountain"
	},							/* (UTC-07:00) Mountain Time (US & Canada) */
	{
		"Mountain Standard Time (Mexico)", "Mountain Daylight Time (Mexico)",
		"America/Chihuahua"
	},							/* (UTC-07:00) Chihuahua, La Paz, Mazatlan */
	{
		"Myanmar Standard Time", "Myanmar Daylight Time",
		"Asia/Rangoon"
	},							/* (UTC+06:30) Yangon (Rangoon) */
	{
		"N. Central Asia Standard Time", "N. Central Asia Daylight Time",
		"Asia/Novosibirsk"
	},							/* (UTC+06:00) Novosibirsk (RTZ 5) */
	{
		"Namibia Standard Time", "Namibia Daylight Time",
		"Africa/Windhoek"
	},							/* (UTC+01:00) Windhoek */
	{
		"Nepal Standard Time", "Nepal Daylight Time",
		"Asia/Katmandu"
	},							/* (UTC+05:45) Kathmandu */
	{
		"New Zealand Standard Time", "New Zealand Daylight Time",
		"Pacific/Auckland"
	},							/* (UTC+12:00) Auckland, Wellington */
	{
		"Newfoundland Standard Time", "Newfoundland Daylight Time",
		"Canada/Newfoundland"
	},							/* (UTC-03:30) Newfoundland */
	{
		"Norfolk Standard Time", "Norfolk Daylight Time",
		"Pacific/Norfolk"
	},							/* (UTC+11:00) Norfolk Island */
	{
		"North Asia East Standard Time", "North Asia East Daylight Time",
		"Asia/Irkutsk"
	},							/* (UTC+08:00) Irkutsk, Ulaan Bataar */
	{
		"North Asia Standard Time", "North Asia Daylight Time",
		"Asia/Krasnoyarsk"
	},							/* (UTC+07:00) Krasnoyarsk */
	{
		"North Korea Standard Time", "North Korea Daylight Time",
		"Asia/Pyongyang"
	},							/* (UTC+08:30) Pyongyang */
	{
		"Pacific SA Standard Time", "Pacific SA Daylight Time",
		"America/Santiago"
	},							/* (UTC-03:00) Santiago */
	{
		"Pacific Standard Time", "Pacific Daylight Time",
		"US/Pacific"
	},							/* (UTC-08:00) Pacific Time (US & Canada) */
	{
		"Pacific Standard Time (Mexico)", "Pacific Daylight Time (Mexico)",
		"America/Tijuana"
	},							/* (UTC-08:00) Baja California */
	{
		"Pakistan Standard Time", "Pakistan Daylight Time",
		"Asia/Karachi"
	},							/* (UTC+05:00) Islamabad, Karachi */
	{
		"Paraguay Standard Time", "Paraguay Daylight Time",
		"America/Asuncion"
	},							/* (UTC-04:00) Asuncion */
	{
		"Romance Standard Time", "Romance Daylight Time",
		"Europe/Brussels"
	},							/* (UTC+01:00) Brussels, Copenhagen, Madrid,
								 * Paris */
	{
		"Russia TZ 1 Standard Time", "Russia TZ 1 Daylight Time",
		"Europe/Kaliningrad"
	},							/* (UTC+02:00) Kaliningrad (RTZ 1) */
	{
		"Russia TZ 2 Standard Time", "Russia TZ 2 Daylight Time",
		"Europe/Moscow"
	},							/* (UTC+03:00) Moscow, St. Petersburg,
								 * Volgograd (RTZ 2) */
	{
		"Russia TZ 3 Standard Time", "Russia TZ 3 Daylight Time",
		"Europe/Samara"
	},							/* (UTC+04:00) Izhevsk, Samara (RTZ 3) */
	{
		"Russia TZ 4 Standard Time", "Russia TZ 4 Daylight Time",
		"Asia/Yekaterinburg"
	},							/* (UTC+05:00) Ekaterinburg (RTZ 4) */
	{
		"Russia TZ 5 Standard Time", "Russia TZ 5 Daylight Time",
		"Asia/Novosibirsk"
	},							/* (UTC+06:00) Novosibirsk (RTZ 5) */
	{
		"Russia TZ 6 Standard Time", "Russia TZ 6 Daylight Time",
		"Asia/Krasnoyarsk"
	},							/* (UTC+07:00) Krasnoyarsk (RTZ 6) */
	{
		"Russia TZ 7 Standard Time", "Russia TZ 7 Daylight Time",
		"Asia/Irkutsk"
	},							/* (UTC+08:00) Irkutsk (RTZ 7) */
	{
		"Russia TZ 8 Standard Time", "Russia TZ 8 Daylight Time",
		"Asia/Yakutsk"
	},							/* (UTC+09:00) Yakutsk (RTZ 8) */
	{
		"Russia TZ 9 Standard Time", "Russia TZ 9 Daylight Time",
		"Asia/Vladivostok"
<<<<<<< HEAD
	},							/* (UTC+10:00) Vladivostok, Magadan
								 * (RTZ 9) */
=======
	},							/* (UTC+10:00) Vladivostok, Magadan (RTZ 9) */
>>>>>>> 9e1c9f95
	{
		"Russia TZ 10 Standard Time", "Russia TZ 10 Daylight Time",
		"Asia/Magadan"
	},							/* (UTC+11:00) Chokurdakh (RTZ 10) */
	{
		"Russia TZ 11 Standard Time", "Russia TZ 11 Daylight Time",
		"Asia/Anadyr"
<<<<<<< HEAD
	},							/* (UTC+12:00) Anadyr, Petropavlovsk-Kamchatsky
								 * (RTZ 11) */
=======
	},							/* (UTC+12:00) Anadyr,
								 * Petropavlovsk-Kamchatsky (RTZ 11) */
>>>>>>> 9e1c9f95
	{
		"Russian Standard Time", "Russian Daylight Time",
		"Europe/Moscow"
	},							/* (UTC+03:00) Moscow, St. Petersburg,
								 * Volgograd */
	{
		"SA Eastern Standard Time", "SA Eastern Daylight Time",
		"America/Buenos_Aires"
	},							/* (UTC-03:00) Cayenne, Fortaleza */
	{
		"SA Pacific Standard Time", "SA Pacific Daylight Time",
		"America/Bogota"
<<<<<<< HEAD
	},							/* (UTC-05:00) Bogota, Lima, Quito, Rio
								 * Branco */
	{
		"SA Western Standard Time", "SA Western Daylight Time",
		"America/Caracas"
	},							/* (UTC-04:00) Georgetown, La Paz, Manaus,
								 * San Juan */
=======
	},							/* (UTC-05:00) Bogota, Lima, Quito, Rio Branco */
	{
		"SA Western Standard Time", "SA Western Daylight Time",
		"America/Caracas"
	},							/* (UTC-04:00) Georgetown, La Paz, Manaus, San
								 * Juan */
>>>>>>> 9e1c9f95
	{
		"Saint Pierre Standard Time", "Saint Pierre Daylight Time",
		"America/Miquelon"
	},							/* (UTC-03:00) Saint Pierre and Miquelon */
	{
		"Samoa Standard Time", "Samoa Daylight Time",
		"Pacific/Samoa"
	},							/* (UTC+13:00) Samoa */
	{
		"SE Asia Standard Time", "SE Asia Daylight Time",
		"Asia/Bangkok"
	},							/* (UTC+07:00) Bangkok, Hanoi, Jakarta */
	{
		"Malay Peninsula Standard Time", "Malay Peninsula Daylight Time",
		"Asia/Kuala_Lumpur"
	},							/* (UTC+08:00) Kuala Lumpur, Singapore */
	{
		"Sakhalin Standard Time", "Sakhalin Daylight Time",
		"Asia/Sakhalin"
	},							/* (UTC+11:00) Sakhalin */
	{
		"South Africa Standard Time", "South Africa Daylight Time",
		"Africa/Harare"
	},							/* (UTC+02:00) Harare, Pretoria */
	{
		"Sri Lanka Standard Time", "Sri Lanka Daylight Time",
		"Asia/Colombo"
	},							/* (UTC+05:30) Sri Jayawardenepura */
	{
		"Syria Standard Time", "Syria Daylight Time",
		"Asia/Damascus"
	},							/* (UTC+02:00) Damascus */
	{
		"Taipei Standard Time", "Taipei Daylight Time",
		"Asia/Taipei"
	},							/* (UTC+08:00) Taipei */
	{
		"Tasmania Standard Time", "Tasmania Daylight Time",
		"Australia/Hobart"
	},							/* (UTC+10:00) Hobart */
	{
		"Tocantins Standard Time", "Tocantins Daylight Time",
		"America/Araguaina"
	},							/* (UTC-03:00) Araguaina */
	{
		"Tokyo Standard Time", "Tokyo Daylight Time",
		"Asia/Tokyo"
	},							/* (UTC+09:00) Osaka, Sapporo, Tokyo */
	{
		"Tonga Standard Time", "Tonga Daylight Time",
		"Pacific/Tongatapu"
	},							/* (UTC+13:00) Nuku'alofa */
	{
		"Tomsk Standard Time", "Tomsk Daylight Time",
		"Asia/Tomsk"
	},							/* (UTC+07:00) Tomsk */
	{
		"Transbaikal Standard Time", "Transbaikal Daylight Time",
		"Asia/Chita"
	},							/* (UTC+09:00) Chita */
	{
		"Turkey Standard Time", "Turkey Daylight Time",
		"Europe/Istanbul"
	},							/* (UTC+02:00) Istanbul */
	{
		"Turks and Caicos Standard Time", "Turks and Caicos Daylight Time",
		"America/Grand_Turk"
	},							/* (UTC-04:00) Turks and Caicos */
	{
		"Ulaanbaatar Standard Time", "Ulaanbaatar Daylight Time",
		"Asia/Ulaanbaatar",
	},							/* (UTC+08:00) Ulaanbaatar */
	{
		"US Eastern Standard Time", "US Eastern Daylight Time",
		"US/Eastern"
	},							/* (UTC-05:00) Indiana (East) */
	{
		"US Mountain Standard Time", "US Mountain Daylight Time",
		"US/Arizona"
	},							/* (UTC-07:00) Arizona */
	{
		"Coordinated Universal Time", "Coordinated Universal Time",
		"UTC"
	},							/* (UTC) Coordinated Universal Time */
	{
		"UTC+12", "UTC+12",
		"Etc/GMT+12"
	},							/* (UTC+12:00) Coordinated Universal Time+12 */
	{
		"UTC-02", "UTC-02",
		"Etc/GMT-02"
	},							/* (UTC-02:00) Coordinated Universal Time-02 */
	{
		"UTC-08", "UTC-08",
		"Etc/GMT-08"
	},							/* (UTC-08:00) Coordinated Universal Time-08 */
	{
		"UTC-09", "UTC-09",
		"Etc/GMT-09"
	},							/* (UTC-09:00) Coordinated Universal Time-09 */
	{
		"UTC-11", "UTC-11",
		"Etc/GMT-11"
	},							/* (UTC-11:00) Coordinated Universal Time-11 */
	{
		"Venezuela Standard Time", "Venezuela Daylight Time",
		"America/Caracas",
	},							/* (UTC-04:30) Caracas */
	{
		"Vladivostok Standard Time", "Vladivostok Daylight Time",
		"Asia/Vladivostok"
	},							/* (UTC+10:00) Vladivostok (RTZ 9) */
	{
		"W. Australia Standard Time", "W. Australia Daylight Time",
		"Australia/Perth"
	},							/* (UTC+08:00) Perth */
#ifdef NOT_USED
	/* Could not find a match for this one (just a guess). Excluded for now. */
	{
		"W. Central Africa Standard Time", "W. Central Africa Daylight Time",
		"WAT"
	},							/* (UTC+01:00) West Central Africa */
#endif
	{
		"W. Europe Standard Time", "W. Europe Daylight Time",
		"CET"
	},							/* (UTC+01:00) Amsterdam, Berlin, Bern, Rome,
								 * Stockholm, Vienna */
	{
		"W. Mongolia Standard Time", "W. Mongolia Daylight Time",
		"Asia/Hovd"
	},							/* (UTC+07:00) Hovd */
	{
		"West Asia Standard Time", "West Asia Daylight Time",
		"Asia/Karachi"
	},							/* (UTC+05:00) Ashgabat, Tashkent */
	{
		"West Bank Gaza Standard Time", "West Bank Gaza Daylight Time",
		"Asia/Gaza"
	},							/* (UTC+02:00) Gaza, Hebron */
	{
		"West Pacific Standard Time", "West Pacific Daylight Time",
		"Pacific/Guam"
	},							/* (UTC+10:00) Guam, Port Moresby */
	{
		"Yakutsk Standard Time", "Yakutsk Daylight Time",
		"Asia/Yakutsk"
	},							/* (UTC+09:00) Yakutsk */
	{
		NULL, NULL, NULL
	}
};

static const char *
identify_system_timezone(void)
{
	int			i;
	char		tzname[128];
	char		localtzname[256];
	time_t		t = time(NULL);
	struct tm  *tm = localtime(&t);
	HKEY		rootKey;
	int			idx;

	if (!tm)
	{
#ifdef DEBUG_IDENTIFY_TIMEZONE
		fprintf(stderr, "could not identify system time zone: localtime() failed\n");
#endif
		return NULL;			/* go to GMT */
	}

	memset(tzname, 0, sizeof(tzname));
	strftime(tzname, sizeof(tzname) - 1, "%Z", tm);

	for (i = 0; win32_tzmap[i].stdname != NULL; i++)
	{
		if (strcmp(tzname, win32_tzmap[i].stdname) == 0 ||
			strcmp(tzname, win32_tzmap[i].dstname) == 0)
		{
#ifdef DEBUG_IDENTIFY_TIMEZONE
			fprintf(stderr, "TZ \"%s\" matches system time zone \"%s\"\n",
					win32_tzmap[i].pgtzname, tzname);
#endif
			return win32_tzmap[i].pgtzname;
		}
	}

	/*
	 * Localized Windows versions return localized names for the timezone.
	 * Scan the registry to find the English name, and then try matching
	 * against our table again.
	 */
	memset(localtzname, 0, sizeof(localtzname));
	if (RegOpenKeyEx(HKEY_LOCAL_MACHINE,
					 "SOFTWARE\\Microsoft\\Windows NT\\CurrentVersion\\Time Zones",
					 0,
					 KEY_READ,
					 &rootKey) != ERROR_SUCCESS)
	{
#ifdef DEBUG_IDENTIFY_TIMEZONE
		fprintf(stderr, "could not open registry key to identify system time zone: error code %lu\n",
				GetLastError());
#endif
		return NULL;			/* go to GMT */
	}

	for (idx = 0;; idx++)
	{
		char		keyname[256];
		char		zonename[256];
		DWORD		namesize;
		FILETIME	lastwrite;
		HKEY		key;
		LONG		r;

		memset(keyname, 0, sizeof(keyname));
		namesize = sizeof(keyname);
		if ((r = RegEnumKeyEx(rootKey,
							  idx,
							  keyname,
							  &namesize,
							  NULL,
							  NULL,
							  NULL,
							  &lastwrite)) != ERROR_SUCCESS)
		{
			if (r == ERROR_NO_MORE_ITEMS)
				break;
#ifdef DEBUG_IDENTIFY_TIMEZONE
			fprintf(stderr, "could not enumerate registry subkeys to identify system time zone: %d\n",
					(int) r);
#endif
			break;
		}

		if ((r = RegOpenKeyEx(rootKey, keyname, 0, KEY_READ, &key)) != ERROR_SUCCESS)
		{
#ifdef DEBUG_IDENTIFY_TIMEZONE
			fprintf(stderr, "could not open registry subkey to identify system time zone: %d\n",
					(int) r);
#endif
			break;
		}

		memset(zonename, 0, sizeof(zonename));
		namesize = sizeof(zonename);
		if ((r = RegQueryValueEx(key, "Std", NULL, NULL, (unsigned char *) zonename, &namesize)) != ERROR_SUCCESS)
		{
#ifdef DEBUG_IDENTIFY_TIMEZONE
			fprintf(stderr, "could not query value for key \"std\" to identify system time zone \"%s\": %d\n",
					keyname, (int) r);
#endif
			RegCloseKey(key);
			continue;			/* Proceed to look at the next timezone */
		}
		if (strcmp(tzname, zonename) == 0)
		{
			/* Matched zone */
			strcpy(localtzname, keyname);
			RegCloseKey(key);
			break;
		}
		memset(zonename, 0, sizeof(zonename));
		namesize = sizeof(zonename);
		if ((r = RegQueryValueEx(key, "Dlt", NULL, NULL, (unsigned char *) zonename, &namesize)) != ERROR_SUCCESS)
		{
#ifdef DEBUG_IDENTIFY_TIMEZONE
			fprintf(stderr, "could not query value for key \"dlt\" to identify system time zone \"%s\": %d\n",
					keyname, (int) r);
#endif
			RegCloseKey(key);
			continue;			/* Proceed to look at the next timezone */
		}
		if (strcmp(tzname, zonename) == 0)
		{
			/* Matched DST zone */
			strcpy(localtzname, keyname);
			RegCloseKey(key);
			break;
		}

		RegCloseKey(key);
	}

	RegCloseKey(rootKey);

	if (localtzname[0])
	{
		/* Found a localized name, so scan for that one too */
		for (i = 0; win32_tzmap[i].stdname != NULL; i++)
		{
			if (strcmp(localtzname, win32_tzmap[i].stdname) == 0 ||
				strcmp(localtzname, win32_tzmap[i].dstname) == 0)
			{
#ifdef DEBUG_IDENTIFY_TIMEZONE
				fprintf(stderr, "TZ \"%s\" matches localized system time zone \"%s\" (\"%s\")\n",
						win32_tzmap[i].pgtzname, tzname, localtzname);
#endif
				return win32_tzmap[i].pgtzname;
			}
		}
	}

#ifdef DEBUG_IDENTIFY_TIMEZONE
	fprintf(stderr, "could not find a match for system time zone \"%s\"\n",
			tzname);
#endif
	return NULL;				/* go to GMT */
}
#endif							/* WIN32 */


/*
 * Return true if the given zone name is valid and is an "acceptable" zone.
 */
static bool
validate_zone(const char *tzname)
{
	pg_tz	   *tz;

	if (!tzname || !tzname[0])
		return false;

	tz = pg_load_tz(tzname);
	if (!tz)
		return false;

	if (!pg_tz_acceptable(tz))
		return false;

	return true;
}

/*
 * Identify a suitable default timezone setting based on the environment.
 *
 * The installation share_path must be passed in, as that is the default
 * location for the timezone database directory.
 *
 * We first look to the TZ environment variable.  If not found or not
 * recognized by our own code, we see if we can identify the timezone
 * from the behavior of the system timezone library.  When all else fails,
 * return NULL, indicating that we should default to GMT.
 */
const char *
select_default_timezone(const char *share_path)
{
	const char *tzname;

	/* Initialize timezone directory path, if needed */
#ifndef SYSTEMTZDIR
	snprintf(tzdirpath, sizeof(tzdirpath), "%s/timezone", share_path);
#endif

	/* Check TZ environment variable */
	tzname = getenv("TZ");
	if (validate_zone(tzname))
		return tzname;

	/* Nope, so try to identify the system timezone */
	tzname = identify_system_timezone();
	if (validate_zone(tzname))
		return tzname;

	return NULL;
}<|MERGE_RESOLUTION|>--- conflicted
+++ resolved
@@ -1144,12 +1144,7 @@
 	{
 		"Russia TZ 9 Standard Time", "Russia TZ 9 Daylight Time",
 		"Asia/Vladivostok"
-<<<<<<< HEAD
-	},							/* (UTC+10:00) Vladivostok, Magadan
-								 * (RTZ 9) */
-=======
 	},							/* (UTC+10:00) Vladivostok, Magadan (RTZ 9) */
->>>>>>> 9e1c9f95
 	{
 		"Russia TZ 10 Standard Time", "Russia TZ 10 Daylight Time",
 		"Asia/Magadan"
@@ -1157,13 +1152,8 @@
 	{
 		"Russia TZ 11 Standard Time", "Russia TZ 11 Daylight Time",
 		"Asia/Anadyr"
-<<<<<<< HEAD
-	},							/* (UTC+12:00) Anadyr, Petropavlovsk-Kamchatsky
-								 * (RTZ 11) */
-=======
 	},							/* (UTC+12:00) Anadyr,
 								 * Petropavlovsk-Kamchatsky (RTZ 11) */
->>>>>>> 9e1c9f95
 	{
 		"Russian Standard Time", "Russian Daylight Time",
 		"Europe/Moscow"
@@ -1176,22 +1166,12 @@
 	{
 		"SA Pacific Standard Time", "SA Pacific Daylight Time",
 		"America/Bogota"
-<<<<<<< HEAD
-	},							/* (UTC-05:00) Bogota, Lima, Quito, Rio
-								 * Branco */
-	{
-		"SA Western Standard Time", "SA Western Daylight Time",
-		"America/Caracas"
-	},							/* (UTC-04:00) Georgetown, La Paz, Manaus,
-								 * San Juan */
-=======
 	},							/* (UTC-05:00) Bogota, Lima, Quito, Rio Branco */
 	{
 		"SA Western Standard Time", "SA Western Daylight Time",
 		"America/Caracas"
 	},							/* (UTC-04:00) Georgetown, La Paz, Manaus, San
 								 * Juan */
->>>>>>> 9e1c9f95
 	{
 		"Saint Pierre Standard Time", "Saint Pierre Daylight Time",
 		"America/Miquelon"
