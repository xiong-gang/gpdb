--- conflicted
+++ resolved
@@ -21,24 +21,14 @@
 ifeq ($(PORTNAME), win32)
 override CPPFLAGS := -I$(libpq_srcdir) $(CPPFLAGS)
 LDFLAGS_INTERNAL += $(libpq_pgport)
-<<<<<<< HEAD
-
-ifeq ($(PORTNAME),openbsd)
-override CFLAGS += -pthread
-=======
 SUBMAKE_LIBPQ := submake-libpq
->>>>>>> 9e1c9f95
 endif
 
 OBJS=	pg_ctl.o $(WIN32RES)
 
 all: pg_ctl
 
-<<<<<<< HEAD
-pg_ctl: $(OBJS) | submake-libpq submake-libpgport
-=======
 pg_ctl: $(OBJS) | submake-libpgport $(SUBMAKE_LIBPQ)
->>>>>>> 9e1c9f95
 	$(CC) $(CFLAGS) $(OBJS) $(LDFLAGS) $(LDFLAGS_EX) $(LIBS) -o $@$(X)
 
 install: all installdirs
