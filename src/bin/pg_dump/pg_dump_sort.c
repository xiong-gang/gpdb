--- conflicted
+++ resolved
@@ -23,13 +23,8 @@
  * Objects are sorted by priority levels, and within an equal priority level
  * by OID.	(This is a relatively crude hack to provide semi-reasonable
  * behavior for old databases without full dependency info.)  Note: text
-<<<<<<< HEAD
- * search objects can't really happen here, so the rather bogus priorities
- * for them don't matter.
-=======
  * search and foreign-data objects can't really happen here, so the rather
  * bogus priorities for them don't matter.
->>>>>>> 4d53a2f9
  */
 static const int oldObjectTypePriority[] =
 {
@@ -82,19 +77,6 @@
 	7,							/* DO_OPCLASS */
 	7,							/* DO_OPFAMILY */
 	9,							/* DO_CONVERSION */
-<<<<<<< HEAD
-	14,							/* DO_TABLE */
-	16,							/* DO_ATTRDEF */
-	21,							/* DO_INDEX */
-	22,							/* DO_RULE */
-	23,							/* DO_TRIGGER */
-	20,							/* DO_CONSTRAINT */
-	24,							/* DO_FK_CONSTRAINT */
-	2,							/* DO_PROCLANG */
-	8,							/* DO_CAST */
-	17,							/* DO_TABLE_DATA */
-	15,							/* DO_DUMMY_TYPE */
-=======
 	16,							/* DO_TABLE */
 	18,							/* DO_ATTRDEF */
 	23,							/* DO_INDEX */
@@ -106,24 +88,17 @@
 	8,							/* DO_CAST */
 	19,							/* DO_TABLE_DATA */
 	17,							/* DO_DUMMY_TYPE */
->>>>>>> 4d53a2f9
 	10,							/* DO_TSPARSER */
 	12,							/* DO_TSDICT */
 	11,							/* DO_TSTEMPLATE */
 	13,							/* DO_TSCONFIG */
-<<<<<<< HEAD
-	3,							/* DO_FDW */
-	4,							/* DO_FOREIGN_SERVER */
-	18,							/* DO_BLOBS */
-	19,							/* DO_BLOB_COMMENTS */
-	8,							/* DO_EXTPROTOCOL */
-	19							/* DO_TYPE_STORAGE_OPTIONS */
-=======
 	14,							/* DO_FDW */
 	15,							/* DO_FOREIGN_SERVER */
 	20,							/* DO_BLOBS */
-	21							/* DO_BLOB_COMMENTS */
->>>>>>> 4d53a2f9
+	21,							/* DO_BLOB_COMMENTS */
+	/* GPDB_84_MERGE_FIXME: Are these priorities sensible? */
+	8,							/* DO_EXTPROTOCOL */
+	22							/* DO_TYPE_STORAGE_OPTIONS */
 };
 
 
