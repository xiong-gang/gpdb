/*-------------------------------------------------------------------------
 *
 * fe-auth.c
 *	   The front-end (client) authorization routines
 *
 * Portions Copyright (c) 1996-2019, PostgreSQL Global Development Group
 * Portions Copyright (c) 1994, Regents of the University of California
 *
 * IDENTIFICATION
 *	  src/interfaces/libpq/fe-auth.c
 *
 *-------------------------------------------------------------------------
 */

/*
 * INTERFACE ROUTINES
 *	   frontend (client) routines:
 *		pg_fe_sendauth			send authentication information
 *		pg_fe_getauthname		get user's name according to the client side
 *								of the authentication system
 */

/*
 * This file is compiled with both frontend and backend codes, symlinked by
 * src/backend/Makefile, and use macro FRONTEND to switch.
 *
 * Include "c.h" to adopt Greenplum C types. Don't include "postgres_fe.h",
 * which only defines FRONTEND besides including "c.h"
 */
#include "c.h"

#ifdef WIN32
#include "win32.h"
#else
#include <unistd.h>
#include <fcntl.h>
#include <sys/param.h>			/* for MAXHOSTNAMELEN on most */
#include <sys/socket.h>
#ifdef HAVE_SYS_UCRED_H
#include <sys/ucred.h>
#endif
#ifndef  MAXHOSTNAMELEN
#include <netdb.h>				/* for MAXHOSTNAMELEN on some */
#endif
#include <pwd.h>
#endif

#include "common/md5.h"
#include "common/scram-common.h"
#include "libpq-fe.h"
#include "fe-auth.h"


#ifdef ENABLE_GSS
/*
 * GSSAPI authentication system.
 */

<<<<<<< HEAD
#if defined(WIN32) && !defined(WIN32_ONLY_COMPILER)
/*
 * MIT Kerberos GSSAPI DLL doesn't properly export the symbols for MingW
 * that contain the OIDs required. Redefine here, values copied
 * from src/athena/auth/krb5/src/lib/gssapi/generic/gssapi_generic.c
 */
const gss_OID_desc GSS_C_NT_HOSTBASED_SERVICE_desc =
{10, (void *) "\x2a\x86\x48\x86\xf7\x12\x01\x02\x01\x04"};
GSS_DLLIMP gss_OID GSS_C_NT_HOSTBASED_SERVICE = &GSS_C_NT_HOSTBASED_SERVICE_desc;
#endif

/*
 * Fetch all errors of a specific type and append to "str".
 */
static void
pg_GSS_error_int(PQExpBuffer str, const char *mprefix,
				 OM_uint32 stat, int type)
{
	OM_uint32	lmin_s;
	gss_buffer_desc lmsg;
	OM_uint32	msg_ctx = 0;

	do
	{
		gss_display_status(&lmin_s, stat, type,
						   GSS_C_NO_OID, &msg_ctx, &lmsg);
		appendPQExpBuffer(str, "%s: %s\n", mprefix, (char *) lmsg.value);
		gss_release_buffer(&lmin_s, &lmsg);
	} while (msg_ctx);
}

/*
 * GSSAPI errors contain two parts; put both into conn->errorMessage.
 */
static void
pg_GSS_error(const char *mprefix, PGconn *conn,
			 OM_uint32 maj_stat, OM_uint32 min_stat)
{
	resetPQExpBuffer(&conn->errorMessage);

	/* Fetch major error codes */
	pg_GSS_error_int(&conn->errorMessage, mprefix, maj_stat, GSS_C_GSS_CODE);

	/* Add the minor codes as well */
	pg_GSS_error_int(&conn->errorMessage, mprefix, min_stat, GSS_C_MECH_CODE);
}
=======
#include "fe-gssapi-common.h"
>>>>>>> 9e1c9f95

/*
 * Continue GSS authentication with next token as needed.
 */
static int
pg_GSS_continue(PGconn *conn, int payloadlen)
{
	OM_uint32	maj_stat,
				min_stat,
				lmin_s;
	gss_buffer_desc ginbuf;
	gss_buffer_desc goutbuf;

	/*
	 * On first call, there's no input token. On subsequent calls, read the
	 * input token into a GSS buffer.
	 */
	if (conn->gctx != GSS_C_NO_CONTEXT)
	{
		ginbuf.length = payloadlen;
		ginbuf.value = malloc(payloadlen);
		if (!ginbuf.value)
		{
			printfPQExpBuffer(&conn->errorMessage,
							  libpq_gettext("out of memory allocating GSSAPI buffer (%d)\n"),
							  payloadlen);
			return STATUS_ERROR;
		}
		if (pqGetnchar(ginbuf.value, payloadlen, conn))
		{
			/*
			 * Shouldn't happen, because the caller should've ensured that the
			 * whole message is already in the input buffer.
			 */
			free(ginbuf.value);
			return STATUS_ERROR;
		}
	}
	else
	{
		ginbuf.length = 0;
		ginbuf.value = NULL;
	}

	maj_stat = gss_init_sec_context(&min_stat,
									GSS_C_NO_CREDENTIAL,
									&conn->gctx,
									conn->gtarg_nam,
									GSS_C_NO_OID,
									GSS_C_MUTUAL_FLAG,
									0,
									GSS_C_NO_CHANNEL_BINDINGS,
									(ginbuf.value == NULL) ? GSS_C_NO_BUFFER : &ginbuf,
									NULL,
									&goutbuf,
									NULL,
									NULL);

	if (ginbuf.value)
		free(ginbuf.value);

	if (goutbuf.length != 0)
	{
		/*
		 * GSS generated data to send to the server. We don't care if it's the
		 * first or subsequent packet, just send the same kind of password
		 * packet.
		 */
		if (pqPacketSend(conn, 'p',
						 goutbuf.value, goutbuf.length) != STATUS_OK)
		{
			gss_release_buffer(&lmin_s, &goutbuf);
			return STATUS_ERROR;
		}
	}
	gss_release_buffer(&lmin_s, &goutbuf);

	if (maj_stat != GSS_S_COMPLETE && maj_stat != GSS_S_CONTINUE_NEEDED)
	{
		pg_GSS_error(libpq_gettext("GSSAPI continuation error"),
					 conn,
					 maj_stat, min_stat);
		gss_release_name(&lmin_s, &conn->gtarg_nam);
		if (conn->gctx)
			gss_delete_sec_context(&lmin_s, &conn->gctx, GSS_C_NO_BUFFER);
		return STATUS_ERROR;
	}

	if (maj_stat == GSS_S_COMPLETE)
		gss_release_name(&lmin_s, &conn->gtarg_nam);

	return STATUS_OK;
}

/*
 * Send initial GSS authentication token
 */
static int
pg_GSS_startup(PGconn *conn, int payloadlen)
{
	int			ret;
	char	   *host = conn->connhost[conn->whichhost].host;

	if (!(host && host[0] != '\0'))
	{
		printfPQExpBuffer(&conn->errorMessage,
						  libpq_gettext("host name must be specified\n"));
		return STATUS_ERROR;
	}

	if (conn->gctx)
	{
		printfPQExpBuffer(&conn->errorMessage,
						  libpq_gettext("duplicate GSS authentication request\n"));
		return STATUS_ERROR;
	}

	ret = pg_GSS_load_servicename(conn);
	if (ret != STATUS_OK)
		return ret;

	/*
	 * Initial packet is the same as a continuation packet with no initial
	 * context.
	 */
	conn->gctx = GSS_C_NO_CONTEXT;

	return pg_GSS_continue(conn, payloadlen);
}
#endif							/* ENABLE_GSS */


#ifdef ENABLE_SSPI
/*
 * SSPI authentication system (Windows only)
 */

static void
pg_SSPI_error(PGconn *conn, const char *mprefix, SECURITY_STATUS r)
{
	char		sysmsg[256];

	if (FormatMessage(FORMAT_MESSAGE_IGNORE_INSERTS |
					  FORMAT_MESSAGE_FROM_SYSTEM,
					  NULL, r, 0,
					  sysmsg, sizeof(sysmsg), NULL) == 0)
		printfPQExpBuffer(&conn->errorMessage, "%s: SSPI error %x\n",
						  mprefix, (unsigned int) r);
	else
		printfPQExpBuffer(&conn->errorMessage, "%s: %s (%x)\n",
						  mprefix, sysmsg, (unsigned int) r);
}

/*
 * Continue SSPI authentication with next token as needed.
 */
static int
pg_SSPI_continue(PGconn *conn, int payloadlen)
{
	SECURITY_STATUS r;
	CtxtHandle	newContext;
	ULONG		contextAttr;
	SecBufferDesc inbuf;
	SecBufferDesc outbuf;
	SecBuffer	OutBuffers[1];
	SecBuffer	InBuffers[1];
	char	   *inputbuf = NULL;

	if (conn->sspictx != NULL)
	{
		/*
		 * On runs other than the first we have some data to send. Put this
		 * data in a SecBuffer type structure.
		 */
		inputbuf = malloc(payloadlen);
		if (!inputbuf)
		{
			printfPQExpBuffer(&conn->errorMessage,
							  libpq_gettext("out of memory allocating SSPI buffer (%d)\n"),
							  payloadlen);
			return STATUS_ERROR;
		}
		if (pqGetnchar(inputbuf, payloadlen, conn))
		{
			/*
			 * Shouldn't happen, because the caller should've ensured that the
			 * whole message is already in the input buffer.
			 */
			free(inputbuf);
			return STATUS_ERROR;
		}

		inbuf.ulVersion = SECBUFFER_VERSION;
		inbuf.cBuffers = 1;
		inbuf.pBuffers = InBuffers;
		InBuffers[0].pvBuffer = inputbuf;
		InBuffers[0].cbBuffer = payloadlen;
		InBuffers[0].BufferType = SECBUFFER_TOKEN;
	}

	OutBuffers[0].pvBuffer = NULL;
	OutBuffers[0].BufferType = SECBUFFER_TOKEN;
	OutBuffers[0].cbBuffer = 0;
	outbuf.cBuffers = 1;
	outbuf.pBuffers = OutBuffers;
	outbuf.ulVersion = SECBUFFER_VERSION;

	r = InitializeSecurityContext(conn->sspicred,
								  conn->sspictx,
								  conn->sspitarget,
								  ISC_REQ_ALLOCATE_MEMORY,
								  0,
								  SECURITY_NETWORK_DREP,
								  (conn->sspictx == NULL) ? NULL : &inbuf,
								  0,
								  &newContext,
								  &outbuf,
								  &contextAttr,
								  NULL);

	/* we don't need the input anymore */
	if (inputbuf)
		free(inputbuf);

	if (r != SEC_E_OK && r != SEC_I_CONTINUE_NEEDED)
	{
		pg_SSPI_error(conn, libpq_gettext("SSPI continuation error"), r);

		return STATUS_ERROR;
	}

	if (conn->sspictx == NULL)
	{
		/* On first run, transfer retrieved context handle */
		conn->sspictx = malloc(sizeof(CtxtHandle));
		if (conn->sspictx == NULL)
		{
			printfPQExpBuffer(&conn->errorMessage, libpq_gettext("out of memory\n"));
			return STATUS_ERROR;
		}
		memcpy(conn->sspictx, &newContext, sizeof(CtxtHandle));
	}

	/*
	 * If SSPI returned any data to be sent to the server (as it normally
	 * would), send this data as a password packet.
	 */
	if (outbuf.cBuffers > 0)
	{
		if (outbuf.cBuffers != 1)
		{
			/*
			 * This should never happen, at least not for Kerberos
			 * authentication. Keep check in case it shows up with other
			 * authentication methods later.
			 */
			printfPQExpBuffer(&conn->errorMessage, "SSPI returned invalid number of output buffers\n");
			return STATUS_ERROR;
		}

		/*
		 * If the negotiation is complete, there may be zero bytes to send.
		 * The server is at this point not expecting any more data, so don't
		 * send it.
		 */
		if (outbuf.pBuffers[0].cbBuffer > 0)
		{
			if (pqPacketSend(conn, 'p',
							 outbuf.pBuffers[0].pvBuffer, outbuf.pBuffers[0].cbBuffer))
			{
				FreeContextBuffer(outbuf.pBuffers[0].pvBuffer);
				return STATUS_ERROR;
			}
		}
		FreeContextBuffer(outbuf.pBuffers[0].pvBuffer);
	}

	/* Cleanup is handled by the code in freePGconn() */
	return STATUS_OK;
}

/*
 * Send initial SSPI authentication token.
 * If use_negotiate is 0, use kerberos authentication package which is
 * compatible with Unix. If use_negotiate is 1, use the negotiate package
 * which supports both kerberos and NTLM, but is not compatible with Unix.
 */
static int
pg_SSPI_startup(PGconn *conn, int use_negotiate, int payloadlen)
{
	SECURITY_STATUS r;
	TimeStamp	expire;
	char	   *host = conn->connhost[conn->whichhost].host;

	if (conn->sspictx)
	{
		printfPQExpBuffer(&conn->errorMessage,
<<<<<<< HEAD
					libpq_gettext("duplicate SSPI authentication request\n"));
=======
						  libpq_gettext("duplicate SSPI authentication request\n"));
>>>>>>> 9e1c9f95
		return STATUS_ERROR;
	}

	/*
	 * Retrieve credentials handle
	 */
	conn->sspicred = malloc(sizeof(CredHandle));
	if (conn->sspicred == NULL)
	{
		printfPQExpBuffer(&conn->errorMessage, libpq_gettext("out of memory\n"));
		return STATUS_ERROR;
	}

	r = AcquireCredentialsHandle(NULL,
								 use_negotiate ? "negotiate" : "kerberos",
								 SECPKG_CRED_OUTBOUND,
								 NULL,
								 NULL,
								 NULL,
								 NULL,
								 conn->sspicred,
								 &expire);
	if (r != SEC_E_OK)
	{
		pg_SSPI_error(conn, libpq_gettext("could not acquire SSPI credentials"), r);
		free(conn->sspicred);
		conn->sspicred = NULL;
		return STATUS_ERROR;
	}

	/*
	 * Compute target principal name. SSPI has a different format from GSSAPI,
	 * but not more complex. We can skip the @REALM part, because Windows will
	 * fill that in for us automatically.
	 */
	if (!(host && host[0] != '\0'))
	{
		printfPQExpBuffer(&conn->errorMessage,
						  libpq_gettext("host name must be specified\n"));
		return STATUS_ERROR;
	}
	conn->sspitarget = malloc(strlen(conn->krbsrvname) + strlen(host) + 2);
	if (!conn->sspitarget)
	{
		printfPQExpBuffer(&conn->errorMessage, libpq_gettext("out of memory\n"));
		return STATUS_ERROR;
	}
	sprintf(conn->sspitarget, "%s/%s", conn->krbsrvname, host);

	/*
	 * Indicate that we're in SSPI authentication mode to make sure that
	 * pg_SSPI_continue is called next time in the negotiation.
	 */
	conn->usesspi = 1;

	return pg_SSPI_continue(conn, payloadlen);
}
#endif							/* ENABLE_SSPI */

/*
 * Initialize SASL authentication exchange.
 */
static int
pg_SASL_init(PGconn *conn, int payloadlen)
{
	char	   *initialresponse = NULL;
	int			initialresponselen;
	bool		done;
	bool		success;
	const char *selected_mechanism;
	PQExpBufferData mechanism_buf;
	char	   *password;

	initPQExpBuffer(&mechanism_buf);

	if (conn->sasl_state)
	{
		printfPQExpBuffer(&conn->errorMessage,
						  libpq_gettext("duplicate SASL authentication request\n"));
		goto error;
	}

	/*
	 * Parse the list of SASL authentication mechanisms in the
	 * AuthenticationSASL message, and select the best mechanism that we
	 * support.  SCRAM-SHA-256-PLUS and SCRAM-SHA-256 are the only ones
	 * supported at the moment, listed by order of decreasing importance.
	 */
	selected_mechanism = NULL;
	for (;;)
	{
		if (pqGets(&mechanism_buf, conn))
		{
			printfPQExpBuffer(&conn->errorMessage,
							  "fe_sendauth: invalid authentication request from server: invalid list of authentication mechanisms\n");
			goto error;
		}
		if (PQExpBufferDataBroken(mechanism_buf))
			goto oom_error;

		/* An empty string indicates end of list */
		if (mechanism_buf.data[0] == '\0')
			break;

		/*
		 * Select the mechanism to use.  Pick SCRAM-SHA-256-PLUS over anything
		 * else if a channel binding type is set and if the client supports
		 * it. Pick SCRAM-SHA-256 if nothing else has already been picked.  If
		 * we add more mechanisms, a more refined priority mechanism might
		 * become necessary.
		 */
		if (strcmp(mechanism_buf.data, SCRAM_SHA_256_PLUS_NAME) == 0)
		{
			if (conn->ssl_in_use)
			{
				/*
				 * The server has offered SCRAM-SHA-256-PLUS, which is only
				 * supported by the client if a hash of the peer certificate
				 * can be created.
				 */
#ifdef HAVE_PGTLS_GET_PEER_CERTIFICATE_HASH
				selected_mechanism = SCRAM_SHA_256_PLUS_NAME;
#endif
			}
			else
			{
				/*
				 * The server offered SCRAM-SHA-256-PLUS, but the connection
				 * is not SSL-encrypted. That's not sane. Perhaps SSL was
				 * stripped by a proxy? There's no point in continuing,
				 * because the server will reject the connection anyway if we
				 * try authenticate without channel binding even though both
				 * the client and server supported it. The SCRAM exchange
				 * checks for that, to prevent downgrade attacks.
				 */
				printfPQExpBuffer(&conn->errorMessage,
								  libpq_gettext("server offered SCRAM-SHA-256-PLUS authentication over a non-SSL connection\n"));
				goto error;
			}
		}
		else if (strcmp(mechanism_buf.data, SCRAM_SHA_256_NAME) == 0 &&
				 !selected_mechanism)
			selected_mechanism = SCRAM_SHA_256_NAME;
	}

	if (!selected_mechanism)
	{
		printfPQExpBuffer(&conn->errorMessage,
						  libpq_gettext("none of the server's SASL authentication mechanisms are supported\n"));
		goto error;
	}

	/*
	 * Now that the SASL mechanism has been chosen for the exchange,
	 * initialize its state information.
	 */

	/*
	 * First, select the password to use for the exchange, complaining if
	 * there isn't one.  Currently, all supported SASL mechanisms require a
	 * password, so we can just go ahead here without further distinction.
	 */
	conn->password_needed = true;
	password = conn->connhost[conn->whichhost].password;
	if (password == NULL)
		password = conn->pgpass;
	if (password == NULL || password[0] == '\0')
	{
		printfPQExpBuffer(&conn->errorMessage,
						  PQnoPasswordSupplied);
		goto error;
	}

	/*
	 * Initialize the SASL state information with all the information gathered
	 * during the initial exchange.
	 *
	 * Note: Only tls-unique is supported for the moment.
	 */
	conn->sasl_state = pg_fe_scram_init(conn,
										password,
										selected_mechanism);
	if (!conn->sasl_state)
		goto oom_error;

	/* Get the mechanism-specific Initial Client Response, if any */
	pg_fe_scram_exchange(conn->sasl_state,
						 NULL, -1,
						 &initialresponse, &initialresponselen,
						 &done, &success);

	if (done && !success)
		goto error;

	/*
	 * Build a SASLInitialResponse message, and send it.
	 */
	if (pqPutMsgStart('p', true, conn))
		goto error;
	if (pqPuts(selected_mechanism, conn))
		goto error;
	if (initialresponse)
	{
		if (pqPutInt(initialresponselen, 4, conn))
			goto error;
		if (pqPutnchar(initialresponse, initialresponselen, conn))
			goto error;
	}
	if (pqPutMsgEnd(conn))
		goto error;
	if (pqFlush(conn))
		goto error;

	termPQExpBuffer(&mechanism_buf);
	if (initialresponse)
		free(initialresponse);

	return STATUS_OK;

error:
	termPQExpBuffer(&mechanism_buf);
	if (initialresponse)
		free(initialresponse);
	return STATUS_ERROR;

oom_error:
	termPQExpBuffer(&mechanism_buf);
	if (initialresponse)
		free(initialresponse);
	printfPQExpBuffer(&conn->errorMessage,
					  libpq_gettext("out of memory\n"));
	return STATUS_ERROR;
}

/*
 * Exchange a message for SASL communication protocol with the backend.
 * This should be used after calling pg_SASL_init to set up the status of
 * the protocol.
 */
static int
pg_SASL_continue(PGconn *conn, int payloadlen, bool final)
{
	char	   *output;
	int			outputlen;
	bool		done;
	bool		success;
	int			res;
	char	   *challenge;

	/* Read the SASL challenge from the AuthenticationSASLContinue message. */
	challenge = malloc(payloadlen + 1);
	if (!challenge)
	{
		printfPQExpBuffer(&conn->errorMessage,
						  libpq_gettext("out of memory allocating SASL buffer (%d)\n"),
						  payloadlen);
		return STATUS_ERROR;
	}

	if (pqGetnchar(challenge, payloadlen, conn))
	{
		free(challenge);
		return STATUS_ERROR;
	}
	/* For safety and convenience, ensure the buffer is NULL-terminated. */
	challenge[payloadlen] = '\0';

	pg_fe_scram_exchange(conn->sasl_state,
						 challenge, payloadlen,
						 &output, &outputlen,
						 &done, &success);
	free(challenge);			/* don't need the input anymore */

	if (final && !done)
	{
		if (outputlen != 0)
			free(output);

		printfPQExpBuffer(&conn->errorMessage,
						  libpq_gettext("AuthenticationSASLFinal received from server, but SASL authentication was not completed\n"));
		return STATUS_ERROR;
	}
	if (outputlen != 0)
	{
		/*
		 * Send the SASL response to the server.
		 */
		res = pqPacketSend(conn, 'p', output, outputlen);
		free(output);

		if (res != STATUS_OK)
			return STATUS_ERROR;
	}

	if (done && !success)
		return STATUS_ERROR;

	return STATUS_OK;
}

/*
 * Respond to AUTH_REQ_SCM_CREDS challenge.
 *
 * Note: this is dead code as of Postgres 9.1, because current backends will
 * never send this challenge.  But we must keep it as long as libpq needs to
 * interoperate with pre-9.1 servers.  It is believed to be needed only on
 * Debian/kFreeBSD (ie, FreeBSD kernel with Linux userland, so that the
 * getpeereid() function isn't provided by libc).
 */
static int
pg_local_sendauth(PGconn *conn)
{
#ifdef HAVE_STRUCT_CMSGCRED
	char		buf;
	struct iovec iov;
	struct msghdr msg;
	struct cmsghdr *cmsg;
	union
	{
		struct cmsghdr hdr;
		unsigned char buf[CMSG_SPACE(sizeof(struct cmsgcred))];
	}			cmsgbuf;

	/*
	 * The backend doesn't care what we send here, but it wants exactly one
	 * character to force recvmsg() to block and wait for us.
	 */
	buf = '\0';
	iov.iov_base = &buf;
	iov.iov_len = 1;

	memset(&msg, 0, sizeof(msg));
	msg.msg_iov = &iov;
	msg.msg_iovlen = 1;

	/* We must set up a message that will be filled in by kernel */
	memset(&cmsgbuf, 0, sizeof(cmsgbuf));
	msg.msg_control = &cmsgbuf.buf;
	msg.msg_controllen = sizeof(cmsgbuf.buf);
	cmsg = CMSG_FIRSTHDR(&msg);
	cmsg->cmsg_len = CMSG_LEN(sizeof(struct cmsgcred));
	cmsg->cmsg_level = SOL_SOCKET;
	cmsg->cmsg_type = SCM_CREDS;

	if (sendmsg(conn->sock, &msg, 0) == -1)
	{
		char		sebuf[PG_STRERROR_R_BUFLEN];

		printfPQExpBuffer(&conn->errorMessage,
						  "pg_local_sendauth: sendmsg: %s\n",
						  strerror_r(errno, sebuf, sizeof(sebuf)));
		return STATUS_ERROR;
	}
	return STATUS_OK;
#else
	printfPQExpBuffer(&conn->errorMessage,
					  libpq_gettext("SCM_CRED authentication method not supported\n"));
	return STATUS_ERROR;
#endif
}

static int
pg_password_sendauth(PGconn *conn, const char *password, AuthRequest areq)
{
	int			ret;
	char	   *crypt_pwd = NULL;
	const char *pwd_to_send;
	char		md5Salt[4];

	/* Read the salt from the AuthenticationMD5Password message. */
	if (areq == AUTH_REQ_MD5)
	{
		if (pqGetnchar(md5Salt, 4, conn))
			return STATUS_ERROR;	/* shouldn't happen */
	}

	/* Encrypt the password if needed. */

	switch (areq)
	{
		case AUTH_REQ_MD5:
			{
				char	   *crypt_pwd2;

				/* Allocate enough space for two MD5 hashes */
				crypt_pwd = malloc(2 * (MD5_PASSWD_LEN + 1));
				if (!crypt_pwd)
				{
					printfPQExpBuffer(&conn->errorMessage,
									  libpq_gettext("out of memory\n"));
					return STATUS_ERROR;
				}

				crypt_pwd2 = crypt_pwd + MD5_PASSWD_LEN + 1;
				if (!pg_md5_encrypt(password, conn->pguser,
									strlen(conn->pguser), crypt_pwd2))
				{
					free(crypt_pwd);
					return STATUS_ERROR;
				}
				if (!pg_md5_encrypt(crypt_pwd2 + strlen("md5"), md5Salt,
									4, crypt_pwd))
				{
					free(crypt_pwd);
					return STATUS_ERROR;
				}

				pwd_to_send = crypt_pwd;
				break;
			}
		case AUTH_REQ_PASSWORD:
			pwd_to_send = password;
			break;
		default:
			return STATUS_ERROR;
	}
	/* Packet has a message type as of protocol 3.0 */
	if (PG_PROTOCOL_MAJOR(conn->pversion) >= 3)
		ret = pqPacketSend(conn, 'p', pwd_to_send, strlen(pwd_to_send) + 1);
	else
		ret = pqPacketSend(conn, 0, pwd_to_send, strlen(pwd_to_send) + 1);
	if (crypt_pwd)
		free(crypt_pwd);
	return ret;
}

/*
 * pg_fe_sendauth
 *		client demux routine for processing an authentication request
 *
 * The server has sent us an authentication challenge (or OK). Send an
 * appropriate response. The caller has ensured that the whole message is
 * now in the input buffer, and has already read the type and length of
 * it. We are responsible for reading any remaining extra data, specific
 * to the authentication method. 'payloadlen' is the remaining length in
 * the message.
 */
int
pg_fe_sendauth(AuthRequest areq, int payloadlen, PGconn *conn)
{
	switch (areq)
	{
		case AUTH_REQ_OK:
			break;

		case AUTH_REQ_KRB4:
			printfPQExpBuffer(&conn->errorMessage,
							  libpq_gettext("Kerberos 4 authentication not supported\n"));
			return STATUS_ERROR;

		case AUTH_REQ_KRB5:
			printfPQExpBuffer(&conn->errorMessage,
							  libpq_gettext("Kerberos 5 authentication not supported\n"));
			return STATUS_ERROR;

#if defined(ENABLE_GSS) || defined(ENABLE_SSPI)
		case AUTH_REQ_GSS:
#if !defined(ENABLE_SSPI)
			/* no native SSPI, so use GSSAPI library for it */
		case AUTH_REQ_SSPI:
#endif
			{
				int			r;

				pglock_thread();

				/*
				 * If we have both GSS and SSPI support compiled in, use SSPI
				 * support by default. This is overridable by a connection
				 * string parameter. Note that when using SSPI we still leave
				 * the negotiate parameter off, since we want SSPI to use the
				 * GSSAPI kerberos protocol. For actual SSPI negotiate
				 * protocol, we use AUTH_REQ_SSPI.
				 */
#if defined(ENABLE_GSS) && defined(ENABLE_SSPI)
				if (conn->gsslib && (pg_strcasecmp(conn->gsslib, "gssapi") == 0))
					r = pg_GSS_startup(conn, payloadlen);
				else
					r = pg_SSPI_startup(conn, 0, payloadlen);
#elif defined(ENABLE_GSS) && !defined(ENABLE_SSPI)
				r = pg_GSS_startup(conn, payloadlen);
#elif !defined(ENABLE_GSS) && defined(ENABLE_SSPI)
				r = pg_SSPI_startup(conn, 0, payloadlen);
#endif
				if (r != STATUS_OK)
				{
					/* Error message already filled in. */
					pgunlock_thread();
					return STATUS_ERROR;
				}
				pgunlock_thread();
			}
			break;

		case AUTH_REQ_GSS_CONT:
			{
				int			r;

				pglock_thread();
#if defined(ENABLE_GSS) && defined(ENABLE_SSPI)
				if (conn->usesspi)
					r = pg_SSPI_continue(conn, payloadlen);
				else
					r = pg_GSS_continue(conn, payloadlen);
#elif defined(ENABLE_GSS) && !defined(ENABLE_SSPI)
				r = pg_GSS_continue(conn, payloadlen);
#elif !defined(ENABLE_GSS) && defined(ENABLE_SSPI)
				r = pg_SSPI_continue(conn, payloadlen);
#endif
				if (r != STATUS_OK)
				{
					/* Error message already filled in. */
					pgunlock_thread();
					return STATUS_ERROR;
				}
				pgunlock_thread();
			}
			break;
#else							/* defined(ENABLE_GSS) || defined(ENABLE_SSPI) */
			/* No GSSAPI *or* SSPI support */
		case AUTH_REQ_GSS:
		case AUTH_REQ_GSS_CONT:
			printfPQExpBuffer(&conn->errorMessage,
							  libpq_gettext("GSSAPI authentication not supported\n"));
			return STATUS_ERROR;
#endif							/* defined(ENABLE_GSS) || defined(ENABLE_SSPI) */

#ifdef ENABLE_SSPI
		case AUTH_REQ_SSPI:

			/*
			 * SSPI has its own startup message so libpq can decide which
			 * method to use. Indicate to pg_SSPI_startup that we want SSPI
			 * negotiation instead of Kerberos.
			 */
			pglock_thread();
			if (pg_SSPI_startup(conn, 1, payloadlen) != STATUS_OK)
			{
				/* Error message already filled in. */
				pgunlock_thread();
				return STATUS_ERROR;
			}
			pgunlock_thread();
			break;
#else

			/*
			 * No SSPI support. However, if we have GSSAPI but not SSPI
			 * support, AUTH_REQ_SSPI will have been handled in the codepath
			 * for AUTH_REQ_GSS above, so don't duplicate the case label in
			 * that case.
			 */
#if !defined(ENABLE_GSS)
		case AUTH_REQ_SSPI:
			printfPQExpBuffer(&conn->errorMessage,
							  libpq_gettext("SSPI authentication not supported\n"));
			return STATUS_ERROR;
#endif							/* !define(ENABLE_GSS) */
#endif							/* ENABLE_SSPI */


		case AUTH_REQ_CRYPT:
			printfPQExpBuffer(&conn->errorMessage,
							  libpq_gettext("Crypt authentication not supported\n"));
			return STATUS_ERROR;

		case AUTH_REQ_MD5:
		case AUTH_REQ_PASSWORD:
			{
				char	   *password;

				conn->password_needed = true;
				password = conn->connhost[conn->whichhost].password;
				if (password == NULL)
					password = conn->pgpass;
				if (password == NULL || password[0] == '\0')
				{
					printfPQExpBuffer(&conn->errorMessage,
									  PQnoPasswordSupplied);
					return STATUS_ERROR;
				}
				if (pg_password_sendauth(conn, password, areq) != STATUS_OK)
				{
					printfPQExpBuffer(&conn->errorMessage,
									  "fe_sendauth: error sending password authentication\n");
					return STATUS_ERROR;
				}
				break;
			}

		case AUTH_REQ_SASL:

			/*
			 * The request contains the name (as assigned by IANA) of the
			 * authentication mechanism.
			 */
			if (pg_SASL_init(conn, payloadlen) != STATUS_OK)
			{
				/* pg_SASL_init already set the error message */
				return STATUS_ERROR;
			}
			break;

		case AUTH_REQ_SASL_CONT:
		case AUTH_REQ_SASL_FIN:
			if (conn->sasl_state == NULL)
			{
				printfPQExpBuffer(&conn->errorMessage,
								  "fe_sendauth: invalid authentication request from server: AUTH_REQ_SASL_CONT without AUTH_REQ_SASL\n");
				return STATUS_ERROR;
			}
			if (pg_SASL_continue(conn, payloadlen,
								 (areq == AUTH_REQ_SASL_FIN)) != STATUS_OK)
			{
				/* Use error message, if set already */
				if (conn->errorMessage.len == 0)
					printfPQExpBuffer(&conn->errorMessage,
									  "fe_sendauth: error in SASL authentication\n");
				return STATUS_ERROR;
			}
			break;

		case AUTH_REQ_SCM_CREDS:
			if (pg_local_sendauth(conn) != STATUS_OK)
				return STATUS_ERROR;
			break;

			/*
			 * SASL authentication was introduced in version 10. Older
			 * versions recognize the request only to give a nicer error
			 * message. We call it "SCRAM authentication" in the error, rather
			 * than SASL, because SCRAM is more familiar to users, and it's
			 * the only SASL authentication mechanism that has been
			 * implemented as of this writing, anyway.
			 */
		case AUTH_REQ_SASL:
			printfPQExpBuffer(&conn->errorMessage,
							  libpq_gettext("SCRAM authentication requires libpq version 10 or above\n"));
			return STATUS_ERROR;

		default:
			printfPQExpBuffer(&conn->errorMessage,
							  libpq_gettext("authentication method %u not supported\n"), areq);
			return STATUS_ERROR;
	}

	return STATUS_OK;
}


/*
 * pg_fe_getauthname
 *
 * Returns a pointer to malloc'd space containing whatever name the user
 * has authenticated to the system.  If there is an error, return NULL,
 * and put a suitable error message in *errorMessage if that's not NULL.
 */
char *
pg_fe_getauthname(PQExpBuffer errorMessage)
{
	char	   *result = NULL;
	const char *name = NULL;

#ifdef WIN32
	/* Microsoft recommends buffer size of UNLEN+1, where UNLEN = 256 */
	char		username[256 + 1];
	DWORD		namesize = sizeof(username);
#else
	uid_t		user_id = geteuid();
	char		pwdbuf[BUFSIZ];
	struct passwd pwdstr;
	struct passwd *pw = NULL;
	int			pwerr;
#endif

	/*
	 * Some users are using configure --enable-thread-safety-force, so we
	 * might as well do the locking within our library to protect
	 * pqGetpwuid(). In fact, application developers can use getpwuid() in
	 * their application if they use the locking call we provide, or install
	 * their own locking function using PQregisterThreadLock().
	 */
	pglock_thread();

#ifdef WIN32
	if (GetUserName(username, &namesize))
		name = username;
	else if (errorMessage)
		printfPQExpBuffer(errorMessage,
						  libpq_gettext("user name lookup failure: error code %lu\n"),
						  GetLastError());
#else
	pwerr = pqGetpwuid(user_id, &pwdstr, pwdbuf, sizeof(pwdbuf), &pw);
	if (pw != NULL)
		name = pw->pw_name;
	else if (errorMessage)
	{
		if (pwerr != 0)
			printfPQExpBuffer(errorMessage,
							  libpq_gettext("could not look up local user ID %d: %s\n"),
							  (int) user_id,
							  strerror_r(pwerr, pwdbuf, sizeof(pwdbuf)));
		else
			printfPQExpBuffer(errorMessage,
							  libpq_gettext("local user with ID %d does not exist\n"),
							  (int) user_id);
	}
#endif

	if (name)
	{
		result = strdup(name);
		if (result == NULL && errorMessage)
			printfPQExpBuffer(errorMessage,
							  libpq_gettext("out of memory\n"));
	}

	pgunlock_thread();

	return result;
}


/*
 * PQencryptPassword -- exported routine to encrypt a password with MD5
 *
 * This function is equivalent to calling PQencryptPasswordConn with
 * "md5" as the encryption method, except that this doesn't require
 * a connection object.  This function is deprecated, use
 * PQencryptPasswordConn instead.
 */
char *
PQencryptPassword(const char *passwd, const char *user)
{
	char	   *crypt_pwd;

	crypt_pwd = malloc(MD5_PASSWD_LEN + 1);
	if (!crypt_pwd)
		return NULL;

	if (!pg_md5_encrypt(passwd, user, strlen(user), crypt_pwd))
	{
		free(crypt_pwd);
		return NULL;
	}

	return crypt_pwd;
}

/*
 * PQencryptPasswordConn -- exported routine to encrypt a password
 *
 * This is intended to be used by client applications that wish to send
 * commands like ALTER USER joe PASSWORD 'pwd'.  The password need not
 * be sent in cleartext if it is encrypted on the client side.  This is
 * good because it ensures the cleartext password won't end up in logs,
 * pg_stat displays, etc.  We export the function so that clients won't
 * be dependent on low-level details like whether the encryption is MD5
 * or something else.
 *
 * Arguments are a connection object, the cleartext password, the SQL
 * name of the user it is for, and a string indicating the algorithm to
 * use for encrypting the password.  If algorithm is NULL, this queries
 * the server for the current 'password_encryption' value.  If you wish
 * to avoid that, e.g. to avoid blocking, you can execute
 * 'show password_encryption' yourself before calling this function, and
 * pass it as the algorithm.
 *
 * Return value is a malloc'd string.  The client may assume the string
 * doesn't contain any special characters that would require escaping.
 * On error, an error message is stored in the connection object, and
 * returns NULL.
 */
char *
PQencryptPasswordConn(PGconn *conn, const char *passwd, const char *user,
					  const char *algorithm)
{
#define MAX_ALGORITHM_NAME_LEN 50
	char		algobuf[MAX_ALGORITHM_NAME_LEN + 1];
	char	   *crypt_pwd = NULL;

	if (!conn)
		return NULL;

	/* If no algorithm was given, ask the server. */
	if (algorithm == NULL)
	{
		PGresult   *res;
		char	   *val;

		res = PQexec(conn, "show password_encryption");
		if (res == NULL)
		{
			/* PQexec() should've set conn->errorMessage already */
			return NULL;
		}
		if (PQresultStatus(res) != PGRES_TUPLES_OK)
		{
			/* PQexec() should've set conn->errorMessage already */
			PQclear(res);
			return NULL;
		}
		if (PQntuples(res) != 1 || PQnfields(res) != 1)
		{
			PQclear(res);
			printfPQExpBuffer(&conn->errorMessage,
							  libpq_gettext("unexpected shape of result set returned for SHOW\n"));
			return NULL;
		}
		val = PQgetvalue(res, 0, 0);

		if (strlen(val) > MAX_ALGORITHM_NAME_LEN)
		{
			PQclear(res);
			printfPQExpBuffer(&conn->errorMessage,
							  libpq_gettext("password_encryption value too long\n"));
			return NULL;
		}
		strcpy(algobuf, val);
		PQclear(res);

		algorithm = algobuf;
	}

	/*
	 * Also accept "on" and "off" as aliases for "md5", because
	 * password_encryption was a boolean before PostgreSQL 10.  We refuse to
	 * send the password in plaintext even if it was "off".
	 */
	if (strcmp(algorithm, "on") == 0 ||
		strcmp(algorithm, "off") == 0)
		algorithm = "md5";

	/*
	 * Ok, now we know what algorithm to use
	 */
	if (strcmp(algorithm, "scram-sha-256") == 0)
	{
		crypt_pwd = pg_fe_scram_build_verifier(passwd);
	}
	else if (strcmp(algorithm, "md5") == 0)
	{
		crypt_pwd = malloc(MD5_PASSWD_LEN + 1);
		if (crypt_pwd)
		{
			if (!pg_md5_encrypt(passwd, user, strlen(user), crypt_pwd))
			{
				free(crypt_pwd);
				crypt_pwd = NULL;
			}
		}
	}
	else
	{
		printfPQExpBuffer(&conn->errorMessage,
						  libpq_gettext("unrecognized password encryption algorithm \"%s\"\n"),
						  algorithm);
		return NULL;
	}

	if (!crypt_pwd)
		printfPQExpBuffer(&conn->errorMessage,
						  libpq_gettext("out of memory\n"));

	return crypt_pwd;
}<|MERGE_RESOLUTION|>--- conflicted
+++ resolved
@@ -56,56 +56,7 @@
  * GSSAPI authentication system.
  */
 
-<<<<<<< HEAD
-#if defined(WIN32) && !defined(WIN32_ONLY_COMPILER)
-/*
- * MIT Kerberos GSSAPI DLL doesn't properly export the symbols for MingW
- * that contain the OIDs required. Redefine here, values copied
- * from src/athena/auth/krb5/src/lib/gssapi/generic/gssapi_generic.c
- */
-const gss_OID_desc GSS_C_NT_HOSTBASED_SERVICE_desc =
-{10, (void *) "\x2a\x86\x48\x86\xf7\x12\x01\x02\x01\x04"};
-GSS_DLLIMP gss_OID GSS_C_NT_HOSTBASED_SERVICE = &GSS_C_NT_HOSTBASED_SERVICE_desc;
-#endif
-
-/*
- * Fetch all errors of a specific type and append to "str".
- */
-static void
-pg_GSS_error_int(PQExpBuffer str, const char *mprefix,
-				 OM_uint32 stat, int type)
-{
-	OM_uint32	lmin_s;
-	gss_buffer_desc lmsg;
-	OM_uint32	msg_ctx = 0;
-
-	do
-	{
-		gss_display_status(&lmin_s, stat, type,
-						   GSS_C_NO_OID, &msg_ctx, &lmsg);
-		appendPQExpBuffer(str, "%s: %s\n", mprefix, (char *) lmsg.value);
-		gss_release_buffer(&lmin_s, &lmsg);
-	} while (msg_ctx);
-}
-
-/*
- * GSSAPI errors contain two parts; put both into conn->errorMessage.
- */
-static void
-pg_GSS_error(const char *mprefix, PGconn *conn,
-			 OM_uint32 maj_stat, OM_uint32 min_stat)
-{
-	resetPQExpBuffer(&conn->errorMessage);
-
-	/* Fetch major error codes */
-	pg_GSS_error_int(&conn->errorMessage, mprefix, maj_stat, GSS_C_GSS_CODE);
-
-	/* Add the minor codes as well */
-	pg_GSS_error_int(&conn->errorMessage, mprefix, min_stat, GSS_C_MECH_CODE);
-}
-=======
 #include "fe-gssapi-common.h"
->>>>>>> 9e1c9f95
 
 /*
  * Continue GSS authentication with next token as needed.
@@ -403,11 +354,7 @@
 	if (conn->sspictx)
 	{
 		printfPQExpBuffer(&conn->errorMessage,
-<<<<<<< HEAD
-					libpq_gettext("duplicate SSPI authentication request\n"));
-=======
 						  libpq_gettext("duplicate SSPI authentication request\n"));
->>>>>>> 9e1c9f95
 		return STATUS_ERROR;
 	}
 
@@ -1035,19 +982,6 @@
 				return STATUS_ERROR;
 			break;
 
-			/*
-			 * SASL authentication was introduced in version 10. Older
-			 * versions recognize the request only to give a nicer error
-			 * message. We call it "SCRAM authentication" in the error, rather
-			 * than SASL, because SCRAM is more familiar to users, and it's
-			 * the only SASL authentication mechanism that has been
-			 * implemented as of this writing, anyway.
-			 */
-		case AUTH_REQ_SASL:
-			printfPQExpBuffer(&conn->errorMessage,
-							  libpq_gettext("SCRAM authentication requires libpq version 10 or above\n"));
-			return STATUS_ERROR;
-
 		default:
 			printfPQExpBuffer(&conn->errorMessage,
 							  libpq_gettext("authentication method %u not supported\n"), areq);
