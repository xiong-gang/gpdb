override CPPFLAGS := -I../../include -I$(top_srcdir)/src/interfaces/ecpg/include \
<<<<<<< HEAD
	-I$(libpq_srcdir) $(CPPFLAGS) -Wno-error
override CFLAGS += $(PTHREAD_CFLAGS) 
=======
	-I$(libpq_srcdir) $(CPPFLAGS)
override CFLAGS += $(PTHREAD_CFLAGS)
>>>>>>> a4bebdd9

override LDFLAGS := -L../../ecpglib -L../../pgtypeslib $(filter-out -l%, $(libpq)) $(LDFLAGS)
override LIBS := -lecpg -lpgtypes $(filter -l%, $(libpq)) $(LIBS) $(PTHREAD_LIBS)

ECPG = ../../preproc/ecpg --regression -I$(srcdir)/../../include

%: %.c
	$(CC) $(CPPFLAGS) $(CFLAGS) -c $< -o $*.o
	$(CC) $(CPPFLAGS) $(CFLAGS) $*.o $(LDFLAGS) $(LDFLAGS_EX) $(LIBS) -o $@

%.c: %.pgc ../regression.h
	$(ECPG) -o $@ -I$(srcdir) $<

clean:
	rm -f $(TESTS) $(TESTS:%=%.o) $(TESTS:%=%.c)<|MERGE_RESOLUTION|>--- conflicted
+++ resolved
@@ -1,11 +1,6 @@
 override CPPFLAGS := -I../../include -I$(top_srcdir)/src/interfaces/ecpg/include \
-<<<<<<< HEAD
 	-I$(libpq_srcdir) $(CPPFLAGS) -Wno-error
 override CFLAGS += $(PTHREAD_CFLAGS) 
-=======
-	-I$(libpq_srcdir) $(CPPFLAGS)
-override CFLAGS += $(PTHREAD_CFLAGS)
->>>>>>> a4bebdd9
 
 override LDFLAGS := -L../../ecpglib -L../../pgtypeslib $(filter-out -l%, $(libpq)) $(LDFLAGS)
 override LIBS := -lecpg -lpgtypes $(filter -l%, $(libpq)) $(LIBS) $(PTHREAD_LIBS)
