/* src/interfaces/ecpg/preproc/output.c */

#include "postgres_fe.h"

#include "preproc_extern.h"

static void output_escaped_str(char *cmd, bool quoted);
static void output_cursor_name(char *str);

void
output_line_number(void)
{
	char	   *line = hashline_number();

	fprintf(base_yyout, "%s", line);
	free(line);
}

void
output_simple_statement(char *stmt, int whenever_mode)
{
	output_escaped_str(stmt, false);
	if (whenever_mode)
		whenever_action(whenever_mode);
	output_line_number();
	free(stmt);
}


/*
 * store the whenever action here
 */
struct when when_error,
			when_nf,
			when_warn;

static void
print_action(struct when *w)
{
	switch (w->code)
	{
		case W_SQLPRINT:
			fprintf(base_yyout, "sqlprint();");
			break;
		case W_GOTO:
			fprintf(base_yyout, "goto %s;", w->command);
			break;
		case W_DO:
			fprintf(base_yyout, "%s;", w->command);
			break;
		case W_STOP:
			fprintf(base_yyout, "exit (1);");
			break;
		case W_BREAK:
			fprintf(base_yyout, "break;");
<<<<<<< HEAD
=======
			break;
		case W_CONTINUE:
			fprintf(base_yyout, "continue;");
>>>>>>> 9e1c9f95
			break;
		default:
			fprintf(base_yyout, "{/* %d not implemented yet */}", w->code);
			break;
	}
}

void
whenever_action(int mode)
{
	if ((mode & 1) == 1 && when_nf.code != W_NOTHING)
	{
		output_line_number();
		fprintf(base_yyout, "\nif (sqlca.sqlcode == ECPG_NOT_FOUND) ");
		print_action(&when_nf);
	}
	if (when_warn.code != W_NOTHING)
	{
		output_line_number();
		fprintf(base_yyout, "\nif (sqlca.sqlwarn[0] == 'W') ");
		print_action(&when_warn);
	}
	if (when_error.code != W_NOTHING)
	{
		output_line_number();
		fprintf(base_yyout, "\nif (sqlca.sqlcode < 0) ");
		print_action(&when_error);
	}

	if ((mode & 2) == 2)
		fputc('}', base_yyout);

	output_line_number();
}

char *
hashline_number(void)
{
	/* do not print line numbers if we are in debug mode */
	if (input_filename
#ifdef YYDEBUG
		&& !base_yydebug
#endif
		)
	{
		/* "* 2" here is for escaping '\' and '"' below */
		char	   *line = mm_alloc(strlen("\n#line %d \"%s\"\n") + sizeof(int) * CHAR_BIT * 10 / 3 + strlen(input_filename) * 2);
		char	   *src,
				   *dest;

		sprintf(line, "\n#line %d \"", base_yylineno);
		src = input_filename;
		dest = line + strlen(line);
		while (*src)
		{
			if (*src == '\\' || *src == '"')
				*dest++ = '\\';
			*dest++ = *src++;
		}
		*dest = '\0';
		strcat(dest, "\"\n");

		return line;
	}

	return EMPTY;
}

static char *ecpg_statement_type_name[] = {
	"ECPGst_normal",
	"ECPGst_execute",
	"ECPGst_exec_immediate",
	"ECPGst_prepnormal",
	"ECPGst_prepare",
	"ECPGst_exec_with_exprlist"
};

void
output_statement(char *stmt, int whenever_mode, enum ECPG_statement_type st)
{
	fprintf(base_yyout, "{ ECPGdo(__LINE__, %d, %d, %s, %d, ", compat, force_indicator, connection ? connection : "NULL", questionmarks);
<<<<<<< HEAD
	if (st == ECPGst_execute || st == ECPGst_exec_immediate)
	{
		fprintf(base_yyout, "%s, %s, ", ecpg_statement_type_name[st], stmt);
	}
	else
	{
		if (st == ECPGst_prepnormal && auto_prepare)
			fputs("ECPGst_prepnormal, \"", base_yyout);
		else
			fputs("ECPGst_normal, \"", base_yyout);

=======

	if (st == ECPGst_prepnormal && !auto_prepare)
		st = ECPGst_normal;

	/*
	 * In following cases, stmt is CSTRING or char_variable. They must be
	 * output directly. - prepared_name of EXECUTE without exprlist -
	 * execstring of EXECUTE IMMEDIATE
	 */
	fprintf(base_yyout, "%s, ", ecpg_statement_type_name[st]);
	if (st == ECPGst_execute || st == ECPGst_exec_immediate)
		fprintf(base_yyout, "%s, ", stmt);
	else
	{
		fputs("\"", base_yyout);
>>>>>>> 9e1c9f95
		output_escaped_str(stmt, false);
		fputs("\", ", base_yyout);
	}

	/* dump variables to C file */
	dump_variables(argsinsert, 1);
	fputs("ECPGt_EOIT, ", base_yyout);
	dump_variables(argsresult, 1);
	fputs("ECPGt_EORT);", base_yyout);
	reset_variables();

	whenever_action(whenever_mode | 2);
	free(stmt);
	if (connection != NULL)
		free(connection);
	connection = NULL;
}

void
output_prepare_statement(char *name, char *stmt)
{
	fprintf(base_yyout, "{ ECPGprepare(__LINE__, %s, %d, ", connection ? connection : "NULL", questionmarks);
	output_escaped_str(name, true);
	fputs(", ", base_yyout);
	output_escaped_str(stmt, true);
	fputs(");", base_yyout);
	whenever_action(2);
	free(name);
	if (connection != NULL)
		free(connection);
	connection = NULL;
}

void
output_deallocate_prepare_statement(char *name)
{
	const char *con = connection ? connection : "NULL";

	if (strcmp(name, "all") != 0)
	{
		fprintf(base_yyout, "{ ECPGdeallocate(__LINE__, %d, %s, ", compat, con);
		output_escaped_str(name, true);
		fputs(");", base_yyout);
	}
	else
		fprintf(base_yyout, "{ ECPGdeallocate_all(__LINE__, %d, %s);", compat, con);

	whenever_action(2);
	free(name);
	if (connection != NULL)
		free(connection);
	connection = NULL;
}

static void
output_escaped_str(char *str, bool quoted)
{
	int			i = 0;
	int			len = 0;

	if (str == NULL)
	{
		fputs("NULL", base_yyout);

		return;
	}

	len = strlen(str);

	if (quoted && str[0] == '"' && str[len - 1] == '"') /* do not escape quotes
														 * at beginning and end
														 * if quoted string */
	{
		i = 1;
		len--;
		fputs("\"", base_yyout);
	}

	/* output this char by char as we have to filter " and \n */
	for (; i < len; i++)
	{
		if (str[i] == '"')
			fputs("\\\"", base_yyout);
		else if (str[i] == '\n')
			fputs("\\\n", base_yyout);
		else if (str[i] == '\\')
		{
			int			j = i;

			/*
			 * check whether this is a continuation line if it is, do not
			 * output anything because newlines are escaped anyway
			 */

			/* accept blanks after the '\' as some other compilers do too */
			do
			{
				j++;
			} while (str[j] == ' ' || str[j] == '\t');

<<<<<<< HEAD
			if ((str[j] != '\n') && (str[j] != '\r' || str[j + 1] != '\n'))		/* not followed by a
																				 * newline */
=======
			if ((str[j] != '\n') && (str[j] != '\r' || str[j + 1] != '\n')) /* not followed by a
																			 * newline */
>>>>>>> 9e1c9f95
				fputs("\\\\", base_yyout);
		}
		else if (str[i] == '\r' && str[i + 1] == '\n')
		{
			fputs("\\\r\n", base_yyout);
			i++;
		}
		else
			fputc(str[i], base_yyout);
	}

	if (quoted && str[0] == '"' && str[len] == '"')
		fputs("\"", base_yyout);
<<<<<<< HEAD
=======
}

/*
 * This is a tool function used by the output_cursor_statement function to print
 * cursor name after the string such as "ECPGopen(","ECPGfetch(","ECPGclose(".
 * This function filters escaped sequences such as \t, \n, \r to print cursor name cleanly
 */
static void
output_cursor_name(char *str)
{
	int			i = 0;
	int			len = 0;

	if (str == NULL)
	{
		fputs("NULL", base_yyout);

		return;
	}

	len = strlen(str);
	fputs("\"", base_yyout);
	if (str[0] == '\"' && str[len - 1] == '\"')
	{
		i = 1;
		len--;
		fputs("\\\"", base_yyout);

		/* output this char by char as we have to filter " and \n */
		for (; i < len; i++)
		{
			if (str[i] == '"')
				fputs("\\\"", base_yyout);
			else if (str[i] == '\n')
				fputs("\\\n", base_yyout);
			else if (str[i] == '\\')
			{
				int			j = i;

				/*
				 * check whether this is a continuation line if it is, do not
				 * output anything because newlines are escaped anyway
				 */

				/* accept blanks after the '\' as some other compilers do too */
				do
				{
					j++;
				} while (str[j] == ' ' || str[j] == '\t');

				if ((str[j] != '\n') && (str[j] != '\r' || str[j + 1] != '\n')) /* not followed by a
																				 * newline */
					fputs("\\\\", base_yyout);
			}
			else if (str[i] == '\r' && str[i + 1] == '\n')
			{
				fputs("\\\r\n", base_yyout);
				i++;
			}
			else
				fputc(str[i], base_yyout);
		}

		fputs("\\\"", base_yyout);
	}
	else
		fputs(str, base_yyout);

	fputs("\"", base_yyout);
}

/*
 * Transform the EXEC SQL DECLARE STATEMENT into ECPGdeclare function
 */
void
output_declare_statement(char *name)
{
	/* connection is set in "at:" token in ecpg.trailer file */
	fprintf(base_yyout, "{ ECPGdeclare(__LINE__, %s, ", connection ? connection : "NULL");
	output_escaped_str(name, true);
	fputs(");", base_yyout);

	whenever_action(2);
	free(name);
	if (connection != NULL)
		free(connection);
}

/*
 * Transform the EXEC SQL CURSOR STATEMENT such as OPEN/FETCH/CLOSE cursor into
 * ECPGopen/ECPGfetch/ECPGclose function
 */
void
output_cursor_statement(int cursor_stmt, char *cursor_name, char *prepared_name, char *stmt, int whenever_mode, enum ECPG_statement_type st)
{
	switch (cursor_stmt)
	{
		case ECPGcst_open:
			fprintf(base_yyout, "{ ECPGopen(");
			output_cursor_name(cursor_name);
			fprintf(base_yyout, ", ");
			output_escaped_str(prepared_name, true);
			fprintf(base_yyout, ", __LINE__, %d, %d, %s, %d, ",
					compat, force_indicator, connection ? connection : "NULL", questionmarks);
			break;
		case ECPGcst_fetch:
			fprintf(base_yyout, "{ ECPGfetch(");
			output_cursor_name(cursor_name);
			fprintf(base_yyout, ", __LINE__, %d, %d, %s, %d, ",
					compat, force_indicator, connection ? connection : "NULL", questionmarks);
			break;
		case ECPGcst_close:
			fprintf(base_yyout, "{ ECPGclose(");
			output_cursor_name(cursor_name);
			fprintf(base_yyout, ", __LINE__, %d, %d, %s, %d, ",
					compat, force_indicator, connection ? connection : "NULL", questionmarks);
			break;
	}

	if (st == ECPGst_execute || st == ECPGst_exec_immediate)
		fprintf(base_yyout, "%s, %s, ", ecpg_statement_type_name[st], stmt);
	else
	{
		if (st == ECPGst_prepnormal && auto_prepare)
			fputs("ECPGst_prepnormal, \"", base_yyout);
		else
			fputs("ECPGst_normal, \"", base_yyout);

		output_escaped_str(stmt, false);
		fputs("\", ", base_yyout);
	}

	/* dump variables to C file */
	dump_variables(argsinsert, 1);
	fputs("ECPGt_EOIT, ", base_yyout);
	dump_variables(argsresult, 1);
	fputs("ECPGt_EORT);", base_yyout);
	reset_variables();

	whenever_action(whenever_mode | 2);
	free(cursor_name);
	free(prepared_name);
	free(stmt);
	if (connection != NULL)
		free(connection);
>>>>>>> 9e1c9f95
}<|MERGE_RESOLUTION|>--- conflicted
+++ resolved
@@ -53,12 +53,9 @@
 			break;
 		case W_BREAK:
 			fprintf(base_yyout, "break;");
-<<<<<<< HEAD
-=======
 			break;
 		case W_CONTINUE:
 			fprintf(base_yyout, "continue;");
->>>>>>> 9e1c9f95
 			break;
 		default:
 			fprintf(base_yyout, "{/* %d not implemented yet */}", w->code);
@@ -140,19 +137,6 @@
 output_statement(char *stmt, int whenever_mode, enum ECPG_statement_type st)
 {
 	fprintf(base_yyout, "{ ECPGdo(__LINE__, %d, %d, %s, %d, ", compat, force_indicator, connection ? connection : "NULL", questionmarks);
-<<<<<<< HEAD
-	if (st == ECPGst_execute || st == ECPGst_exec_immediate)
-	{
-		fprintf(base_yyout, "%s, %s, ", ecpg_statement_type_name[st], stmt);
-	}
-	else
-	{
-		if (st == ECPGst_prepnormal && auto_prepare)
-			fputs("ECPGst_prepnormal, \"", base_yyout);
-		else
-			fputs("ECPGst_normal, \"", base_yyout);
-
-=======
 
 	if (st == ECPGst_prepnormal && !auto_prepare)
 		st = ECPGst_normal;
@@ -168,7 +152,6 @@
 	else
 	{
 		fputs("\"", base_yyout);
->>>>>>> 9e1c9f95
 		output_escaped_str(stmt, false);
 		fputs("\", ", base_yyout);
 	}
@@ -269,13 +252,8 @@
 				j++;
 			} while (str[j] == ' ' || str[j] == '\t');
 
-<<<<<<< HEAD
-			if ((str[j] != '\n') && (str[j] != '\r' || str[j + 1] != '\n'))		/* not followed by a
-																				 * newline */
-=======
 			if ((str[j] != '\n') && (str[j] != '\r' || str[j + 1] != '\n')) /* not followed by a
 																			 * newline */
->>>>>>> 9e1c9f95
 				fputs("\\\\", base_yyout);
 		}
 		else if (str[i] == '\r' && str[i + 1] == '\n')
@@ -289,8 +267,6 @@
 
 	if (quoted && str[0] == '"' && str[len] == '"')
 		fputs("\"", base_yyout);
-<<<<<<< HEAD
-=======
 }
 
 /*
@@ -436,5 +412,4 @@
 	free(stmt);
 	if (connection != NULL)
 		free(connection);
->>>>>>> 9e1c9f95
 }