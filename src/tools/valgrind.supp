--- conflicted
+++ resolved
@@ -89,7 +89,7 @@
 {
 	padding_twophase_CRC
 	Memcheck:Value8
-<<<<<<< HEAD
+	fun:pg_comp_crc32c
 	fun:EndPrepare
 }
 
@@ -134,13 +134,6 @@
 	fun:write_relmap_file
 	fun:RelationMapFinishBootstrap
 }
-
-=======
-	fun:pg_comp_crc32c
-	fun:EndPrepare
-}
-
->>>>>>> ab93f90c
 
 # gcc on ppc64 can generate a four-byte read to fetch the final "char" fields
 # of a FormData_pg_cast.  This is valid compiler behavior, because a proper
@@ -155,8 +148,6 @@
 	fun:IsBinaryCoercible
 }
 
-<<<<<<< HEAD
-
 # Python's allocator does some low-level tricks for efficiency. Those
 # can be disabled for better instrumentation; but few people testing
 # postgres will have such a build of python. So add broad
@@ -220,7 +211,8 @@
    python_clever_allocator
    Memcheck:Cond
    fun:PyObject_Realloc
-=======
+}
+
 # Atomic writes to 64bit atomic vars uses compare/exchange to
 # guarantee atomic writes of 64bit variables. pg_atomic_write is used
 # during initialization of the atomic variable, hat leads to an
@@ -232,5 +224,4 @@
 	fun:pg_atomic_exchange_u64_impl
 	fun:pg_atomic_write_u64_impl
 	fun:pg_atomic_init_u64_impl
->>>>>>> ab93f90c
 }