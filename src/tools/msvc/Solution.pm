--- conflicted
+++ resolved
@@ -27,23 +27,16 @@
         platform => undef,
     };
     bless $self;
-<<<<<<< HEAD
-
-    # integer_datetimes is now the default
-=======
+
 	# integer_datetimes is now the default
->>>>>>> 49f001d8
 	$options->{integer_datetimes} = 1 
 		unless exists $options->{integer_datetimes};
     $options->{float4byval} = 1
         unless exists $options->{float4byval};
-<<<<<<< HEAD
     $options->{float8byval} = 1
         unless exists $options->{float8byval};
 
 
-=======
->>>>>>> 49f001d8
     if ($options->{xml})
     {
         if (!($options->{xslt} && $options->{iconv}))
@@ -51,11 +44,7 @@
             die "XML requires both XSLT and ICONV\n";
         }
     }
-<<<<<<< HEAD
-    $options->{blocksize} = 32
-=======
 	$options->{blocksize} = 8
->>>>>>> 49f001d8
 		unless $options->{blocksize}; # undef or 0 means default
 	die "Bad blocksize $options->{blocksize}"
 		unless grep {$_ == $options->{blocksize}} (1,2,4,8,16,32);
@@ -72,12 +61,9 @@
 		unless $options->{wal_segsize}; # undef or 0 means default
 	die "Bad wal_segsize $options->{wal_segsize}"
 		unless grep {$_ == $options->{wal_segsize}} (1,2,4,8,16,32,64);
-<<<<<<< HEAD
 
     $self->DetermineToolVersions();
 
-=======
->>>>>>> 49f001d8
     return $self;
 }
 
@@ -299,7 +285,6 @@
         close(I);
     }
 
-<<<<<<< HEAD
     $self->GenerateDefFile("src\\interfaces\\libpq\\libpqdll.def",
         "src\\interfaces\\libpq\\exports.txt","LIBPQ");
     $self->GenerateDefFile(
@@ -317,18 +302,11 @@
         "src\\interfaces\\ecpg\\pgtypeslib\\exports.txt",
         "LIBPGTYPES"
     );
-=======
-    $self->GenerateDefFile("src\\interfaces\\libpq\\libpqdll.def","src\\interfaces\\libpq\\exports.txt","LIBPQ");
-    $self->GenerateDefFile("src\\interfaces\\ecpg\\ecpglib\\ecpglib.def","src\\interfaces\\ecpg\\ecpglib\\exports.txt","LIBECPG");
-    $self->GenerateDefFile("src\\interfaces\\ecpg\\compatlib\\compatlib.def","src\\interfaces\\ecpg\\compatlib\\exports.txt","LIBECPG_COMPAT");
-    $self->GenerateDefFile("src\\interfaces\\ecpg\\pgtypeslib\\pgtypeslib.def","src\\interfaces\\ecpg\\pgtypeslib\\exports.txt","LIBPGTYPES");
->>>>>>> 49f001d8
 
     if (IsNewer('src\backend\utils\fmgrtab.c','src\include\catalog\pg_proc.h'))
     {
         print "Generating fmgrtab.c and fmgroids.h...\n";
         chdir('src\backend\utils');
-<<<<<<< HEAD
         system("perl -I ../catalog Gen_fmgrtab.pl ../../../src/include/catalog/pg_proc.h");
         chdir('..\..\..');
         copyFile('src\backend\utils\fmgroids.h','src\include\utils\fmgroids.h');
@@ -336,15 +314,6 @@
 
     if (IsNewer('src\include\utils\probes.h','src\backend\utils\probes.d'))
         {
-=======
-        system("perl Gen_fmgrtab.pl ../../../src/include/catalog/pg_proc.h");
-        chdir('..\..\..');
-        copyFile('src\backend\utils\fmgroids.h','src\include\utils\fmgroids.h');
-    }
-
-    if (IsNewer('src\include\utils\probes.h','src\backend\utils\pg_trace.d'))
-    {
->>>>>>> 49f001d8
 		print "Generating probes.h...\n";
         system(
 'psed -f src\backend\utils\Gen_dummy_probes.sed src\backend\utils\probes.d > src\include\utils\probes.h'
