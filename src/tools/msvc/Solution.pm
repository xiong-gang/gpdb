--- conflicted
+++ resolved
@@ -87,14 +87,9 @@
 sub IsNewer
 {
 	my ($newfile, $oldfile) = @_;
-<<<<<<< HEAD
 	-e $oldfile or warn "source file \"$oldfile\" does not exist";
-	if (   $oldfile ne 'src\tools\msvc\config.pl'
-		&& $oldfile ne 'src\tools\msvc\config_default.pl')
-=======
 	if (   $oldfile ne 'src/tools/msvc/config.pl'
 		&& $oldfile ne 'src/tools/msvc/config_default.pl')
->>>>>>> ab93f90c
 	{
 		return 1
 		  if (-f 'src/tools/msvc/config.pl')
@@ -188,17 +183,10 @@
 		  if ($self->{options}->{asserts});
 		print O "#define USE_INTEGER_DATETIMES 1\n"
 		  if ($self->{options}->{integer_datetimes});
-<<<<<<< HEAD
-		print O "#define USE_LDAP 1\n"   if ($self->{options}->{ldap});
-		print O "#define HAVE_LIBZ 1\n"  if ($self->{options}->{zlib});
-		print O "#define USE_OPENSSL 1\n"    if ($self->{options}->{openssl});
-		print O "#define ENABLE_NLS 1\n" if ($self->{options}->{nls});
-=======
 		print O "#define USE_LDAP 1\n"    if ($self->{options}->{ldap});
 		print O "#define HAVE_LIBZ 1\n"   if ($self->{options}->{zlib});
 		print O "#define USE_OPENSSL 1\n" if ($self->{options}->{openssl});
 		print O "#define ENABLE_NLS 1\n"  if ($self->{options}->{nls});
->>>>>>> ab93f90c
 
 		print O "#define BLCKSZ ", 1024 * $self->{options}->{blocksize}, "\n";
 		print O "#define RELSEG_SIZE ",
@@ -306,7 +294,6 @@
 			'src/include/utils/fmgroids.h');
 	}
 
-<<<<<<< HEAD
 	if (IsNewer(
 			'src/include/dynloader.h',
 			'src/backend/port/dynloader/win32.h'))
@@ -315,30 +302,18 @@
 			'src/include/dynloader.h');
 	}
 
-	if (IsNewer('src\include\utils\probes.h', 'src\backend\utils\probes.d'))
-	{
-		print "Generating probes.h...\n";
-		system(
-'perl src/backend/utils/Gen_dummy_probes.pl src/backend/utils/probes.d > src/include/utils/probes.h'
-=======
 	if (IsNewer('src/include/utils/probes.h', 'src/backend/utils/probes.d'))
 	{
 		print "Generating probes.h...\n";
 		system(
 'psed -f src/backend/utils/Gen_dummy_probes.sed src/backend/utils/probes.d > src/include/utils/probes.h'
->>>>>>> ab93f90c
 		);
 	}
 
 	if ($self->{options}->{python}
 		&& IsNewer(
-<<<<<<< HEAD
-			'src\pl\plpython\spiexceptions.h',
-			'src\backend\utils\errcodes.txt'))
-=======
 			'src/pl/plpython/spiexceptions.h',
-			'src/include/backend/errcodes.txt'))
->>>>>>> ab93f90c
+			'src/backend/utils/errcodes.txt'))
 	{
 		print "Generating spiexceptions.h...\n";
 		system(
@@ -458,15 +433,10 @@
 		close(O);
 	}
 
-<<<<<<< HEAD
 	if (!$buildclient)
 	{
-	my $mf = Project::read_file('src\backend\catalog\Makefile');
-	$mf =~ s{\\s*[\r\n]+}{}mg;
-=======
 	my $mf = Project::read_file('src/backend/catalog/Makefile');
 	$mf =~ s{\\\r?\n}{}g;
->>>>>>> ab93f90c
 	$mf =~ /^POSTGRES_BKI_SRCS\s*:?=[^,]+,(.*)\)$/gm
 	  || croak "Could not find POSTGRES_BKI_SRCS in Makefile\n";
 	my @allbki = split /\s+/, $1;
@@ -696,16 +666,6 @@
 	$cfg .= ' --enable-tap-tests' if ($self->{options}->{tap_tests});
 	$cfg .= ' --with-ldap'  if ($self->{options}->{ldap});
 	$cfg .= ' --without-zlib' unless ($self->{options}->{zlib});
-<<<<<<< HEAD
-	$cfg .= ' --with-openssl'   if ($self->{options}->{openssl});
-	$cfg .= ' --with-ossp-uuid' if ($self->{options}->{uuid});
-	$cfg .= ' --with-libxml'    if ($self->{options}->{xml});
-	$cfg .= ' --with-libxslt'   if ($self->{options}->{xslt});
-	$cfg .= ' --with-gssapi'    if ($self->{options}->{gss});
-	$cfg .= ' --with-tcl'       if ($self->{options}->{tcl});
-	$cfg .= ' --with-perl'      if ($self->{options}->{perl});
-	$cfg .= ' --with-python'    if ($self->{options}->{python});
-=======
 	$cfg .= ' --with-extra-version' if ($self->{options}->{extraver});
 	$cfg .= ' --with-openssl'       if ($self->{options}->{openssl});
 	$cfg .= ' --with-ossp-uuid'     if ($self->{options}->{uuid});
@@ -715,7 +675,6 @@
 	$cfg .= ' --with-tcl'           if ($self->{options}->{tcl});
 	$cfg .= ' --with-perl'          if ($self->{options}->{perl});
 	$cfg .= ' --with-python'        if ($self->{options}->{python});
->>>>>>> ab93f90c
 
 	return $cfg;
 }
