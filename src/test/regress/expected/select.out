--- conflicted
+++ resolved
@@ -758,12 +758,14 @@
 -- actually run the query with an analyze to use the partial index
 explain (costs off, analyze on, timing off, summary off)
 select * from onek2 where unique2 = 11 and stringu1 = 'ATAAAA';
-                           QUERY PLAN                            
------------------------------------------------------------------
- Index Scan using onek2_u2_prtl on onek2 (actual rows=1 loops=1)
-   Index Cond: (unique2 = 11)
-   Filter: (stringu1 = 'ATAAAA'::name)
-(3 rows)
+                              QUERY PLAN                               
+-----------------------------------------------------------------------
+ Gather Motion 3:1  (slice1; segments: 3) (actual rows=1 loops=1)
+   ->  Index Scan using onek2_u2_prtl on onek2 (actual rows=1 loops=1)
+         Index Cond: (unique2 = 11)
+         Filter: (stringu1 = 'ATAAAA'::name)
+ Optimizer: Postgres query optimizer
+(5 rows)
 
 explain (costs off)
 select unique2 from onek2 where unique2 = 11 and stringu1 = 'ATAAAA';
@@ -969,7 +971,19 @@
  1
 (2 rows)
 
-<<<<<<< HEAD
+-- Test partitioned tables with no partitions, which should be handled the
+-- same as the non-inheritance case when expanding its RTE.
+create table list_parted_tbl (a int,b int) partition by list (a);
+create table list_parted_tbl1 partition of list_parted_tbl
+  for values in (1) partition by list(b);
+explain (costs off) select * from list_parted_tbl;
+        QUERY PLAN        
+--------------------------
+ Result
+   One-Time Filter: false
+(2 rows)
+
+drop table list_parted_tbl;
 -- Test unsupported sorting operators
 CREATE TABLE nosort (i int);
 INSERT INTO nosort VALUES(1), (2);
@@ -1010,19 +1024,4 @@
 
 drop table if exists select_t cascade; --ignore
 drop function if exists select_i(int); -- ignore
-drop function if exists select_f(int); -- ignore
-=======
--- Test partitioned tables with no partitions, which should be handled the
--- same as the non-inheritance case when expanding its RTE.
-create table list_parted_tbl (a int,b int) partition by list (a);
-create table list_parted_tbl1 partition of list_parted_tbl
-  for values in (1) partition by list(b);
-explain (costs off) select * from list_parted_tbl;
-        QUERY PLAN        
---------------------------
- Result
-   One-Time Filter: false
-(2 rows)
-
-drop table list_parted_tbl;
->>>>>>> 9e1c9f95
+drop function if exists select_f(int); -- ignore