-- Strings.
SELECT '""'::json;				-- OK.
 json 
------
 ""
(1 row)

SELECT $$''$$::json;			-- ERROR, single quotes are not allowed
ERROR:  invalid input syntax for type json
LINE 1: SELECT $$''$$::json;
               ^
DETAIL:  Token "'" is invalid.
CONTEXT:  JSON data, line 1: '...
SELECT '"abc"'::json;			-- OK
 json  
-------
 "abc"
(1 row)

SELECT '"abc'::json;			-- ERROR, quotes not closed
ERROR:  invalid input syntax for type json
LINE 1: SELECT '"abc'::json;
               ^
DETAIL:  Token ""abc" is invalid.
CONTEXT:  JSON data, line 1: "abc
SELECT '"abc
def"'::json;					-- ERROR, unescaped newline in string constant
ERROR:  invalid input syntax for type json
LINE 1: SELECT '"abc
               ^
DETAIL:  Character with value 0x0a must be escaped.
CONTEXT:  JSON data, line 1: "abc
SELECT '"\n\"\\"'::json;		-- OK, legal escapes
   json   
----------
 "\n\"\\"
(1 row)

SELECT '"\v"'::json;			-- ERROR, not a valid JSON escape
ERROR:  invalid input syntax for type json
LINE 1: SELECT '"\v"'::json;
               ^
DETAIL:  Escape sequence "\v" is invalid.
CONTEXT:  JSON data, line 1: "\v...
SELECT '"\u"'::json;			-- ERROR, incomplete escape
ERROR:  invalid input syntax for type json
LINE 1: SELECT '"\u"'::json;
               ^
DETAIL:  "\u" must be followed by four hexadecimal digits.
CONTEXT:  JSON data, line 1: "\u"
SELECT '"\u00"'::json;			-- ERROR, incomplete escape
ERROR:  invalid input syntax for type json
LINE 1: SELECT '"\u00"'::json;
               ^
DETAIL:  "\u" must be followed by four hexadecimal digits.
CONTEXT:  JSON data, line 1: "\u00"
SELECT '"\u000g"'::json;		-- ERROR, g is not a hex digit
ERROR:  invalid input syntax for type json
LINE 1: SELECT '"\u000g"'::json;
               ^
DETAIL:  "\u" must be followed by four hexadecimal digits.
CONTEXT:  JSON data, line 1: "\u000g...
SELECT '"\u0000"'::json;		-- OK, legal escape
   json   
----------
 "\u0000"
(1 row)

SELECT '"\uaBcD"'::json;		-- OK, uppercase and lower case both OK
   json   
----------
 "\uaBcD"
(1 row)

-- Numbers.
SELECT '1'::json;				-- OK
 json 
------
 1
(1 row)

SELECT '0'::json;				-- OK
 json 
------
 0
(1 row)

SELECT '01'::json;				-- ERROR, not valid according to JSON spec
ERROR:  invalid input syntax for type json
LINE 1: SELECT '01'::json;
               ^
DETAIL:  Token "01" is invalid.
CONTEXT:  JSON data, line 1: 01
SELECT '0.1'::json;				-- OK
 json 
------
 0.1
(1 row)

SELECT '9223372036854775808'::json;	-- OK, even though it's too large for int8
        json         
---------------------
 9223372036854775808
(1 row)

SELECT '1e100'::json;			-- OK
 json  
-------
 1e100
(1 row)

SELECT '1.3e100'::json;			-- OK
  json   
---------
 1.3e100
(1 row)

SELECT '1f2'::json;				-- ERROR
ERROR:  invalid input syntax for type json
LINE 1: SELECT '1f2'::json;
               ^
DETAIL:  Token "1f2" is invalid.
CONTEXT:  JSON data, line 1: 1f2
SELECT '0.x1'::json;			-- ERROR
ERROR:  invalid input syntax for type json
LINE 1: SELECT '0.x1'::json;
               ^
DETAIL:  Token "0.x1" is invalid.
CONTEXT:  JSON data, line 1: 0.x1
SELECT '1.3ex100'::json;		-- ERROR
ERROR:  invalid input syntax for type json
LINE 1: SELECT '1.3ex100'::json;
               ^
DETAIL:  Token "1.3ex100" is invalid.
CONTEXT:  JSON data, line 1: 1.3ex100
-- Arrays.
SELECT '[]'::json;				-- OK
 json 
------
 []
(1 row)

SELECT '[[[[[[[[[[[[[[[[[[[[[[[[[[[[[[[[[[[[[[[[[[[[[[[[[[[[[[[[[[[[[[[[[[[[[[[[[[[[[[[[[[[[[[[[[[[[[[[[[[[[]]]]]]]]]]]]]]]]]]]]]]]]]]]]]]]]]]]]]]]]]]]]]]]]]]]]]]]]]]]]]]]]]]]]]]]]]]]]]]]]]]]]]]]]]]]]]]]]]]]]'::json;  -- OK
                                                                                                   json                                                                                                   
----------------------------------------------------------------------------------------------------------------------------------------------------------------------------------------------------------
 [[[[[[[[[[[[[[[[[[[[[[[[[[[[[[[[[[[[[[[[[[[[[[[[[[[[[[[[[[[[[[[[[[[[[[[[[[[[[[[[[[[[[[[[[[[[[[[[[[[[]]]]]]]]]]]]]]]]]]]]]]]]]]]]]]]]]]]]]]]]]]]]]]]]]]]]]]]]]]]]]]]]]]]]]]]]]]]]]]]]]]]]]]]]]]]]]]]]]]]]
(1 row)

SELECT '[1,2]'::json;			-- OK
 json  
-------
 [1,2]
(1 row)

SELECT '[1,2,]'::json;			-- ERROR, trailing comma
ERROR:  invalid input syntax for type json
LINE 1: SELECT '[1,2,]'::json;
               ^
DETAIL:  Expected JSON value, but found "]".
CONTEXT:  JSON data, line 1: [1,2,]
SELECT '[1,2'::json;			-- ERROR, no closing bracket
ERROR:  invalid input syntax for type json
LINE 1: SELECT '[1,2'::json;
               ^
DETAIL:  The input string ended unexpectedly.
CONTEXT:  JSON data, line 1: [1,2
SELECT '[1,[2]'::json;			-- ERROR, no closing bracket
ERROR:  invalid input syntax for type json
LINE 1: SELECT '[1,[2]'::json;
               ^
DETAIL:  The input string ended unexpectedly.
CONTEXT:  JSON data, line 1: [1,[2]
-- Objects.
SELECT '{}'::json;				-- OK
 json 
------
 {}
(1 row)

SELECT '{"abc"}'::json;			-- ERROR, no value
ERROR:  invalid input syntax for type json
LINE 1: SELECT '{"abc"}'::json;
               ^
DETAIL:  Expected ":", but found "}".
CONTEXT:  JSON data, line 1: {"abc"}
SELECT '{"abc":1}'::json;		-- OK
   json    
-----------
 {"abc":1}
(1 row)

SELECT '{1:"abc"}'::json;		-- ERROR, keys must be strings
ERROR:  invalid input syntax for type json
LINE 1: SELECT '{1:"abc"}'::json;
               ^
DETAIL:  Expected string or "}", but found "1".
CONTEXT:  JSON data, line 1: {1...
SELECT '{"abc",1}'::json;		-- ERROR, wrong separator
ERROR:  invalid input syntax for type json
LINE 1: SELECT '{"abc",1}'::json;
               ^
DETAIL:  Expected ":", but found ",".
CONTEXT:  JSON data, line 1: {"abc",...
SELECT '{"abc"=1}'::json;		-- ERROR, totally wrong separator
ERROR:  invalid input syntax for type json
LINE 1: SELECT '{"abc"=1}'::json;
               ^
DETAIL:  Token "=" is invalid.
CONTEXT:  JSON data, line 1: {"abc"=...
SELECT '{"abc"::1}'::json;		-- ERROR, another wrong separator
ERROR:  invalid input syntax for type json
LINE 1: SELECT '{"abc"::1}'::json;
               ^
DETAIL:  Expected JSON value, but found ":".
CONTEXT:  JSON data, line 1: {"abc"::...
SELECT '{"abc":1,"def":2,"ghi":[3,4],"hij":{"klm":5,"nop":[6]}}'::json; -- OK
                          json                           
---------------------------------------------------------
 {"abc":1,"def":2,"ghi":[3,4],"hij":{"klm":5,"nop":[6]}}
(1 row)

SELECT '{"abc":1:2}'::json;		-- ERROR, colon in wrong spot
ERROR:  invalid input syntax for type json
LINE 1: SELECT '{"abc":1:2}'::json;
               ^
DETAIL:  Expected "," or "}", but found ":".
CONTEXT:  JSON data, line 1: {"abc":1:...
SELECT '{"abc":1,3}'::json;		-- ERROR, no value
ERROR:  invalid input syntax for type json
LINE 1: SELECT '{"abc":1,3}'::json;
               ^
DETAIL:  Expected string, but found "3".
CONTEXT:  JSON data, line 1: {"abc":1,3...
-- Miscellaneous stuff.
SELECT 'true'::json;			-- OK
 json 
------
 true
(1 row)

SELECT 'false'::json;			-- OK
 json  
-------
 false
(1 row)

SELECT 'null'::json;			-- OK
 json 
------
 null
(1 row)

SELECT ' true '::json;			-- OK, even with extra whitespace
  json  
--------
  true 
(1 row)

SELECT 'true false'::json;		-- ERROR, too many values
ERROR:  invalid input syntax for type json
LINE 1: SELECT 'true false'::json;
               ^
DETAIL:  Expected end of input, but found "false".
CONTEXT:  JSON data, line 1: true false
SELECT 'true, false'::json;		-- ERROR, too many values
ERROR:  invalid input syntax for type json
LINE 1: SELECT 'true, false'::json;
               ^
DETAIL:  Expected end of input, but found ",".
CONTEXT:  JSON data, line 1: true,...
SELECT 'truf'::json;			-- ERROR, not a keyword
ERROR:  invalid input syntax for type json
LINE 1: SELECT 'truf'::json;
               ^
DETAIL:  Token "truf" is invalid.
CONTEXT:  JSON data, line 1: truf
SELECT 'trues'::json;			-- ERROR, not a keyword
ERROR:  invalid input syntax for type json
LINE 1: SELECT 'trues'::json;
               ^
DETAIL:  Token "trues" is invalid.
CONTEXT:  JSON data, line 1: trues
SELECT ''::json;				-- ERROR, no value
ERROR:  invalid input syntax for type json
LINE 1: SELECT ''::json;
               ^
DETAIL:  The input string ended unexpectedly.
CONTEXT:  JSON data, line 1: 
SELECT '    '::json;			-- ERROR, no value
ERROR:  invalid input syntax for type json
LINE 1: SELECT '    '::json;
               ^
DETAIL:  The input string ended unexpectedly.
CONTEXT:  JSON data, line 1:     
--constructors
-- array_to_json
SELECT array_to_json(array(select 1 as a));
 array_to_json 
---------------
 [1]
(1 row)

SELECT array_to_json(array_agg(q),false) from (select x as b, x * 2 as c from generate_series(1,3) x) q;
                array_to_json                
---------------------------------------------
 [{"b":1,"c":2},{"b":2,"c":4},{"b":3,"c":6}]
(1 row)

SELECT array_to_json(array_agg(q),true) from (select x as b, x * 2 as c from generate_series(1,3) x) q;
  array_to_json  
-----------------
 [{"b":1,"c":2},+
  {"b":2,"c":4},+
  {"b":3,"c":6}]
(1 row)

SELECT array_to_json(array_agg(q),false)
  FROM ( SELECT $$a$$ || x AS b, y AS c,
               ARRAY[ROW(x.*,ARRAY[1,2,3]),
               ROW(y.*,ARRAY[4,5,6])] AS z
         FROM generate_series(1,2) x,
              generate_series(4,5) y) q;
                                                                                                                                 array_to_json                                                                                                                                 
-------------------------------------------------------------------------------------------------------------------------------------------------------------------------------------------------------------------------------------------------------------------------------
 [{"b":"a1","c":4,"z":[{"f1":1,"f2":[1,2,3]},{"f1":4,"f2":[4,5,6]}]},{"b":"a1","c":5,"z":[{"f1":1,"f2":[1,2,3]},{"f1":5,"f2":[4,5,6]}]},{"b":"a2","c":4,"z":[{"f1":2,"f2":[1,2,3]},{"f1":4,"f2":[4,5,6]}]},{"b":"a2","c":5,"z":[{"f1":2,"f2":[1,2,3]},{"f1":5,"f2":[4,5,6]}]}]
(1 row)

SELECT array_to_json(array_agg(x),false) from generate_series(5,10) x;
 array_to_json  
----------------
 [5,6,7,8,9,10]
(1 row)

SELECT array_to_json('{{1,5},{99,100}}'::int[]);
  array_to_json   
------------------
 [[1,5],[99,100]]
(1 row)

-- row_to_json
SELECT row_to_json(row(1,'foo'));
     row_to_json     
---------------------
 {"f1":1,"f2":"foo"}
(1 row)

SELECT row_to_json(q)
FROM (SELECT $$a$$ || x AS b,
         y AS c,
         ARRAY[ROW(x.*,ARRAY[1,2,3]),
               ROW(y.*,ARRAY[4,5,6])] AS z
      FROM generate_series(1,2) x,
           generate_series(4,5) y) q;
                            row_to_json                             
--------------------------------------------------------------------
 {"b":"a1","c":4,"z":[{"f1":1,"f2":[1,2,3]},{"f1":4,"f2":[4,5,6]}]}
 {"b":"a1","c":5,"z":[{"f1":1,"f2":[1,2,3]},{"f1":5,"f2":[4,5,6]}]}
 {"b":"a2","c":4,"z":[{"f1":2,"f2":[1,2,3]},{"f1":4,"f2":[4,5,6]}]}
 {"b":"a2","c":5,"z":[{"f1":2,"f2":[1,2,3]},{"f1":5,"f2":[4,5,6]}]}
(4 rows)

SELECT row_to_json(q,true)
FROM (SELECT $$a$$ || x AS b,
         y AS c,
         ARRAY[ROW(x.*,ARRAY[1,2,3]),
               ROW(y.*,ARRAY[4,5,6])] AS z
      FROM generate_series(1,2) x,
           generate_series(4,5) y) q;
                     row_to_json                     
-----------------------------------------------------
 {"b":"a1",                                         +
  "c":4,                                            +
  "z":[{"f1":1,"f2":[1,2,3]},{"f1":4,"f2":[4,5,6]}]}
 {"b":"a1",                                         +
  "c":5,                                            +
  "z":[{"f1":1,"f2":[1,2,3]},{"f1":5,"f2":[4,5,6]}]}
 {"b":"a2",                                         +
  "c":4,                                            +
  "z":[{"f1":2,"f2":[1,2,3]},{"f1":4,"f2":[4,5,6]}]}
 {"b":"a2",                                         +
  "c":5,                                            +
  "z":[{"f1":2,"f2":[1,2,3]},{"f1":5,"f2":[4,5,6]}]}
(4 rows)

CREATE TEMP TABLE rows AS
SELECT x, 'txt' || x as y
FROM generate_series(1,3) AS x;
SELECT row_to_json(q,true)
FROM rows q;
 row_to_json  
--------------
 {"x":1,     +
  "y":"txt1"}
 {"x":2,     +
  "y":"txt2"}
 {"x":3,     +
  "y":"txt3"}
(3 rows)

SELECT row_to_json(row((select array_agg(x) as d from generate_series(5,10) x)),false);
      row_to_json      
-----------------------
 {"f1":[5,6,7,8,9,10]}
(1 row)

-- to_json, timestamps
select to_json(timestamp '2014-05-28 12:22:35.614298');
           to_json            
------------------------------
 "2014-05-28T12:22:35.614298"
(1 row)

BEGIN;
SET LOCAL TIME ZONE 10.5;
select to_json(timestamptz '2014-05-28 12:22:35.614298-04');
              to_json               
------------------------------------
 "2014-05-29T02:52:35.614298+10:30"
(1 row)

SET LOCAL TIME ZONE -8;
select to_json(timestamptz '2014-05-28 12:22:35.614298-04');
              to_json               
------------------------------------
 "2014-05-28T08:22:35.614298-08:00"
(1 row)

COMMIT;
select to_json(date '2014-05-28');
   to_json    
--------------
 "2014-05-28"
(1 row)

select to_json(date 'Infinity');
  to_json   
------------
 "infinity"
(1 row)

select to_json(timestamp 'Infinity');
  to_json   
------------
 "infinity"
(1 row)

select to_json(timestamptz 'Infinity');
  to_json   
------------
 "infinity"
(1 row)

--json_agg
SELECT json_agg(q)
  FROM ( SELECT $$a$$ || x AS b, y AS c,
               ARRAY[ROW(x.*,ARRAY[1,2,3]),
               ROW(y.*,ARRAY[4,5,6])] AS z
         FROM generate_series(1,2) x,
              generate_series(4,5) y) q;
                               json_agg                                
-----------------------------------------------------------------------
 [{"b":"a1","c":4,"z":[{"f1":1,"f2":[1,2,3]},{"f1":4,"f2":[4,5,6]}]}, +
  {"b":"a1","c":5,"z":[{"f1":1,"f2":[1,2,3]},{"f1":5,"f2":[4,5,6]}]}, +
  {"b":"a2","c":4,"z":[{"f1":2,"f2":[1,2,3]},{"f1":4,"f2":[4,5,6]}]}, +
  {"b":"a2","c":5,"z":[{"f1":2,"f2":[1,2,3]},{"f1":5,"f2":[4,5,6]}]}]
(1 row)

SELECT json_agg(q order by q)
  FROM rows q;
       json_agg        
-----------------------
 [{"x":1,"y":"txt1"}, +
  {"x":2,"y":"txt2"}, +
  {"x":3,"y":"txt3"}]
(1 row)

-- non-numeric output
SELECT row_to_json(q)
FROM (SELECT 'NaN'::float8 AS "float8field") q;
      row_to_json      
-----------------------
 {"float8field":"NaN"}
(1 row)

SELECT row_to_json(q)
FROM (SELECT 'Infinity'::float8 AS "float8field") q;
        row_to_json         
----------------------------
 {"float8field":"Infinity"}
(1 row)

SELECT row_to_json(q)
FROM (SELECT '-Infinity'::float8 AS "float8field") q;
         row_to_json         
-----------------------------
 {"float8field":"-Infinity"}
(1 row)

-- json input
SELECT row_to_json(q)
FROM (SELECT '{"a":1,"b": [2,3,4,"d","e","f"],"c":{"p":1,"q":2}}'::json AS "jsonfield") q;
                           row_to_json                            
------------------------------------------------------------------
 {"jsonfield":{"a":1,"b": [2,3,4,"d","e","f"],"c":{"p":1,"q":2}}}
(1 row)

-- json extraction functions
CREATE TEMP TABLE test_json (
       json_type text,
       test_json json
);
INSERT INTO test_json VALUES
('scalar','"a scalar"'),
('array','["zero", "one","two",null,"four","five", [1,2,3],{"f1":9}]'),
('object','{"field1":"val1","field2":"val2","field3":null, "field4": 4, "field5": [1,2,3], "field6": {"f1":9}}');
SELECT test_json -> 'x'
FROM test_json
WHERE json_type = 'scalar';
 ?column? 
----------
 
(1 row)

SELECT test_json -> 'x'
FROM test_json
WHERE json_type = 'array';
 ?column? 
----------
 
(1 row)

SELECT test_json -> 'x'
FROM test_json
WHERE json_type = 'object';
 ?column? 
----------
 
(1 row)

SELECT test_json->'field2'
FROM test_json
WHERE json_type = 'object';
 ?column? 
----------
 "val2"
(1 row)

SELECT test_json->>'field2'
FROM test_json
WHERE json_type = 'object';
 ?column? 
----------
 val2
(1 row)

SELECT test_json -> 2
FROM test_json
WHERE json_type = 'scalar';
 ?column? 
----------
 
(1 row)

SELECT test_json -> 2
FROM test_json
WHERE json_type = 'array';
 ?column? 
----------
 "two"
(1 row)

SELECT test_json -> 2
FROM test_json
WHERE json_type = 'object';
 ?column? 
----------
 
(1 row)

SELECT test_json->>2
FROM test_json
WHERE json_type = 'array';
 ?column? 
----------
 two
(1 row)

SELECT test_json ->> 6 FROM test_json WHERE json_type = 'array';
 ?column? 
----------
 [1,2,3]
(1 row)

SELECT test_json ->> 7 FROM test_json WHERE json_type = 'array';
 ?column? 
----------
 {"f1":9}
(1 row)

SELECT test_json ->> 'field4' FROM test_json WHERE json_type = 'object';
 ?column? 
----------
 4
(1 row)

SELECT test_json ->> 'field5' FROM test_json WHERE json_type = 'object';
 ?column? 
----------
 [1,2,3]
(1 row)

SELECT test_json ->> 'field6' FROM test_json WHERE json_type = 'object';
 ?column? 
----------
 {"f1":9}
(1 row)

SELECT json_object_keys(test_json)
FROM test_json
WHERE json_type = 'scalar';
ERROR:  cannot call json_object_keys on a scalar
SELECT json_object_keys(test_json)
FROM test_json
WHERE json_type = 'array';
ERROR:  cannot call json_object_keys on an array
SELECT json_object_keys(test_json)
FROM test_json
WHERE json_type = 'object';
 json_object_keys 
------------------
 field1
 field2
 field3
 field4
 field5
 field6
(6 rows)

-- test extending object_keys resultset - initial resultset size is 256
select count(*) from
    (select json_object_keys(json_object(array_agg(g)))
     from (select unnest(array['f'||n,n::text])as g
           from generate_series(1,300) as n) x ) y;
 count 
-------
   300
(1 row)

-- nulls
select (test_json->'field3') is null as expect_false
from test_json
where json_type = 'object';
 expect_false 
--------------
 f
(1 row)

select (test_json->>'field3') is null as expect_true
from test_json
where json_type = 'object';
 expect_true 
-------------
 t
(1 row)

select (test_json->3) is null as expect_false
from test_json
where json_type = 'array';
 expect_false 
--------------
 f
(1 row)

select (test_json->>3) is null as expect_true
from test_json
where json_type = 'array';
 expect_true 
-------------
 t
(1 row)

-- corner cases
select '{"a": [{"b": "c"}, {"b": "cc"}]}'::json -> null::text;
 ?column? 
----------
 
(1 row)

select '{"a": [{"b": "c"}, {"b": "cc"}]}'::json -> null::int;
 ?column? 
----------
 
(1 row)

select '{"a": [{"b": "c"}, {"b": "cc"}]}'::json -> 1;
 ?column? 
----------
 
(1 row)

select '{"a": [{"b": "c"}, {"b": "cc"}]}'::json -> 'z';
 ?column? 
----------
 
(1 row)

select '{"a": [{"b": "c"}, {"b": "cc"}]}'::json -> '';
 ?column? 
----------
 
(1 row)

select '[{"b": "c"}, {"b": "cc"}]'::json -> 1;
  ?column?   
-------------
 {"b": "cc"}
(1 row)

select '[{"b": "c"}, {"b": "cc"}]'::json -> 3;
 ?column? 
----------
 
(1 row)

select '[{"b": "c"}, {"b": "cc"}]'::json -> 'z';
 ?column? 
----------
 
(1 row)

select '{"a": "c", "b": null}'::json -> 'b';
 ?column? 
----------
 null
(1 row)

select '"foo"'::json -> 1;
 ?column? 
----------
 
(1 row)

select '"foo"'::json -> 'z';
 ?column? 
----------
 
(1 row)

select '{"a": [{"b": "c"}, {"b": "cc"}]}'::json ->> null::text;
 ?column? 
----------
 
(1 row)

select '{"a": [{"b": "c"}, {"b": "cc"}]}'::json ->> null::int;
 ?column? 
----------
 
(1 row)

select '{"a": [{"b": "c"}, {"b": "cc"}]}'::json ->> 1;
 ?column? 
----------
 
(1 row)

select '{"a": [{"b": "c"}, {"b": "cc"}]}'::json ->> 'z';
 ?column? 
----------
 
(1 row)

select '{"a": [{"b": "c"}, {"b": "cc"}]}'::json ->> '';
 ?column? 
----------
 
(1 row)

select '[{"b": "c"}, {"b": "cc"}]'::json ->> 1;
  ?column?   
-------------
 {"b": "cc"}
(1 row)

select '[{"b": "c"}, {"b": "cc"}]'::json ->> 3;
 ?column? 
----------
 
(1 row)

select '[{"b": "c"}, {"b": "cc"}]'::json ->> 'z';
 ?column? 
----------
 
(1 row)

select '{"a": "c", "b": null}'::json ->> 'b';
 ?column? 
----------
 
(1 row)

select '"foo"'::json ->> 1;
 ?column? 
----------
 
(1 row)

select '"foo"'::json ->> 'z';
 ?column? 
----------
 
(1 row)

-- array length
SELECT json_array_length('[1,2,3,{"f1":1,"f2":[5,6]},4]');
 json_array_length 
-------------------
                 5
(1 row)

SELECT json_array_length('[]');
 json_array_length 
-------------------
                 0
(1 row)

SELECT json_array_length('{"f1":1,"f2":[5,6]}');
ERROR:  cannot get array length of a non-array
SELECT json_array_length('4');
ERROR:  cannot get array length of a scalar
-- each
select json_each('{"f1":[1,2,3],"f2":{"f3":1},"f4":null}');
     json_each     
-------------------
 (f1,"[1,2,3]")
 (f2,"{""f3"":1}")
 (f4,null)
(3 rows)

select * from json_each('{"f1":[1,2,3],"f2":{"f3":1},"f4":null,"f5":99,"f6":"stringy"}') q;
 key |   value   
-----+-----------
 f1  | [1,2,3]
 f2  | {"f3":1}
 f4  | null
 f5  | 99
 f6  | "stringy"
(5 rows)

select json_each_text('{"f1":[1,2,3],"f2":{"f3":1},"f4":null,"f5":"null"}');
  json_each_text   
-------------------
 (f1,"[1,2,3]")
 (f2,"{""f3"":1}")
 (f4,)
 (f5,null)
(4 rows)

select * from json_each_text('{"f1":[1,2,3],"f2":{"f3":1},"f4":null,"f5":99,"f6":"stringy"}') q;
 key |  value   
-----+----------
 f1  | [1,2,3]
 f2  | {"f3":1}
 f4  | 
 f5  | 99
 f6  | stringy
(5 rows)

-- extract_path, extract_path_as_text
select json_extract_path('{"f2":{"f3":1},"f4":{"f5":99,"f6":"stringy"}}','f4','f6');
 json_extract_path 
-------------------
 "stringy"
(1 row)

select json_extract_path('{"f2":{"f3":1},"f4":{"f5":99,"f6":"stringy"}}','f2');
 json_extract_path 
-------------------
 {"f3":1}
(1 row)

select json_extract_path('{"f2":["f3",1],"f4":{"f5":99,"f6":"stringy"}}','f2',0::text);
 json_extract_path 
-------------------
 "f3"
(1 row)

select json_extract_path('{"f2":["f3",1],"f4":{"f5":99,"f6":"stringy"}}','f2',1::text);
 json_extract_path 
-------------------
 1
(1 row)

select json_extract_path_text('{"f2":{"f3":1},"f4":{"f5":99,"f6":"stringy"}}','f4','f6');
 json_extract_path_text 
------------------------
 stringy
(1 row)

select json_extract_path_text('{"f2":{"f3":1},"f4":{"f5":99,"f6":"stringy"}}','f2');
 json_extract_path_text 
------------------------
 {"f3":1}
(1 row)

select json_extract_path_text('{"f2":["f3",1],"f4":{"f5":99,"f6":"stringy"}}','f2',0::text);
 json_extract_path_text 
------------------------
 f3
(1 row)

select json_extract_path_text('{"f2":["f3",1],"f4":{"f5":99,"f6":"stringy"}}','f2',1::text);
 json_extract_path_text 
------------------------
 1
(1 row)

-- extract_path nulls
select json_extract_path('{"f2":{"f3":1},"f4":{"f5":null,"f6":"stringy"}}','f4','f5') is null as expect_false;
 expect_false 
--------------
 f
(1 row)

select json_extract_path_text('{"f2":{"f3":1},"f4":{"f5":null,"f6":"stringy"}}','f4','f5') is null as expect_true;
 expect_true 
-------------
 t
(1 row)

select json_extract_path('{"f2":{"f3":1},"f4":[0,1,2,null]}','f4','3') is null as expect_false;
 expect_false 
--------------
 f
(1 row)

select json_extract_path_text('{"f2":{"f3":1},"f4":[0,1,2,null]}','f4','3') is null as expect_true;
 expect_true 
-------------
 t
(1 row)

-- extract_path operators
select '{"f2":{"f3":1},"f4":{"f5":99,"f6":"stringy"}}'::json#>array['f4','f6'];
 ?column?  
-----------
 "stringy"
(1 row)

select '{"f2":{"f3":1},"f4":{"f5":99,"f6":"stringy"}}'::json#>array['f2'];
 ?column? 
----------
 {"f3":1}
(1 row)

select '{"f2":["f3",1],"f4":{"f5":99,"f6":"stringy"}}'::json#>array['f2','0'];
 ?column? 
----------
 "f3"
(1 row)

select '{"f2":["f3",1],"f4":{"f5":99,"f6":"stringy"}}'::json#>array['f2','1'];
 ?column? 
----------
 1
(1 row)

select '{"f2":{"f3":1},"f4":{"f5":99,"f6":"stringy"}}'::json#>>array['f4','f6'];
 ?column? 
----------
 stringy
(1 row)

select '{"f2":{"f3":1},"f4":{"f5":99,"f6":"stringy"}}'::json#>>array['f2'];
 ?column? 
----------
 {"f3":1}
(1 row)

select '{"f2":["f3",1],"f4":{"f5":99,"f6":"stringy"}}'::json#>>array['f2','0'];
 ?column? 
----------
 f3
(1 row)

select '{"f2":["f3",1],"f4":{"f5":99,"f6":"stringy"}}'::json#>>array['f2','1'];
 ?column? 
----------
 1
(1 row)

-- corner cases for same
select '{"a": {"b":{"c": "foo"}}}'::json #> '{}';
         ?column?          
---------------------------
 {"a": {"b":{"c": "foo"}}}
(1 row)

select '[1,2,3]'::json #> '{}';
 ?column? 
----------
 [1,2,3]
(1 row)

select '"foo"'::json #> '{}';
 ?column? 
----------
 "foo"
(1 row)

select '42'::json #> '{}';
 ?column? 
----------
 42
(1 row)

select 'null'::json #> '{}';
 ?column? 
----------
 null
(1 row)

select '{"a": {"b":{"c": "foo"}}}'::json #> array['a'];
      ?column?      
--------------------
 {"b":{"c": "foo"}}
(1 row)

select '{"a": {"b":{"c": "foo"}}}'::json #> array['a', null];
 ?column? 
----------
 
(1 row)

select '{"a": {"b":{"c": "foo"}}}'::json #> array['a', ''];
 ?column? 
----------
 
(1 row)

select '{"a": {"b":{"c": "foo"}}}'::json #> array['a','b'];
   ?column?   
--------------
 {"c": "foo"}
(1 row)

select '{"a": {"b":{"c": "foo"}}}'::json #> array['a','b','c'];
 ?column? 
----------
 "foo"
(1 row)

select '{"a": {"b":{"c": "foo"}}}'::json #> array['a','b','c','d'];
 ?column? 
----------
 
(1 row)

select '{"a": {"b":{"c": "foo"}}}'::json #> array['a','z','c'];
 ?column? 
----------
 
(1 row)

select '{"a": [{"b": "c"}, {"b": "cc"}]}'::json #> array['a','1','b'];
 ?column? 
----------
 "cc"
(1 row)

select '{"a": [{"b": "c"}, {"b": "cc"}]}'::json #> array['a','z','b'];
 ?column? 
----------
 
(1 row)

select '[{"b": "c"}, {"b": "cc"}]'::json #> array['1','b'];
 ?column? 
----------
 "cc"
(1 row)

select '[{"b": "c"}, {"b": "cc"}]'::json #> array['z','b'];
 ?column? 
----------
 
(1 row)

select '[{"b": "c"}, {"b": null}]'::json #> array['1','b'];
 ?column? 
----------
 null
(1 row)

select '"foo"'::json #> array['z'];
 ?column? 
----------
 
(1 row)

select '42'::json #> array['f2'];
 ?column? 
----------
 
(1 row)

select '42'::json #> array['0'];
 ?column? 
----------
 
(1 row)

select '{"a": {"b":{"c": "foo"}}}'::json #>> '{}';
         ?column?          
---------------------------
 {"a": {"b":{"c": "foo"}}}
(1 row)

select '[1,2,3]'::json #>> '{}';
 ?column? 
----------
 [1,2,3]
(1 row)

select '"foo"'::json #>> '{}';
 ?column? 
----------
 foo
(1 row)

select '42'::json #>> '{}';
 ?column? 
----------
 42
(1 row)

select 'null'::json #>> '{}';
 ?column? 
----------
 
(1 row)

select '{"a": {"b":{"c": "foo"}}}'::json #>> array['a'];
      ?column?      
--------------------
 {"b":{"c": "foo"}}
(1 row)

select '{"a": {"b":{"c": "foo"}}}'::json #>> array['a', null];
 ?column? 
----------
 
(1 row)

select '{"a": {"b":{"c": "foo"}}}'::json #>> array['a', ''];
 ?column? 
----------
 
(1 row)

select '{"a": {"b":{"c": "foo"}}}'::json #>> array['a','b'];
   ?column?   
--------------
 {"c": "foo"}
(1 row)

select '{"a": {"b":{"c": "foo"}}}'::json #>> array['a','b','c'];
 ?column? 
----------
 foo
(1 row)

select '{"a": {"b":{"c": "foo"}}}'::json #>> array['a','b','c','d'];
 ?column? 
----------
 
(1 row)

select '{"a": {"b":{"c": "foo"}}}'::json #>> array['a','z','c'];
 ?column? 
----------
 
(1 row)

select '{"a": [{"b": "c"}, {"b": "cc"}]}'::json #>> array['a','1','b'];
 ?column? 
----------
 cc
(1 row)

select '{"a": [{"b": "c"}, {"b": "cc"}]}'::json #>> array['a','z','b'];
 ?column? 
----------
 
(1 row)

select '[{"b": "c"}, {"b": "cc"}]'::json #>> array['1','b'];
 ?column? 
----------
 cc
(1 row)

select '[{"b": "c"}, {"b": "cc"}]'::json #>> array['z','b'];
 ?column? 
----------
 
(1 row)

select '[{"b": "c"}, {"b": null}]'::json #>> array['1','b'];
 ?column? 
----------
 
(1 row)

select '"foo"'::json #>> array['z'];
 ?column? 
----------
 
(1 row)

select '42'::json #>> array['f2'];
 ?column? 
----------
 
(1 row)

select '42'::json #>> array['0'];
 ?column? 
----------
 
(1 row)

-- array_elements
select json_array_elements('[1,true,[1,[2,3]],null,{"f1":1,"f2":[7,8,9]},false,"stringy"]');
  json_array_elements  
-----------------------
 1
 true
 [1,[2,3]]
 null
 {"f1":1,"f2":[7,8,9]}
 false
 "stringy"
(7 rows)

select * from json_array_elements('[1,true,[1,[2,3]],null,{"f1":1,"f2":[7,8,9]},false,"stringy"]') q;
         value         
-----------------------
 1
 true
 [1,[2,3]]
 null
 {"f1":1,"f2":[7,8,9]}
 false
 "stringy"
(7 rows)

select json_array_elements_text('[1,true,[1,[2,3]],null,{"f1":1,"f2":[7,8,9]},false,"stringy"]');
 json_array_elements_text 
--------------------------
 1
 true
 [1,[2,3]]
 
 {"f1":1,"f2":[7,8,9]}
 false
 stringy
(7 rows)

select * from json_array_elements_text('[1,true,[1,[2,3]],null,{"f1":1,"f2":[7,8,9]},false,"stringy"]') q;
         value         
-----------------------
 1
 true
 [1,[2,3]]
 
 {"f1":1,"f2":[7,8,9]}
 false
 stringy
(7 rows)

-- populate_record
create type jpop as (a text, b int, c timestamp);
select * from json_populate_record(null::jpop,'{"a":"blurfl","x":43.2}') q;
   a    | b | c 
--------+---+---
 blurfl |   | 
(1 row)

select * from json_populate_record(row('x',3,'2012-12-31 15:30:56')::jpop,'{"a":"blurfl","x":43.2}') q;
   a    | b |            c             
--------+---+--------------------------
 blurfl | 3 | Mon Dec 31 15:30:56 2012
(1 row)

select * from json_populate_record(null::jpop,'{"a":"blurfl","x":43.2}') q;
   a    | b | c 
--------+---+---
 blurfl |   | 
(1 row)

select * from json_populate_record(row('x',3,'2012-12-31 15:30:56')::jpop,'{"a":"blurfl","x":43.2}') q;
   a    | b |            c             
--------+---+--------------------------
 blurfl | 3 | Mon Dec 31 15:30:56 2012
(1 row)

select * from json_populate_record(null::jpop,'{"a":[100,200,false],"x":43.2}') q;
        a        | b | c 
-----------------+---+---
 [100,200,false] |   | 
(1 row)

select * from json_populate_record(row('x',3,'2012-12-31 15:30:56')::jpop,'{"a":[100,200,false],"x":43.2}') q;
        a        | b |            c             
-----------------+---+--------------------------
 [100,200,false] | 3 | Mon Dec 31 15:30:56 2012
(1 row)

select * from json_populate_record(row('x',3,'2012-12-31 15:30:56')::jpop,'{"c":[100,200,false],"x":43.2}') q;
ERROR:  invalid input syntax for type timestamp: "[100,200,false]"
-- populate_recordset
select * from json_populate_recordset(null::jpop,'[{"a":"blurfl","x":43.2},{"b":3,"c":"2012-01-20 10:42:53"}]') q;
   a    | b |            c             
--------+---+--------------------------
 blurfl |   | 
        | 3 | Fri Jan 20 10:42:53 2012
(2 rows)

select * from json_populate_recordset(row('def',99,null)::jpop,'[{"a":"blurfl","x":43.2},{"b":3,"c":"2012-01-20 10:42:53"}]') q;
   a    | b  |            c             
--------+----+--------------------------
 blurfl | 99 | 
 def    |  3 | Fri Jan 20 10:42:53 2012
(2 rows)

select * from json_populate_recordset(null::jpop,'[{"a":"blurfl","x":43.2},{"b":3,"c":"2012-01-20 10:42:53"}]') q;
   a    | b |            c             
--------+---+--------------------------
 blurfl |   | 
        | 3 | Fri Jan 20 10:42:53 2012
(2 rows)

select * from json_populate_recordset(row('def',99,null)::jpop,'[{"a":"blurfl","x":43.2},{"b":3,"c":"2012-01-20 10:42:53"}]') q;
   a    | b  |            c             
--------+----+--------------------------
 blurfl | 99 | 
 def    |  3 | Fri Jan 20 10:42:53 2012
(2 rows)

select * from json_populate_recordset(row('def',99,null)::jpop,'[{"a":[100,200,300],"x":43.2},{"a":{"z":true},"b":3,"c":"2012-01-20 10:42:53"}]') q;
       a       | b  |            c             
---------------+----+--------------------------
 [100,200,300] | 99 | 
 {"z":true}    |  3 | Fri Jan 20 10:42:53 2012
(2 rows)

select * from json_populate_recordset(row('def',99,null)::jpop,'[{"c":[100,200,300],"x":43.2},{"a":{"z":true},"b":3,"c":"2012-01-20 10:42:53"}]') q;
ERROR:  invalid input syntax for type timestamp: "[100,200,300]"
create type jpop2 as (a int, b json, c int, d int);
select * from json_populate_recordset(null::jpop2, '[{"a":2,"c":3,"b":{"z":4},"d":6}]') q;
 a |    b    | c | d 
---+---------+---+---
 2 | {"z":4} | 3 | 6
(1 row)

select * from json_populate_recordset(null::jpop,'[{"a":"blurfl","x":43.2},{"b":3,"c":"2012-01-20 10:42:53"}]') q;
   a    | b |            c             
--------+---+--------------------------
 blurfl |   | 
        | 3 | Fri Jan 20 10:42:53 2012
(2 rows)

select * from json_populate_recordset(row('def',99,null)::jpop,'[{"a":"blurfl","x":43.2},{"b":3,"c":"2012-01-20 10:42:53"}]') q;
   a    | b  |            c             
--------+----+--------------------------
 blurfl | 99 | 
 def    |  3 | Fri Jan 20 10:42:53 2012
(2 rows)

select * from json_populate_recordset(row('def',99,null)::jpop,'[{"a":[100,200,300],"x":43.2},{"a":{"z":true},"b":3,"c":"2012-01-20 10:42:53"}]') q;
       a       | b  |            c             
---------------+----+--------------------------
 [100,200,300] | 99 | 
 {"z":true}    |  3 | Fri Jan 20 10:42:53 2012
(2 rows)

-- handling of unicode surrogate pairs
select json '{ "a":  "\ud83d\ude04\ud83d\udc36" }' -> 'a' as correct_in_utf8;
ERROR:  unsupported Unicode escape sequence
DETAIL:  Unicode escape values cannot be used for code point values above 007F when the server encoding is not UTF8.
CONTEXT:  JSON data, line 1: { "a":...
select json '{ "a":  "\ud83d\ud83d" }' -> 'a'; -- 2 high surrogates in a row
ERROR:  invalid input syntax for type json
DETAIL:  Unicode high surrogate must not follow a high surrogate.
CONTEXT:  JSON data, line 1: { "a":...
select json '{ "a":  "\ude04\ud83d" }' -> 'a'; -- surrogates in wrong order
ERROR:  invalid input syntax for type json
DETAIL:  Unicode low surrogate must follow a high surrogate.
CONTEXT:  JSON data, line 1: { "a":...
select json '{ "a":  "\ud83dX" }' -> 'a'; -- orphan high surrogate
ERROR:  invalid input syntax for type json
DETAIL:  Unicode low surrogate must follow a high surrogate.
CONTEXT:  JSON data, line 1: { "a":...
select json '{ "a":  "\ude04X" }' -> 'a'; -- orphan low surrogate
ERROR:  invalid input syntax for type json
DETAIL:  Unicode low surrogate must follow a high surrogate.
CONTEXT:  JSON data, line 1: { "a":...
--handling of simple unicode escapes
select json '{ "a":  "the Copyright \u00a9 sign" }' as correct_in_utf8;
            correct_in_utf8            
---------------------------------------
 { "a":  "the Copyright \u00a9 sign" }
(1 row)

select json '{ "a":  "dollar \u0024 character" }' as correct_everywhere;
         correct_everywhere          
-------------------------------------
 { "a":  "dollar \u0024 character" }
(1 row)

select json '{ "a":  "dollar \\u0024 character" }' as not_an_escape;
            not_an_escape             
--------------------------------------
 { "a":  "dollar \\u0024 character" }
(1 row)

select json '{ "a":  "null \u0000 escape" }' as not_unescaped;
         not_unescaped          
--------------------------------
 { "a":  "null \u0000 escape" }
(1 row)

select json '{ "a":  "null \\u0000 escape" }' as not_an_escape;
          not_an_escape          
---------------------------------
 { "a":  "null \\u0000 escape" }
(1 row)

select json '{ "a":  "the Copyright \u00a9 sign" }' ->> 'a' as correct_in_utf8;
ERROR:  unsupported Unicode escape sequence
DETAIL:  Unicode escape values cannot be used for code point values above 007F when the server encoding is not UTF8.
CONTEXT:  JSON data, line 1: { "a":...
select json '{ "a":  "dollar \u0024 character" }' ->> 'a' as correct_everywhere;
 correct_everywhere 
--------------------
 dollar $ character
(1 row)

select json '{ "a":  "dollar \\u0024 character" }' ->> 'a' as not_an_escape;
      not_an_escape      
-------------------------
 dollar \u0024 character
(1 row)

select json '{ "a":  "null \u0000 escape" }' ->> 'a' as fails;
ERROR:  unsupported Unicode escape sequence
DETAIL:  \u0000 cannot be converted to text.
CONTEXT:  JSON data, line 1: { "a":...
select json '{ "a":  "null \\u0000 escape" }' ->> 'a' as not_an_escape;
   not_an_escape    
--------------------
 null \u0000 escape
(1 row)

--json_typeof() function
select value, json_typeof(value)
  from (values (json '123.4'),
               (json '-1'),
               (json '"foo"'),
               (json 'true'),
               (json 'false'),
               (json 'null'),
               (json '[1, 2, 3]'),
               (json '[]'),
               (json '{"x":"foo", "y":123}'),
               (json '{}'),
               (NULL::json))
      as data(value);
        value         | json_typeof 
----------------------+-------------
 123.4                | number
 -1                   | number
 "foo"                | string
 true                 | boolean
 false                | boolean
 null                 | null
 [1, 2, 3]            | array
 []                   | array
 {"x":"foo", "y":123} | object
 {}                   | object
                      | 
(11 rows)

-- json_build_array, json_build_object, json_object_agg
SELECT json_build_array('a',1,'b',1.2,'c',true,'d',null,'e',json '{"x": 3, "y": [1,2,3]}');
                           json_build_array                            
-----------------------------------------------------------------------
 ["a", 1, "b", 1.2, "c", true, "d", null, "e", {"x": 3, "y": [1,2,3]}]
(1 row)

SELECT json_build_object('a',1,'b',1.2,'c',true,'d',null,'e',json '{"x": 3, "y": [1,2,3]}');
                             json_build_object                              
----------------------------------------------------------------------------
 {"a" : 1, "b" : 1.2, "c" : true, "d" : null, "e" : {"x": 3, "y": [1,2,3]}}
(1 row)

SELECT json_build_object(
       'a', json_build_object('b',false,'c',99),
       'd', json_build_object('e',array[9,8,7]::int[],
           'f', (select row_to_json(r) from ( select relkind, oid::regclass as name from pg_class where relname = 'pg_class') r)));
                                        json_build_object                                        
-------------------------------------------------------------------------------------------------
 {"a" : {"b" : false, "c" : 99}, "d" : {"e" : [9,8,7], "f" : {"relkind":"r","name":"pg_class"}}}
(1 row)

-- empty objects/arrays
SELECT json_build_array();
 json_build_array 
------------------
 []
(1 row)

SELECT json_build_object();
 json_build_object 
-------------------
 {}
(1 row)

-- make sure keys are quoted
SELECT json_build_object(1,2);
 json_build_object 
-------------------
 {"1" : 2}
(1 row)

-- keys must be scalar and not null
SELECT json_build_object(null,2);
ERROR:  argument 1 cannot be null
HINT:  Object keys should be text.
SELECT json_build_object(r,2) FROM (SELECT 1 AS a, 2 AS b) r;
ERROR:  key value must be scalar, not array, composite, or json
SELECT json_build_object(json '{"a":1,"b":2}', 3);
ERROR:  key value must be scalar, not array, composite, or json
SELECT json_build_object('{1,2,3}'::int[], 3);
ERROR:  key value must be scalar, not array, composite, or json
CREATE TEMP TABLE foo (serial_num int, name text, type text);
INSERT INTO foo VALUES (847001,'t15','GE1043');
INSERT INTO foo VALUES (847002,'t16','GE1043');
INSERT INTO foo VALUES (847003,'sub-alpha','GESS90');
SELECT json_build_object('turbines',json_object_agg(serial_num,json_build_object('name',name,'type',type)))
FROM foo;
                                                                            json_build_object                                                                            
-------------------------------------------------------------------------------------------------------------------------------------------------------------------------
 {"turbines" : { "847001" : {"name" : "t15", "type" : "GE1043"}, "847002" : {"name" : "t16", "type" : "GE1043"}, "847003" : {"name" : "sub-alpha", "type" : "GESS90"} }}
(1 row)

-- json_object
-- one dimension
SELECT json_object('{a,1,b,2,3,NULL,"d e f","a b c"}');
                      json_object                      
-------------------------------------------------------
 {"a" : "1", "b" : "2", "3" : null, "d e f" : "a b c"}
(1 row)

-- same but with two dimensions
SELECT json_object('{{a,1},{b,2},{3,NULL},{"d e f","a b c"}}');
                      json_object                      
-------------------------------------------------------
 {"a" : "1", "b" : "2", "3" : null, "d e f" : "a b c"}
(1 row)

-- odd number error
SELECT json_object('{a,b,c}');
ERROR:  array must have even number of elements
-- one column error
SELECT json_object('{{a},{b}}');
ERROR:  array must have two columns
-- too many columns error
SELECT json_object('{{a,b,c},{b,c,d}}');
ERROR:  array must have two columns
-- too many dimensions error
SELECT json_object('{{{a,b},{c,d}},{{b,c},{d,e}}}');
ERROR:  wrong number of array subscripts
--two argument form of json_object
select json_object('{a,b,c,"d e f"}','{1,2,3,"a b c"}');
                     json_object                      
------------------------------------------------------
 {"a" : "1", "b" : "2", "c" : "3", "d e f" : "a b c"}
(1 row)

-- too many dimensions
SELECT json_object('{{a,1},{b,2},{3,NULL},{"d e f","a b c"}}', '{{a,1},{b,2},{3,NULL},{"d e f","a b c"}}');
ERROR:  wrong number of array subscripts
-- mismatched dimensions
select json_object('{a,b,c,"d e f",g}','{1,2,3,"a b c"}');
ERROR:  mismatched array dimensions
select json_object('{a,b,c,"d e f"}','{1,2,3,"a b c",g}');
ERROR:  mismatched array dimensions
-- null key error
select json_object('{a,b,NULL,"d e f"}','{1,2,3,"a b c"}');
ERROR:  null value not allowed for object key
-- empty key is allowed
select json_object('{a,b,"","d e f"}','{1,2,3,"a b c"}');
                     json_object                     
-----------------------------------------------------
 {"a" : "1", "b" : "2", "" : "3", "d e f" : "a b c"}
(1 row)

-- json_to_record and json_to_recordset
select * from json_to_record('{"a":1,"b":"foo","c":"bar"}')
    as x(a int, b text, d text);
 a |  b  | d 
---+-----+---
 1 | foo | 
(1 row)

select * from json_to_recordset('[{"a":1,"b":"foo","d":false},{"a":2,"b":"bar","c":true}]')
    as x(a int, b text, c boolean);
 a |  b  | c 
---+-----+---
 1 | foo | 
 2 | bar | t
(2 rows)

<<<<<<< HEAD
-- checking proisstrict settings
select '[{"a":1}]'::json->0->'b';
 ?column? 
----------
 
(1 row)

select '[{"a":1}]'::json->1;
 ?column? 
----------
 
(1 row)

select '[{"a":1}]'::json->1->'a';
 ?column? 
----------
 
=======
select * from json_to_recordset('[{"a":1,"b":{"d":"foo"},"c":true},{"a":2,"c":false,"b":{"d":"bar"}}]')
    as x(a int, b json, c boolean);
 a |      b      | c 
---+-------------+---
 1 | {"d":"foo"} | t
 2 | {"d":"bar"} | f
(2 rows)

-- json_strip_nulls
select json_strip_nulls(null);
 json_strip_nulls 
------------------
 
(1 row)

select json_strip_nulls('1');
 json_strip_nulls 
------------------
 1
(1 row)

select json_strip_nulls('"a string"');
 json_strip_nulls 
------------------
 "a string"
(1 row)

select json_strip_nulls('null');
 json_strip_nulls 
------------------
 null
(1 row)

select json_strip_nulls('[1,2,null,3,4]');
 json_strip_nulls 
------------------
 [1,2,null,3,4]
(1 row)

select json_strip_nulls('{"a":1,"b":null,"c":[2,null,3],"d":{"e":4,"f":null}}');
          json_strip_nulls          
------------------------------------
 {"a":1,"c":[2,null,3],"d":{"e":4}}
(1 row)

select json_strip_nulls('[1,{"a":1,"b":null,"c":2},3]');
  json_strip_nulls   
---------------------
 [1,{"a":1,"c":2},3]
(1 row)

-- an empty object is not null and should not be stripped
select json_strip_nulls('{"a": {"b": null, "c": null}, "d": {} }');
 json_strip_nulls 
------------------
 {"a":{},"d":{}}
>>>>>>> ab93f90c
(1 row)
<|MERGE_RESOLUTION|>--- conflicted
+++ resolved
@@ -1624,25 +1624,6 @@
  2 | bar | t
 (2 rows)
 
-<<<<<<< HEAD
--- checking proisstrict settings
-select '[{"a":1}]'::json->0->'b';
- ?column? 
-----------
- 
-(1 row)
-
-select '[{"a":1}]'::json->1;
- ?column? 
-----------
- 
-(1 row)
-
-select '[{"a":1}]'::json->1->'a';
- ?column? 
-----------
- 
-=======
 select * from json_to_recordset('[{"a":1,"b":{"d":"foo"},"c":true},{"a":2,"c":false,"b":{"d":"bar"}}]')
     as x(a int, b json, c boolean);
  a |      b      | c 
@@ -1699,5 +1680,23 @@
  json_strip_nulls 
 ------------------
  {"a":{},"d":{}}
->>>>>>> ab93f90c
-(1 row)
+(1 row)
+
+-- checking proisstrict settings
+select '[{"a":1}]'::json->0->'b';
+ ?column? 
+----------
+ 
+(1 row)
+
+select '[{"a":1}]'::json->1;
+ ?column? 
+----------
+ 
+(1 row)
+
+select '[{"a":1}]'::json->1->'a';
+ ?column? 
+----------
+ 
+(1 row)