--
-- Test domains.
--
-- Test Comment / Drop
create domain domaindroptest int4;
comment on domain domaindroptest is 'About to drop this..';
create domain dependenttypetest domaindroptest;
-- fail because of dependent type
drop domain domaindroptest;
ERROR:  cannot drop type domaindroptest because other objects depend on it
DETAIL:  type dependenttypetest depends on type domaindroptest
HINT:  Use DROP ... CASCADE to drop the dependent objects too.
drop domain domaindroptest cascade;
NOTICE:  drop cascades to type dependenttypetest
-- this should fail because already gone
drop domain domaindroptest cascade;
ERROR:  type "domaindroptest" does not exist
-- Test domain input.
-- Note: the point of checking both INSERT and COPY FROM is that INSERT
-- exercises CoerceToDomain while COPY exercises domain_in.
create domain domainvarchar varchar(5);
create domain domainnumeric numeric(8,2);
create domain domainint4 int4;
create domain domaintext text;
-- Test explicit coercions --- these should succeed (and truncate)
SELECT cast('123456' as domainvarchar);
 domainvarchar 
---------------
 12345
(1 row)

SELECT cast('12345' as domainvarchar);
 domainvarchar 
---------------
 12345
(1 row)

-- Test tables using domains
create table basictest
           ( testint4 domainint4
           , testtext domaintext
           , testvarchar domainvarchar
           , testnumeric domainnumeric
           );
INSERT INTO basictest values ('88', 'haha', 'short', '123.12');      -- Good
INSERT INTO basictest values ('88', 'haha', 'short text', '123.12'); -- Bad varchar
ERROR:  value too long for type character varying(5)
INSERT INTO basictest values ('88', 'haha', 'short', '123.1212');    -- Truncate numeric
-- Test copy
COPY basictest (testvarchar) FROM stdin; -- fail
ERROR:  value too long for type character varying(5)
CONTEXT:  COPY basictest, line 1, column testvarchar: "notsoshorttext"
COPY basictest (testvarchar) FROM stdin;
select * from basictest;
 testint4 | testtext | testvarchar | testnumeric 
----------+----------+-------------+-------------
       88 | haha     | short       |      123.12
       88 | haha     | short       |      123.12
          |          | short       |            
(3 rows)

-- check that domains inherit operations from base types
select testtext || testvarchar as concat, testnumeric + 42 as sum
from basictest;
  concat   |  sum   
-----------+--------
 hahashort | 165.12
 hahashort | 165.12
           |       
(3 rows)

-- check that union/case/coalesce type resolution handles domains properly
select coalesce(4::domainint4, 7) is of (int4) as t;
 t 
---
 t
(1 row)

select coalesce(4::domainint4, 7) is of (domainint4) as f;
 f 
---
 f
(1 row)

select coalesce(4::domainint4, 7::domainint4) is of (domainint4) as t;
 t 
---
 t
(1 row)

drop table basictest;
drop domain domainvarchar restrict;
drop domain domainnumeric restrict;
drop domain domainint4 restrict;
drop domain domaintext;
-- Test domains over array types
create domain domainint4arr int4[1];
create domain domainchar4arr varchar(4)[2][3];
create table domarrtest
           ( testint4arr domainint4arr
           , testchar4arr domainchar4arr
            );
INSERT INTO domarrtest values ('{2,2}', '{{"a","b"},{"c","d"}}');
INSERT INTO domarrtest values ('{{2,2},{2,2}}', '{{"a","b"}}');
INSERT INTO domarrtest values ('{2,2}', '{{"a","b"},{"c","d"},{"e","f"}}');
INSERT INTO domarrtest values ('{2,2}', '{{"a"},{"c"}}');
INSERT INTO domarrtest values (NULL, '{{"a","b","c"},{"d","e","f"}}');
INSERT INTO domarrtest values (NULL, '{{"toolong","b","c"},{"d","e","f"}}');
ERROR:  value too long for type character varying(4)
INSERT INTO domarrtest (testint4arr[1], testint4arr[3]) values (11,22);
select * from domarrtest;
  testint4arr  |    testchar4arr     
---------------+---------------------
 {2,2}         | {{a,b},{c,d}}
 {{2,2},{2,2}} | {{a,b}}
 {2,2}         | {{a,b},{c,d},{e,f}}
 {2,2}         | {{a},{c}}
               | {{a,b,c},{d,e,f}}
 {11,NULL,22}  | 
(6 rows)

select testint4arr[1], testchar4arr[2:2] from domarrtest;
 testint4arr | testchar4arr 
-------------+--------------
           2 | {{c,d}}
             | {}
           2 | {{c,d}}
           2 | {{c}}
             | {{d,e,f}}
          11 | 
(6 rows)

select array_dims(testint4arr), array_dims(testchar4arr) from domarrtest;
 array_dims | array_dims 
------------+------------
 [1:2]      | [1:2][1:2]
 [1:2][1:2] | [1:1][1:2]
 [1:2]      | [1:3][1:2]
 [1:2]      | [1:2][1:1]
            | [1:2][1:3]
 [1:3]      | 
(6 rows)

COPY domarrtest FROM stdin;
COPY domarrtest FROM stdin;	-- fail
ERROR:  value too long for type character varying(4)
CONTEXT:  COPY domarrtest, line 1, column testchar4arr: "{qwerty,w,e}"
select * from domarrtest;
  testint4arr  |    testchar4arr     
---------------+---------------------
 {2,2}         | {{a,b},{c,d}}
 {{2,2},{2,2}} | {{a,b}}
 {2,2}         | {{a,b},{c,d},{e,f}}
 {2,2}         | {{a},{c}}
               | {{a,b,c},{d,e,f}}
 {11,NULL,22}  | 
 {3,4}         | {q,w,e}
               | 
(8 rows)

update domarrtest set
  testint4arr[1] = testint4arr[1] + 1,
  testint4arr[3] = testint4arr[3] - 1
where testchar4arr is null;
select * from domarrtest where testchar4arr is null;
   testint4arr    | testchar4arr 
------------------+--------------
 {12,NULL,21}     | 
 {NULL,NULL,NULL} | 
(2 rows)

drop table domarrtest;
drop domain domainint4arr restrict;
drop domain domainchar4arr restrict;
create domain dia as int[];
select '{1,2,3}'::dia;
   dia   
---------
 {1,2,3}
(1 row)

select array_dims('{1,2,3}'::dia);
 array_dims 
------------
 [1:3]
(1 row)

select pg_typeof('{1,2,3}'::dia);
 pg_typeof 
-----------
 dia
(1 row)

select pg_typeof('{1,2,3}'::dia || 42); -- should be int[] not dia
 pg_typeof 
-----------
 integer[]
(1 row)

drop domain dia;
<<<<<<< HEAD
=======
-- Test domains over composites
create type comptype as (r float8, i float8);
create domain dcomptype as comptype;
create table dcomptable (d1 dcomptype unique);
insert into dcomptable values (row(1,2)::dcomptype);
insert into dcomptable values (row(3,4)::comptype);
insert into dcomptable values (row(1,2)::dcomptype);  -- fail on uniqueness
ERROR:  duplicate key value violates unique constraint "dcomptable_d1_key"
DETAIL:  Key (d1)=((1,2)) already exists.
insert into dcomptable (d1.r) values(11);
select * from dcomptable;
  d1   
-------
 (1,2)
 (3,4)
 (11,)
(3 rows)

select (d1).r, (d1).i, (d1).* from dcomptable;
 r  | i | r  | i 
----+---+----+---
  1 | 2 |  1 | 2
  3 | 4 |  3 | 4
 11 |   | 11 |  
(3 rows)

update dcomptable set d1.r = (d1).r + 1 where (d1).i > 0;
select * from dcomptable;
  d1   
-------
 (11,)
 (2,2)
 (4,4)
(3 rows)

alter domain dcomptype add constraint c1 check ((value).r <= (value).i);
alter domain dcomptype add constraint c2 check ((value).r > (value).i);  -- fail
ERROR:  column "d1" of table "dcomptable" contains values that violate the new constraint
select row(2,1)::dcomptype;  -- fail
ERROR:  value for domain dcomptype violates check constraint "c1"
insert into dcomptable values (row(1,2)::comptype);
insert into dcomptable values (row(2,1)::comptype);  -- fail
ERROR:  value for domain dcomptype violates check constraint "c1"
insert into dcomptable (d1.r) values(99);
insert into dcomptable (d1.r, d1.i) values(99, 100);
insert into dcomptable (d1.r, d1.i) values(100, 99);  -- fail
ERROR:  value for domain dcomptype violates check constraint "c1"
update dcomptable set d1.r = (d1).r + 1 where (d1).i > 0;  -- fail
ERROR:  value for domain dcomptype violates check constraint "c1"
update dcomptable set d1.r = (d1).r - 1, d1.i = (d1).i + 1 where (d1).i > 0;
select * from dcomptable;
    d1    
----------
 (11,)
 (99,)
 (1,3)
 (3,5)
 (0,3)
 (98,101)
(6 rows)

explain (verbose, costs off)
  update dcomptable set d1.r = (d1).r - 1, d1.i = (d1).i + 1 where (d1).i > 0;
                                          QUERY PLAN                                           
-----------------------------------------------------------------------------------------------
 Update on public.dcomptable
   ->  Seq Scan on public.dcomptable
         Output: ROW(((d1).r - '1'::double precision), ((d1).i + '1'::double precision)), ctid
         Filter: ((dcomptable.d1).i > '0'::double precision)
(4 rows)

create rule silly as on delete to dcomptable do instead
  update dcomptable set d1.r = (d1).r - 1, d1.i = (d1).i + 1 where (d1).i > 0;
\d+ dcomptable
                                  Table "public.dcomptable"
 Column |   Type    | Collation | Nullable | Default | Storage  | Stats target | Description 
--------+-----------+-----------+----------+---------+----------+--------------+-------------
 d1     | dcomptype |           |          |         | extended |              | 
Indexes:
    "dcomptable_d1_key" UNIQUE CONSTRAINT, btree (d1)
Rules:
    silly AS
    ON DELETE TO dcomptable DO INSTEAD  UPDATE dcomptable SET d1.r = (dcomptable.d1).r - 1::double precision, d1.i = (dcomptable.d1).i + 1::double precision
  WHERE (dcomptable.d1).i > 0::double precision

drop table dcomptable;
drop type comptype cascade;
NOTICE:  drop cascades to type dcomptype
-- check altering and dropping columns used by domain constraints
create type comptype as (r float8, i float8);
create domain dcomptype as comptype;
alter domain dcomptype add constraint c1 check ((value).r > 0);
comment on constraint c1 on domain dcomptype is 'random commentary';
select row(0,1)::dcomptype;  -- fail
ERROR:  value for domain dcomptype violates check constraint "c1"
alter type comptype alter attribute r type varchar;  -- fail
ERROR:  operator does not exist: character varying > double precision
HINT:  No operator matches the given name and argument types. You might need to add explicit type casts.
alter type comptype alter attribute r type bigint;
alter type comptype drop attribute r;  -- fail
ERROR:  cannot drop column r of composite type comptype because other objects depend on it
DETAIL:  constraint c1 depends on column r of composite type comptype
HINT:  Use DROP ... CASCADE to drop the dependent objects too.
alter type comptype drop attribute i;
select conname, obj_description(oid, 'pg_constraint') from pg_constraint
  where contypid = 'dcomptype'::regtype;  -- check comment is still there
 conname |  obj_description  
---------+-------------------
 c1      | random commentary
(1 row)

drop type comptype cascade;
NOTICE:  drop cascades to type dcomptype
>>>>>>> 9e1c9f95
-- Test domains over arrays of composite
create type comptype as (r float8, i float8);
create domain dcomptypea as comptype[];
create table dcomptable (d1 dcomptypea unique);
<<<<<<< HEAD
ERROR:  data type dcomptypea has no default operator class for access method "hash"
HINT:  You must specify an operator class or define a default operator class for the data type.
-- GPDB: marking the column as 'unique' fails, because a unique column needs
-- to be part of the distribution key, and composite types can't be used as
-- distribution keys because they have no hash opclasses.
create table dcomptable (d1 dcomptypea /*unique*/);
create index on dcomptable (d1);
insert into dcomptable values (array[row(1,2)]::dcomptypea);
insert into dcomptable values (array[row(3,4), row(5,6)]::comptype[]);
insert into dcomptable values (array[row(7,8)::comptype, row(9,10)::comptype]);
--insert into dcomptable values (array[row(1,2)]::dcomptypea);  -- fail on uniqueness
=======
insert into dcomptable values (array[row(1,2)]::dcomptypea);
insert into dcomptable values (array[row(3,4), row(5,6)]::comptype[]);
insert into dcomptable values (array[row(7,8)::comptype, row(9,10)::comptype]);
insert into dcomptable values (array[row(1,2)]::dcomptypea);  -- fail on uniqueness
ERROR:  duplicate key value violates unique constraint "dcomptable_d1_key"
DETAIL:  Key (d1)=({"(1,2)"}) already exists.
>>>>>>> 9e1c9f95
insert into dcomptable (d1[1]) values(row(9,10));
insert into dcomptable (d1[1].r) values(11);
select * from dcomptable;
         d1         
--------------------
 {"(1,2)"}
 {"(3,4)","(5,6)"}
 {"(7,8)","(9,10)"}
 {"(9,10)"}
 {"(11,)"}
(5 rows)

select d1[2], d1[1].r, d1[1].i from dcomptable;
   d1   | r  | i  
--------+----+----
        |  1 |  2
 (5,6)  |  3 |  4
 (9,10) |  7 |  8
        |  9 | 10
        | 11 |   
(5 rows)

update dcomptable set d1[2] = row(d1[2].i, d1[2].r);
select * from dcomptable;
         d1         
--------------------
 {"(1,2)","(,)"}
 {"(3,4)","(6,5)"}
 {"(7,8)","(10,9)"}
 {"(9,10)","(,)"}
 {"(11,)","(,)"}
(5 rows)

update dcomptable set d1[1].r = d1[1].r + 1 where d1[1].i > 0;
select * from dcomptable;
         d1         
--------------------
 {"(11,)","(,)"}
 {"(2,2)","(,)"}
 {"(4,4)","(6,5)"}
 {"(8,8)","(10,9)"}
 {"(10,10)","(,)"}
(5 rows)

alter domain dcomptypea add constraint c1 check (value[1].r <= value[1].i);
alter domain dcomptypea add constraint c2 check (value[1].r > value[1].i);  -- fail
ERROR:  column "d1" of table "dcomptable" contains values that violate the new constraint
select array[row(2,1)]::dcomptypea;  -- fail
ERROR:  value for domain dcomptypea violates check constraint "c1"
insert into dcomptable values (array[row(1,2)]::comptype[]);
insert into dcomptable values (array[row(2,1)]::comptype[]);  -- fail
ERROR:  value for domain dcomptypea violates check constraint "c1"
insert into dcomptable (d1[1].r) values(99);
insert into dcomptable (d1[1].r, d1[1].i) values(99, 100);
insert into dcomptable (d1[1].r, d1[1].i) values(100, 99);  -- fail
ERROR:  value for domain dcomptypea violates check constraint "c1"
update dcomptable set d1[1].r = d1[1].r + 1 where d1[1].i > 0;  -- fail
ERROR:  value for domain dcomptypea violates check constraint "c1"
update dcomptable set d1[1].r = d1[1].r - 1, d1[1].i = d1[1].i + 1
  where d1[1].i > 0;
select * from dcomptable;
         d1         
--------------------
 {"(11,)","(,)"}
 {"(99,)"}
 {"(1,3)","(,)"}
 {"(3,5)","(6,5)"}
 {"(7,9)","(10,9)"}
 {"(9,11)","(,)"}
 {"(0,3)"}
 {"(98,101)"}
(8 rows)

explain (verbose, costs off)
  update dcomptable set d1[1].r = d1[1].r - 1, d1[1].i = d1[1].i + 1
    where d1[1].i > 0;
<<<<<<< HEAD
                                                        QUERY PLAN                                                         
---------------------------------------------------------------------------------------------------------------------------
 Update on public.dcomptable
   ->  Seq Scan on public.dcomptable
         Output: (d1[1].r := (d1[1].r - '1'::double precision))[1].i := (d1[1].i + '1'::double precision), ctid, gp_segment_id
         Filter: (dcomptable.d1[1].i > '0'::double precision)
 Optimizer: Postgres query optimizer
(5 rows)
=======
                                                   QUERY PLAN                                                   
----------------------------------------------------------------------------------------------------------------
 Update on public.dcomptable
   ->  Seq Scan on public.dcomptable
         Output: (d1[1].r := (d1[1].r - '1'::double precision))[1].i := (d1[1].i + '1'::double precision), ctid
         Filter: (dcomptable.d1[1].i > '0'::double precision)
(4 rows)
>>>>>>> 9e1c9f95

create rule silly as on delete to dcomptable do instead
  update dcomptable set d1[1].r = d1[1].r - 1, d1[1].i = d1[1].i + 1
    where d1[1].i > 0;
\d+ dcomptable
<<<<<<< HEAD
                        Table "public.dcomptable"
 Column |    Type    | Modifiers | Storage  | Stats target | Description 
--------+------------+-----------+----------+--------------+-------------
 d1     | dcomptypea |           | extended |              | 
Indexes:
    "dcomptable_d1_idx" btree (d1)
=======
                                  Table "public.dcomptable"
 Column |    Type    | Collation | Nullable | Default | Storage  | Stats target | Description 
--------+------------+-----------+----------+---------+----------+--------------+-------------
 d1     | dcomptypea |           |          |         | extended |              | 
Indexes:
    "dcomptable_d1_key" UNIQUE CONSTRAINT, btree (d1)
>>>>>>> 9e1c9f95
Rules:
    silly AS
    ON DELETE TO dcomptable DO INSTEAD  UPDATE dcomptable SET d1[1].r = dcomptable.d1[1].r - 1::double precision, d1[1].i = dcomptable.d1[1].i + 1::double precision
  WHERE dcomptable.d1[1].i > 0::double precision
<<<<<<< HEAD
Distributed randomly
=======
>>>>>>> 9e1c9f95

drop table dcomptable;
drop type comptype cascade;
NOTICE:  drop cascades to type dcomptypea
<<<<<<< HEAD
=======
-- Test arrays over domains
create domain posint as int check (value > 0);
create table pitable (f1 posint[]);
insert into pitable values(array[42]);
insert into pitable values(array[-1]);  -- fail
ERROR:  value for domain posint violates check constraint "posint_check"
insert into pitable values('{0}');  -- fail
ERROR:  value for domain posint violates check constraint "posint_check"
LINE 1: insert into pitable values('{0}');
                                   ^
update pitable set f1[1] = f1[1] + 1;
update pitable set f1[1] = 0;  -- fail
ERROR:  value for domain posint violates check constraint "posint_check"
select * from pitable;
  f1  
------
 {43}
(1 row)

drop table pitable;
create domain vc4 as varchar(4);
create table vc4table (f1 vc4[]);
insert into vc4table values(array['too long']);  -- fail
ERROR:  value too long for type character varying(4)
insert into vc4table values(array['too long']::vc4[]);  -- cast truncates
select * from vc4table;
    f1    
----------
 {"too "}
(1 row)

drop table vc4table;
drop type vc4;
-- You can sort of fake arrays-of-arrays by putting a domain in between
create domain dposinta as posint[];
create table dposintatable (f1 dposinta[]);
insert into dposintatable values(array[array[42]]);  -- fail
ERROR:  column "f1" is of type dposinta[] but expression is of type integer[]
LINE 1: insert into dposintatable values(array[array[42]]);
                                         ^
HINT:  You will need to rewrite or cast the expression.
insert into dposintatable values(array[array[42]::posint[]]); -- still fail
ERROR:  column "f1" is of type dposinta[] but expression is of type posint[]
LINE 1: insert into dposintatable values(array[array[42]::posint[]])...
                                         ^
HINT:  You will need to rewrite or cast the expression.
insert into dposintatable values(array[array[42]::dposinta]); -- but this works
select f1, f1[1], (f1[1])[1] from dposintatable;
    f1    |  f1  | f1 
----------+------+----
 {"{42}"} | {42} | 42
(1 row)

select pg_typeof(f1) from dposintatable;
 pg_typeof  
------------
 dposinta[]
(1 row)

select pg_typeof(f1[1]) from dposintatable;
 pg_typeof 
-----------
 dposinta
(1 row)

select pg_typeof(f1[1][1]) from dposintatable;
 pg_typeof 
-----------
 dposinta
(1 row)

select pg_typeof((f1[1])[1]) from dposintatable;
 pg_typeof 
-----------
 posint
(1 row)

update dposintatable set f1[2] = array[99];
select f1, f1[1], (f1[2])[1] from dposintatable;
       f1        |  f1  | f1 
-----------------+------+----
 {"{42}","{99}"} | {42} | 99
(1 row)

-- it'd be nice if you could do something like this, but for now you can't:
update dposintatable set f1[2][1] = array[97];
ERROR:  wrong number of array subscripts
-- maybe someday we can make this syntax work:
update dposintatable set (f1[2])[1] = array[98];
ERROR:  syntax error at or near "["
LINE 1: update dposintatable set (f1[2])[1] = array[98];
                                        ^
drop table dposintatable;
drop domain posint cascade;
NOTICE:  drop cascades to type dposinta
>>>>>>> 9e1c9f95
-- Test not-null restrictions
create domain dnotnull varchar(15) NOT NULL;
create domain dnull    varchar(15);
create domain dcheck   varchar(15) NOT NULL CHECK (VALUE = 'a' OR VALUE = 'c' OR VALUE = 'd');
create table nulltest
           ( col1 dnotnull
           , col2 dnotnull NULL  -- NOT NULL in the domain cannot be overridden
           , col3 dnull    NOT NULL
           , col4 dnull
           , col5 dcheck CHECK (col5 IN ('c', 'd'))
           );
INSERT INTO nulltest DEFAULT VALUES;
ERROR:  domain dnotnull does not allow null values
INSERT INTO nulltest values ('a', 'b', 'c', 'd', 'c');  -- Good
insert into nulltest values ('a', 'b', 'c', 'd', NULL);
ERROR:  domain dcheck does not allow null values
insert into nulltest values ('a', 'b', 'c', 'd', 'a');
ERROR:  new row for relation "nulltest" violates check constraint "nulltest_col5_check"
DETAIL:  Failing row contains (a, b, c, d, a).
INSERT INTO nulltest values (NULL, 'b', 'c', 'd', 'd');
ERROR:  domain dnotnull does not allow null values
INSERT INTO nulltest values ('a', NULL, 'c', 'd', 'c');
ERROR:  domain dnotnull does not allow null values
INSERT INTO nulltest values ('a', 'b', NULL, 'd', 'c');
ERROR:  null value in column "col3" violates not-null constraint
DETAIL:  Failing row contains (a, b, null, d, c).
INSERT INTO nulltest values ('a', 'b', 'c', NULL, 'd'); -- Good
-- Test copy
COPY nulltest FROM stdin; --fail
ERROR:  null value in column "col3" violates not-null constraint
DETAIL:  Failing row contains (a, b, null, d, d).
CONTEXT:  COPY nulltest, line 1: "a	b	\N	d	d"
COPY nulltest FROM stdin; --fail
ERROR:  domain dcheck does not allow null values
CONTEXT:  COPY nulltest, line 1, column col5: null input
-- Last row is bad
COPY nulltest FROM stdin;
ERROR:  new row for relation "nulltest" violates check constraint "nulltest_col5_check"
DETAIL:  Failing row contains (a, b, c, null, a).
CONTEXT:  COPY nulltest, line 3: "a	b	c	\N	a"
select * from nulltest;
 col1 | col2 | col3 | col4 | col5 
------+------+------+------+------
 a    | b    | c    | d    | c
 a    | b    | c    |      | d
(2 rows)

-- Test out coerced (casted) constraints
SELECT cast('1' as dnotnull);
 dnotnull 
----------
 1
(1 row)

SELECT cast(NULL as dnotnull); -- fail
ERROR:  domain dnotnull does not allow null values
SELECT cast(cast(NULL as dnull) as dnotnull); -- fail
ERROR:  domain dnotnull does not allow null values
SELECT cast(col4 as dnotnull) from nulltest; -- fail
ERROR:  domain dnotnull does not allow null values
-- cleanup
drop table nulltest;
drop domain dnotnull restrict;
drop domain dnull restrict;
drop domain dcheck restrict;
create domain ddef1 int4 DEFAULT 3;
create domain ddef2 oid DEFAULT '12';
-- Type mixing, function returns int8
create domain ddef3 text DEFAULT 5;
create sequence ddef4_seq cache 1;
create domain ddef4 int4 DEFAULT nextval('ddef4_seq');
create domain ddef5 numeric(8,2) NOT NULL DEFAULT '12.12';
create table defaulttest
            ( col1 ddef1
            , col2 ddef2
            , col3 ddef3
            , col4 ddef4 PRIMARY KEY
            , col5 ddef1 NOT NULL DEFAULT NULL
            , col6 ddef2 DEFAULT '88'
            , col7 ddef4 DEFAULT 8000
            , col8 ddef5
            );
insert into defaulttest(col4) values(0); -- fails, col5 defaults to null
ERROR:  null value in column "col5" violates not-null constraint
DETAIL:  Failing row contains (3, 12, 5, 0, null, 88, 8000, 12.12).
alter table defaulttest alter column col5 drop default;
insert into defaulttest default values; -- succeeds, inserts domain default
-- We used to treat SET DEFAULT NULL as equivalent to DROP DEFAULT; wrong
alter table defaulttest alter column col5 set default null;
insert into defaulttest(col4) values(0); -- fails
ERROR:  null value in column "col5" violates not-null constraint
DETAIL:  Failing row contains (3, 12, 5, 0, null, 88, 8000, 12.12).
alter table defaulttest alter column col5 drop default;
insert into defaulttest default values;
insert into defaulttest default values;
-- Test defaults with copy
COPY defaulttest(col5) FROM stdin;
select * from defaulttest;
 col1 | col2 | col3 | col4 | col5 | col6 | col7 | col8  
------+------+------+------+------+------+------+-------
    3 |   12 | 5    |    1 |    3 |   88 | 8000 | 12.12
    3 |   12 | 5    |    2 |    3 |   88 | 8000 | 12.12
    3 |   12 | 5    |    3 |    3 |   88 | 8000 | 12.12
    3 |   12 | 5    |    4 |   42 |   88 | 8000 | 12.12
(4 rows)

drop table defaulttest cascade;
-- Test ALTER DOMAIN .. NOT NULL
create domain dnotnulltest integer;
create table domnotnull
( col1 dnotnulltest
, col2 dnotnulltest
, id int4 -- distribute on this column, so that we can UPDATE the others
) distributed by (id);
insert into domnotnull default values;
alter domain dnotnulltest set not null; -- fails
ERROR:  column "col1" of table "domnotnull" contains null values
update domnotnull set col1 = 5;
alter domain dnotnulltest set not null; -- fails
ERROR:  column "col2" of table "domnotnull" contains null values
update domnotnull set col2 = 6;
alter domain dnotnulltest set not null;
update domnotnull set col1 = null; -- fails
ERROR:  domain dnotnulltest does not allow null values
alter domain dnotnulltest drop not null;
update domnotnull set col1 = null;
drop domain dnotnulltest cascade;
NOTICE:  drop cascades to 2 other objects
DETAIL:  drop cascades to column col2 of table domnotnull
drop cascades to column col1 of table domnotnull
-- Test ALTER DOMAIN .. DEFAULT ..
create table domdeftest (col1 ddef1);
insert into domdeftest default values;
select * from domdeftest;
 col1 
------
    3
(1 row)

alter domain ddef1 set default '42';
insert into domdeftest default values;
select * from domdeftest;
 col1 
------
    3
   42
(2 rows)

alter domain ddef1 drop default;
insert into domdeftest default values;
select * from domdeftest;
 col1 
------
    3
   42
     
(3 rows)

drop table domdeftest;
-- Test ALTER DOMAIN .. CONSTRAINT ..
create domain con as integer;
create table domcontest (col1 con);
insert into domcontest values (1);
insert into domcontest values (2);
alter domain con add constraint t check (VALUE < 1); -- fails
ERROR:  column "col1" of table "domcontest" contains values that violate the new constraint
alter domain con add constraint t check (VALUE < 34);
alter domain con add check (VALUE > 0);
insert into domcontest values (-5); -- fails
ERROR:  value for domain con violates check constraint "con_check"
insert into domcontest values (42); -- fails
ERROR:  value for domain con violates check constraint "t"
insert into domcontest values (5);
alter domain con drop constraint t;
insert into domcontest values (-5); --fails
ERROR:  value for domain con violates check constraint "con_check"
insert into domcontest values (42);
alter domain con drop constraint nonexistent;
ERROR:  constraint "nonexistent" of domain "con" does not exist
alter domain con drop constraint if exists nonexistent;
NOTICE:  constraint "nonexistent" of domain "con" does not exist, skipping
-- Test ALTER DOMAIN .. CONSTRAINT .. NOT VALID
create domain things AS INT;
CREATE TABLE thethings (id int, stuff things);
NOTICE:  Table doesn't have 'DISTRIBUTED BY' clause -- Using column named 'id' as the Greenplum Database data distribution key for this table.
HINT:  The 'DISTRIBUTED BY' clause determines the distribution of data. Make sure column(s) chosen are the optimal data distribution key to minimize skew.
INSERT INTO thethings (stuff) VALUES (55);
ALTER DOMAIN things ADD CONSTRAINT meow CHECK (VALUE < 11);
ERROR:  column "stuff" of table "thethings" contains values that violate the new constraint
ALTER DOMAIN things ADD CONSTRAINT meow CHECK (VALUE < 11) NOT VALID;
ALTER DOMAIN things VALIDATE CONSTRAINT meow;
ERROR:  column "stuff" of table "thethings" contains values that violate the new constraint
UPDATE thethings SET stuff = 10;
ALTER DOMAIN things VALIDATE CONSTRAINT meow;
-- Confirm ALTER DOMAIN with RULES.
create table domtab (col1 integer);
create domain dom as integer;
create view domview as select cast(col1 as dom) from domtab;
insert into domtab (col1) values (null);
insert into domtab (col1) values (5);
select * from domview;
 col1 
------
     
    5
(2 rows)

alter domain dom set not null;
select * from domview; -- fail
ERROR:  domain dom does not allow null values
alter domain dom drop not null;
select * from domview;
 col1 
------
     
    5
(2 rows)

alter domain dom add constraint domchkgt6 check(value > 6);
select * from domview; --fail
ERROR:  value for domain dom violates check constraint "domchkgt6"
alter domain dom drop constraint domchkgt6 restrict;
select * from domview;
 col1 
------
     
    5
(2 rows)

-- cleanup
drop domain ddef1 restrict;
drop domain ddef2 restrict;
drop domain ddef3 restrict;
drop domain ddef4 restrict;
drop domain ddef5 restrict;
drop sequence ddef4_seq;
-- Test domains over domains
create domain vchar4 varchar(4);
create domain dinter vchar4 check (substring(VALUE, 1, 1) = 'x');
create domain dtop dinter check (substring(VALUE, 2, 1) = '1');
select 'x123'::dtop;
 dtop 
------
 x123
(1 row)

select 'x1234'::dtop; -- explicit coercion should truncate
 dtop 
------
 x123
(1 row)

select 'y1234'::dtop; -- fail
ERROR:  value for domain dtop violates check constraint "dinter_check"
select 'y123'::dtop; -- fail
ERROR:  value for domain dtop violates check constraint "dinter_check"
select 'yz23'::dtop; -- fail
ERROR:  value for domain dtop violates check constraint "dinter_check"
select 'xz23'::dtop; -- fail
ERROR:  value for domain dtop violates check constraint "dtop_check"
create temp table dtest(f1 dtop);
insert into dtest values('x123');
insert into dtest values('x1234'); -- fail, implicit coercion
ERROR:  value too long for type character varying(4)
insert into dtest values('y1234'); -- fail, implicit coercion
ERROR:  value too long for type character varying(4)
insert into dtest values('y123'); -- fail
ERROR:  value for domain dtop violates check constraint "dinter_check"
insert into dtest values('yz23'); -- fail
ERROR:  value for domain dtop violates check constraint "dinter_check"
insert into dtest values('xz23'); -- fail
ERROR:  value for domain dtop violates check constraint "dtop_check"
drop table dtest;
drop domain vchar4 cascade;
NOTICE:  drop cascades to 2 other objects
DETAIL:  drop cascades to type dinter
drop cascades to type dtop
-- Make sure that constraints of newly-added domain columns are
-- enforced correctly, even if there's no default value for the new
-- column. Per bug #1433
create domain str_domain as text not null;
create table domain_test (a int, b int);
insert into domain_test values (1, 2);
insert into domain_test values (1, 2);
-- should fail
alter table domain_test add column c str_domain;
ERROR:  domain str_domain does not allow null values
create domain str_domain2 as text check (value <> 'foo') default 'foo';
-- should fail
alter table domain_test add column d str_domain2;
ERROR:  value for domain str_domain2 violates check constraint "str_domain2_check"
-- Check that domain constraints on prepared statement parameters of
-- unknown type are enforced correctly.
create domain pos_int as int4 check (value > 0) not null;
prepare s1 as select $1::pos_int = 10 as "is_ten";
execute s1(10);
 is_ten 
--------
 t
(1 row)

execute s1(0); -- should fail
ERROR:  value for domain pos_int violates check constraint "pos_int_check"
execute s1(NULL); -- should fail
ERROR:  domain pos_int does not allow null values
-- Check that domain constraints on plpgsql function parameters, results,
-- and local variables are enforced correctly.
create function doubledecrement(p1 pos_int) returns pos_int as $$
declare v pos_int;
begin
    return p1;
end$$ language plpgsql;
select doubledecrement(3); -- fail because of implicit null assignment
ERROR:  domain pos_int does not allow null values
CONTEXT:  PL/pgSQL function doubledecrement(pos_int) line 3 during statement block local variable initialization
create or replace function doubledecrement(p1 pos_int) returns pos_int as $$
declare v pos_int := 0;
begin
    return p1;
end$$ language plpgsql;
select doubledecrement(3); -- fail at initialization assignment
ERROR:  value for domain pos_int violates check constraint "pos_int_check"
CONTEXT:  PL/pgSQL function doubledecrement(pos_int) line 3 during statement block local variable initialization
create or replace function doubledecrement(p1 pos_int) returns pos_int as $$
declare v pos_int := 1;
begin
    v := p1 - 1;
    return v - 1;
end$$ language plpgsql;
select doubledecrement(null); -- fail before call
ERROR:  domain pos_int does not allow null values
select doubledecrement(0); -- fail before call
ERROR:  value for domain pos_int violates check constraint "pos_int_check"
select doubledecrement(1); -- fail at assignment to v
ERROR:  value for domain pos_int violates check constraint "pos_int_check"
CONTEXT:  PL/pgSQL function doubledecrement(pos_int) line 4 at assignment
select doubledecrement(2); -- fail at return
ERROR:  value for domain pos_int violates check constraint "pos_int_check"
CONTEXT:  PL/pgSQL function doubledecrement(pos_int) while casting return value to function's return type
select doubledecrement(3); -- good
 doubledecrement 
-----------------
               1
(1 row)

-- Check that ALTER DOMAIN tests columns of derived types
create domain posint as int4;
-- Currently, this doesn't work for composite types, but verify it complains
create type ddtest1 as (f1 posint);
create table ddtest2(f1 ddtest1);
insert into ddtest2 values(row(-1));
alter domain posint add constraint c1 check(value >= 0);
ERROR:  cannot alter type "posint" because column "ddtest2.f1" uses it
drop table ddtest2;
-- Likewise for domains within arrays of composite
<<<<<<< HEAD
create table ddtest2(f1 ddtest1[], distkey int) distributed by (distkey);
insert into ddtest2 values('{(-1)}');
alter domain posint add constraint c1 check(value >= 0);
ERROR:  cannot alter type "posint" because column "ddtest2.f1" uses it
drop table ddtest2;
-- Likewise for domains within domains over array of composite
create domain ddtest1d as ddtest1[];
create table ddtest2(f1 ddtest1d);
=======
create table ddtest2(f1 ddtest1[]);
>>>>>>> 9e1c9f95
insert into ddtest2 values('{(-1)}');
alter domain posint add constraint c1 check(value >= 0);
ERROR:  cannot alter type "posint" because column "ddtest2.f1" uses it
drop table ddtest2;
<<<<<<< HEAD
=======
-- Likewise for domains within domains over composite
create domain ddtest1d as ddtest1;
create table ddtest2(f1 ddtest1d);
insert into ddtest2 values('(-1)');
alter domain posint add constraint c1 check(value >= 0);
ERROR:  cannot alter type "posint" because column "ddtest2.f1" uses it
drop table ddtest2;
drop domain ddtest1d;
-- Likewise for domains within domains over array of composite
create domain ddtest1d as ddtest1[];
create table ddtest2(f1 ddtest1d);
insert into ddtest2 values('{(-1)}');
alter domain posint add constraint c1 check(value >= 0);
ERROR:  cannot alter type "posint" because column "ddtest2.f1" uses it
drop table ddtest2;
>>>>>>> 9e1c9f95
drop domain ddtest1d;
-- Doesn't work for ranges, either
create type rposint as range (subtype = posint);
create table ddtest2(f1 rposint);
insert into ddtest2 values('(-1,3]');
alter domain posint add constraint c1 check(value >= 0);
ERROR:  cannot alter type "posint" because column "ddtest2.f1" uses it
drop table ddtest2;
drop type rposint;
alter domain posint add constraint c1 check(value >= 0);
create domain posint2 as posint check (value % 2 = 0);
create table ddtest2(f1 posint2);
insert into ddtest2 values(11); -- fail
ERROR:  value for domain posint2 violates check constraint "posint2_check"
insert into ddtest2 values(-2); -- fail
ERROR:  value for domain posint2 violates check constraint "c1"
insert into ddtest2 values(2);
alter domain posint add constraint c2 check(value >= 10); -- fail
ERROR:  column "f1" of table "ddtest2" contains values that violate the new constraint
alter domain posint add constraint c2 check(value > 0); -- OK
drop table ddtest2;
drop type ddtest1;
drop domain posint cascade;
NOTICE:  drop cascades to type posint2
--
-- Check enforcement of domain-related typmod in plpgsql (bug #5717)
--
create or replace function array_elem_check(numeric) returns numeric as $$
declare
  x numeric(4,2)[1];
begin
  x[1] := $1;
  return x[1];
end$$ language plpgsql;
select array_elem_check(121.00);
ERROR:  numeric field overflow
DETAIL:  A field with precision 4, scale 2 must round to an absolute value less than 10^2.
CONTEXT:  PL/pgSQL function array_elem_check(numeric) line 5 at assignment
select array_elem_check(1.23456);
 array_elem_check 
------------------
             1.23
(1 row)

create domain mynums as numeric(4,2)[1];
create or replace function array_elem_check(numeric) returns numeric as $$
declare
  x mynums;
begin
  x[1] := $1;
  return x[1];
end$$ language plpgsql;
select array_elem_check(121.00);
ERROR:  numeric field overflow
DETAIL:  A field with precision 4, scale 2 must round to an absolute value less than 10^2.
CONTEXT:  PL/pgSQL function array_elem_check(numeric) line 5 at assignment
select array_elem_check(1.23456);
 array_elem_check 
------------------
             1.23
(1 row)

create domain mynums2 as mynums;
create or replace function array_elem_check(numeric) returns numeric as $$
declare
  x mynums2;
begin
  x[1] := $1;
  return x[1];
end$$ language plpgsql;
select array_elem_check(121.00);
ERROR:  numeric field overflow
DETAIL:  A field with precision 4, scale 2 must round to an absolute value less than 10^2.
CONTEXT:  PL/pgSQL function array_elem_check(numeric) line 5 at assignment
select array_elem_check(1.23456);
 array_elem_check 
------------------
             1.23
(1 row)

drop function array_elem_check(numeric);
--
-- Check enforcement of array-level domain constraints
--
create domain orderedpair as int[2] check (value[1] < value[2]);
select array[1,2]::orderedpair;
 array 
-------
 {1,2}
(1 row)

select array[2,1]::orderedpair;  -- fail
ERROR:  value for domain orderedpair violates check constraint "orderedpair_check"
create temp table op (f1 orderedpair);
insert into op values (array[1,2]);
insert into op values (array[2,1]);  -- fail
ERROR:  value for domain orderedpair violates check constraint "orderedpair_check"
update op set f1[2] = 3;
update op set f1[2] = 0;  -- fail
ERROR:  value for domain orderedpair violates check constraint "orderedpair_check"
select * from op;
  f1   
-------
 {1,3}
(1 row)

create or replace function array_elem_check(int) returns int as $$
declare
  x orderedpair := '{1,2}';
begin
  x[2] := $1;
  return x[2];
end$$ language plpgsql;
select array_elem_check(3);
 array_elem_check 
------------------
                3
(1 row)

select array_elem_check(-1);
ERROR:  value for domain orderedpair violates check constraint "orderedpair_check"
CONTEXT:  PL/pgSQL function array_elem_check(integer) line 5 at assignment
drop function array_elem_check(int);
--
-- Check enforcement of changing constraints in plpgsql
--
create domain di as int;
create function dom_check(int) returns di as $$
declare d di;
begin
  d := $1::di;
  return d;
end
$$ language plpgsql immutable;
select dom_check(0);
 dom_check 
-----------
         0
(1 row)

alter domain di add constraint pos check (value > 0);
select dom_check(0); -- fail
ERROR:  value for domain di violates check constraint "pos"
CONTEXT:  PL/pgSQL function dom_check(integer) line 4 at assignment
alter domain di drop constraint pos;
select dom_check(0);
 dom_check 
-----------
         0
(1 row)

-- implicit cast during assignment is a separate code path, test that too
create or replace function dom_check(int) returns di as $$
declare d di;
begin
  d := $1;
  return d;
end
$$ language plpgsql immutable;
select dom_check(0);
 dom_check 
-----------
         0
(1 row)

alter domain di add constraint pos check (value > 0);
select dom_check(0); -- fail
ERROR:  value for domain di violates check constraint "pos"
CONTEXT:  PL/pgSQL function dom_check(integer) line 4 at assignment
alter domain di drop constraint pos;
select dom_check(0);
 dom_check 
-----------
         0
(1 row)

drop function dom_check(int);
drop domain di;
--
-- Check use of a (non-inline-able) SQL function in a domain constraint;
-- this has caused issues in the past
--
create function sql_is_distinct_from(anyelement, anyelement)
returns boolean language sql
as 'select $1 is distinct from $2 limit 1';
create domain inotnull int
  check (sql_is_distinct_from(value, null));
select 1::inotnull;
 inotnull 
----------
        1
(1 row)

select null::inotnull;
ERROR:  value for domain inotnull violates check constraint "inotnull_check"
create table dom_table (x inotnull);
insert into dom_table values ('1');
insert into dom_table values (1);
insert into dom_table values (null);
ERROR:  value for domain inotnull violates check constraint "inotnull_check"
drop table dom_table;
drop domain inotnull;
drop function sql_is_distinct_from(anyelement, anyelement);
--
-- Renaming
--
create domain testdomain1 as int;
alter domain testdomain1 rename to testdomain2;
alter type testdomain2 rename to testdomain3;  -- alter type also works
drop domain testdomain3;
--
-- Renaming domain constraints
--
create domain testdomain1 as int constraint unsigned check (value > 0);
alter domain testdomain1 rename constraint unsigned to unsigned_foo;
alter domain testdomain1 drop constraint unsigned_foo;
drop domain testdomain1;<|MERGE_RESOLUTION|>--- conflicted
+++ resolved
@@ -198,12 +198,13 @@
 (1 row)
 
 drop domain dia;
-<<<<<<< HEAD
-=======
 -- Test domains over composites
 create type comptype as (r float8, i float8);
 create domain dcomptype as comptype;
-create table dcomptable (d1 dcomptype unique);
+-- GPDB: just marking the column as 'unique' fails, because a unique column
+-- needs to be part of the distribution key, and composite types can't be used
+-- as distribution keys because they have no hash opclasses.
+create table dcomptable (d1 dcomptype unique) distributed replicated;
 insert into dcomptable values (row(1,2)::dcomptype);
 insert into dcomptable values (row(3,4)::comptype);
 insert into dcomptable values (row(1,2)::dcomptype);  -- fail on uniqueness
@@ -263,13 +264,15 @@
 
 explain (verbose, costs off)
   update dcomptable set d1.r = (d1).r - 1, d1.i = (d1).i + 1 where (d1).i > 0;
-                                          QUERY PLAN                                           
------------------------------------------------------------------------------------------------
+                                                  QUERY PLAN                                                  
+--------------------------------------------------------------------------------------------------------------
  Update on public.dcomptable
    ->  Seq Scan on public.dcomptable
-         Output: ROW(((d1).r - '1'::double precision), ((d1).i + '1'::double precision)), ctid
+         Output: ROW(((d1).r - '1'::double precision), ((d1).i + '1'::double precision)), ctid, gp_segment_id
          Filter: ((dcomptable.d1).i > '0'::double precision)
-(4 rows)
+ Optimizer: Postgres query optimizer
+ Settings: optimizer=off
+(6 rows)
 
 create rule silly as on delete to dcomptable do instead
   update dcomptable set d1.r = (d1).r - 1, d1.i = (d1).i + 1 where (d1).i > 0;
@@ -284,6 +287,7 @@
     silly AS
     ON DELETE TO dcomptable DO INSTEAD  UPDATE dcomptable SET d1.r = (dcomptable.d1).r - 1::double precision, d1.i = (dcomptable.d1).i + 1::double precision
   WHERE (dcomptable.d1).i > 0::double precision
+Distributed Replicated
 
 drop table dcomptable;
 drop type comptype cascade;
@@ -313,12 +317,10 @@
 
 drop type comptype cascade;
 NOTICE:  drop cascades to type dcomptype
->>>>>>> 9e1c9f95
 -- Test domains over arrays of composite
 create type comptype as (r float8, i float8);
 create domain dcomptypea as comptype[];
 create table dcomptable (d1 dcomptypea unique);
-<<<<<<< HEAD
 ERROR:  data type dcomptypea has no default operator class for access method "hash"
 HINT:  You must specify an operator class or define a default operator class for the data type.
 -- GPDB: marking the column as 'unique' fails, because a unique column needs
@@ -330,14 +332,6 @@
 insert into dcomptable values (array[row(3,4), row(5,6)]::comptype[]);
 insert into dcomptable values (array[row(7,8)::comptype, row(9,10)::comptype]);
 --insert into dcomptable values (array[row(1,2)]::dcomptypea);  -- fail on uniqueness
-=======
-insert into dcomptable values (array[row(1,2)]::dcomptypea);
-insert into dcomptable values (array[row(3,4), row(5,6)]::comptype[]);
-insert into dcomptable values (array[row(7,8)::comptype, row(9,10)::comptype]);
-insert into dcomptable values (array[row(1,2)]::dcomptypea);  -- fail on uniqueness
-ERROR:  duplicate key value violates unique constraint "dcomptable_d1_key"
-DETAIL:  Key (d1)=({"(1,2)"}) already exists.
->>>>>>> 9e1c9f95
 insert into dcomptable (d1[1]) values(row(9,10));
 insert into dcomptable (d1[1].r) values(11);
 select * from dcomptable;
@@ -414,58 +408,35 @@
 explain (verbose, costs off)
   update dcomptable set d1[1].r = d1[1].r - 1, d1[1].i = d1[1].i + 1
     where d1[1].i > 0;
-<<<<<<< HEAD
-                                                        QUERY PLAN                                                         
----------------------------------------------------------------------------------------------------------------------------
+                                                          QUERY PLAN                                                           
+-------------------------------------------------------------------------------------------------------------------------------
  Update on public.dcomptable
    ->  Seq Scan on public.dcomptable
          Output: (d1[1].r := (d1[1].r - '1'::double precision))[1].i := (d1[1].i + '1'::double precision), ctid, gp_segment_id
          Filter: (dcomptable.d1[1].i > '0'::double precision)
  Optimizer: Postgres query optimizer
-(5 rows)
-=======
-                                                   QUERY PLAN                                                   
-----------------------------------------------------------------------------------------------------------------
- Update on public.dcomptable
-   ->  Seq Scan on public.dcomptable
-         Output: (d1[1].r := (d1[1].r - '1'::double precision))[1].i := (d1[1].i + '1'::double precision), ctid
-         Filter: (dcomptable.d1[1].i > '0'::double precision)
-(4 rows)
->>>>>>> 9e1c9f95
+ Settings: optimizer=off
+(6 rows)
 
 create rule silly as on delete to dcomptable do instead
   update dcomptable set d1[1].r = d1[1].r - 1, d1[1].i = d1[1].i + 1
     where d1[1].i > 0;
 \d+ dcomptable
-<<<<<<< HEAD
-                        Table "public.dcomptable"
- Column |    Type    | Modifiers | Storage  | Stats target | Description 
---------+------------+-----------+----------+--------------+-------------
- d1     | dcomptypea |           | extended |              | 
-Indexes:
-    "dcomptable_d1_idx" btree (d1)
-=======
                                   Table "public.dcomptable"
  Column |    Type    | Collation | Nullable | Default | Storage  | Stats target | Description 
 --------+------------+-----------+----------+---------+----------+--------------+-------------
  d1     | dcomptypea |           |          |         | extended |              | 
 Indexes:
-    "dcomptable_d1_key" UNIQUE CONSTRAINT, btree (d1)
->>>>>>> 9e1c9f95
+    "dcomptable_d1_idx" btree (d1)
 Rules:
     silly AS
     ON DELETE TO dcomptable DO INSTEAD  UPDATE dcomptable SET d1[1].r = dcomptable.d1[1].r - 1::double precision, d1[1].i = dcomptable.d1[1].i + 1::double precision
   WHERE dcomptable.d1[1].i > 0::double precision
-<<<<<<< HEAD
 Distributed randomly
-=======
->>>>>>> 9e1c9f95
 
 drop table dcomptable;
 drop type comptype cascade;
 NOTICE:  drop cascades to type dcomptypea
-<<<<<<< HEAD
-=======
 -- Test arrays over domains
 create domain posint as int check (value > 0);
 create table pitable (f1 posint[]);
@@ -561,7 +532,6 @@
 drop table dposintatable;
 drop domain posint cascade;
 NOTICE:  drop cascades to type dposinta
->>>>>>> 9e1c9f95
 -- Test not-null restrictions
 create domain dnotnull varchar(15) NOT NULL;
 create domain dnull    varchar(15);
@@ -917,24 +887,11 @@
 ERROR:  cannot alter type "posint" because column "ddtest2.f1" uses it
 drop table ddtest2;
 -- Likewise for domains within arrays of composite
-<<<<<<< HEAD
 create table ddtest2(f1 ddtest1[], distkey int) distributed by (distkey);
 insert into ddtest2 values('{(-1)}');
 alter domain posint add constraint c1 check(value >= 0);
 ERROR:  cannot alter type "posint" because column "ddtest2.f1" uses it
 drop table ddtest2;
--- Likewise for domains within domains over array of composite
-create domain ddtest1d as ddtest1[];
-create table ddtest2(f1 ddtest1d);
-=======
-create table ddtest2(f1 ddtest1[]);
->>>>>>> 9e1c9f95
-insert into ddtest2 values('{(-1)}');
-alter domain posint add constraint c1 check(value >= 0);
-ERROR:  cannot alter type "posint" because column "ddtest2.f1" uses it
-drop table ddtest2;
-<<<<<<< HEAD
-=======
 -- Likewise for domains within domains over composite
 create domain ddtest1d as ddtest1;
 create table ddtest2(f1 ddtest1d);
@@ -950,7 +907,6 @@
 alter domain posint add constraint c1 check(value >= 0);
 ERROR:  cannot alter type "posint" because column "ddtest2.f1" uses it
 drop table ddtest2;
->>>>>>> 9e1c9f95
 drop domain ddtest1d;
 -- Doesn't work for ranges, either
 create type rposint as range (subtype = posint);
