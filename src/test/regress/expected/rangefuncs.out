SELECT name, setting FROM pg_settings WHERE name LIKE 'enable%';
       name        | setting 
-------------------+---------
 enable_bitmapscan | on
 enable_groupagg   | on
 enable_hashagg    | on
 enable_hashjoin   | on
 enable_indexscan  | on
<<<<<<< HEAD
 enable_mergejoin  | off
 enable_nestloop   | off
=======
 enable_material   | on
 enable_mergejoin  | on
 enable_nestloop   | on
>>>>>>> 1084f317
 enable_seqscan    | on
 enable_sort       | on
 enable_tidscan    | on
(10 rows)

CREATE TABLE foo2(fooid int, f2 int);
INSERT INTO foo2 VALUES(1, 11);
INSERT INTO foo2 VALUES(2, 22);
INSERT INTO foo2 VALUES(1, 111);
CREATE FUNCTION foot(int) returns setof foo2 as 'SELECT * FROM foo2 WHERE fooid = $1;' LANGUAGE SQL;
-- supposed to fail with ERROR
select * from foo2, foot(foo2.fooid) z where foo2.f2 = z.f2;
ERROR:  function expression in FROM cannot refer to other relations of same query level
LINE 1: select * from foo2, foot(foo2.fooid) z where foo2.f2 = z.f2;
                                 ^
-- function in subselect
select * from foo2 where f2 in (select f2 from foot(foo2.fooid) z where z.fooid = foo2.fooid) ORDER BY 1,2;
ERROR:  function cannot execute on a QE slice because it accesses relation "public.foo2"
CONTEXT:  SQL function "foot" during startup
-- function in subselect
select * from foo2 where f2 in (select f2 from foot(1) z where z.fooid = foo2.fooid) ORDER BY 1,2;
ERROR:  function cannot execute on a QE slice because it accesses relation "public.foo2"
CONTEXT:  SQL function "foot" during startup
-- function in subselect
select * from foo2 where f2 in (select f2 from foot(foo2.fooid) z where z.fooid = 1) ORDER BY 1,2;
ERROR:  function cannot execute on a QE slice because it accesses relation "public.foo2"
CONTEXT:  SQL function "foot" during startup
-- nested functions
select foot.fooid, foot.f2 from foot(sin(pi()/2)::int) ORDER BY 1,2;
 fooid | f2  
-------+-----
     1 |  11
     1 | 111
(2 rows)

CREATE TABLE foo (fooid int, foosubid int, fooname text, primary key(fooid,foosubid));
NOTICE:  CREATE TABLE / PRIMARY KEY will create implicit index "foo_pkey" for table "foo"
INSERT INTO foo VALUES(1,1,'Joe');
INSERT INTO foo VALUES(1,2,'Ed');
INSERT INTO foo VALUES(2,1,'Mary');
-- sql, proretset = f, prorettype = b
CREATE FUNCTION getfoo(int) RETURNS int AS 'SELECT $1;' LANGUAGE SQL;
SELECT * FROM getfoo(1) AS t1;
 t1 
----
  1
(1 row)

CREATE VIEW vw_getfoo AS SELECT * FROM getfoo(1);
SELECT * FROM vw_getfoo;
 getfoo 
--------
      1
(1 row)

-- sql, proretset = t, prorettype = b
DROP VIEW vw_getfoo;
DROP FUNCTION getfoo(int);
CREATE FUNCTION getfoo(int) RETURNS setof int AS 'SELECT fooid FROM foo WHERE fooid = $1;' LANGUAGE SQL;
SELECT * FROM getfoo(1) AS t1;
 t1 
----
  1
  1
(2 rows)

CREATE VIEW vw_getfoo AS SELECT * FROM getfoo(1);
SELECT * FROM vw_getfoo;
 getfoo 
--------
      1
      1
(2 rows)

-- sql, proretset = t, prorettype = b
DROP VIEW vw_getfoo;
DROP FUNCTION getfoo(int);
CREATE FUNCTION getfoo(int) RETURNS setof text AS 'SELECT fooname FROM foo WHERE fooid = $1;' LANGUAGE SQL;
SELECT * FROM getfoo(1) AS t1;
 t1  
-----
 Joe
 Ed
(2 rows)

CREATE VIEW vw_getfoo AS SELECT * FROM getfoo(1);
SELECT * FROM vw_getfoo;
 getfoo 
--------
 Joe
 Ed
(2 rows)

-- sql, proretset = f, prorettype = c
DROP VIEW vw_getfoo;
DROP FUNCTION getfoo(int);
CREATE FUNCTION getfoo(int) RETURNS foo AS 'SELECT * FROM foo WHERE fooid = $1 ORDER BY fooname DESC /* ORDER BY to force the Joe row to be returned */ ;' LANGUAGE SQL;
SELECT * FROM getfoo(1) AS t1;
 fooid | foosubid | fooname 
-------+----------+---------
     1 |        1 | Joe
(1 row)

CREATE VIEW vw_getfoo AS SELECT * FROM getfoo(1);
SELECT * FROM vw_getfoo;
 fooid | foosubid | fooname 
-------+----------+---------
     1 |        1 | Joe
(1 row)

-- sql, proretset = t, prorettype = c
DROP VIEW vw_getfoo;
DROP FUNCTION getfoo(int);
CREATE FUNCTION getfoo(int) RETURNS setof foo AS 'SELECT * FROM foo WHERE fooid = $1;' LANGUAGE SQL;
SELECT * FROM getfoo(1) AS t1;
 fooid | foosubid | fooname 
-------+----------+---------
     1 |        1 | Joe
     1 |        2 | Ed
(2 rows)

CREATE VIEW vw_getfoo AS SELECT * FROM getfoo(1);
SELECT * FROM vw_getfoo;
 fooid | foosubid | fooname 
-------+----------+---------
     1 |        1 | Joe
     1 |        2 | Ed
(2 rows)

-- sql, proretset = f, prorettype = record
DROP VIEW vw_getfoo;
DROP FUNCTION getfoo(int);
CREATE FUNCTION getfoo(int) RETURNS RECORD AS 'SELECT * FROM foo WHERE fooid = $1 ORDER BY fooname DESC /* ORDER BY to force the Joe row to be returned */ ;' LANGUAGE SQL;
SELECT * FROM getfoo(1) AS t1(fooid int, foosubid int, fooname text);
 fooid | foosubid | fooname 
-------+----------+---------
     1 |        1 | Joe
(1 row)

CREATE VIEW vw_getfoo AS SELECT * FROM getfoo(1) AS
(fooid int, foosubid int, fooname text);
SELECT * FROM vw_getfoo;
 fooid | foosubid | fooname 
-------+----------+---------
     1 |        1 | Joe
(1 row)

-- sql, proretset = t, prorettype = record
DROP VIEW vw_getfoo;
DROP FUNCTION getfoo(int);
CREATE FUNCTION getfoo(int) RETURNS setof record AS 'SELECT * FROM foo WHERE fooid = $1;' LANGUAGE SQL;
SELECT * FROM getfoo(1) AS t1(fooid int, foosubid int, fooname text);
 fooid | foosubid | fooname 
-------+----------+---------
     1 |        1 | Joe
     1 |        2 | Ed
(2 rows)

CREATE VIEW vw_getfoo AS SELECT * FROM getfoo(1) AS
(fooid int, foosubid int, fooname text);
SELECT * FROM vw_getfoo;
 fooid | foosubid | fooname 
-------+----------+---------
     1 |        1 | Joe
     1 |        2 | Ed
(2 rows)

-- plpgsql, proretset = f, prorettype = b
DROP VIEW vw_getfoo;
DROP FUNCTION getfoo(int);
CREATE FUNCTION getfoo(int) RETURNS int AS 'DECLARE fooint int; BEGIN SELECT fooid into fooint FROM foo WHERE fooid = $1; RETURN fooint; END;' LANGUAGE plpgsql;
SELECT * FROM getfoo(1) AS t1;
 t1 
----
  1
(1 row)

CREATE VIEW vw_getfoo AS SELECT * FROM getfoo(1);
SELECT * FROM vw_getfoo;
 getfoo 
--------
      1
(1 row)

-- plpgsql, proretset = f, prorettype = c
DROP VIEW vw_getfoo;
DROP FUNCTION getfoo(int);
CREATE FUNCTION getfoo(int) RETURNS foo AS 'DECLARE footup foo%ROWTYPE; BEGIN SELECT * into footup FROM foo WHERE fooid = $1 ORDER BY fooname DESC /* ORDER BY to force the Joe row to be returned */ ; RETURN footup; END;' LANGUAGE plpgsql;
SELECT * FROM getfoo(1) AS t1;
 fooid | foosubid | fooname 
-------+----------+---------
     1 |        1 | Joe
(1 row)

CREATE VIEW vw_getfoo AS SELECT * FROM getfoo(1);
SELECT * FROM vw_getfoo;
 fooid | foosubid | fooname 
-------+----------+---------
     1 |        1 | Joe
(1 row)

DROP VIEW vw_getfoo;
DROP FUNCTION getfoo(int);
DROP FUNCTION foot(int);
DROP TABLE foo2;
DROP TABLE foo;
-- Rescan tests --
CREATE TABLE foorescan (fooid int, foosubid int, fooname text, primary key(fooid,foosubid));
NOTICE:  CREATE TABLE / PRIMARY KEY will create implicit index "foorescan_pkey" for table "foorescan"
INSERT INTO foorescan values(5000,1,'abc.5000.1');
INSERT INTO foorescan values(5001,1,'abc.5001.1');
INSERT INTO foorescan values(5002,1,'abc.5002.1');
INSERT INTO foorescan values(5003,1,'abc.5003.1');
INSERT INTO foorescan values(5004,1,'abc.5004.1');
INSERT INTO foorescan values(5005,1,'abc.5005.1');
INSERT INTO foorescan values(5006,1,'abc.5006.1');
INSERT INTO foorescan values(5007,1,'abc.5007.1');
INSERT INTO foorescan values(5008,1,'abc.5008.1');
INSERT INTO foorescan values(5009,1,'abc.5009.1');
INSERT INTO foorescan values(5000,2,'abc.5000.2');
INSERT INTO foorescan values(5001,2,'abc.5001.2');
INSERT INTO foorescan values(5002,2,'abc.5002.2');
INSERT INTO foorescan values(5003,2,'abc.5003.2');
INSERT INTO foorescan values(5004,2,'abc.5004.2');
INSERT INTO foorescan values(5005,2,'abc.5005.2');
INSERT INTO foorescan values(5006,2,'abc.5006.2');
INSERT INTO foorescan values(5007,2,'abc.5007.2');
INSERT INTO foorescan values(5008,2,'abc.5008.2');
INSERT INTO foorescan values(5009,2,'abc.5009.2');
INSERT INTO foorescan values(5000,3,'abc.5000.3');
INSERT INTO foorescan values(5001,3,'abc.5001.3');
INSERT INTO foorescan values(5002,3,'abc.5002.3');
INSERT INTO foorescan values(5003,3,'abc.5003.3');
INSERT INTO foorescan values(5004,3,'abc.5004.3');
INSERT INTO foorescan values(5005,3,'abc.5005.3');
INSERT INTO foorescan values(5006,3,'abc.5006.3');
INSERT INTO foorescan values(5007,3,'abc.5007.3');
INSERT INTO foorescan values(5008,3,'abc.5008.3');
INSERT INTO foorescan values(5009,3,'abc.5009.3');
INSERT INTO foorescan values(5000,4,'abc.5000.4');
INSERT INTO foorescan values(5001,4,'abc.5001.4');
INSERT INTO foorescan values(5002,4,'abc.5002.4');
INSERT INTO foorescan values(5003,4,'abc.5003.4');
INSERT INTO foorescan values(5004,4,'abc.5004.4');
INSERT INTO foorescan values(5005,4,'abc.5005.4');
INSERT INTO foorescan values(5006,4,'abc.5006.4');
INSERT INTO foorescan values(5007,4,'abc.5007.4');
INSERT INTO foorescan values(5008,4,'abc.5008.4');
INSERT INTO foorescan values(5009,4,'abc.5009.4');
INSERT INTO foorescan values(5000,5,'abc.5000.5');
INSERT INTO foorescan values(5001,5,'abc.5001.5');
INSERT INTO foorescan values(5002,5,'abc.5002.5');
INSERT INTO foorescan values(5003,5,'abc.5003.5');
INSERT INTO foorescan values(5004,5,'abc.5004.5');
INSERT INTO foorescan values(5005,5,'abc.5005.5');
INSERT INTO foorescan values(5006,5,'abc.5006.5');
INSERT INTO foorescan values(5007,5,'abc.5007.5');
INSERT INTO foorescan values(5008,5,'abc.5008.5');
INSERT INTO foorescan values(5009,5,'abc.5009.5');
CREATE FUNCTION foorescan(int,int) RETURNS setof foorescan AS 'SELECT * FROM foorescan WHERE fooid >= $1 and fooid < $2 ;' LANGUAGE SQL;
--invokes ExecFunctionReScan
SELECT * FROM foorescan f WHERE f.fooid IN (SELECT fooid FROM foorescan(5002,5004)) ORDER BY 1,2;
ERROR:  query plan with multiple segworker groups is not supported
HINT:  likely caused by a function that reads or modifies data in a distributed table
CONTEXT:  SQL function "foorescan" statement 1
CREATE VIEW vw_foorescan AS SELECT * FROM foorescan(5002,5004);
--invokes ExecFunctionReScan
SELECT * FROM foorescan f WHERE f.fooid IN (SELECT fooid FROM vw_foorescan) ORDER BY 1,2;
ERROR:  query plan with multiple segworker groups is not supported
HINT:  likely caused by a function that reads or modifies data in a distributed table
CONTEXT:  SQL function "foorescan" statement 1
CREATE TABLE barrescan (fooid int primary key);
NOTICE:  CREATE TABLE / PRIMARY KEY will create implicit index "barrescan_pkey" for table "barrescan"
INSERT INTO barrescan values(5003);
INSERT INTO barrescan values(5004);
INSERT INTO barrescan values(5005);
INSERT INTO barrescan values(5006);
INSERT INTO barrescan values(5007);
INSERT INTO barrescan values(5008);
CREATE FUNCTION foorescan(int) RETURNS setof foorescan AS 'SELECT * FROM foorescan WHERE fooid = $1;' LANGUAGE SQL;
--invokes ExecFunctionReScan with chgParam != NULL
SELECT f.* FROM barrescan b, foorescan f WHERE f.fooid = b.fooid AND b.fooid IN (SELECT fooid FROM foorescan(b.fooid)) ORDER BY 1,2;
ERROR:  function cannot execute on a QE slice because it accesses relation "public.foorescan"
CONTEXT:  SQL function "foorescan" during startup
SELECT b.fooid, max(f.foosubid) FROM barrescan b, foorescan f WHERE f.fooid = b.fooid AND b.fooid IN (SELECT fooid FROM foorescan(b.fooid)) GROUP BY b.fooid ORDER BY 1,2;
ERROR:  function cannot execute on a QE slice because it accesses relation "public.foorescan"
CONTEXT:  SQL function "foorescan" during startup
CREATE VIEW fooview1 AS SELECT f.* FROM barrescan b, foorescan f WHERE f.fooid = b.fooid AND b.fooid IN (SELECT fooid FROM foorescan(b.fooid)) ORDER BY 1,2;
SELECT * FROM fooview1 AS fv WHERE fv.fooid = 5004;
ERROR:  function cannot execute on a QE slice because it accesses relation "public.foorescan"
CONTEXT:  SQL function "foorescan" during startup
CREATE VIEW fooview2 AS SELECT b.fooid, max(f.foosubid) AS maxsubid FROM barrescan b, foorescan f WHERE f.fooid = b.fooid AND b.fooid IN (SELECT fooid FROM foorescan(b.fooid)) GROUP BY b.fooid ORDER BY 1,2;
SELECT * FROM fooview2 AS fv WHERE fv.maxsubid = 5;
ERROR:  function cannot execute on a QE slice because it accesses relation "public.foorescan"
CONTEXT:  SQL function "foorescan" during startup
DROP VIEW vw_foorescan;
DROP VIEW fooview1;
DROP VIEW fooview2;
DROP FUNCTION foorescan(int,int);
DROP FUNCTION foorescan(int);
DROP TABLE foorescan;
DROP TABLE barrescan;
--
-- Test cases involving OUT parameters
--
CREATE FUNCTION foo(in f1 int, out f2 int)
AS 'select $1+1' LANGUAGE sql;
SELECT foo(42);
 foo 
-----
  43
(1 row)

SELECT * FROM foo(42);
 f2 
----
 43
(1 row)

SELECT * FROM foo(42) AS p(x);
 x  
----
 43
(1 row)

-- explicit spec of return type is OK
CREATE OR REPLACE FUNCTION foo(in f1 int, out f2 int) RETURNS int
AS 'select $1+1' LANGUAGE sql;
-- error, wrong result type
CREATE OR REPLACE FUNCTION foo(in f1 int, out f2 int) RETURNS float
AS 'select $1+1' LANGUAGE sql;
ERROR:  function result type must be integer because of OUT parameters
-- with multiple OUT params you must get a RECORD result
CREATE OR REPLACE FUNCTION foo(in f1 int, out f2 int, out f3 text) RETURNS int
AS 'select $1+1' LANGUAGE sql;
ERROR:  function result type must be record because of OUT parameters
CREATE OR REPLACE FUNCTION foo(in f1 int, out f2 int, out f3 text)
RETURNS record
AS 'select $1+1' LANGUAGE sql;
ERROR:  cannot change return type of existing function
HINT:  Use DROP FUNCTION first.
CREATE OR REPLACE FUNCTION foor(in f1 int, out f2 int, out text)
AS $$select $1-1, $1::text || 'z'$$ LANGUAGE sql;
SELECT f1, foor(f1) FROM int4_tbl;
     f1      |            foor            
-------------+----------------------------
           0 | (-1,0z)
      123456 | (123455,123456z)
     -123456 | (-123457,-123456z)
  2147483647 | (2147483646,2147483647z)
 -2147483647 | (-2147483648,-2147483647z)
(5 rows)

SELECT * FROM foor(42);
 f2 | column2 
----+---------
 41 | 42z
(1 row)

SELECT * FROM foor(42) AS p(a,b);
 a  |  b  
----+-----
 41 | 42z
(1 row)

CREATE OR REPLACE FUNCTION foob(in f1 int, inout f2 int, out text)
AS $$select $2-1, $1::text || 'z'$$ LANGUAGE sql;
SELECT f1, foob(f1, f1/2) FROM int4_tbl;
     f1      |            foob            
-------------+----------------------------
           0 | (-1,0z)
      123456 | (61727,123456z)
     -123456 | (-61729,-123456z)
  2147483647 | (1073741822,2147483647z)
 -2147483647 | (-1073741824,-2147483647z)
(5 rows)

SELECT * FROM foob(42, 99);
 f2 | column2 
----+---------
 98 | 42z
(1 row)

SELECT * FROM foob(42, 99) AS p(a,b);
 a  |  b  
----+-----
 98 | 42z
(1 row)

-- Can reference function with or without OUT params for DROP, etc
DROP FUNCTION foo(int);
DROP FUNCTION foor(in f2 int, out f1 int, out text);
DROP FUNCTION foob(in f1 int, inout f2 int);
--
-- For my next trick, polymorphic OUT parameters
--
CREATE FUNCTION dup (f1 anyelement, f2 out anyelement, f3 out anyarray)
AS 'select $1, array[$1,$1]' LANGUAGE sql;
SELECT dup(22);
      dup       
----------------
 (22,"{22,22}")
(1 row)

SELECT dup('xyz');	-- fails
ERROR:  could not determine polymorphic type because input has type "unknown"
SELECT dup('xyz'::text);
        dup        
-------------------
 (xyz,"{xyz,xyz}")
(1 row)

SELECT * FROM dup('xyz'::text);
 f2  |    f3     
-----+-----------
 xyz | {xyz,xyz}
(1 row)

-- fails, as we are attempting to rename first argument
CREATE OR REPLACE FUNCTION dup (inout f2 anyelement, out f3 anyarray)
AS 'select $1, array[$1,$1]' LANGUAGE sql;
ERROR:  cannot change name of input parameter "f1"
HINT:  Use DROP FUNCTION first.
DROP FUNCTION dup(anyelement);
-- equivalent behavior, though different name exposed for input arg
CREATE OR REPLACE FUNCTION dup (inout f2 anyelement, out f3 anyarray)
AS 'select $1, array[$1,$1]' LANGUAGE sql;
SELECT dup(22);
      dup       
----------------
 (22,"{22,22}")
(1 row)

DROP FUNCTION dup(anyelement);
-- fails, no way to deduce outputs
CREATE FUNCTION bad (f1 int, out f2 anyelement, out f3 anyarray)
AS 'select $1, array[$1,$1]' LANGUAGE sql;
ERROR:  cannot determine result data type
DETAIL:  A function returning a polymorphic type must have at least one polymorphic argument.
--
-- table functions
--
CREATE OR REPLACE FUNCTION foo()
RETURNS TABLE(a int)
AS $$ SELECT a FROM generate_series(1,5) a(a) $$ LANGUAGE sql;
SELECT * FROM foo();
 a 
---
 1
 2
 3
 4
 5
(5 rows)

DROP FUNCTION foo();
CREATE OR REPLACE FUNCTION foo(int)
RETURNS TABLE(a int, b int)
AS $$ SELECT a, b
         FROM generate_series(1,$1) a(a),
              generate_series(1,$1) b(b) $$ LANGUAGE sql;
SELECT * FROM foo(3);
 a | b 
---+---
 1 | 1
 1 | 2
 1 | 3
 2 | 1
 2 | 2
 2 | 3
 3 | 1
 3 | 2
 3 | 3
(9 rows)

DROP FUNCTION foo(int);
--
-- some tests on SQL functions with RETURNING
--
-- start_ignore
-- GPDB_90_MERGE_FIXME: GPDB doesn't currently support the RETURNING clause.
-- These tests have therefore been disabled. I'm marking this as a FIXME for
-- the 9.0 merge, because I think we'll tackle the RETURNING clause and try
-- to make that work again at that time, once we merge the ModifyTable node
-- from the upstream.
create temp table tt(f1 serial, data text);
NOTICE:  CREATE TABLE will create implicit sequence "tt_f1_seq" for serial column "tt.f1"
create function insert_tt(text) returns int as
$$ insert into tt(data) values($1) returning f1 $$
language sql;
select insert_tt('foo');
 insert_tt 
-----------
         1
(1 row)

select insert_tt('bar');
 insert_tt 
-----------
         2
(1 row)

select * from tt;
 f1 | data 
----+------
  1 | foo
  2 | bar
(2 rows)

-- insert will execute to completion even if function needs just 1 row
create or replace function insert_tt(text) returns int as
$$ insert into tt(data) values($1),($1||$1) returning f1 $$
language sql;
select insert_tt('fool');
 insert_tt 
-----------
         3
(1 row)

select * from tt;
 f1 |   data   
----+----------
  1 | foo
  2 | bar
  3 | fool
  4 | foolfool
(4 rows)

-- setof does what's expected
create or replace function insert_tt2(text,text) returns setof int as
$$ insert into tt(data) values($1),($2) returning f1 $$
language sql;
select insert_tt2('foolish','barrish');
 insert_tt2 
------------
          5
          6
(2 rows)

select * from insert_tt2('baz','quux');
 insert_tt2 
------------
          7
          8
(2 rows)

select * from tt;
 f1 |   data   
----+----------
  1 | foo
  2 | bar
  3 | fool
  4 | foolfool
  5 | foolish
  6 | barrish
  7 | baz
  8 | quux
(8 rows)

-- limit doesn't prevent execution to completion
select insert_tt2('foolish','barrish') limit 1;
 insert_tt2 
------------
          9
(1 row)

select * from tt;
 f1 |   data   
----+----------
  1 | foo
  2 | bar
  3 | fool
  4 | foolfool
  5 | foolish
  6 | barrish
  7 | baz
  8 | quux
  9 | foolish
 10 | barrish
(10 rows)

-- triggers will fire, too
create function noticetrigger() returns trigger as $$
begin
  raise notice 'noticetrigger % %', new.f1, new.data;
  return null;
end $$ language plpgsql;
create trigger tnoticetrigger after insert on tt for each row
execute procedure noticetrigger();
select insert_tt2('foolme','barme') limit 1;
NOTICE:  noticetrigger 11 foolme
CONTEXT:  SQL function "insert_tt2" statement 1
NOTICE:  noticetrigger 12 barme
CONTEXT:  SQL function "insert_tt2" statement 1
 insert_tt2 
------------
         11
(1 row)

select * from tt;
 f1 |   data   
----+----------
  1 | foo
  2 | bar
  3 | fool
  4 | foolfool
  5 | foolish
  6 | barrish
  7 | baz
  8 | quux
  9 | foolish
 10 | barrish
 11 | foolme
 12 | barme
(12 rows)

-- and rules work
create temp table tt_log(f1 int, data text);
create rule insert_tt_rule as on insert to tt do also
  insert into tt_log values(new.*);
select insert_tt2('foollog','barlog') limit 1;
NOTICE:  noticetrigger 13 foollog
CONTEXT:  SQL function "insert_tt2" statement 1
NOTICE:  noticetrigger 14 barlog
CONTEXT:  SQL function "insert_tt2" statement 1
 insert_tt2 
------------
         13
(1 row)

select * from tt;
 f1 |   data   
----+----------
  1 | foo
  2 | bar
  3 | fool
  4 | foolfool
  5 | foolish
  6 | barrish
  7 | baz
  8 | quux
  9 | foolish
 10 | barrish
 11 | foolme
 12 | barme
 13 | foollog
 14 | barlog
(14 rows)

-- note that nextval() gets executed a second time in the rule expansion,
-- which is expected.
select * from tt_log;
 f1 |  data   
----+---------
 15 | foollog
 16 | barlog
(2 rows)

-- end of disabled RETURNING tests.
-- end_ignore
-- test case for a whole-row-variable bug
create function foo1(n integer, out a text, out b text)
  returns setof record
  language sql
  as $$ select 'foo ' || i, 'bar ' || i from generate_series(1,$1) i $$;
set work_mem='64kB';
WARNING:  "work_mem": setting is deprecated, and may be removed in a future release.
select t.a, t, t.a from foo1(10000) t limit 1;
   a   |         t         |   a   
-------+-------------------+-------
 foo 1 | ("foo 1","bar 1") | foo 1
(1 row)

reset work_mem;
WARNING:  "work_mem": setting is deprecated, and may be removed in a future release.
select t.a, t, t.a from foo1(10000) t limit 1;
   a   |         t         |   a   
-------+-------------------+-------
 foo 1 | ("foo 1","bar 1") | foo 1
(1 row)

drop function foo1(n integer);
-- test use of SQL functions returning record
-- this is supported in some cases where the query doesn't specify
-- the actual record type ...
create function array_to_set(anyarray) returns setof record as $$
  select i AS "index", $1[i] AS "value" from generate_subscripts($1, 1) i
$$ language sql strict immutable;
select array_to_set(array['one', 'two']);
 array_to_set 
--------------
 (1,one)
 (2,two)
(2 rows)

select * from array_to_set(array['one', 'two']) as t(f1 int,f2 text);
 f1 | f2  
----+-----
  1 | one
  2 | two
(2 rows)

select * from array_to_set(array['one', 'two']); -- fail
ERROR:  a column definition list is required for functions returning "record"
LINE 1: select * from array_to_set(array['one', 'two']);
                      ^
-- start_ignore
-- GPDB_90_MERGE_FIXME: disable RETURNING clause tests (see above).
create temp table foo(f1 int8, f2 int8);
create function testfoo() returns record as $$
  insert into foo values (1,2) returning *;
$$ language sql;
select testfoo();
 testfoo 
---------
 (1,2)
(1 row)

select * from testfoo() as t(f1 int8,f2 int8);
 f1 | f2 
----+----
  1 |  2
(1 row)

select * from testfoo(); -- fail
ERROR:  a column definition list is required for functions returning "record"
LINE 1: select * from testfoo();
                      ^
drop function testfoo();
create function testfoo() returns setof record as $$
  insert into foo values (1,2), (3,4) returning *;
$$ language sql;
select testfoo();
 testfoo 
---------
 (1,2)
 (3,4)
(2 rows)

select * from testfoo() as t(f1 int8,f2 int8);
 f1 | f2 
----+----
  1 |  2
  3 |  4
(2 rows)

select * from testfoo(); -- fail
ERROR:  a column definition list is required for functions returning "record"
LINE 1: select * from testfoo();
                      ^
drop function testfoo();
-- end of disabled RETURNING tests.
-- end_ignore
--
-- Check some cases involving dropped columns in a rowtype result
--
create temp table users (userid text, email text, todrop bool, enabled bool);
insert into users values ('id','email',true,true);
insert into users values ('id2','email2',true,true);
alter table users drop column todrop;
create or replace function get_first_user() returns users as
$$ SELECT * FROM users ORDER BY userid LIMIT 1; $$
language sql stable;
SELECT get_first_user();
 get_first_user 
----------------
 (id,email,t)
(1 row)

SELECT * FROM get_first_user();
 userid | email | enabled 
--------+-------+---------
 id     | email | t
(1 row)

create or replace function get_users() returns setof users as
$$ SELECT * FROM users ORDER BY userid; $$
language sql stable;
SELECT get_users();
   get_users    
----------------
 (id,email,t)
 (id2,email2,t)
(2 rows)

SELECT * FROM get_users();
 userid | email  | enabled 
--------+--------+---------
 id     | email  | t
 id2    | email2 | t
(2 rows)

drop function get_first_user();
drop function get_users();
drop table users;
-- this won't get inlined because of type coercion, but it shouldn't fail
create or replace function foobar() returns setof text as
$$ select 'foo'::varchar union all select 'bar'::varchar ; $$
language sql stable;
select foobar();
 foobar 
--------
 foo
 bar
(2 rows)

select * from foobar();
 foobar 
--------
 foo
 bar
(2 rows)

drop function foobar();
-- check handling of a SQL function with multiple OUT params (bug #5777)
create or replace function foobar(out integer, out numeric) as
$$ select (1, 2.1) $$ language sql;
select * from foobar();
 column1 | column2 
---------+---------
       1 |     2.1
(1 row)

create or replace function foobar(out integer, out numeric) as
$$ select (1, 2) $$ language sql;
select * from foobar();  -- fail
ERROR:  function return row and query-specified return row do not match
DETAIL:  Returned type integer at ordinal position 2, but query expects numeric.
create or replace function foobar(out integer, out numeric) as
$$ select (1, 2.1, 3) $$ language sql;
select * from foobar();  -- fail
ERROR:  function return row and query-specified return row do not match
DETAIL:  Returned row contains 3 attributes, but query expects 2.
drop function foobar();<|MERGE_RESOLUTION|>--- conflicted
+++ resolved
@@ -6,18 +6,13 @@
  enable_hashagg    | on
  enable_hashjoin   | on
  enable_indexscan  | on
-<<<<<<< HEAD
+ enable_material   | on
  enable_mergejoin  | off
  enable_nestloop   | off
-=======
- enable_material   | on
- enable_mergejoin  | on
- enable_nestloop   | on
->>>>>>> 1084f317
  enable_seqscan    | on
  enable_sort       | on
  enable_tidscan    | on
-(10 rows)
+(11 rows)
 
 CREATE TABLE foo2(fooid int, f2 int);
 INSERT INTO foo2 VALUES(1, 11);
