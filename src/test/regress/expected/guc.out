-- pg_regress should ensure that this default value applies; however
-- we can't rely on any specific default value of vacuum_cost_delay
SHOW datestyle;
   DateStyle   
---------------
 Postgres, MDY
(1 row)

-- SET to some nondefault value
SET vacuum_cost_delay TO 40;
SET datestyle = 'ISO, YMD';
SHOW vacuum_cost_delay;
 vacuum_cost_delay 
-------------------
 40ms
(1 row)

SHOW datestyle;
 DateStyle 
-----------
 ISO, YMD
(1 row)

SELECT '2006-08-13 12:34:56'::timestamptz;
      timestamptz       
------------------------
 2006-08-13 12:34:56-07
(1 row)

-- SET LOCAL has no effect outside of a transaction
SET LOCAL vacuum_cost_delay TO 50;
WARNING:  SET LOCAL can only be used in transaction blocks
SHOW vacuum_cost_delay;
 vacuum_cost_delay 
-------------------
 40ms
(1 row)

SET LOCAL datestyle = 'SQL';
WARNING:  SET LOCAL can only be used in transaction blocks
SHOW datestyle;
 DateStyle 
-----------
 ISO, YMD
(1 row)

SELECT '2006-08-13 12:34:56'::timestamptz;
      timestamptz       
------------------------
 2006-08-13 12:34:56-07
(1 row)

-- SET LOCAL within a transaction that commits
BEGIN;
SET LOCAL vacuum_cost_delay TO 50;
SHOW vacuum_cost_delay;
 vacuum_cost_delay 
-------------------
 50ms
(1 row)

SET LOCAL datestyle = 'SQL';
SHOW datestyle;
 DateStyle 
-----------
 SQL, YMD
(1 row)

SELECT '2006-08-13 12:34:56'::timestamptz;
       timestamptz       
-------------------------
 08/13/2006 12:34:56 PDT
(1 row)

COMMIT;
SHOW vacuum_cost_delay;
 vacuum_cost_delay 
-------------------
 40ms
(1 row)

SHOW datestyle;
 DateStyle 
-----------
 ISO, YMD
(1 row)

SELECT '2006-08-13 12:34:56'::timestamptz;
      timestamptz       
------------------------
 2006-08-13 12:34:56-07
(1 row)

-- SET should be reverted after ROLLBACK
BEGIN;
SET vacuum_cost_delay TO 60;
SHOW vacuum_cost_delay;
 vacuum_cost_delay 
-------------------
 60ms
(1 row)

SET datestyle = 'German';
SHOW datestyle;
  DateStyle  
-------------
 German, DMY
(1 row)

SELECT '2006-08-13 12:34:56'::timestamptz;
       timestamptz       
-------------------------
 13.08.2006 12:34:56 PDT
(1 row)

ROLLBACK;
SHOW vacuum_cost_delay;
 vacuum_cost_delay 
-------------------
 40ms
(1 row)

SHOW datestyle;
 DateStyle 
-----------
 ISO, YMD
(1 row)

SELECT '2006-08-13 12:34:56'::timestamptz;
      timestamptz       
------------------------
 2006-08-13 12:34:56-07
(1 row)

-- Some tests with subtransactions
BEGIN;
SET vacuum_cost_delay TO 70;
SET datestyle = 'MDY';
SHOW datestyle;
 DateStyle 
-----------
 ISO, MDY
(1 row)

SELECT '2006-08-13 12:34:56'::timestamptz;
      timestamptz       
------------------------
 2006-08-13 12:34:56-07
(1 row)

SAVEPOINT first_sp;
SET vacuum_cost_delay TO 80.1;
SHOW vacuum_cost_delay;
 vacuum_cost_delay 
-------------------
 80100us
(1 row)

SET datestyle = 'German, DMY';
SHOW datestyle;
  DateStyle  
-------------
 German, DMY
(1 row)

SELECT '2006-08-13 12:34:56'::timestamptz;
       timestamptz       
-------------------------
 13.08.2006 12:34:56 PDT
(1 row)

ROLLBACK TO first_sp;
SHOW datestyle;
 DateStyle 
-----------
 ISO, MDY
(1 row)

SELECT '2006-08-13 12:34:56'::timestamptz;
      timestamptz       
------------------------
 2006-08-13 12:34:56-07
(1 row)

SAVEPOINT second_sp;
SET vacuum_cost_delay TO '900us';
SET datestyle = 'SQL, YMD';
SHOW datestyle;
 DateStyle 
-----------
 SQL, YMD
(1 row)

SELECT '2006-08-13 12:34:56'::timestamptz;
       timestamptz       
-------------------------
 08/13/2006 12:34:56 PDT
(1 row)

SAVEPOINT third_sp;
SET vacuum_cost_delay TO 100;
SHOW vacuum_cost_delay;
 vacuum_cost_delay 
-------------------
 100ms
(1 row)

SET datestyle = 'Postgres, MDY';
SHOW datestyle;
   DateStyle   
---------------
 Postgres, MDY
(1 row)

SELECT '2006-08-13 12:34:56'::timestamptz;
         timestamptz          
------------------------------
 Sun Aug 13 12:34:56 2006 PDT
(1 row)

ROLLBACK TO third_sp;
SHOW vacuum_cost_delay;
 vacuum_cost_delay 
-------------------
 900us
(1 row)

SHOW datestyle;
 DateStyle 
-----------
 SQL, YMD
(1 row)

SELECT '2006-08-13 12:34:56'::timestamptz;
       timestamptz       
-------------------------
 08/13/2006 12:34:56 PDT
(1 row)

ROLLBACK TO second_sp;
SHOW vacuum_cost_delay;
 vacuum_cost_delay 
-------------------
 70ms
(1 row)

SHOW datestyle;
 DateStyle 
-----------
 ISO, MDY
(1 row)

SELECT '2006-08-13 12:34:56'::timestamptz;
      timestamptz       
------------------------
 2006-08-13 12:34:56-07
(1 row)

ROLLBACK;
SHOW vacuum_cost_delay;
 vacuum_cost_delay 
-------------------
 40ms
(1 row)

SHOW datestyle;
 DateStyle 
-----------
 ISO, YMD
(1 row)

SELECT '2006-08-13 12:34:56'::timestamptz;
      timestamptz       
------------------------
 2006-08-13 12:34:56-07
(1 row)

-- SET LOCAL with Savepoints
BEGIN;
SHOW vacuum_cost_delay;
 vacuum_cost_delay 
-------------------
 40ms
(1 row)

SHOW datestyle;
 DateStyle 
-----------
 ISO, YMD
(1 row)

SELECT '2006-08-13 12:34:56'::timestamptz;
      timestamptz       
------------------------
 2006-08-13 12:34:56-07
(1 row)

SAVEPOINT sp;
SET LOCAL vacuum_cost_delay TO 30;
SHOW vacuum_cost_delay;
 vacuum_cost_delay 
-------------------
 30ms
(1 row)

SET LOCAL datestyle = 'Postgres, MDY';
SHOW datestyle;
   DateStyle   
---------------
 Postgres, MDY
(1 row)

SELECT '2006-08-13 12:34:56'::timestamptz;
         timestamptz          
------------------------------
 Sun Aug 13 12:34:56 2006 PDT
(1 row)

ROLLBACK TO sp;
SHOW vacuum_cost_delay;
 vacuum_cost_delay 
-------------------
 40ms
(1 row)

SHOW datestyle;
 DateStyle 
-----------
 ISO, YMD
(1 row)

SELECT '2006-08-13 12:34:56'::timestamptz;
      timestamptz       
------------------------
 2006-08-13 12:34:56-07
(1 row)

ROLLBACK;
SHOW vacuum_cost_delay;
 vacuum_cost_delay 
-------------------
 40ms
(1 row)

SHOW datestyle;
 DateStyle 
-----------
 ISO, YMD
(1 row)

SELECT '2006-08-13 12:34:56'::timestamptz;
      timestamptz       
------------------------
 2006-08-13 12:34:56-07
(1 row)

-- SET LOCAL persists through RELEASE (which was not true in 8.0-8.2)
BEGIN;
SHOW vacuum_cost_delay;
 vacuum_cost_delay 
-------------------
 40ms
(1 row)

SHOW datestyle;
 DateStyle 
-----------
 ISO, YMD
(1 row)

SELECT '2006-08-13 12:34:56'::timestamptz;
      timestamptz       
------------------------
 2006-08-13 12:34:56-07
(1 row)

SAVEPOINT sp;
SET LOCAL vacuum_cost_delay TO 30;
SHOW vacuum_cost_delay;
 vacuum_cost_delay 
-------------------
 30ms
(1 row)

SET LOCAL datestyle = 'Postgres, MDY';
SHOW datestyle;
   DateStyle   
---------------
 Postgres, MDY
(1 row)

SELECT '2006-08-13 12:34:56'::timestamptz;
         timestamptz          
------------------------------
 Sun Aug 13 12:34:56 2006 PDT
(1 row)

RELEASE SAVEPOINT sp;
SHOW vacuum_cost_delay;
 vacuum_cost_delay 
-------------------
 30ms
(1 row)

SHOW datestyle;
   DateStyle   
---------------
 Postgres, MDY
(1 row)

SELECT '2006-08-13 12:34:56'::timestamptz;
         timestamptz          
------------------------------
 Sun Aug 13 12:34:56 2006 PDT
(1 row)

ROLLBACK;
SHOW vacuum_cost_delay;
 vacuum_cost_delay 
-------------------
 40ms
(1 row)

SHOW datestyle;
 DateStyle 
-----------
 ISO, YMD
(1 row)

SELECT '2006-08-13 12:34:56'::timestamptz;
      timestamptz       
------------------------
 2006-08-13 12:34:56-07
(1 row)

-- SET followed by SET LOCAL
BEGIN;
SET vacuum_cost_delay TO 40;
SET LOCAL vacuum_cost_delay TO 50;
SHOW vacuum_cost_delay;
 vacuum_cost_delay 
-------------------
 50ms
(1 row)

SET datestyle = 'ISO, DMY';
SET LOCAL datestyle = 'Postgres, MDY';
SHOW datestyle;
   DateStyle   
---------------
 Postgres, MDY
(1 row)

SELECT '2006-08-13 12:34:56'::timestamptz;
         timestamptz          
------------------------------
 Sun Aug 13 12:34:56 2006 PDT
(1 row)

COMMIT;
SHOW vacuum_cost_delay;
 vacuum_cost_delay 
-------------------
 40ms
(1 row)

SHOW datestyle;
 DateStyle 
-----------
 ISO, DMY
(1 row)

SELECT '2006-08-13 12:34:56'::timestamptz;
      timestamptz       
------------------------
 2006-08-13 12:34:56-07
(1 row)

--
-- Test RESET.  We use datestyle because the reset value is forced by
-- pg_regress, so it doesn't depend on the installation's configuration.
--
SET datestyle = iso, ymd;
SHOW datestyle;
 DateStyle 
-----------
 ISO, YMD
(1 row)

SELECT '2006-08-13 12:34:56'::timestamptz;
      timestamptz       
------------------------
 2006-08-13 12:34:56-07
(1 row)

RESET datestyle;
SHOW datestyle;
   DateStyle   
---------------
 Postgres, MDY
(1 row)

SELECT '2006-08-13 12:34:56'::timestamptz;
         timestamptz          
------------------------------
 Sun Aug 13 12:34:56 2006 PDT
(1 row)

-- Test some simple error cases
SET seq_page_cost TO 'NaN';
ERROR:  invalid value for parameter "seq_page_cost": "NaN"
SET vacuum_cost_delay TO '10s';
ERROR:  10000 ms is outside the valid range for parameter "vacuum_cost_delay" (0 .. 100)
--
-- Test DISCARD TEMP
--
CREATE TEMP TABLE reset_test ( data text ) ON COMMIT DELETE ROWS;
SELECT relname FROM pg_class WHERE relname = 'reset_test';
  relname   
------------
 reset_test
(1 row)

DISCARD TEMP;
SELECT relname FROM pg_class WHERE relname = 'reset_test';
 relname 
---------
(0 rows)

--
-- Test DISCARD ALL
--
-- do changes
DECLARE foo CURSOR WITH HOLD FOR SELECT 1;
PREPARE foo AS SELECT 1;
LISTEN foo_event;
SET vacuum_cost_delay = 13;
CREATE TEMP TABLE tmp_foo (data text) ON COMMIT DELETE ROWS;
CREATE ROLE regress_guc_user;
SET SESSION AUTHORIZATION regress_guc_user;
-- look changes
SELECT pg_listening_channels();
 pg_listening_channels 
-----------------------
 foo_event
(1 row)

SELECT name FROM pg_prepared_statements;
 name 
------
 foo
(1 row)

SELECT name FROM pg_cursors;
 name 
------
 foo
(1 row)

SHOW vacuum_cost_delay;
 vacuum_cost_delay 
-------------------
 13ms
(1 row)

SELECT relname from pg_class where relname = 'tmp_foo';
 relname 
---------
 tmp_foo
(1 row)

SELECT current_user = 'regress_guc_user';
 ?column? 
----------
 t
(1 row)

-- discard everything
DISCARD ALL;
NOTICE:  command without clusterwide effect
HINT:  Concider alternatives as DEALLOCATE ALL, or DISCARD TEMP if a clusterwide effect is desired.
-- look again
SELECT pg_listening_channels();
 pg_listening_channels 
-----------------------
(0 rows)

SELECT name FROM pg_prepared_statements;
 name 
------
(0 rows)

SELECT name FROM pg_cursors;
 name 
------
(0 rows)

SHOW vacuum_cost_delay;
 vacuum_cost_delay 
-------------------
 0
(1 row)

SELECT relname from pg_class where relname = 'tmp_foo';
 relname 
---------
(0 rows)

SELECT current_user = 'regress_guc_user';
 ?column? 
----------
 f
(1 row)

DROP ROLE regress_guc_user;
--
-- search_path should react to changes in pg_namespace
--
set search_path = foo, public, not_there_initially;
select current_schemas(false);
 current_schemas 
-----------------
 {public}
(1 row)

create schema not_there_initially;
select current_schemas(false);
       current_schemas        
------------------------------
 {public,not_there_initially}
(1 row)

drop schema not_there_initially;
select current_schemas(false);
 current_schemas 
-----------------
 {public}
(1 row)

reset search_path;
--
-- Tests for function-local GUC settings
--
set work_mem = '3MB';
WARNING:  "work_mem": setting is deprecated, and may be removed in a future release.
create function report_guc(text) returns text as
$$ select current_setting($1) $$ language sql
set work_mem = '1MB';
WARNING:  "work_mem": setting is deprecated, and may be removed in a future release.
WARNING:  "work_mem": setting is deprecated, and may be removed in a future release.
select report_guc('work_mem'), current_setting('work_mem');
WARNING:  "work_mem": setting is deprecated, and may be removed in a future release.
 report_guc | current_setting 
------------+-----------------
 1MB        | 3MB
(1 row)

alter function report_guc(text) set work_mem = '2MB';
WARNING:  "work_mem": setting is deprecated, and may be removed in a future release.
select report_guc('work_mem'), current_setting('work_mem');
WARNING:  "work_mem": setting is deprecated, and may be removed in a future release.
 report_guc | current_setting 
------------+-----------------
 2MB        | 3MB
(1 row)

alter function report_guc(text) reset all;
select report_guc('work_mem'), current_setting('work_mem');
 report_guc | current_setting 
------------+-----------------
 3MB        | 3MB
(1 row)

-- SET LOCAL is restricted by a function SET option
create or replace function myfunc(int) returns text as $$
begin
  set local work_mem = '2MB';
  return current_setting('work_mem');
end $$
language plpgsql
set work_mem = '1MB';
WARNING:  "work_mem": setting is deprecated, and may be removed in a future release.
WARNING:  "work_mem": setting is deprecated, and may be removed in a future release.
select myfunc(0), current_setting('work_mem');
WARNING:  "work_mem": setting is deprecated, and may be removed in a future release.
WARNING:  "work_mem": setting is deprecated, and may be removed in a future release.
 myfunc | current_setting 
--------+-----------------
 2MB    | 3MB
(1 row)

alter function myfunc(int) reset all;
select myfunc(0), current_setting('work_mem');
WARNING:  "work_mem": setting is deprecated, and may be removed in a future release.
 myfunc | current_setting 
--------+-----------------
 2MB    | 2MB
(1 row)

set work_mem = '3MB';
WARNING:  "work_mem": setting is deprecated, and may be removed in a future release.
-- but SET isn't
create or replace function myfunc(int) returns text as $$
begin
  set work_mem = '2MB';
  return current_setting('work_mem');
end $$
language plpgsql
set work_mem = '1MB';
WARNING:  "work_mem": setting is deprecated, and may be removed in a future release.
WARNING:  "work_mem": setting is deprecated, and may be removed in a future release.
select myfunc(0), current_setting('work_mem');
WARNING:  "work_mem": setting is deprecated, and may be removed in a future release.
WARNING:  "work_mem": setting is deprecated, and may be removed in a future release.
 myfunc | current_setting 
--------+-----------------
 2MB    | 2MB
(1 row)

set work_mem = '3MB';
WARNING:  "work_mem": setting is deprecated, and may be removed in a future release.
-- it should roll back on error, though
create or replace function myfunc(int) returns text as $$
begin
  set work_mem = '2MB';
  perform 1/$1;
  return current_setting('work_mem');
end $$
language plpgsql
set work_mem = '1MB';
WARNING:  "work_mem": setting is deprecated, and may be removed in a future release.
WARNING:  "work_mem": setting is deprecated, and may be removed in a future release.
select myfunc(0);
WARNING:  "work_mem": setting is deprecated, and may be removed in a future release.
ERROR:  division by zero
WARNING:  "work_mem": setting is deprecated, and may be removed in a future release.
CONTEXT:  SQL statement "SELECT 1/$1"
PL/pgSQL function myfunc(integer) line 4 at PERFORM
select current_setting('work_mem');
 current_setting 
-----------------
 3MB
(1 row)

select myfunc(1), current_setting('work_mem');
WARNING:  "work_mem": setting is deprecated, and may be removed in a future release.
WARNING:  "work_mem": setting is deprecated, and may be removed in a future release.
 myfunc | current_setting 
--------+-----------------
 2MB    | 2MB
(1 row)

-- check current_setting()'s behavior with invalid setting name
select current_setting('nosuch.setting');  -- FAIL
ERROR:  unrecognized configuration parameter "nosuch.setting"
select current_setting('nosuch.setting', false);  -- FAIL
ERROR:  unrecognized configuration parameter "nosuch.setting"
select current_setting('nosuch.setting', true) is null;
 ?column? 
----------
 t
(1 row)

-- after this, all three cases should yield 'nada'
set nosuch.setting = 'nada';
select current_setting('nosuch.setting');
 current_setting 
-----------------
 nada
(1 row)

select current_setting('nosuch.setting', false);
 current_setting 
-----------------
 nada
(1 row)

select current_setting('nosuch.setting', true);
 current_setting 
-----------------
 nada
(1 row)

-- Normally, CREATE FUNCTION should complain about invalid values in
-- function SET options; but not if check_function_bodies is off,
-- because that creates ordering hazards for pg_dump
create function func_with_bad_set() returns int as $$ select 1 $$
language sql
set default_text_search_config = no_such_config;
NOTICE:  text search configuration "no_such_config" does not exist
ERROR:  invalid value for parameter "default_text_search_config": "no_such_config"
set check_function_bodies = off;
create function func_with_bad_set() returns int as $$ select 1 $$
language sql
set default_text_search_config = no_such_config;
NOTICE:  text search configuration "no_such_config" does not exist
select func_with_bad_set();
ERROR:  invalid value for parameter "default_text_search_config": "no_such_config"
reset check_function_bodies;
<<<<<<< HEAD
SET "request.header.user-agent" = 'curl/7.29.0';
SHOW "request.header.user-agent";
 request.header.user-agent 
---------------------------
 curl/7.29.0
(1 row)

-- Test function with SET search_path
create schema n1;
create type ty1 as (i int);
CREATE OR REPLACE FUNCTION n1.drop_table(v_schema character varying, v_table character varying) RETURNS text
AS $$
BEGIN
    EXECUTE 'DROP TABLE IF EXISTS ' || quote_ident(v_schema) || '.' || quote_ident(v_table) || ';';
    RETURN '0';
EXCEPTION
    WHEN OTHERS THEN
        RETURN SQLSTATE;
END;
$$ LANGUAGE plpgsql
SECURITY DEFINER
SET search_path = n1, pg_temp;
-- Destroy the QD-QE libpq connections.
select cleanupAllGangs();
 cleanupallgangs 
-----------------
 t
(1 row)

select n1.drop_table('public','t1');
NOTICE:  table "t1" does not exist, skipping
 drop_table 
------------
 0
(1 row)

-- After funtion drop table, public schema is still in search_path
create table public.t1(i ty1);
NOTICE:  Table doesn't have 'DISTRIBUTED BY' clause, and no column type is suitable for a distribution key. Creating a NULL policy entry.
drop table public.t1;
drop type public.ty1;
drop function n1.drop_table(v_schema character varying, v_table character varying);
drop schema n1;
=======
set default_with_oids to f;
-- Should not allow to set it to true.
set default_with_oids to t;
ERROR:  tables declared WITH OIDS are not supported
>>>>>>> 9e1c9f95
<|MERGE_RESOLUTION|>--- conflicted
+++ resolved
@@ -578,7 +578,7 @@
 -- discard everything
 DISCARD ALL;
 NOTICE:  command without clusterwide effect
-HINT:  Concider alternatives as DEALLOCATE ALL, or DISCARD TEMP if a clusterwide effect is desired.
+HINT:  Consider alternatives as DEALLOCATE ALL, or DISCARD TEMP if a clusterwide effect is desired.
 -- look again
 SELECT pg_listening_channels();
  pg_listening_channels 
@@ -797,7 +797,10 @@
 select func_with_bad_set();
 ERROR:  invalid value for parameter "default_text_search_config": "no_such_config"
 reset check_function_bodies;
-<<<<<<< HEAD
+set default_with_oids to f;
+-- Should not allow to set it to true.
+set default_with_oids to t;
+ERROR:  tables declared WITH OIDS are not supported
 SET "request.header.user-agent" = 'curl/7.29.0';
 SHOW "request.header.user-agent";
  request.header.user-agent 
@@ -840,10 +843,4 @@
 drop table public.t1;
 drop type public.ty1;
 drop function n1.drop_table(v_schema character varying, v_table character varying);
-drop schema n1;
-=======
-set default_with_oids to f;
--- Should not allow to set it to true.
-set default_with_oids to t;
-ERROR:  tables declared WITH OIDS are not supported
->>>>>>> 9e1c9f95
+drop schema n1;