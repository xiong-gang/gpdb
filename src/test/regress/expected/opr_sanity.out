--
-- OPR_SANITY
-- Sanity checks for common errors in making operator/procedure system tables:
-- pg_operator, pg_proc, pg_cast, pg_aggregate, pg_am,
-- pg_amop, pg_amproc, pg_opclass, pg_opfamily.
--
-- None of the SELECTs here should ever find any matching entries,
-- so the expected output is easy to maintain ;-).
-- A test failure indicates someone messed up an entry in the system tables.
--
-- NB: we assume the oidjoins test will have caught any dangling links,
-- that is OID or REGPROC fields that are not zero and do not match some
-- row in the linked-to table.  However, if we want to enforce that a link
-- field can't be 0, we have to check it here.
--
-- NB: run this test earlier than the create_operator test, because
-- that test creates some bogus operators...
-- Helper functions to deal with cases where binary-coercible matches are
-- allowed.
-- This should match IsBinaryCoercible() in parse_coerce.c.
create function binary_coercible(oid, oid) returns bool as $$
SELECT ($1 = $2) OR
 EXISTS(select 1 from pg_catalog.pg_cast where
        castsource = $1 and casttarget = $2 and
        castmethod = 'b' and castcontext = 'i') OR
 ($2 = 'pg_catalog.any'::pg_catalog.regtype) OR
 ($2 = 'pg_catalog.anyarray'::pg_catalog.regtype AND
  EXISTS(select 1 from pg_catalog.pg_type where
         oid = $1 and typelem != 0 and typlen = -1))
$$ language sql strict stable READS SQL DATA;
-- This one ignores castcontext, so it considers only physical equivalence
-- and not whether the coercion can be invoked implicitly.
create function physically_coercible(oid, oid) returns bool as $$
SELECT ($1 = $2) OR
 EXISTS(select 1 from pg_catalog.pg_cast where
        castsource = $1 and casttarget = $2 and
        castmethod = 'b') OR
 ($2 = 'pg_catalog.any'::pg_catalog.regtype) OR
 ($2 = 'pg_catalog.anyarray'::pg_catalog.regtype AND
  EXISTS(select 1 from pg_catalog.pg_type where
         oid = $1 and typelem != 0 and typlen = -1))
$$ language sql strict stable READS SQL DATA;
-- **************** pg_proc ****************
-- Look for illegal values in pg_proc fields.
SELECT p1.oid, p1.proname
FROM pg_proc as p1
WHERE p1.prolang = 0 OR p1.prorettype = 0 OR
       p1.pronargs < 0 OR
       p1.pronargdefaults < 0 OR
       p1.pronargdefaults > p1.pronargs OR
       array_lower(p1.proargtypes, 1) != 0 OR
       array_upper(p1.proargtypes, 1) != p1.pronargs-1 OR
       0::oid = ANY (p1.proargtypes) OR
       procost <= 0 OR
       CASE WHEN proretset THEN prorows <= 0 ELSE prorows != 0 END;
 oid | proname 
-----+---------
(0 rows)

-- prosrc should never be null or empty
SELECT p1.oid, p1.proname
FROM pg_proc as p1
WHERE prosrc IS NULL OR prosrc = '' OR prosrc = '-';
 oid | proname 
-----+---------
(0 rows)

-- proiswindow shouldn't be set together with proisagg or proretset
SELECT p1.oid, p1.proname
FROM pg_proc AS p1
WHERE proiswindow AND (proisagg OR proretset);
 oid | proname 
-----+---------
(0 rows)

-- pronargdefaults should be 0 iff proargdefaults is null
SELECT p1.oid, p1.proname
FROM pg_proc AS p1
WHERE (pronargdefaults <> 0) != (proargdefaults IS NOT NULL);
 oid | proname 
-----+---------
(0 rows)

-- probin should be non-empty for C functions, null everywhere else
SELECT p1.oid, p1.proname
FROM pg_proc as p1
WHERE prolang = 13 AND (probin IS NULL OR probin = '' OR probin = '-');
 oid | proname 
-----+---------
(0 rows)

SELECT p1.oid, p1.proname
FROM pg_proc as p1
WHERE prolang != 13 AND probin IS NOT NULL;
 oid | proname 
-----+---------
(0 rows)

-- Look for conflicting proc definitions (same names and input datatypes).
-- (This test should be dead code now that we have the unique index
-- pg_proc_proname_args_nsp_index, but I'll leave it in anyway.)
SELECT p1.oid, p1.proname, p2.oid, p2.proname
FROM pg_proc AS p1, pg_proc AS p2
WHERE p1.oid != p2.oid AND
    p1.proname = p2.proname AND
    p1.pronargs = p2.pronargs AND
    p1.proargtypes = p2.proargtypes;
 oid | proname | oid | proname 
-----+---------+-----+---------
(0 rows)

-- Considering only built-in procs (prolang = 12), look for multiple uses
-- of the same internal function (ie, matching prosrc fields).  It's OK to
-- have several entries with different pronames for the same internal function,
-- but conflicts in the number of arguments (except in the case of window 
-- functions) and other critical items should be complained of.  (We don't 
-- check data types here; see next query.) 
--
-- Note: ignore aggregate functions here, since they all point to the same dummy
-- built-in function.
--
-- Note: ignoring gp_deprecated here since the function ignores its parameters
-- always errors and never returns a value.
SELECT p1.oid, p1.proname, p2.oid, p2.proname
FROM pg_proc AS p1, pg_proc AS p2
WHERE p1.oid < p2.oid AND
    p1.prosrc = p2.prosrc AND
	p1.prosrc NOT IN ('gp_deprecated') AND
    p1.prolang = 12 AND p2.prolang = 12 AND
    (p1.proisagg = false OR p2.proisagg = false) AND
    (p1.proiswindow = false OR p1.proiswindow = false) AND
    (p1.prolang != p2.prolang OR
     p1.proisagg != p2.proisagg OR
     p1.proiswindow != p2.proiswindow OR
     p1.prosecdef != p2.prosecdef OR
     p1.proisstrict != p2.proisstrict OR
     p1.proretset != p2.proretset OR
     p1.provolatile != p2.provolatile OR
     p1.pronargs != p2.pronargs);
 oid  |      proname      | oid  |       proname       
------+-------------------+------+---------------------
 3213 | int4_matrix_accum | 3214 | int8_matrix_accum
 3212 | int2_matrix_accum | 3214 | int8_matrix_accum
 3213 | int4_matrix_accum | 3215 | float8_matrix_accum
 3212 | int2_matrix_accum | 3215 | float8_matrix_accum
 5044 | gp_elog           | 5045 | gp_elog
(5 rows)

-- Look for uses of different type OIDs in the argument/result type fields
-- for different aliases of the same built-in function.
-- This indicates that the types are being presumed to be binary-equivalent,
-- or that the built-in function is prepared to deal with different types.
-- That's not wrong, necessarily, but we make lists of all the types being
-- so treated.  Note that the expected output of this part of the test will
-- need to be modified whenever new pairs of types are made binary-equivalent,
-- or when new polymorphic built-in functions are added!
--
-- Note: ignore aggregate functions here, since they all point to the same
-- dummy built-in function.
--
-- Note: ignoring gp_deprecated here since the function ignores its parameters
-- always errors and never returns a value.
SELECT DISTINCT p1.prorettype::regtype, p2.prorettype::regtype
FROM pg_proc AS p1, pg_proc AS p2
WHERE p1.oid != p2.oid AND
    p1.prosrc = p2.prosrc AND
	p1.prosrc NOT IN ('gp_deprecated') AND
    p1.prolang = 12 AND p2.prolang = 12 AND
    NOT p1.proisagg AND NOT p2.proisagg AND
    NOT p1.proiswindow AND NOT p2.proiswindow AND
    (p1.prorettype < p2.prorettype)
ORDER BY 1, 2; -- order none
         prorettype          |        prorettype        
-----------------------------+--------------------------
 text                        | character varying
 bigint[]                    | double precision[]
 timestamp without time zone | timestamp with time zone
(3 rows)

SELECT DISTINCT p1.proargtypes[0]::regtype, p2.proargtypes[0]::regtype
FROM pg_proc AS p1, pg_proc AS p2
WHERE p1.oid != p2.oid AND
    p1.prosrc = p2.prosrc AND
	p1.prosrc NOT IN ('gp_deprecated') AND
    p1.prolang = 12 AND p2.prolang = 12 AND
    NOT p1.proisagg AND NOT p2.proisagg AND
    NOT p1.proiswindow AND NOT p2.proiswindow AND
    (p1.proargtypes[0] < p2.proargtypes[0])
ORDER BY 1, 2; -- order none
         proargtypes         |       proargtypes        
-----------------------------+--------------------------
 text                        | character
 text                        | character varying
 bigint[]                    | double precision[]
 timestamp without time zone | timestamp with time zone
 bit                         | bit varying
 anyarray                    | anyelement
(6 rows)

SELECT DISTINCT p1.proargtypes[1]::regtype, p2.proargtypes[1]::regtype
FROM pg_proc AS p1, pg_proc AS p2
WHERE p1.oid != p2.oid AND
    p1.prosrc = p2.prosrc AND
	p1.prosrc NOT IN ('gp_deprecated') AND
    p1.prolang = 12 AND p2.prolang = 12 AND
    NOT p1.proisagg AND NOT p2.proisagg AND
    NOT p1.proiswindow AND NOT p2.proiswindow AND
    (p1.proargtypes[1] < p2.proargtypes[1])
ORDER BY 1, 2; -- order none
         proargtypes         |       proargtypes        
-----------------------------+--------------------------
 integer                     | xid
 smallint[]                  | integer[]
 smallint[]                  | bigint[]
 smallint[]                  | double precision[]
 integer[]                   | bigint[]
 integer[]                   | double precision[]
 bigint[]                    | double precision[]
 timestamp without time zone | timestamp with time zone
 bit                         | bit varying
 anyarray                    | anyelement
(10 rows)

SELECT DISTINCT p1.proargtypes[2]::regtype, p2.proargtypes[2]::regtype
FROM pg_proc AS p1, pg_proc AS p2
WHERE p1.oid != p2.oid AND
    p1.prosrc = p2.prosrc AND
	p1.prosrc NOT IN ('gp_deprecated') AND
    p1.prolang = 12 AND p2.prolang = 12 AND
    NOT p1.proisagg AND NOT p2.proisagg AND
    NOT p1.proiswindow AND NOT p2.proiswindow AND
    (p1.proargtypes[2] < p2.proargtypes[2])
ORDER BY 1, 2; -- order none
         proargtypes         |       proargtypes        
-----------------------------+--------------------------
 timestamp without time zone | timestamp with time zone
(1 row)

SELECT DISTINCT p1.proargtypes[3]::regtype, p2.proargtypes[3]::regtype
FROM pg_proc AS p1, pg_proc AS p2
WHERE p1.oid != p2.oid AND
    p1.prosrc = p2.prosrc AND
	p1.prosrc NOT IN ('gp_deprecated') AND
    p1.prolang = 12 AND p2.prolang = 12 AND
    NOT p1.proisagg AND NOT p2.proisagg AND
    NOT p1.proiswindow AND NOT p2.proiswindow AND
    (p1.proargtypes[3] < p2.proargtypes[3])
ORDER BY 1, 2; -- order none
         proargtypes         |       proargtypes        
-----------------------------+--------------------------
 timestamp without time zone | timestamp with time zone
(1 row)

SELECT DISTINCT p1.proargtypes[4]::regtype, p2.proargtypes[4]::regtype
FROM pg_proc AS p1, pg_proc AS p2
WHERE p1.oid != p2.oid AND
    p1.prosrc = p2.prosrc AND
	p1.prosrc NOT IN ('gp_deprecated') AND
    p1.prolang = 12 AND p2.prolang = 12 AND
    NOT p1.proisagg AND NOT p2.proisagg AND
    NOT p1.proiswindow AND NOT p2.proiswindow AND
    (p1.proargtypes[4] < p2.proargtypes[4])
ORDER BY 1, 2; -- order none
 proargtypes | proargtypes 
-------------+-------------
(0 rows)

SELECT DISTINCT p1.proargtypes[5]::regtype, p2.proargtypes[5]::regtype
FROM pg_proc AS p1, pg_proc AS p2
WHERE p1.oid != p2.oid AND
    p1.prosrc = p2.prosrc AND
	p1.prosrc NOT IN ('gp_deprecated') AND
    p1.prolang = 12 AND p2.prolang = 12 AND
    NOT p1.proisagg AND NOT p2.proisagg AND
    NOT p1.proiswindow AND NOT p2.proiswindow AND
    (p1.proargtypes[5] < p2.proargtypes[5])
ORDER BY 1, 2; -- order none
 proargtypes | proargtypes 
-------------+-------------
(0 rows)

SELECT DISTINCT p1.proargtypes[6]::regtype, p2.proargtypes[6]::regtype
FROM pg_proc AS p1, pg_proc AS p2
WHERE p1.oid != p2.oid AND
    p1.prosrc = p2.prosrc AND
	p1.prosrc NOT IN ('gp_deprecated') AND
    p1.prolang = 12 AND p2.prolang = 12 AND
    NOT p1.proisagg AND NOT p2.proisagg AND
    NOT p1.proiswindow AND NOT p2.proiswindow AND
    (p1.proargtypes[6] < p2.proargtypes[6])
ORDER BY 1, 2; -- order none
 proargtypes | proargtypes 
-------------+-------------
(0 rows)

SELECT DISTINCT p1.proargtypes[7]::regtype, p2.proargtypes[7]::regtype
FROM pg_proc AS p1, pg_proc AS p2
WHERE p1.oid != p2.oid AND
    p1.prosrc = p2.prosrc AND
	p1.prosrc NOT IN ('gp_deprecated') AND
    p1.prolang = 12 AND p2.prolang = 12 AND
    NOT p1.proisagg AND NOT p2.proisagg AND
    NOT p1.proiswindow AND NOT p2.proiswindow AND
    (p1.proargtypes[7] < p2.proargtypes[7])
ORDER BY 1, 2; -- order none
 proargtypes | proargtypes 
-------------+-------------
(0 rows)

-- The checks above only extend to the first 8 parameters, list any
-- functions not checked.
SELECT proname, pronargs 
FROM pg_proc 
WHERE pronargs > 8 and prolang = 12 AND
	proname NOT IN ('gp_add_segment') AND
    NOT proisagg AND 
    NOT proiswindow;
 proname | pronargs 
---------+----------
(0 rows)

-- Look for functions that return type "internal" and do not have any
-- "internal" argument.  Such a function would be a security hole since
-- it might be used to call an internal function from an SQL command.
-- As of 7.3 this query should find only internal_in.
SELECT p1.oid, p1.proname
FROM pg_proc as p1
WHERE p1.prorettype = 'internal'::regtype AND NOT
    'internal'::regtype = ANY (p1.proargtypes);
 oid  |   proname   
------+-------------
 2304 | internal_in
(1 row)

-- Look for functions that return a polymorphic type and do not have any
-- polymorphic argument.  Calls of such functions would be unresolvable
-- at parse time.  As of 9.4 this query should find only some input functions
-- associated with these pseudotypes.
SELECT p1.oid, p1.proname
FROM pg_proc as p1
WHERE p1.prorettype IN
    ('anyelement'::regtype, 'anyarray'::regtype, 'anynonarray'::regtype,
     'anyenum'::regtype)
  AND NOT
    ('anyelement'::regtype = ANY (p1.proargtypes) OR
     'anyarray'::regtype = ANY (p1.proargtypes) OR
     'anynonarray'::regtype = ANY (p1.proargtypes) OR
     'anyenum'::regtype = ANY (p1.proargtypes))
ORDER BY 2;
 oid  |    proname     
------+----------------
 2296 | anyarray_in
 2502 | anyarray_recv
 2312 | anyelement_in
 3504 | anyenum_in
 2777 | anynonarray_in
  750 | array_in
 2400 | array_recv
 3506 | enum_in
 3532 | enum_recv
(9 rows)

-- Check for length inconsistencies between the various argument-info arrays.
SELECT p1.oid, p1.proname
FROM pg_proc as p1
WHERE proallargtypes IS NOT NULL AND
    array_length(proallargtypes,1) < array_length(proargtypes,1);
 oid | proname 
-----+---------
(0 rows)

SELECT p1.oid, p1.proname
FROM pg_proc as p1
WHERE proargmodes IS NOT NULL AND
    array_length(proargmodes,1) < array_length(proargtypes,1);
 oid | proname 
-----+---------
(0 rows)

SELECT p1.oid, p1.proname
FROM pg_proc as p1
WHERE proargnames IS NOT NULL AND
    array_length(proargnames,1) < array_length(proargtypes,1);
 oid | proname 
-----+---------
(0 rows)

SELECT p1.oid, p1.proname
FROM pg_proc as p1
WHERE proallargtypes IS NOT NULL AND proargmodes IS NOT NULL AND
    array_length(proallargtypes,1) <> array_length(proargmodes,1);
 oid | proname 
-----+---------
(0 rows)

SELECT p1.oid, p1.proname
FROM pg_proc as p1
WHERE proallargtypes IS NOT NULL AND proargnames IS NOT NULL AND
    array_length(proallargtypes,1) <> array_length(proargnames,1);
 oid | proname 
-----+---------
(0 rows)

SELECT p1.oid, p1.proname
FROM pg_proc as p1
WHERE proargmodes IS NOT NULL AND proargnames IS NOT NULL AND
    array_length(proargmodes,1) <> array_length(proargnames,1);
 oid | proname 
-----+---------
(0 rows)

-- Insist that all built-in pg_proc entries have descriptions
SELECT p1.oid, p1.proname
FROM pg_proc as p1 LEFT JOIN pg_description as d
     ON p1.tableoid = d.classoid and p1.oid = d.objoid and d.objsubid = 0
WHERE d.classoid IS NULL AND p1.oid <= 9999;
 oid | proname 
-----+---------
(0 rows)

-- **************** pg_cast ****************
-- Catch bogus values in pg_cast columns (other than cases detected by
-- oidjoins test).
SELECT *
FROM pg_cast c
WHERE castsource = 0 OR casttarget = 0 OR castcontext NOT IN ('e', 'a', 'i')
    OR castmethod NOT IN ('f', 'b' ,'i');
 castsource | casttarget | castfunc | castcontext | castmethod 
------------+------------+----------+-------------+------------
(0 rows)

-- Check that castfunc is nonzero only for cast methods that need a function,
-- and zero otherwise
SELECT *
FROM pg_cast c
WHERE (castmethod = 'f' AND castfunc = 0)
   OR (castmethod IN ('b', 'i') AND castfunc <> 0);
 castsource | casttarget | castfunc | castcontext | castmethod 
------------+------------+----------+-------------+------------
(0 rows)

-- Look for casts to/from the same type that aren't length coercion functions.
-- (We assume they are length coercions if they take multiple arguments.)
-- Such entries are not necessarily harmful, but they are useless.
SELECT *
FROM pg_cast c
WHERE castsource = casttarget AND castfunc = 0;
 castsource | casttarget | castfunc | castcontext | castmethod 
------------+------------+----------+-------------+------------
(0 rows)

SELECT c.*
FROM pg_cast c, pg_proc p
WHERE c.castfunc = p.oid AND p.pronargs < 2 AND castsource = casttarget;
 castsource | casttarget | castfunc | castcontext | castmethod 
------------+------------+----------+-------------+------------
(0 rows)

-- Look for cast functions that don't have the right signature.  The
-- argument and result types in pg_proc must be the same as, or binary
-- compatible with, what it says in pg_cast.
-- As a special case, we allow casts from CHAR(n) that use functions
-- declared to take TEXT.  This does not pass the binary-coercibility test
-- because CHAR(n)-to-TEXT normally invokes rtrim().  However, the results
-- are the same, so long as the function is one that ignores trailing blanks.
SELECT c.*
FROM pg_cast c, pg_proc p
WHERE c.castfunc = p.oid AND
    (p.pronargs < 1 OR p.pronargs > 3
     OR NOT (binary_coercible(c.castsource, p.proargtypes[0])
             OR (c.castsource = 'character'::regtype AND
                 p.proargtypes[0] = 'text'::regtype))
     OR NOT binary_coercible(p.prorettype, c.casttarget));
 castsource | casttarget | castfunc | castcontext | castmethod 
------------+------------+----------+-------------+------------
(0 rows)

SELECT c.*
FROM pg_cast c, pg_proc p
WHERE c.castfunc = p.oid AND
    ((p.pronargs > 1 AND p.proargtypes[1] != 'int4'::regtype) OR
     (p.pronargs > 2 AND p.proargtypes[2] != 'bool'::regtype));
 castsource | casttarget | castfunc | castcontext | castmethod 
------------+------------+----------+-------------+------------
(0 rows)

-- Look for binary compatible casts that do not have the reverse
-- direction registered as well, or where the reverse direction is not
-- also binary compatible.  This is legal, but usually not intended.
-- As of 7.4, this finds the casts from text and varchar to bpchar, because
-- those are binary-compatible while the reverse way goes through rtrim().
-- As of 8.2, this finds the cast from cidr to inet, because that is a
-- trivial binary coercion while the other way goes through inet_to_cidr().
-- As of 8.3, this finds the casts from xml to text, varchar, and bpchar,
-- because those are binary-compatible while the reverse goes through
-- texttoxml(), which does an XML syntax check.
-- As of 9.1, this finds the cast from pg_node_tree to text, which we
-- intentionally do not provide a reverse pathway for.
SELECT castsource::regtype, casttarget::regtype, castfunc, castcontext
FROM pg_cast c
WHERE c.castmethod = 'b' AND
    NOT EXISTS (SELECT 1 FROM pg_cast k
                WHERE k.castmethod = 'b' AND
                    k.castsource = c.casttarget AND
                    k.casttarget = c.castsource);
    castsource     |    casttarget     | castfunc | castcontext 
-------------------+-------------------+----------+-------------
 text              | character         |        0 | i
 character varying | character         |        0 | i
 pg_node_tree      | text              |        0 | i
 cidr              | inet              |        0 | i
 xml               | text              |        0 | a
 xml               | character varying |        0 | a
 xml               | character         |        0 | a
(7 rows)

-- **************** pg_operator ****************
-- Look for illegal values in pg_operator fields.
SELECT p1.oid, p1.oprname
FROM pg_operator as p1
WHERE (p1.oprkind != 'b' AND p1.oprkind != 'l' AND p1.oprkind != 'r') OR
    p1.oprresult = 0 OR p1.oprcode = 0;
 oid | oprname 
-----+---------
(0 rows)

-- Look for missing or unwanted operand types
SELECT p1.oid, p1.oprname
FROM pg_operator as p1
WHERE (p1.oprleft = 0 and p1.oprkind != 'l') OR
    (p1.oprleft != 0 and p1.oprkind = 'l') OR
    (p1.oprright = 0 and p1.oprkind != 'r') OR
    (p1.oprright != 0 and p1.oprkind = 'r');
 oid | oprname 
-----+---------
(0 rows)

-- Look for conflicting operator definitions (same names and input datatypes).
SELECT p1.oid, p1.oprcode, p2.oid, p2.oprcode
FROM pg_operator AS p1, pg_operator AS p2
WHERE p1.oid != p2.oid AND
    p1.oprname = p2.oprname AND
    p1.oprkind = p2.oprkind AND
    p1.oprleft = p2.oprleft AND
    p1.oprright = p2.oprright;
 oid | oprcode | oid | oprcode 
-----+---------+-----+---------
(0 rows)

-- Look for commutative operators that don't commute.
-- DEFINITIONAL NOTE: If A.oprcom = B, then x A y has the same result as y B x.
-- We expect that B will always say that B.oprcom = A as well; that's not
-- inherently essential, but it would be inefficient not to mark it so.
SELECT p1.oid, p1.oprcode, p2.oid, p2.oprcode
FROM pg_operator AS p1, pg_operator AS p2
WHERE p1.oprcom = p2.oid AND
    (p1.oprkind != 'b' OR
     p1.oprleft != p2.oprright OR
     p1.oprright != p2.oprleft OR
     p1.oprresult != p2.oprresult OR
     p1.oid != p2.oprcom);
 oid | oprcode | oid | oprcode 
-----+---------+-----+---------
(0 rows)

-- Look for negatory operators that don't agree.
-- DEFINITIONAL NOTE: If A.oprnegate = B, then both A and B must yield
-- boolean results, and (x A y) == ! (x B y), or the equivalent for
-- single-operand operators.
-- We expect that B will always say that B.oprnegate = A as well; that's not
-- inherently essential, but it would be inefficient not to mark it so.
-- Also, A and B had better not be the same operator.
SELECT p1.oid, p1.oprcode, p2.oid, p2.oprcode
FROM pg_operator AS p1, pg_operator AS p2
WHERE p1.oprnegate = p2.oid AND
    (p1.oprkind != p2.oprkind OR
     p1.oprleft != p2.oprleft OR
     p1.oprright != p2.oprright OR
     p1.oprresult != 'bool'::regtype OR
     p2.oprresult != 'bool'::regtype OR
     p1.oid != p2.oprnegate OR
     p1.oid = p2.oid);
 oid | oprcode | oid | oprcode 
-----+---------+-----+---------
(0 rows)

-- A mergejoinable or hashjoinable operator must be binary, must return
-- boolean, and must have a commutator (itself, unless it's a cross-type
-- operator).
SELECT p1.oid, p1.oprname FROM pg_operator AS p1
WHERE (p1.oprcanmerge OR p1.oprcanhash) AND NOT
    (p1.oprkind = 'b' AND p1.oprresult = 'bool'::regtype AND p1.oprcom != 0);
 oid | oprname 
-----+---------
(0 rows)

-- What's more, the commutator had better be mergejoinable/hashjoinable too.
SELECT p1.oid, p1.oprname, p2.oid, p2.oprname
FROM pg_operator AS p1, pg_operator AS p2
WHERE p1.oprcom = p2.oid AND
    (p1.oprcanmerge != p2.oprcanmerge OR
     p1.oprcanhash != p2.oprcanhash);
 oid | oprname | oid | oprname 
-----+---------+-----+---------
(0 rows)

-- Mergejoinable operators should appear as equality members of btree index
-- opfamilies.
SELECT p1.oid, p1.oprname
FROM pg_operator AS p1
WHERE p1.oprcanmerge AND NOT EXISTS
  (SELECT 1 FROM pg_amop
   WHERE amopmethod = (SELECT oid FROM pg_am WHERE amname = 'btree') AND
         amopopr = p1.oid AND amopstrategy = 3);
 oid | oprname 
-----+---------
(0 rows)

-- And the converse.
SELECT p1.oid, p1.oprname, p.amopfamily
FROM pg_operator AS p1, pg_amop p
WHERE amopopr = p1.oid
  AND amopmethod = (SELECT oid FROM pg_am WHERE amname = 'btree')
  AND amopstrategy = 3
  AND NOT p1.oprcanmerge;
 oid | oprname | amopfamily 
-----+---------+------------
(0 rows)

-- Hashable operators should appear as members of hash index opfamilies.
SELECT p1.oid, p1.oprname
FROM pg_operator AS p1
WHERE p1.oprcanhash AND NOT EXISTS
  (SELECT 1 FROM pg_amop
   WHERE amopmethod = (SELECT oid FROM pg_am WHERE amname = 'hash') AND
         amopopr = p1.oid AND amopstrategy = 1);
 oid | oprname 
-----+---------
(0 rows)

-- And the converse.
SELECT p1.oid, p1.oprname, p.amopfamily
FROM pg_operator AS p1, pg_amop p
WHERE amopopr = p1.oid
  AND amopmethod = (SELECT oid FROM pg_am WHERE amname = 'hash')
  AND NOT p1.oprcanhash;
 oid | oprname | amopfamily 
-----+---------+------------
(0 rows)

-- Check that each operator defined in pg_operator matches its oprcode entry
-- in pg_proc.  Easiest to do this separately for each oprkind.
SELECT p1.oid, p1.oprname, p2.oid, p2.proname
FROM pg_operator AS p1, pg_proc AS p2
WHERE p1.oprcode = p2.oid AND
    p1.oprkind = 'b' AND
    (p2.pronargs != 2
     OR NOT binary_coercible(p2.prorettype, p1.oprresult)
     OR NOT binary_coercible(p1.oprleft, p2.proargtypes[0])
     OR NOT binary_coercible(p1.oprright, p2.proargtypes[1]));
 oid | oprname | oid | proname 
-----+---------+-----+---------
(0 rows)

SELECT p1.oid, p1.oprname, p2.oid, p2.proname
FROM pg_operator AS p1, pg_proc AS p2
WHERE p1.oprcode = p2.oid AND
    p1.oprkind = 'l' AND
    (p2.pronargs != 1
     OR NOT binary_coercible(p2.prorettype, p1.oprresult)
     OR NOT binary_coercible(p1.oprright, p2.proargtypes[0])
     OR p1.oprleft != 0);
 oid | oprname | oid | proname 
-----+---------+-----+---------
(0 rows)

SELECT p1.oid, p1.oprname, p2.oid, p2.proname
FROM pg_operator AS p1, pg_proc AS p2
WHERE p1.oprcode = p2.oid AND
    p1.oprkind = 'r' AND
    (p2.pronargs != 1
     OR NOT binary_coercible(p2.prorettype, p1.oprresult)
     OR NOT binary_coercible(p1.oprleft, p2.proargtypes[0])
     OR p1.oprright != 0);
 oid | oprname | oid | proname 
-----+---------+-----+---------
(0 rows)

-- If the operator is mergejoinable or hashjoinable, its underlying function
-- should not be volatile.
SELECT p1.oid, p1.oprname, p2.oid, p2.proname
FROM pg_operator AS p1, pg_proc AS p2
WHERE p1.oprcode = p2.oid AND
    (p1.oprcanmerge OR p1.oprcanhash) AND
    p2.provolatile = 'v';
 oid | oprname | oid | proname 
-----+---------+-----+---------
(0 rows)

-- If oprrest is set, the operator must return boolean,
-- and it must link to a proc with the right signature
-- to be a restriction selectivity estimator.
-- The proc signature we want is: float8 proc(internal, oid, internal, int4)
SELECT p1.oid, p1.oprname, p2.oid, p2.proname
FROM pg_operator AS p1, pg_proc AS p2
WHERE p1.oprrest = p2.oid AND
    (p1.oprresult != 'bool'::regtype OR
     p2.prorettype != 'float8'::regtype OR p2.proretset OR
     p2.pronargs != 4 OR
     p2.proargtypes[0] != 'internal'::regtype OR
     p2.proargtypes[1] != 'oid'::regtype OR
     p2.proargtypes[2] != 'internal'::regtype OR
     p2.proargtypes[3] != 'int4'::regtype);
 oid | oprname | oid | proname 
-----+---------+-----+---------
(0 rows)

-- If oprjoin is set, the operator must be a binary boolean op,
-- and it must link to a proc with the right signature
-- to be a join selectivity estimator.
-- The proc signature we want is: float8 proc(internal, oid, internal, int2, internal)
-- (Note: the old signature with only 4 args is still allowed, but no core
-- estimator should be using it.)
SELECT p1.oid, p1.oprname, p2.oid, p2.proname
FROM pg_operator AS p1, pg_proc AS p2
WHERE p1.oprjoin = p2.oid AND
    (p1.oprkind != 'b' OR p1.oprresult != 'bool'::regtype OR
     p2.prorettype != 'float8'::regtype OR p2.proretset OR
     p2.pronargs != 5 OR
     p2.proargtypes[0] != 'internal'::regtype OR
     p2.proargtypes[1] != 'oid'::regtype OR
     p2.proargtypes[2] != 'internal'::regtype OR
     p2.proargtypes[3] != 'int2'::regtype OR
     p2.proargtypes[4] != 'internal'::regtype);
 oid | oprname | oid | proname 
-----+---------+-----+---------
(0 rows)

-- Insist that all built-in pg_operator entries have descriptions
SELECT p1.oid, p1.oprname
FROM pg_operator as p1 LEFT JOIN pg_description as d
     ON p1.tableoid = d.classoid and p1.oid = d.objoid and d.objsubid = 0
WHERE d.classoid IS NULL AND p1.oid <= 9999;
 oid | oprname 
-----+---------
(0 rows)

-- Check that operators' underlying functions have suitable comments,
-- namely 'implementation of XXX operator'.  In some cases involving legacy
-- names for operators, there are multiple operators referencing the same
-- pg_proc entry, so ignore operators whose comments say they are deprecated.
-- We also have a few functions that are both operator support and meant to
-- be called directly; those should have comments matching their operator.
WITH funcdescs AS (
  SELECT p.oid as p_oid, proname, o.oid as o_oid,
    obj_description(p.oid, 'pg_proc') as prodesc,
    'implementation of ' || oprname || ' operator' as expecteddesc,
    obj_description(o.oid, 'pg_operator') as oprdesc
  FROM pg_proc p JOIN pg_operator o ON oprcode = p.oid
  WHERE o.oid <= 9999
)
SELECT * FROM funcdescs
  WHERE prodesc IS DISTINCT FROM expecteddesc
    AND oprdesc NOT LIKE 'deprecated%'
    AND prodesc IS DISTINCT FROM oprdesc;
 p_oid | proname | o_oid | prodesc | expecteddesc | oprdesc 
-------+---------+-------+---------+--------------+---------
(0 rows)

-- **************** pg_aggregate ****************
-- Look for illegal values in pg_aggregate fields.
SELECT ctid, aggfnoid::oid
FROM pg_aggregate as p1
WHERE aggfnoid = 0 OR aggtransfn = 0 OR
    aggkind NOT IN ('n', 'o', 'h') OR
    aggnumdirectargs < 0 OR
    (aggkind = 'n' AND aggnumdirectargs > 0) OR
    aggtranstype = 0;
 ctid | aggfnoid 
------+----------
(0 rows)

-- Make sure the matching pg_proc entry is sensible, too.
SELECT a.aggfnoid::oid, p.proname
FROM pg_aggregate as a, pg_proc as p
WHERE a.aggfnoid = p.oid AND
    (NOT p.proisagg OR p.proretset OR p.pronargs < a.aggnumdirectargs);
 aggfnoid | proname 
----------+---------
(0 rows)

-- Make sure there are no proisagg pg_proc entries without matches.
SELECT oid, proname
FROM pg_proc as p
WHERE p.proisagg AND
    NOT EXISTS (SELECT 1 FROM pg_aggregate a WHERE a.aggfnoid = p.oid);
 oid | proname 
-----+---------
(0 rows)

-- If there is no finalfn then the output type must be the transtype.
SELECT a.aggfnoid::oid, p.proname
FROM pg_aggregate as a, pg_proc as p
WHERE a.aggfnoid = p.oid AND
    a.aggfinalfn = 0 AND p.prorettype != a.aggtranstype;
 aggfnoid | proname 
----------+---------
(0 rows)

-- Cross-check transfn against its entry in pg_proc.
-- NOTE: use physically_coercible here, not binary_coercible, because
-- max and min on abstime are implemented using int4larger/int4smaller.
SELECT a.aggfnoid::oid, p.proname, ptr.oid, ptr.proname
FROM pg_aggregate AS a, pg_proc AS p, pg_proc AS ptr
WHERE a.aggfnoid = p.oid AND
    a.aggtransfn = ptr.oid AND
    (ptr.proretset
     OR NOT (ptr.pronargs =
             CASE WHEN a.aggkind = 'n' THEN p.pronargs + 1
             ELSE greatest(p.pronargs - a.aggnumdirectargs, 1) + 1 END)
     OR NOT physically_coercible(ptr.prorettype, a.aggtranstype)
     OR NOT physically_coercible(a.aggtranstype, ptr.proargtypes[0])
     OR (p.pronargs > 0 AND
         NOT physically_coercible(p.proargtypes[0], ptr.proargtypes[1]))
     OR (p.pronargs > 1 AND
         NOT physically_coercible(p.proargtypes[1], ptr.proargtypes[2]))
     OR (p.pronargs > 2 AND
         NOT physically_coercible(p.proargtypes[2], ptr.proargtypes[3]))
     -- we could carry the check further, but 3 args is enough for now
    );
 aggfnoid | proname | oid | proname 
----------+---------+-----+---------
(0 rows)

-- Cross-check finalfn (if present) against its entry in pg_proc.
SELECT a.aggfnoid::oid, p.proname, pfn.oid, pfn.proname
FROM pg_aggregate AS a, pg_proc AS p, pg_proc AS pfn
WHERE a.aggfnoid = p.oid AND
    a.aggfinalfn = pfn.oid AND
    (pfn.proretset OR
     NOT binary_coercible(pfn.prorettype, p.prorettype) OR
     NOT binary_coercible(a.aggtranstype, pfn.proargtypes[0]) OR
     CASE WHEN a.aggfinalextra THEN pfn.pronargs != p.pronargs + 1
          ELSE pfn.pronargs != a.aggnumdirectargs + 1 END
     OR (pfn.pronargs > 1 AND
         NOT binary_coercible(p.proargtypes[0], pfn.proargtypes[1]))
     OR (pfn.pronargs > 2 AND
         NOT binary_coercible(p.proargtypes[1], pfn.proargtypes[2]))
     OR (pfn.pronargs > 3 AND
         NOT binary_coercible(p.proargtypes[2], pfn.proargtypes[3]))
     -- we could carry the check further, but 3 args is enough for now
    );
 aggfnoid | proname | oid | proname 
----------+---------+-----+---------
(0 rows)

-- If transfn is strict then either initval should be non-NULL, or
-- input type should match transtype so that the first non-null input
-- can be assigned as the state value.
SELECT a.aggfnoid::oid, p.proname, ptr.oid, ptr.proname
FROM pg_aggregate AS a, pg_proc AS p, pg_proc AS ptr
WHERE a.aggfnoid = p.oid AND
    a.aggtransfn = ptr.oid AND ptr.proisstrict AND
    a.agginitval IS NULL AND
    NOT binary_coercible(p.proargtypes[0], a.aggtranstype);
 aggfnoid | proname | oid | proname 
----------+---------+-----+---------
(0 rows)

-- Cross-check aggsortop (if present) against pg_operator.
-- We expect to find only "<" for "min" and ">" for "max".
SELECT DISTINCT proname, oprname
FROM pg_operator AS o, pg_aggregate AS a, pg_proc AS p
WHERE a.aggfnoid = p.oid AND a.aggsortop = o.oid
ORDER BY 1;
 proname | oprname 
---------+---------
 max     | >
 min     | <
(2 rows)

-- Check datatypes match
SELECT a.aggfnoid::oid, o.oid
FROM pg_operator AS o, pg_aggregate AS a, pg_proc AS p
WHERE a.aggfnoid = p.oid AND a.aggsortop = o.oid AND
    (oprkind != 'b' OR oprresult != 'boolean'::regtype
     OR oprleft != p.proargtypes[0] OR oprright != p.proargtypes[0]);
 aggfnoid | oid 
----------+-----
(0 rows)

-- Check operator is a suitable btree opfamily member
SELECT a.aggfnoid::oid, o.oid
FROM pg_operator AS o, pg_aggregate AS a, pg_proc AS p
WHERE a.aggfnoid = p.oid AND a.aggsortop = o.oid AND
    NOT EXISTS(SELECT 1 FROM pg_amop
               WHERE amopmethod = (SELECT oid FROM pg_am WHERE amname = 'btree')
                     AND amopopr = o.oid
                     AND amoplefttype = o.oprleft
                     AND amoprighttype = o.oprright);
 aggfnoid | oid 
----------+-----
(0 rows)

-- Check correspondence of btree strategies and names
SELECT DISTINCT proname, oprname, amopstrategy
FROM pg_operator AS o, pg_aggregate AS a, pg_proc AS p,
     pg_amop as ao
WHERE a.aggfnoid = p.oid AND a.aggsortop = o.oid AND
    amopopr = o.oid AND
    amopmethod = (SELECT oid FROM pg_am WHERE amname = 'btree')
ORDER BY 1, 2;
 proname | oprname | amopstrategy 
---------+---------+--------------
 max     | >       |            5
 min     | <       |            1
(2 rows)

-- Check that there are not aggregates with the same name and different
-- numbers of arguments.  While not technically wrong, we have a project policy
-- to avoid this because it opens the door for confusion in connection with
-- ORDER BY: novices frequently put the ORDER BY in the wrong place.
-- See the fate of the single-argument form of string_agg() for history.
<<<<<<< HEAD
-- (Note: we don't forbid users from creating such aggregates; the policy is
-- just to think twice before creating built-in aggregates like this.)
=======
>>>>>>> a4bebdd9
-- The only aggregates that should show up here are count(x) and count(*).
SELECT p1.oid::regprocedure, p2.oid::regprocedure
FROM pg_proc AS p1, pg_proc AS p2
WHERE p1.oid < p2.oid AND p1.proname = p2.proname AND
    p1.proisagg AND p2.proisagg AND
    array_dims(p1.proargtypes) != array_dims(p2.proargtypes)
ORDER BY 1;
<<<<<<< HEAD
       oid        |          oid          
------------------+-----------------------
 count("any")     | count()
 string_agg(text) | string_agg(text,text)
(2 rows)

-- For the same reason, we avoid creating built-in variadic aggregates.
SELECT oid, proname
FROM pg_proc AS p
WHERE proisagg AND provariadic != 0;
 oid  |   proname    
------+--------------
 3986 | rank
 3988 | percent_rank
 3990 | cume_dist
 3992 | dense_rank
(4 rows)

-- For the same reason, built-in aggregates with default arguments are no good.
=======
     oid      |   oid   
--------------+---------
 count("any") | count()
(1 row)

-- For the same reason, aggregates with default arguments are no good.
>>>>>>> a4bebdd9
SELECT oid, proname
FROM pg_proc AS p
WHERE proisagg AND proargdefaults IS NOT NULL;
 oid | proname 
-----+---------
(0 rows)

<<<<<<< HEAD
-- For the same reason, we avoid creating built-in variadic aggregates, except
-- that variadic ordered-set aggregates are OK (since they have special syntax
-- that is not subject to the misplaced ORDER BY issue).
SELECT p.oid, proname
FROM pg_proc AS p JOIN pg_aggregate AS a ON a.aggfnoid = p.oid
WHERE proisagg AND provariadic != 0 AND a.aggkind = 'n';
 oid | proname 
-----+---------
(0 rows)

=======
>>>>>>> a4bebdd9
-- **************** pg_opfamily ****************
-- Look for illegal values in pg_opfamily fields
SELECT p1.oid
FROM pg_opfamily as p1
WHERE p1.opfmethod = 0 OR p1.opfnamespace = 0;
 oid 
-----
(0 rows)

-- **************** pg_opclass ****************
-- Look for illegal values in pg_opclass fields
SELECT p1.oid
FROM pg_opclass AS p1
WHERE p1.opcmethod = 0 OR p1.opcnamespace = 0 OR p1.opcfamily = 0
    OR p1.opcintype = 0;
 oid 
-----
(0 rows)

-- opcmethod must match owning opfamily's opfmethod
SELECT p1.oid, p2.oid
FROM pg_opclass AS p1, pg_opfamily AS p2
WHERE p1.opcfamily = p2.oid AND p1.opcmethod != p2.opfmethod;
 oid | oid 
-----+-----
(0 rows)

-- There should not be multiple entries in pg_opclass with opcdefault true
-- and the same opcmethod/opcintype combination.
SELECT p1.oid, p2.oid
FROM pg_opclass AS p1, pg_opclass AS p2
WHERE p1.oid != p2.oid AND
    p1.opcmethod = p2.opcmethod AND p1.opcintype = p2.opcintype AND
    p1.opcdefault AND p2.opcdefault;
 oid | oid 
-----+-----
(0 rows)

-- **************** pg_amop ****************
-- Look for illegal values in pg_amop fields
SELECT p1.amopfamily, p1.amopstrategy
FROM pg_amop as p1
WHERE p1.amopfamily = 0 OR p1.amoplefttype = 0 OR p1.amoprighttype = 0
    OR p1.amopopr = 0 OR p1.amopmethod = 0 OR p1.amopstrategy < 1;
 amopfamily | amopstrategy 
------------+--------------
(0 rows)

SELECT p1.amopfamily, p1.amopstrategy
FROM pg_amop as p1
WHERE NOT ((p1.amoppurpose = 's' AND p1.amopsortfamily = 0) OR
           (p1.amoppurpose = 'o' AND p1.amopsortfamily <> 0));
 amopfamily | amopstrategy 
------------+--------------
(0 rows)

-- amoplefttype/amoprighttype must match the operator
SELECT p1.oid, p2.oid
FROM pg_amop AS p1, pg_operator AS p2
WHERE p1.amopopr = p2.oid AND NOT
    (p1.amoplefttype = p2.oprleft AND p1.amoprighttype = p2.oprright);
 oid | oid 
-----+-----
(0 rows)

-- amopmethod must match owning opfamily's opfmethod
SELECT p1.oid, p2.oid
FROM pg_amop AS p1, pg_opfamily AS p2
WHERE p1.amopfamily = p2.oid AND p1.amopmethod != p2.opfmethod;
 oid | oid 
-----+-----
(0 rows)

-- amopsortfamily, if present, must reference a btree family
SELECT p1.amopfamily, p1.amopstrategy
FROM pg_amop AS p1
WHERE p1.amopsortfamily <> 0 AND NOT EXISTS
    (SELECT 1 from pg_opfamily op WHERE op.oid = p1.amopsortfamily
     AND op.opfmethod = (SELECT oid FROM pg_am WHERE amname = 'btree'));
 amopfamily | amopstrategy 
------------+--------------
(0 rows)

-- check for ordering operators not supported by parent AM
SELECT p1.amopfamily, p1.amopopr, p2.oid, p2.amname
FROM pg_amop AS p1, pg_am AS p2
WHERE p1.amopmethod = p2.oid AND
    p1.amoppurpose = 'o' AND NOT p2.amcanorderbyop;
 amopfamily | amopopr | oid | amname 
------------+---------+-----+--------
(0 rows)

-- Cross-check amopstrategy index against parent AM
SELECT p1.amopfamily, p1.amopopr, p2.oid, p2.amname
FROM pg_amop AS p1, pg_am AS p2
WHERE p1.amopmethod = p2.oid AND
    p1.amopstrategy > p2.amstrategies AND p2.amstrategies <> 0;
 amopfamily | amopopr | oid | amname 
------------+---------+-----+--------
(0 rows)

-- Detect missing pg_amop entries: should have as many strategy operators
-- as AM expects for each datatype combination supported by the opfamily.
-- We can't check this for AMs with variable strategy sets.
SELECT p1.amname, p2.amoplefttype, p2.amoprighttype
FROM pg_am AS p1, pg_amop AS p2
WHERE p2.amopmethod = p1.oid AND
    p1.amstrategies <> 0 AND
    p1.amstrategies != (SELECT count(*) FROM pg_amop AS p3
                        WHERE p3.amopfamily = p2.amopfamily AND
                              p3.amoplefttype = p2.amoplefttype AND
                              p3.amoprighttype = p2.amoprighttype AND
                              p3.amoppurpose = 's');
 amname | amoplefttype | amoprighttype 
--------+--------------+---------------
(0 rows)

-- Currently, none of the AMs with fixed strategy sets support ordering ops.
SELECT p1.amname, p2.amopfamily, p2.amopstrategy
FROM pg_am AS p1, pg_amop AS p2
WHERE p2.amopmethod = p1.oid AND
    p1.amstrategies <> 0 AND p2.amoppurpose <> 's';
 amname | amopfamily | amopstrategy 
--------+------------+--------------
(0 rows)

-- Check that amopopr points at a reasonable-looking operator, ie a binary
-- operator.  If it's a search operator it had better yield boolean,
-- otherwise an input type of its sort opfamily.
SELECT p1.amopfamily, p1.amopopr, p2.oid, p2.oprname
FROM pg_amop AS p1, pg_operator AS p2
WHERE p1.amopopr = p2.oid AND
    p2.oprkind != 'b';
 amopfamily | amopopr | oid | oprname 
------------+---------+-----+---------
(0 rows)

SELECT p1.amopfamily, p1.amopopr, p2.oid, p2.oprname
FROM pg_amop AS p1, pg_operator AS p2
WHERE p1.amopopr = p2.oid AND p1.amoppurpose = 's' AND
    p2.oprresult != 'bool'::regtype;
 amopfamily | amopopr | oid | oprname 
------------+---------+-----+---------
(0 rows)

SELECT p1.amopfamily, p1.amopopr, p2.oid, p2.oprname
FROM pg_amop AS p1, pg_operator AS p2
WHERE p1.amopopr = p2.oid AND p1.amoppurpose = 'o' AND NOT EXISTS
    (SELECT 1 FROM pg_opclass op
     WHERE opcfamily = p1.amopsortfamily AND opcintype = p2.oprresult);
 amopfamily | amopopr | oid | oprname 
------------+---------+-----+---------
(0 rows)

-- Make a list of all the distinct operator names being used in particular
-- strategy slots.  This is a bit hokey, since the list might need to change
-- in future releases, but it's an effective way of spotting mistakes such as
-- swapping two operators within a family.
SELECT DISTINCT amopmethod, amopstrategy, oprname
FROM pg_amop p1 LEFT JOIN pg_operator p2 ON amopopr = p2.oid
ORDER BY 1, 2, 3;
 amopmethod | amopstrategy | oprname 
------------+--------------+---------
        403 |            1 | <
        403 |            1 | <<
        403 |            1 | ~<~
        403 |            2 | <<=
        403 |            2 | <=
        403 |            2 | ~<=~
        403 |            3 | =
        403 |            4 | >=
        403 |            4 | >>=
        403 |            4 | ~>=~
        403 |            5 | >
        403 |            5 | >>
        403 |            5 | ~>~
        405 |            1 | =
        783 |            1 | <<
        783 |            1 | @@
        783 |            2 | &<
        783 |            3 | &&
        783 |            4 | &>
        783 |            5 | >>
        783 |            6 | ~=
        783 |            7 | @>
        783 |            8 | <@
        783 |            9 | &<|
        783 |           10 | <<|
        783 |           10 | <^
        783 |           11 | >^
        783 |           11 | |>>
        783 |           12 | |&>
        783 |           13 | ~
        783 |           14 | @
        783 |           15 | <->
        783 |           27 | @>
        783 |           28 | <@
        783 |           47 | @>
        783 |           48 | <@
        783 |           67 | @>
        783 |           68 | <@
       2742 |            1 | &&
       2742 |            1 | @@
       2742 |            2 | @>
       2742 |            2 | @@@
       2742 |            3 | <@
       2742 |            4 | =
<<<<<<< HEAD
       7013 |            1 | <
       7013 |            1 | ~<~
       7013 |            2 | <=
       7013 |            2 | ~<=~
       7013 |            3 | =
       7013 |            4 | >=
       7013 |            4 | ~>=~
       7013 |            5 | >
       7013 |            5 | ~>~
(52 rows)
=======
(40 rows)
>>>>>>> a4bebdd9

-- Check that all opclass search operators have selectivity estimators.
-- This is not absolutely required, but it seems a reasonable thing
-- to insist on for all standard datatypes.
SELECT p1.amopfamily, p1.amopopr, p2.oid, p2.oprname
FROM pg_amop AS p1, pg_operator AS p2
WHERE p1.amopopr = p2.oid AND p1.amoppurpose = 's' AND
    (p2.oprrest = 0 OR p2.oprjoin = 0);
 amopfamily | amopopr | oid | oprname 
------------+---------+-----+---------
(0 rows)

-- Check that each opclass in an opfamily has associated operators, that is
-- ones whose oprleft matches opcintype (possibly by coercion).
SELECT p1.opcname, p1.opcfamily
FROM pg_opclass AS p1
WHERE NOT EXISTS(SELECT 1 FROM pg_amop AS p2
                 WHERE p2.amopfamily = p1.opcfamily
                   AND binary_coercible(p1.opcintype, p2.amoplefttype));
 opcname | opcfamily 
---------+-----------
(0 rows)

-- Operators that are primary members of opclasses must be immutable (else
-- it suggests that the index ordering isn't fixed).  Operators that are
-- cross-type members need only be stable, since they are just shorthands
-- for index probe queries.
SELECT p1.amopfamily, p1.amopopr, p2.oprname, p3.prosrc
FROM pg_amop AS p1, pg_operator AS p2, pg_proc AS p3
WHERE p1.amopopr = p2.oid AND p2.oprcode = p3.oid AND
    p1.amoplefttype = p1.amoprighttype AND
    p3.provolatile != 'i';
 amopfamily | amopopr | oprname | prosrc 
------------+---------+---------+--------
(0 rows)

SELECT p1.amopfamily, p1.amopopr, p2.oprname, p3.prosrc
FROM pg_amop AS p1, pg_operator AS p2, pg_proc AS p3
WHERE p1.amopopr = p2.oid AND p2.oprcode = p3.oid AND
    p1.amoplefttype != p1.amoprighttype AND
    p3.provolatile = 'v';
 amopfamily | amopopr | oprname | prosrc 
------------+---------+---------+--------
(0 rows)

-- Multiple-datatype btree opfamilies should provide closed sets of equality
-- operators; that is if you provide int2 = int4 and int4 = int8 then you
-- should also provide int2 = int8 (and commutators of all these).  This is
-- important because the planner tries to deduce additional qual clauses from
-- transitivity of mergejoinable operators.  If there are clauses
-- int2var = int4var and int4var = int8var, the planner will want to deduce
-- int2var = int8var ... so there should be a way to represent that.  While
-- a missing cross-type operator is now only an efficiency loss rather than
-- an error condition, it still seems reasonable to insist that all built-in
-- opfamilies be complete.
-- check commutative closure
SELECT p1.amoplefttype, p1.amoprighttype
FROM pg_amop AS p1
WHERE p1.amopmethod = (SELECT oid FROM pg_am WHERE amname = 'btree') AND
    p1.amopstrategy = 3 AND
    p1.amoplefttype != p1.amoprighttype AND
    NOT EXISTS(SELECT 1 FROM pg_amop p2 WHERE
                 p2.amopfamily = p1.amopfamily AND
                 p2.amoplefttype = p1.amoprighttype AND
                 p2.amoprighttype = p1.amoplefttype AND
                 p2.amopstrategy = 3);
 amoplefttype | amoprighttype 
--------------+---------------
(0 rows)

-- check transitive closure
SELECT p1.amoplefttype, p1.amoprighttype, p2.amoprighttype
FROM pg_amop AS p1, pg_amop AS p2
WHERE p1.amopfamily = p2.amopfamily AND
    p1.amoprighttype = p2.amoplefttype AND
    p1.amopmethod = (SELECT oid FROM pg_am WHERE amname = 'btree') AND
    p2.amopmethod = (SELECT oid FROM pg_am WHERE amname = 'btree') AND
    p1.amopstrategy = 3 AND p2.amopstrategy = 3 AND
    p1.amoplefttype != p1.amoprighttype AND
    p2.amoplefttype != p2.amoprighttype AND
    NOT EXISTS(SELECT 1 FROM pg_amop p3 WHERE
                 p3.amopfamily = p1.amopfamily AND
                 p3.amoplefttype = p1.amoplefttype AND
                 p3.amoprighttype = p2.amoprighttype AND
                 p3.amopstrategy = 3);
 amoplefttype | amoprighttype | amoprighttype 
--------------+---------------+---------------
(0 rows)

-- We also expect that built-in multiple-datatype hash opfamilies provide
-- complete sets of cross-type operators.  Again, this isn't required, but
-- it is reasonable to expect it for built-in opfamilies.
-- if same family has x=x and y=y, it should have x=y
SELECT p1.amoplefttype, p2.amoplefttype
FROM pg_amop AS p1, pg_amop AS p2
WHERE p1.amopfamily = p2.amopfamily AND
    p1.amoplefttype = p1.amoprighttype AND
    p2.amoplefttype = p2.amoprighttype AND
    p1.amopmethod = (SELECT oid FROM pg_am WHERE amname = 'hash') AND
    p2.amopmethod = (SELECT oid FROM pg_am WHERE amname = 'hash') AND
    p1.amopstrategy = 1 AND p2.amopstrategy = 1 AND
    p1.amoplefttype != p2.amoplefttype AND
    NOT EXISTS(SELECT 1 FROM pg_amop p3 WHERE
                 p3.amopfamily = p1.amopfamily AND
                 p3.amoplefttype = p1.amoplefttype AND
                 p3.amoprighttype = p2.amoplefttype AND
                 p3.amopstrategy = 1);
 amoplefttype | amoplefttype 
--------------+--------------
(0 rows)

-- **************** pg_amproc ****************
-- Look for illegal values in pg_amproc fields
SELECT p1.amprocfamily, p1.amprocnum
FROM pg_amproc as p1
WHERE p1.amprocfamily = 0 OR p1.amproclefttype = 0 OR p1.amprocrighttype = 0
    OR p1.amprocnum < 1 OR p1.amproc = 0;
 amprocfamily | amprocnum 
--------------+-----------
(0 rows)

-- Cross-check amprocnum index against parent AM
SELECT p1.amprocfamily, p1.amprocnum, p2.oid, p2.amname
FROM pg_amproc AS p1, pg_am AS p2, pg_opfamily AS p3
WHERE p1.amprocfamily = p3.oid AND p3.opfmethod = p2.oid AND
    p1.amprocnum > p2.amsupport;
 amprocfamily | amprocnum | oid | amname 
--------------+-----------+-----+--------
(0 rows)

-- Detect missing pg_amproc entries: should have as many support functions
-- as AM expects for each datatype combination supported by the opfamily.
-- GiST/GIN are special cases because each has an optional support function.
SELECT p1.amname, p2.opfname, p3.amproclefttype, p3.amprocrighttype
FROM pg_am AS p1, pg_opfamily AS p2, pg_amproc AS p3
WHERE p2.opfmethod = p1.oid AND p3.amprocfamily = p2.oid AND
    p1.amname <> 'gist' AND p1.amname <> 'gin' AND
    p1.amsupport != (SELECT count(*) FROM pg_amproc AS p4
                     WHERE p4.amprocfamily = p2.oid AND
                           p4.amproclefttype = p3.amproclefttype AND
                           p4.amprocrighttype = p3.amprocrighttype);
 amname | opfname | amproclefttype | amprocrighttype 
--------+---------+----------------+-----------------
(0 rows)

-- Similar check for GiST/GIN, allowing one optional proc
SELECT p1.amname, p2.opfname, p3.amproclefttype, p3.amprocrighttype
FROM pg_am AS p1, pg_opfamily AS p2, pg_amproc AS p3
WHERE p2.opfmethod = p1.oid AND p3.amprocfamily = p2.oid AND
    (p1.amname = 'gist' OR p1.amname = 'gin') AND
    (SELECT count(*) FROM pg_amproc AS p4
     WHERE p4.amprocfamily = p2.oid AND
           p4.amproclefttype = p3.amproclefttype AND
           p4.amprocrighttype = p3.amprocrighttype)
      NOT IN (p1.amsupport, p1.amsupport - 1);
 amname | opfname | amproclefttype | amprocrighttype 
--------+---------+----------------+-----------------
(0 rows)

-- Also, check if there are any pg_opclass entries that don't seem to have
-- pg_amproc support.  Again, GiST/GIN have to be checked specially.
SELECT amname, opcname, count(*)
FROM pg_am am JOIN pg_opclass op ON opcmethod = am.oid
     LEFT JOIN pg_amproc p ON amprocfamily = opcfamily AND
         amproclefttype = amprocrighttype AND amproclefttype = opcintype
WHERE am.amname <> 'gist' AND am.amname <> 'gin'
GROUP BY amname, amsupport, opcname, amprocfamily
HAVING count(*) != amsupport OR amprocfamily IS NULL;
 amname | opcname | count 
--------+---------+-------
(0 rows)

SELECT amname, opcname, count(*)
FROM pg_am am JOIN pg_opclass op ON opcmethod = am.oid
     LEFT JOIN pg_amproc p ON amprocfamily = opcfamily AND
         amproclefttype = amprocrighttype AND amproclefttype = opcintype
WHERE am.amname = 'gist' OR am.amname = 'gin'
GROUP BY amname, amsupport, opcname, amprocfamily
<<<<<<< HEAD
HAVING count(*) < amsupport - 1 OR amprocfamily IS NULL;
 amname |   opcname    | count 
--------+--------------+-------
 gin    | _complex_ops |     1
(1 row)
=======
HAVING (count(*) != amsupport AND count(*) != amsupport - 1)
    OR amprocfamily IS NULL;
 amname | opcname | count 
--------+---------+-------
(0 rows)
>>>>>>> a4bebdd9

-- Unfortunately, we can't check the amproc link very well because the
-- signature of the function may be different for different support routines
-- or different base data types.
-- We can check that all the referenced instances of the same support
-- routine number take the same number of parameters, but that's about it
-- for a general check...
SELECT p1.amprocfamily, p1.amprocnum,
	p2.oid, p2.proname,
	p3.opfname,
	p4.amprocfamily, p4.amprocnum,
	p5.oid, p5.proname,
	p6.opfname
FROM pg_amproc AS p1, pg_proc AS p2, pg_opfamily AS p3,
     pg_amproc AS p4, pg_proc AS p5, pg_opfamily AS p6
WHERE p1.amprocfamily = p3.oid AND p4.amprocfamily = p6.oid AND
    p3.opfmethod = p6.opfmethod AND p1.amprocnum = p4.amprocnum AND
    p1.amproc = p2.oid AND p4.amproc = p5.oid AND
    (p2.proretset OR p5.proretset OR p2.pronargs != p5.pronargs);
 amprocfamily | amprocnum | oid | proname | opfname | amprocfamily | amprocnum | oid | proname | opfname 
--------------+-----------+-----+---------+---------+--------------+-----------+-----+---------+---------
(0 rows)

-- For btree, though, we can do better since we know the support routines
-- must be of the form cmp(lefttype, righttype) returns int4.
SELECT p1.amprocfamily, p1.amprocnum,
	p2.oid, p2.proname,
	p3.opfname
FROM pg_amproc AS p1, pg_proc AS p2, pg_opfamily AS p3
WHERE p3.opfmethod = (SELECT oid FROM pg_am WHERE amname = 'btree')
    AND p1.amprocfamily = p3.oid AND p1.amproc = p2.oid AND
    (amprocnum != 1
     OR proretset
     OR prorettype != 'int4'::regtype
     OR pronargs != 2
     OR proargtypes[0] != amproclefttype
     OR proargtypes[1] != amprocrighttype);
 amprocfamily | amprocnum | oid | proname | opfname 
--------------+-----------+-----+---------+---------
(0 rows)

-- For hash we can also do a little better: the support routines must be
-- of the form hash(lefttype) returns int4.  There are several cases where
-- we cheat and use a hash function that is physically compatible with the
-- datatype even though there's no cast, so this check does find a small
-- number of entries.
SELECT p1.amprocfamily, p1.amprocnum, p2.proname, p3.opfname
FROM pg_amproc AS p1, pg_proc AS p2, pg_opfamily AS p3
WHERE p3.opfmethod = (SELECT oid FROM pg_am WHERE amname = 'hash')
    AND p1.amprocfamily = p3.oid AND p1.amproc = p2.oid AND
    (amprocnum != 1
     OR proretset
     OR prorettype != 'int4'::regtype
     OR pronargs != 1
     OR NOT physically_coercible(amproclefttype, proargtypes[0])
     OR amproclefttype != amprocrighttype)
ORDER BY 1;
 amprocfamily | amprocnum |    proname     |     opfname     
--------------+-----------+----------------+-----------------
          435 |         1 | hashint4       | date_ops
         1999 |         1 | timestamp_hash | timestamptz_ops
         2222 |         1 | hashchar       | bool_ops
         2223 |         1 | hashvarlena    | bytea_ops
         2225 |         1 | hashint4       | xid_ops
         2226 |         1 | hashint4       | cid_ops
(6 rows)

-- Support routines that are primary members of opfamilies must be immutable
-- (else it suggests that the index ordering isn't fixed).  But cross-type
-- members need only be stable, since they are just shorthands
-- for index probe queries.
SELECT p1.amprocfamily, p1.amproc, p2.prosrc
FROM pg_amproc AS p1, pg_proc AS p2
WHERE p1.amproc = p2.oid AND
    p1.amproclefttype = p1.amprocrighttype AND
    p2.provolatile != 'i';
 amprocfamily | amproc | prosrc 
--------------+--------+--------
(0 rows)

SELECT p1.amprocfamily, p1.amproc, p2.prosrc
FROM pg_amproc AS p1, pg_proc AS p2
WHERE p1.amproc = p2.oid AND
    p1.amproclefttype != p1.amprocrighttype AND
    p2.provolatile = 'v';
 amprocfamily | amproc | prosrc 
--------------+--------+--------
(0 rows)

-- Check for oid collisions between pg_proc/pg_type/pg_class
SELECT *
FROM
  (SELECT *, count(*) over (partition by oid) as oid_count
   FROM (select oid, 'pg_proc' as catalog, proname as name from pg_proc
         union all
         select oid, 'pg_type' as catalog, typname as name from pg_type
         union all
         select oid, 'pg_class' as catalgo, relname as name from pg_class) cats
  ) cat_counts
WHERE oid_count > 1;
 oid | catalog | name | oid_count 
-----+---------+------+-----------
(0 rows)
<|MERGE_RESOLUTION|>--- conflicted
+++ resolved
@@ -313,6 +313,7 @@
 FROM pg_proc 
 WHERE pronargs > 8 and prolang = 12 AND
 	proname NOT IN ('gp_add_segment') AND
+	proname NOT LIKE '%costestimate' AND
     NOT proisagg AND 
     NOT proiswindow;
  proname | pronargs 
@@ -921,11 +922,8 @@
 -- to avoid this because it opens the door for confusion in connection with
 -- ORDER BY: novices frequently put the ORDER BY in the wrong place.
 -- See the fate of the single-argument form of string_agg() for history.
-<<<<<<< HEAD
 -- (Note: we don't forbid users from creating such aggregates; the policy is
 -- just to think twice before creating built-in aggregates like this.)
-=======
->>>>>>> a4bebdd9
 -- The only aggregates that should show up here are count(x) and count(*).
 SELECT p1.oid::regprocedure, p2.oid::regprocedure
 FROM pg_proc AS p1, pg_proc AS p2
@@ -933,34 +931,12 @@
     p1.proisagg AND p2.proisagg AND
     array_dims(p1.proargtypes) != array_dims(p2.proargtypes)
 ORDER BY 1;
-<<<<<<< HEAD
-       oid        |          oid          
-------------------+-----------------------
- count("any")     | count()
- string_agg(text) | string_agg(text,text)
-(2 rows)
-
--- For the same reason, we avoid creating built-in variadic aggregates.
-SELECT oid, proname
-FROM pg_proc AS p
-WHERE proisagg AND provariadic != 0;
- oid  |   proname    
-------+--------------
- 3986 | rank
- 3988 | percent_rank
- 3990 | cume_dist
- 3992 | dense_rank
-(4 rows)
-
--- For the same reason, built-in aggregates with default arguments are no good.
-=======
      oid      |   oid   
 --------------+---------
  count("any") | count()
 (1 row)
 
 -- For the same reason, aggregates with default arguments are no good.
->>>>>>> a4bebdd9
 SELECT oid, proname
 FROM pg_proc AS p
 WHERE proisagg AND proargdefaults IS NOT NULL;
@@ -968,7 +944,6 @@
 -----+---------
 (0 rows)
 
-<<<<<<< HEAD
 -- For the same reason, we avoid creating built-in variadic aggregates, except
 -- that variadic ordered-set aggregates are OK (since they have special syntax
 -- that is not subject to the misplaced ORDER BY issue).
@@ -979,8 +954,6 @@
 -----+---------
 (0 rows)
 
-=======
->>>>>>> a4bebdd9
 -- **************** pg_opfamily ****************
 -- Look for illegal values in pg_opfamily fields
 SELECT p1.oid
@@ -1188,7 +1161,6 @@
        2742 |            2 | @@@
        2742 |            3 | <@
        2742 |            4 | =
-<<<<<<< HEAD
        7013 |            1 | <
        7013 |            1 | ~<~
        7013 |            2 | <=
@@ -1198,10 +1170,7 @@
        7013 |            4 | ~>=~
        7013 |            5 | >
        7013 |            5 | ~>~
-(52 rows)
-=======
-(40 rows)
->>>>>>> a4bebdd9
+(53 rows)
 
 -- Check that all opclass search operators have selectivity estimators.
 -- This is not absolutely required, but it seems a reasonable thing
@@ -1380,19 +1349,12 @@
          amproclefttype = amprocrighttype AND amproclefttype = opcintype
 WHERE am.amname = 'gist' OR am.amname = 'gin'
 GROUP BY amname, amsupport, opcname, amprocfamily
-<<<<<<< HEAD
-HAVING count(*) < amsupport - 1 OR amprocfamily IS NULL;
+HAVING (count(*) != amsupport AND count(*) != amsupport - 1)
+    OR amprocfamily IS NULL;
  amname |   opcname    | count 
 --------+--------------+-------
  gin    | _complex_ops |     1
 (1 row)
-=======
-HAVING (count(*) != amsupport AND count(*) != amsupport - 1)
-    OR amprocfamily IS NULL;
- amname | opcname | count 
---------+---------+-------
-(0 rows)
->>>>>>> a4bebdd9
 
 -- Unfortunately, we can't check the amproc link very well because the
 -- signature of the function may be different for different support routines
