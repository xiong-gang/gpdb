--- conflicted
+++ resolved
@@ -356,7 +356,7 @@
 insert into atacc2 (test2) values (3);
 -- fail and then succeed on atacc3
 insert into atacc3 (test2) values (-3);
-ERROR:  new row for relation "atacc3" violates check constraint "foo"  (seg1 rh55-qavm63:18507 pid=26647)
+ERROR:  new row for relation "atacc3" violates check constraint "foo"
 insert into atacc3 (test2) values (3);
 drop table atacc3;
 drop table atacc2;
@@ -420,25 +420,11 @@
 drop table atacc1;
 -- adding only to a parent is disallowed as of 8.4
 create table atacc1 (test int);
-<<<<<<< HEAD
 NOTICE:  Table doesn't have 'DISTRIBUTED BY' clause -- Using column named 'test' as the Greenplum Database data distribution key for this table.
 HINT:  The 'DISTRIBUTED BY' clause determines the distribution of data. Make sure column(s) chosen are the optimal data distribution key to minimize skew.
-create table atacc2 (test2 int);
+create table atacc2 (test2 int) inherits (atacc1);
 NOTICE:  Table doesn't have 'DISTRIBUTED BY' clause -- Using column named 'test2' as the Greenplum Database data distribution key for this table.
 HINT:  The 'DISTRIBUTED BY' clause determines the distribution of data. Make sure column(s) chosen are the optimal data distribution key to minimize skew.
-create table atacc3 (test3 int) inherits (atacc1, atacc2);
-NOTICE:  Table has parent, setting distribution columns to match parent table
-alter table only atacc2 add constraint foo check (test2>0);
--- fail and then succeed on atacc2
-insert into atacc2 (test2) values (-3);
-ERROR:  new row for relation "atacc2" violates check constraint "foo"  (seg2 rh55-qavm63:18508 pid=26649)
-insert into atacc2 (test2) values (3);
--- both succeed on atacc3
-insert into atacc3 (test2) values (-3);
-insert into atacc3 (test2) values (3);
-drop table atacc3;
-=======
-create table atacc2 (test2 int) inherits (atacc1);
 -- fail:
 alter table only atacc1 add constraint foo check (test>0);
 ERROR:  constraint must be added to child tables too
@@ -451,7 +437,6 @@
 insert into atacc2 (test) values (-3);
 ERROR:  new row for relation "atacc2" violates check constraint "foo"
 insert into atacc2 (test) values (3);
->>>>>>> 49f001d8
 drop table atacc2;
 drop table atacc1;
 -- test unique constraint adding
@@ -579,18 +564,10 @@
 insert into atacc1 (test) values (0);
 -- add a primary key column without a default (fails).
 alter table atacc1 add column test2 int primary key;
-<<<<<<< HEAD
 ERROR:  cannot add column with primary key constraint
 -- now add a primary key column with a default (succeeds).
 alter table atacc1 add column test2 int default 0 primary key;
 ERROR:  cannot add column with primary key constraint
-=======
-NOTICE:  ALTER TABLE / ADD PRIMARY KEY will create implicit index "atacc1_pkey" for table "atacc1"
-ERROR:  column "test2" contains null values
--- now add a primary key column with a default (succeeds).
-alter table atacc1 add column test2 int default 0 primary key;
-NOTICE:  ALTER TABLE / ADD PRIMARY KEY will create implicit index "atacc1_pkey" for table "atacc1"
->>>>>>> 49f001d8
 drop table atacc1;
 -- something a little more complicated
 create table atacc1 ( test int, test2 int) distributed by (test);
@@ -1372,11 +1349,7 @@
 NOTICE:  merging definition of column "f2" for child "c1"
 insert into p1 values (1,2,'abc');
 insert into c1 values(11,'xyz',33,0); -- should fail
-<<<<<<< HEAD
-ERROR:  new row for relation "c1" violates check constraint "c1_a1_check"  (seg2 rh55-qavm63:18508 pid=26649)
-=======
 ERROR:  new row for relation "c1" violates check constraint "p1_a1_check"
->>>>>>> 49f001d8
 insert into c1 values(11,'xyz',33,22);
 select * from p1 order by 1,2,3;
  f1 | a1 | f2  
