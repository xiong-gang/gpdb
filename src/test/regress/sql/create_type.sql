--
-- CREATE_TYPE
--

--
-- Note: widget_in/out were created in create_function_1, without any
-- prior shell-type creation.  These commands therefore complete a test
-- of the "old style" approach of making the functions first.
--
CREATE TYPE widget (
   internallength = 24,
   input = widget_in,
   output = widget_out,
   typmod_in = numerictypmodin,
   typmod_out = numerictypmodout,
   alignment = double
);

CREATE TYPE city_budget (
   internallength = 16,
   input = int44in,
   output = int44out,
   element = int4,
   category = 'x',   -- just to verify the system will take it
   preferred = true  -- ditto
);

-- Test creation and destruction of shell types
CREATE TYPE shell;
CREATE TYPE shell;   -- fail, type already present
DROP TYPE shell;
DROP TYPE shell;     -- fail, type not exist

-- also, let's leave one around for purposes of pg_dump testing
CREATE TYPE myshell;

--
-- Test type-related default values (broken in releases before PG 7.2)
--
-- This part of the test also exercises the "new style" approach of making
-- a shell type and then filling it in.
--
CREATE TYPE int42;
CREATE TYPE text_w_default;

-- Make dummy I/O routines using the existing internal support for int4, text
CREATE FUNCTION int42_in(cstring)
   RETURNS int42
   AS 'int4in'
<<<<<<< HEAD
   LANGUAGE internal IMMUTABLE STRICT;
CREATE FUNCTION int42_out(int42)
   RETURNS cstring
   AS 'int4out'
   LANGUAGE internal IMMUTABLE STRICT;
CREATE FUNCTION text_w_default_in(cstring)
   RETURNS text_w_default
   AS 'textin'
   LANGUAGE internal IMMUTABLE STRICT;
CREATE FUNCTION text_w_default_out(text_w_default)
   RETURNS cstring
   AS 'textout'
   LANGUAGE internal IMMUTABLE STRICT;
=======
   LANGUAGE internal STRICT IMMUTABLE;
CREATE FUNCTION int42_out(int42)
   RETURNS cstring
   AS 'int4out'
   LANGUAGE internal STRICT IMMUTABLE;
CREATE FUNCTION text_w_default_in(cstring)
   RETURNS text_w_default
   AS 'textin'
   LANGUAGE internal STRICT IMMUTABLE;
CREATE FUNCTION text_w_default_out(text_w_default)
   RETURNS cstring
   AS 'textout'
   LANGUAGE internal STRICT IMMUTABLE;
>>>>>>> ab93f90c

CREATE TYPE int42 (
   internallength = 4,
   input = int42_in,
   output = int42_out,
   alignment = int4,
   default = 42,
   passedbyvalue
);

CREATE TYPE text_w_default (
   internallength = variable,
   input = text_w_default_in,
   output = text_w_default_out,
   alignment = int4,
   default = 'zippo'
);

CREATE TABLE default_test (f1 text_w_default, f2 int42);

INSERT INTO default_test DEFAULT VALUES;

SELECT * FROM default_test;

-- Test stand-alone composite type

CREATE TYPE default_test_row AS (f1 text_w_default, f2 int42);

CREATE FUNCTION get_default_test() RETURNS SETOF default_test_row AS '
  SELECT * FROM default_test;
' LANGUAGE SQL READS SQL DATA;

SELECT * FROM get_default_test();

-- Test comments
COMMENT ON TYPE bad IS 'bad comment';
COMMENT ON TYPE default_test_row IS 'good comment';
COMMENT ON TYPE default_test_row IS NULL;
COMMENT ON COLUMN default_test_row.nope IS 'bad comment';
COMMENT ON COLUMN default_test_row.f1 IS 'good comment';
COMMENT ON COLUMN default_test_row.f1 IS NULL;

-- Check shell type create for existing types
CREATE TYPE text_w_default;		-- should fail

DROP TYPE default_test_row CASCADE;

DROP TABLE default_test;

-- Check type create with input/output incompatibility
CREATE TYPE not_existing_type (INPUT = array_in,
    OUTPUT = array_out,
    ELEMENT = int,
    INTERNALLENGTH = 32);

<<<<<<< HEAD
-- Check dependency transfer of opaque functions when creating a new type
CREATE FUNCTION base_fn_in(cstring) RETURNS opaque AS 'boolin'
    LANGUAGE internal IMMUTABLE STRICT;
CREATE FUNCTION base_fn_out(opaque) RETURNS opaque AS 'boolout'
    LANGUAGE internal IMMUTABLE STRICT;
CREATE TYPE base_type(INPUT = base_fn_in, OUTPUT = base_fn_out);
DROP FUNCTION base_fn_in(cstring); -- error
DROP FUNCTION base_fn_out(opaque); -- error
DROP TYPE base_type; -- error
DROP TYPE base_type CASCADE;

=======
>>>>>>> ab93f90c
-- Check usage of typmod with a user-defined type
-- (we have borrowed numeric's typmod functions)

CREATE TEMP TABLE mytab (foo widget(42,13,7));     -- should fail
CREATE TEMP TABLE mytab (foo widget(42,13));

SELECT format_type(atttypid,atttypmod) FROM pg_attribute
WHERE attrelid = 'mytab'::regclass AND attnum > 0;

-- Create & Drop type as non-superuser
CREATE USER user_bob;
SET SESSION AUTHORIZATION user_bob;
CREATE TYPE shell; -- not allowed
CREATE TYPE compfoo as (f1 int, f2 text);
DROP TYPE compfoo;
RESET SESSION AUTHORIZATION;
DROP USER user_bob;<|MERGE_RESOLUTION|>--- conflicted
+++ resolved
@@ -47,21 +47,6 @@
 CREATE FUNCTION int42_in(cstring)
    RETURNS int42
    AS 'int4in'
-<<<<<<< HEAD
-   LANGUAGE internal IMMUTABLE STRICT;
-CREATE FUNCTION int42_out(int42)
-   RETURNS cstring
-   AS 'int4out'
-   LANGUAGE internal IMMUTABLE STRICT;
-CREATE FUNCTION text_w_default_in(cstring)
-   RETURNS text_w_default
-   AS 'textin'
-   LANGUAGE internal IMMUTABLE STRICT;
-CREATE FUNCTION text_w_default_out(text_w_default)
-   RETURNS cstring
-   AS 'textout'
-   LANGUAGE internal IMMUTABLE STRICT;
-=======
    LANGUAGE internal STRICT IMMUTABLE;
 CREATE FUNCTION int42_out(int42)
    RETURNS cstring
@@ -75,7 +60,6 @@
    RETURNS cstring
    AS 'textout'
    LANGUAGE internal STRICT IMMUTABLE;
->>>>>>> ab93f90c
 
 CREATE TYPE int42 (
    internallength = 4,
@@ -131,7 +115,6 @@
     ELEMENT = int,
     INTERNALLENGTH = 32);
 
-<<<<<<< HEAD
 -- Check dependency transfer of opaque functions when creating a new type
 CREATE FUNCTION base_fn_in(cstring) RETURNS opaque AS 'boolin'
     LANGUAGE internal IMMUTABLE STRICT;
@@ -143,8 +126,6 @@
 DROP TYPE base_type; -- error
 DROP TYPE base_type CASCADE;
 
-=======
->>>>>>> ab93f90c
 -- Check usage of typmod with a user-defined type
 -- (we have borrowed numeric's typmod functions)
 
