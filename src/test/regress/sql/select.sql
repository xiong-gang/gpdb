--
-- SELECT
--

-- btree index
-- awk '{if($1<10){print;}else{next;}}' onek.data | sort +0n -1
--
SELECT * FROM onek
   WHERE onek.unique1 < 10
   ORDER BY onek.unique1;

--
-- awk '{if($1<20){print $1,$14;}else{next;}}' onek.data | sort +0nr -1
--
SELECT onek.unique1, onek.stringu1 FROM onek
   WHERE onek.unique1 < 20 
   ORDER BY unique1 using >;

--
-- awk '{if($1>980){print $1,$14;}else{next;}}' onek.data | sort +1d -2
--
SELECT onek.unique1, onek.stringu1 FROM onek
   WHERE onek.unique1 > 980 
   ORDER BY stringu1 using <;
	
--
-- awk '{if($1>980){print $1,$16;}else{next;}}' onek.data |
-- sort +1d -2 +0nr -1
--
SELECT onek.unique1, onek.string4 FROM onek
   WHERE onek.unique1 > 980 
   ORDER BY string4 using <, unique1 using >;
	
--
-- awk '{if($1>980){print $1,$16;}else{next;}}' onek.data |
-- sort +1dr -2 +0n -1
--
SELECT onek.unique1, onek.string4 FROM onek
   WHERE onek.unique1 > 980
   ORDER BY string4 using >, unique1 using <;
	
--
-- awk '{if($1<20){print $1,$16;}else{next;}}' onek.data |
-- sort +0nr -1 +1d -2
--
SELECT onek.unique1, onek.string4 FROM onek
   WHERE onek.unique1 < 20
   ORDER BY unique1 using >, string4 using <;

--
-- awk '{if($1<20){print $1,$16;}else{next;}}' onek.data |
-- sort +0n -1 +1dr -2
--
SELECT onek.unique1, onek.string4 FROM onek
   WHERE onek.unique1 < 20 
   ORDER BY unique1 using <, string4 using >;

--
-- test partial btree indexes
--
-- As of 7.2, planner probably won't pick an indexscan without stats,
-- so ANALYZE first.
--
ANALYZE onek2;

--
-- awk '{if($1<10){print $0;}else{next;}}' onek.data | sort +0n -1
--
SELECT onek2.* FROM onek2 WHERE onek2.unique1 < 10 ORDER BY 1;

--
-- awk '{if($1<20){print $1,$14;}else{next;}}' onek.data | sort +0nr -1
--
SELECT onek2.unique1, onek2.stringu1 FROM onek2
    WHERE onek2.unique1 < 20 
    ORDER BY unique1 using >;

--
-- awk '{if($1>980){print $1,$14;}else{next;}}' onek.data | sort +1d -2
--
SELECT onek2.unique1, onek2.stringu1 FROM onek2
   WHERE onek2.unique1 > 980 ORDER BY 1;


SELECT two, stringu1, ten, string4
   INTO TABLE tmp
   FROM onek;

--
-- awk '{print $1,$2;}' person.data |
-- awk '{if(NF!=2){print $3,$2;}else{print;}}' - emp.data |
-- awk '{if(NF!=2){print $3,$2;}else{print;}}' - student.data |
-- awk 'BEGIN{FS="      ";}{if(NF!=2){print $4,$5;}else{print;}}' - stud_emp.data
--
-- SELECT name, age FROM person*; ??? check if different
SELECT p.name, p.age FROM person* p  ORDER BY 1,2;

--
-- awk '{print $1,$2;}' person.data |
-- awk '{if(NF!=2){print $3,$2;}else{print;}}' - emp.data |
-- awk '{if(NF!=2){print $3,$2;}else{print;}}' - student.data |
-- awk 'BEGIN{FS="      ";}{if(NF!=1){print $4,$5;}else{print;}}' - stud_emp.data |
-- sort +1nr -2
--
SELECT p.name, p.age FROM person* p ORDER BY age using >, name;

--
-- Test some cases involving whole-row Var referencing a subquery
--
select foo from (select 1) as foo;
select foo from (select null) as foo;
select foo from (select 'xyzzy',1,null) as foo;

--
-- Test VALUES lists
--
select * from onek, (values(147, 'RFAAAA'), (931, 'VJAAAA')) as v (i, j)
    WHERE onek.unique1 = v.i and onek.stringu1 = v.j;

-- a more complex case
-- looks like we're coding lisp :-)
select * from onek,
  (values ((select i from
    (values(10000), (2), (389), (1000), (2000), ((select 10029))) as foo(i)
    order by i asc limit 1))) bar (i)
  where onek.unique1 = bar.i;

-- try VALUES in a subquery
select * from onek
    where (unique1,ten) in (values (1,1), (20,0), (99,9), (17,99))
    order by unique1;

-- VALUES is also legal as a standalone query or a set-operation member
VALUES (1,2), (3,4+4), (7,77.7);

VALUES (1,2), (3,4+4), (7,77.7)
UNION ALL
SELECT 2+2, 57
UNION ALL
SELECT * FROM int8_tbl;

<<<<<<< HEAD
-- Test unsupported sorting operators
CREATE TABLE nosort (i int);
INSERT INTO nosort VALUES(1), (2);
-- << is the bitwise shift left operator, it makes no sense to sort
-- using this operator. This query should result in error.
SELECT * FROM nosort ORDER BY i USING <<;
DROP TABLE nosort;

-- Test dispatch of recursive functions: MPP-8382

create table select_t (k int, v int) distributed by (k);
insert into select_t values (0, 1), (1, 2), (2, 4), (3, 8), (4, 16);
create function select_i(int) returns int as $$
	select v from select_t where k = $1;
	$$ language sql READS SQL DATA;
create function select_f(int) returns int as $$
	begin
		if $1 <= 0 then
		    return $1;
		end if;
		return select_f($1-1) + select_i($1);
	end;
	$$ language plpgsql READS SQL DATA;
	
select x, select_f(x) from (values (0), (1), (2), (3), (4), (5), (6)) r(x);

drop table if exists select_t cascade; --ignore
drop function if exists select_i(int); -- ignore
drop function if exists select_f(int); -- ignore
=======
--
-- Test ORDER BY options
--

CREATE TEMP TABLE foo (f1 int);

INSERT INTO foo VALUES (42),(3),(10),(7),(null),(null),(1);

SELECT * FROM foo ORDER BY f1;
SELECT * FROM foo ORDER BY f1 ASC;	-- same thing
SELECT * FROM foo ORDER BY f1 NULLS FIRST;
SELECT * FROM foo ORDER BY f1 DESC;
SELECT * FROM foo ORDER BY f1 DESC NULLS LAST;

-- check if indexscans do the right things
CREATE INDEX fooi ON foo (f1);
SET enable_sort = false;

SELECT * FROM foo ORDER BY f1;
SELECT * FROM foo ORDER BY f1 NULLS FIRST;
SELECT * FROM foo ORDER BY f1 DESC;
SELECT * FROM foo ORDER BY f1 DESC NULLS LAST;

DROP INDEX fooi;
CREATE INDEX fooi ON foo (f1 DESC);

SELECT * FROM foo ORDER BY f1;
SELECT * FROM foo ORDER BY f1 NULLS FIRST;
SELECT * FROM foo ORDER BY f1 DESC;
SELECT * FROM foo ORDER BY f1 DESC NULLS LAST;

DROP INDEX fooi;
CREATE INDEX fooi ON foo (f1 DESC NULLS LAST);

SELECT * FROM foo ORDER BY f1;
SELECT * FROM foo ORDER BY f1 NULLS FIRST;
SELECT * FROM foo ORDER BY f1 DESC;
SELECT * FROM foo ORDER BY f1 DESC NULLS LAST;
>>>>>>> 1e0bf904
<|MERGE_RESOLUTION|>--- conflicted
+++ resolved
@@ -139,7 +139,46 @@
 UNION ALL
 SELECT * FROM int8_tbl;
 
-<<<<<<< HEAD
+
+--
+-- Test ORDER BY options
+--
+
+CREATE TEMP TABLE foo (f1 int);
+
+INSERT INTO foo VALUES (42),(3),(10),(7),(null),(null),(1);
+
+SELECT * FROM foo ORDER BY f1;
+SELECT * FROM foo ORDER BY f1 ASC;	-- same thing
+SELECT * FROM foo ORDER BY f1 NULLS FIRST;
+SELECT * FROM foo ORDER BY f1 DESC;
+SELECT * FROM foo ORDER BY f1 DESC NULLS LAST;
+
+-- check if indexscans do the right things
+CREATE INDEX fooi ON foo (f1);
+SET enable_sort = false;
+
+SELECT * FROM foo ORDER BY f1;
+SELECT * FROM foo ORDER BY f1 NULLS FIRST;
+SELECT * FROM foo ORDER BY f1 DESC;
+SELECT * FROM foo ORDER BY f1 DESC NULLS LAST;
+
+DROP INDEX fooi;
+CREATE INDEX fooi ON foo (f1 DESC);
+
+SELECT * FROM foo ORDER BY f1;
+SELECT * FROM foo ORDER BY f1 NULLS FIRST;
+SELECT * FROM foo ORDER BY f1 DESC;
+SELECT * FROM foo ORDER BY f1 DESC NULLS LAST;
+
+DROP INDEX fooi;
+CREATE INDEX fooi ON foo (f1 DESC NULLS LAST);
+
+SELECT * FROM foo ORDER BY f1;
+SELECT * FROM foo ORDER BY f1 NULLS FIRST;
+SELECT * FROM foo ORDER BY f1 DESC;
+SELECT * FROM foo ORDER BY f1 DESC NULLS LAST;
+
 -- Test unsupported sorting operators
 CREATE TABLE nosort (i int);
 INSERT INTO nosort VALUES(1), (2);
@@ -168,44 +207,4 @@
 
 drop table if exists select_t cascade; --ignore
 drop function if exists select_i(int); -- ignore
-drop function if exists select_f(int); -- ignore
-=======
---
--- Test ORDER BY options
---
-
-CREATE TEMP TABLE foo (f1 int);
-
-INSERT INTO foo VALUES (42),(3),(10),(7),(null),(null),(1);
-
-SELECT * FROM foo ORDER BY f1;
-SELECT * FROM foo ORDER BY f1 ASC;	-- same thing
-SELECT * FROM foo ORDER BY f1 NULLS FIRST;
-SELECT * FROM foo ORDER BY f1 DESC;
-SELECT * FROM foo ORDER BY f1 DESC NULLS LAST;
-
--- check if indexscans do the right things
-CREATE INDEX fooi ON foo (f1);
-SET enable_sort = false;
-
-SELECT * FROM foo ORDER BY f1;
-SELECT * FROM foo ORDER BY f1 NULLS FIRST;
-SELECT * FROM foo ORDER BY f1 DESC;
-SELECT * FROM foo ORDER BY f1 DESC NULLS LAST;
-
-DROP INDEX fooi;
-CREATE INDEX fooi ON foo (f1 DESC);
-
-SELECT * FROM foo ORDER BY f1;
-SELECT * FROM foo ORDER BY f1 NULLS FIRST;
-SELECT * FROM foo ORDER BY f1 DESC;
-SELECT * FROM foo ORDER BY f1 DESC NULLS LAST;
-
-DROP INDEX fooi;
-CREATE INDEX fooi ON foo (f1 DESC NULLS LAST);
-
-SELECT * FROM foo ORDER BY f1;
-SELECT * FROM foo ORDER BY f1 NULLS FIRST;
-SELECT * FROM foo ORDER BY f1 DESC;
-SELECT * FROM foo ORDER BY f1 DESC NULLS LAST;
->>>>>>> 1e0bf904
+drop function if exists select_f(int); -- ignore