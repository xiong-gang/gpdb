--- conflicted
+++ resolved
@@ -257,7 +257,6 @@
 
 INSERT INTO FLOAT8_TBL(f1) VALUES ('-1.2345678901234e-200');
 
-<<<<<<< HEAD
 SELECT '' AS five, f1 FROM FLOAT8_TBL ORDER BY 2;
 
 -- test if you can dump/restore subnormal (1e-323) values
@@ -278,8 +277,6 @@
 COPY FLOATS FROM '/tmp/floats';
 
 SELECT * FROM FLOATS ORDER BY a;
-=======
-SELECT '' AS five, * FROM FLOAT8_TBL;
 
 -- test edge-case coercions to integer
 SELECT '32767.4'::float8::int2;
@@ -293,5 +290,4 @@
 SELECT '9223372036854773760'::float8::int8;
 SELECT '9223372036854775807'::float8::int8;
 SELECT '-9223372036854775808.5'::float8::int8;
-SELECT '-9223372036854780000'::float8::int8;
->>>>>>> a01e72fb
+SELECT '-9223372036854780000'::float8::int8;