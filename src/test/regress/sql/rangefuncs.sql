--- conflicted
+++ resolved
@@ -641,11 +641,7 @@
 select x from int8_tbl, extractq2(int8_tbl) f(x);
 
 create function extractq2_2(t int8_tbl) returns table(ret1 int8) as $$
-<<<<<<< HEAD
-  select extractq2(t)
-=======
   select extractq2(t) offset 0
->>>>>>> ab93f90c
 $$ language sql immutable;
 
 explain (verbose, costs off)
@@ -653,7 +649,17 @@
 
 select x from int8_tbl, extractq2_2(int8_tbl) f(x);
 
-<<<<<<< HEAD
+-- without the "offset 0", this function gets optimized quite differently
+
+create function extractq2_2_opt(t int8_tbl) returns table(ret1 int8) as $$
+  select extractq2(t)
+$$ language sql immutable;
+
+explain (verbose, costs off)
+select x from int8_tbl, extractq2_2_opt(int8_tbl) f(x);
+
+select x from int8_tbl, extractq2_2_opt(int8_tbl) f(x);
+
 -- gpdb: test append node in subquery_motionHazard_walker(). Without that
 -- change the select query below will panic.
 create function extractq2_append(t int8_tbl) returns table(ret1 int8) as $$
@@ -671,16 +677,4 @@
 
 explain (verbose, costs off) select x from int8_tbl, extractq2_wapper(int8_tbl) f(x);
 
-select x from int8_tbl, extractq2_wapper(int8_tbl) f(x);
-=======
--- without the "offset 0", this function gets optimized quite differently
-
-create function extractq2_2_opt(t int8_tbl) returns table(ret1 int8) as $$
-  select extractq2(t)
-$$ language sql immutable;
-
-explain (verbose, costs off)
-select x from int8_tbl, extractq2_2_opt(int8_tbl) f(x);
-
-select x from int8_tbl, extractq2_2_opt(int8_tbl) f(x);
->>>>>>> ab93f90c
+select x from int8_tbl, extractq2_wapper(int8_tbl) f(x);