#-------------------------------------------------------------------------
#
# Makefile
#    Makefile for src/common
#
# These files are used by the Postgres backend, and also by frontend
# programs.  These files provide common functionality that isn't directly
# concerned with portability and thus doesn't belong in src/port.
#
# This makefile generates three outputs:
#
#	libpgcommon.a - contains object files with FRONTEND defined,
#		for use by client applications
#
#	libpgcommon_shlib.a - contains object files with FRONTEND defined,
#		built suitably for use in shared libraries; for use
#		by frontend libraries
#
#	libpgcommon_srv.a - contains object files without FRONTEND defined,
#		for use only by the backend
#
# IDENTIFICATION
#    src/common/Makefile
#
#-------------------------------------------------------------------------

subdir = src/common
top_builddir = ../..
include $(top_builddir)/src/Makefile.global

# don't include subdirectory-path-dependent -I and -L switches
STD_CPPFLAGS := $(filter-out -I$(top_srcdir)/src/include -I$(top_builddir)/src/include,$(CPPFLAGS))
STD_LDFLAGS := $(filter-out -L$(top_builddir)/src/common -L$(top_builddir)/src/port,$(LDFLAGS))
override CPPFLAGS += -DVAL_CONFIGURE="\"$(configure_args)\""
override CPPFLAGS += -DVAL_CC="\"$(CC)\""
override CPPFLAGS += -DVAL_CPPFLAGS="\"$(STD_CPPFLAGS)\""
override CPPFLAGS += -DVAL_CFLAGS="\"$(CFLAGS)\""
override CPPFLAGS += -DVAL_CFLAGS_SL="\"$(CFLAGS_SL)\""
override CPPFLAGS += -DVAL_LDFLAGS="\"$(STD_LDFLAGS)\""
override CPPFLAGS += -DVAL_LDFLAGS_EX="\"$(LDFLAGS_EX)\""
override CPPFLAGS += -DVAL_LDFLAGS_SL="\"$(LDFLAGS_SL)\""
override CPPFLAGS += -DVAL_LIBS="\"$(LIBS)\""

<<<<<<< HEAD
OBJS_COMMON = config_info.o controldata_utils.o exec.o keywords.o \
	pg_get_line.o pg_lzcompress.o pgfnames.o psprintf.o relpath.o rmtree.o \
	string.o stringinfo.o username.o wait_error.o
=======
override CPPFLAGS := -DFRONTEND -I. -I$(top_srcdir)/src/common $(CPPFLAGS)
LIBS += $(PTHREAD_LIBS)

# If you add objects here, see also src/tools/msvc/Mkvcbuild.pm
>>>>>>> 9e1c9f95

OBJS_COMMON = base64.o config_info.o controldata_utils.o d2s.o exec.o f2s.o \
	file_perm.o ip.o keywords.o kwlookup.o link-canary.o md5.o \
	pg_lzcompress.o pgfnames.o psprintf.o relpath.o \
	rmtree.o saslprep.o scram-common.o string.o unicode_norm.o \
	username.o wait_error.o

ifeq ($(with_openssl),yes)
OBJS_COMMON += sha2_openssl.o
else
OBJS_COMMON += sha2.o
endif

# A few files are currently only built for frontend, not server
# (Mkvcbuild.pm has a copy of this list, too)
OBJS_FRONTEND = $(OBJS_COMMON) fe_memutils.o file_utils.o \
	logging.o restricted_token.o

# foo.o, foo_shlib.o, and foo_srv.o are all built from foo.c
OBJS_SHLIB = $(OBJS_FRONTEND:%.o=%_shlib.o)
OBJS_SRV = $(OBJS_COMMON:%.o=%_srv.o)

# where to find gen_keywordlist.pl and subsidiary files
TOOLSDIR = $(top_srcdir)/src/tools
GEN_KEYWORDLIST = $(PERL) -I $(TOOLSDIR) $(TOOLSDIR)/gen_keywordlist.pl
GEN_KEYWORDLIST_DEPS = $(TOOLSDIR)/gen_keywordlist.pl $(TOOLSDIR)/PerfectHash.pm

all: libpgcommon.a libpgcommon_shlib.a libpgcommon_srv.a

distprep: kwlist_d.h

# libpgcommon is needed by some contrib
install: all installdirs
	$(INSTALL_STLIB) libpgcommon.a '$(DESTDIR)$(libdir)/libpgcommon.a'
	$(INSTALL_STLIB) libpgcommon_shlib.a '$(DESTDIR)$(libdir)/libpgcommon_shlib.a'

installdirs:
	$(MKDIR_P) '$(DESTDIR)$(libdir)'

uninstall:
	rm -f '$(DESTDIR)$(libdir)/libpgcommon.a'
	rm -f '$(DESTDIR)$(libdir)/libpgcommon_shlib.a'

libpgcommon.a: $(OBJS_FRONTEND)
	rm -f $@
	$(AR) $(AROPT) $@ $^

#
# Shared library versions of object files
#

libpgcommon_shlib.a: $(OBJS_SHLIB)
	rm -f $@
	$(AR) $(AROPT) $@ $^

# Because this uses its own compilation rule, it doesn't use the
# dependency tracking logic from Makefile.global.  To make sure that
# dependency tracking works anyway for the *_shlib.o files, depend on
# their *.o siblings as well, which do have proper dependencies.  It's
# a hack that might fail someday if there is a *_shlib.o without a
# corresponding *.o, but there seems little reason for that.
%_shlib.o: %.c %.o
	$(CC) $(CFLAGS) $(CFLAGS_SL) $(CPPFLAGS) -c $< -o $@

#
# Server versions of object files
#

libpgcommon_srv.a: $(OBJS_SRV)
	rm -f $@
	$(AR) $(AROPT) $@ $^

# Because this uses its own compilation rule, it doesn't use the
# dependency tracking logic from Makefile.global.  To make sure that
# dependency tracking works anyway for the *_srv.o files, depend on
# their *.o siblings as well, which do have proper dependencies.  It's
# a hack that might fail someday if there is a *_srv.o without a
# corresponding *.o, but it works for now.
%_srv.o: %.c %.o
	$(CC) $(CFLAGS) $(subst -DFRONTEND,, $(CPPFLAGS)) -c $< -o $@

# generate SQL keyword lookup table to be included into keywords*.o.
kwlist_d.h: $(top_srcdir)/src/include/parser/kwlist.h $(GEN_KEYWORDLIST_DEPS)
	$(GEN_KEYWORDLIST) --extern $<

# Dependencies of keywords*.o need to be managed explicitly to make sure
# that you don't get broken parsing code, even in a non-enable-depend build.
keywords.o keywords_shlib.o keywords_srv.o: kwlist_d.h

# The code imported from Ryu gets a pass on declaration-after-statement,
# in order to keep it more closely aligned with its upstream.
RYU_FILES = d2s.o f2s.o
RYU_OBJS = $(RYU_FILES) $(RYU_FILES:%.o=%_shlib.o) $(RYU_FILES:%.o=%_srv.o)

$(RYU_OBJS): CFLAGS += $(PERMIT_DECLARATION_AFTER_STATEMENT)

# kwlist_d.h is in the distribution tarball, so it is not cleaned here.
clean distclean:
	rm -f libpgcommon.a libpgcommon_shlib.a libpgcommon_srv.a
	rm -f $(OBJS_FRONTEND) $(OBJS_SHLIB) $(OBJS_SRV)

maintainer-clean: distclean
	rm -f kwlist_d.h<|MERGE_RESOLUTION|>--- conflicted
+++ resolved
@@ -41,21 +41,15 @@
 override CPPFLAGS += -DVAL_LDFLAGS_SL="\"$(LDFLAGS_SL)\""
 override CPPFLAGS += -DVAL_LIBS="\"$(LIBS)\""
 
-<<<<<<< HEAD
-OBJS_COMMON = config_info.o controldata_utils.o exec.o keywords.o \
-	pg_get_line.o pg_lzcompress.o pgfnames.o psprintf.o relpath.o rmtree.o \
-	string.o stringinfo.o username.o wait_error.o
-=======
 override CPPFLAGS := -DFRONTEND -I. -I$(top_srcdir)/src/common $(CPPFLAGS)
 LIBS += $(PTHREAD_LIBS)
 
 # If you add objects here, see also src/tools/msvc/Mkvcbuild.pm
->>>>>>> 9e1c9f95
 
 OBJS_COMMON = base64.o config_info.o controldata_utils.o d2s.o exec.o f2s.o \
 	file_perm.o ip.o keywords.o kwlookup.o link-canary.o md5.o \
-	pg_lzcompress.o pgfnames.o psprintf.o relpath.o \
-	rmtree.o saslprep.o scram-common.o string.o unicode_norm.o \
+	pg_get_line.o pg_lzcompress.o pgfnames.o psprintf.o relpath.o \
+	rmtree.o saslprep.o scram-common.o string.o stringinfo.o unicode_norm.o \
 	username.o wait_error.o
 
 ifeq ($(with_openssl),yes)
