--- conflicted
+++ resolved
@@ -4,13 +4,9 @@
  *	  definitions for query plan nodes
  *
  *
-<<<<<<< HEAD
  * Portions Copyright (c) 2005-2008, Greenplum inc
  * Portions Copyright (c) 2012-Present Pivotal Software, Inc.
- * Portions Copyright (c) 1996-2016, PostgreSQL Global Development Group
-=======
  * Portions Copyright (c) 1996-2019, PostgreSQL Global Development Group
->>>>>>> 9e1c9f95
  * Portions Copyright (c) 1994, Regents of the University of California
  *
  * src/include/nodes/plannodes.h
@@ -80,13 +76,9 @@
 
 	CmdType		commandType;	/* select|insert|update|delete|utility */
 
-<<<<<<< HEAD
 	PlanGenerator	planGen;		/* optimizer generation */
 
-	uint32		queryId;		/* query identifier (copied from Query) */
-=======
 	uint64		queryId;		/* query identifier (copied from Query) */
->>>>>>> 9e1c9f95
 
 	bool		hasReturning;	/* is it insert|update|delete RETURNING? */
 
@@ -97,7 +89,7 @@
 	bool		transientPlan;	/* redo plan when TransactionXmin changes? */
 	bool		oneoffPlan;		/* redo plan on every execution? */
 
-	bool		simplyUpdatable; /* can be used with CURRENT OF? */
+	Oid			simplyUpdatableRel; /* if valid, query can be used with CURRENT OF for this rel */
 
 	bool		dependsOnRole;	/* is plan specific to current role? */
 
@@ -122,45 +114,25 @@
 	 */
 	List	   *rootResultRelations;
 
-<<<<<<< HEAD
-	List	   *subplans;		/* Plan trees for SubPlan expressions */
-	int		   *subplan_sliceIds;	/* slice IDs containing SubPlans; size equals 'subplans' */
-=======
 	List	   *subplans;		/* Plan trees for SubPlan expressions; note
 								 * that some could be NULL */
->>>>>>> 9e1c9f95
+	int		   *subplan_sliceIds;	/* slice IDs containing SubPlans; size equals 'subplans' */
 
 	Bitmapset  *rewindPlanIDs;	/* indices of subplans that require REWIND */
 
-	/*
-	 * If the resultRelation turns out to be the parent of an inheritance
-	 * tree, the planner will add all the child tables to the rtable and store
-	 * a list of the rtindexes of all the result relations here. This is done
-	 * at plan time, not parse time, since we don't want to commit to the
-	 * exact set of child tables at parse time. This field used to be in Query.
-	 */
-	struct PartitionNode *result_partitions;
-
-	/*
-	 * Relation oids and partitioning metadata for all partitions
-	 * that are involved in a query.
-	 */
-	List	   *queryPartOids;
-	List	   *queryPartsMetadata;
-	/*
-	 * List containing the number of partition selectors for every scan id.
-	 * Element #i in the list corresponds to scan id i
-	 */
-	List	   *numSelectorsPerScanId;
-
 	List	   *rowMarks;		/* a list of PlanRowMark's */
 
 	List	   *relationOids;	/* OIDs of relations the plan depends on */
 
 	List	   *invalItems;		/* other dependencies, as PlanInvalItems */
 
-<<<<<<< HEAD
-	int			nParamExec;		/* number of PARAM_EXEC Params used */
+	List	   *paramExecTypes; /* type OIDs for PARAM_EXEC Params */
+
+	Node	   *utilityStmt;	/* non-null if this is utility stmt */
+
+	/* statement location in source string (copied from Query) */
+	int			stmt_location;	/* start location, or -1 if unknown */
+	int			stmt_len;		/* length in bytes; 0 means "rest of string" */
 
 	/* 
 	 * Cloned from top Query node at the end of planning.
@@ -184,15 +156,6 @@
  	 * GPDB: whether a query is a SPI inner query for extension usage 
  	 */
 	int8		metricsQueryType;
-=======
-	List	   *paramExecTypes; /* type OIDs for PARAM_EXEC Params */
-
-	Node	   *utilityStmt;	/* non-null if this is utility stmt */
-
-	/* statement location in source string (copied from Query) */
-	int			stmt_location;	/* start location, or -1 if unknown */
-	int			stmt_len;		/* length in bytes; 0 means "rest of string" */
->>>>>>> 9e1c9f95
 } PlannedStmt;
 
 /*
@@ -465,6 +428,13 @@
 
 	/* Info for run-time subplan pruning; NULL if we're not doing that */
 	struct PartitionPruneInfo *part_prune_info;
+
+	/*
+	 * Info for run-time join pruning, using Partition Selector nodes.
+	 * These param IDs contain additional Bitmapsets containing selected
+	 * partitions.
+	 */
+	List	   *join_prune_paramids;
 } Append;
 
 /* ----------------
@@ -484,6 +454,13 @@
 	bool	   *nullsFirst;		/* NULLS FIRST/LAST directions */
 	/* Info for run-time subplan pruning; NULL if we're not doing that */
 	struct PartitionPruneInfo *part_prune_info;
+
+	/*
+	 * Info for run-time join pruning, using Partition Selector nodes.
+	 * These param IDs contain additional Bitmapsets containing selected
+	 * partitions.
+	 */
+	List	   *join_prune_paramids;
 } MergeAppend;
 
 /*
@@ -661,11 +638,9 @@
 	IndexScan	indexscan;
 
 	/*
-	 * Index to arrays in EState->dynamicTableScanInfo, that contain information
-	 * about the partitiones that need to be scanned.
-	 */
-	int32 		partIndex;
-	int32 		partIndexPrintable;
+	 * List of partition OIDs to scan.
+	 */
+	List	   *partOids;
 
 	/* logical index to use */
 	LogicalIndexInfo *logicalIndexInfo;
@@ -741,11 +716,9 @@
 	BitmapIndexScan biscan;
 
 	/*
-	 * Index to arrays in EState->dynamicTableScanInfo, that contain information
-	 * about the partitiones that need to be scanned.
-	 */
-	int32 		partIndex;
-	int32 		partIndexPrintable;
+	 * List of partition OIDs to scan.
+	 */
+	List	   *partOids;
 
 	/* logical index to use */
 	LogicalIndexInfo *logicalIndexInfo;
@@ -777,11 +750,9 @@
 	BitmapHeapScan bitmapheapscan;
 
 	/*
-	 * Index to arrays in EState->dynamicTableScanInfo, that contain information
-	 * about the partitiones that need to be scanned.
-	 */
-	int32 		partIndex;
-	int32 		partIndexPrintable;
+	 * List of partition OIDs to scan.
+	 */
+	List	   *partOids;
 } DynamicBitmapHeapScan;
 
 /*
@@ -794,11 +765,9 @@
 	SeqScan		seqscan;
 
 	/*
-	 * Index to arrays in EState->dynamicTableScanInfo, that contain information
-	 * about the partitiones that need to be scanned.
-	 */
-	int32 		partIndex;
-	int32 		partIndexPrintable;
+	 * List of partition OIDs to scan.
+	 */
+	List	   *partOids;
 } DynamicSeqScan;
 
 /* ----------------
@@ -1188,24 +1157,6 @@
 } Sort;
 
 /* ---------------
-<<<<<<< HEAD
-=======
- *	 group node -
- *		Used for queries with GROUP BY (but no aggregates) specified.
- *		The input must be presorted according to the grouping columns.
- * ---------------
- */
-typedef struct Group
-{
-	Plan		plan;
-	int			numCols;		/* number of grouping columns */
-	AttrNumber *grpColIdx;		/* their indexes in the target list */
-	Oid		   *grpOperators;	/* equality operators to compare with */
-	Oid		   *grpCollations;
-} Group;
-
-/* ---------------
->>>>>>> 9e1c9f95
  *		aggregate node
  *
  * An Agg node implements plain or grouped aggregation.  For grouped
@@ -1231,23 +1182,16 @@
 	Oid		   *grpOperators;	/* equality operators to compare with */
 	Oid		   *grpCollations;
 	long		numGroups;		/* estimated number of groups in input */
-<<<<<<< HEAD
-	Bitmapset	*aggParams;		/* IDs of Params used in Aggref inputs */
-	/* Note: planner provides numGroups & aggParams only in AGG_HASHED case */
-	List		*groupingSets;	/* grouping sets to use */
-	List		*chain;			/* chained Agg/Sort nodes */
-
-	/* Stream entries when out of memory instead of spilling to disk */
-	bool		streaming;
-
-	/* if input tuple has an AggExprId, save the tlist index */
-	Index       agg_expr_id;
-=======
 	Bitmapset  *aggParams;		/* IDs of Params used in Aggref inputs */
 	/* Note: planner provides numGroups & aggParams only in HASHED/MIXED case */
 	List	   *groupingSets;	/* grouping sets to use */
 	List	   *chain;			/* chained Agg/Sort nodes */
->>>>>>> 9e1c9f95
+
+	/* Stream entries when out of memory instead of spilling to disk */
+	bool		streaming;
+
+	/* if input tuple has an AggExprId, save the tlist index */
+	Index       agg_expr_id;
 } Agg;
 
 /* ---------------
@@ -1305,7 +1249,7 @@
 	int			ordNumCols;		/* number of columns in ordering clause */
 	AttrNumber *ordColIdx;		/* their indexes in the target list */
 	Oid		   *ordOperators;	/* equality operators for ordering columns */
-<<<<<<< HEAD
+	Oid		   *ordCollations;	/* collations for ordering columns */
 
 	/*
 	 * GPDB: Information on the first ORDER BY column. This is different from
@@ -1322,9 +1266,6 @@
 	Oid			firstOrderCmpOperator; /* ordering op */
 	bool		firstOrderNullsFirst;
 
-=======
-	Oid		   *ordCollations;	/* collations for ordering columns */
->>>>>>> 9e1c9f95
 	int			frameOptions;	/* frame_clause options, see WindowDef */
 	Node	   *startOffset;	/* expression for starting bound, if any */
 	Node	   *endOffset;		/* expression for ending bound, if any */
@@ -1798,56 +1739,24 @@
 	uint32		hashValue;		/* hash value of object's cache lookup key */
 } PlanInvalItem;
 
-<<<<<<< HEAD
 /* ----------------
  * PartitionSelector node
  *
- * PartitionSelector finds a set of leaf partition OIDs given the root table
- * OID and optionally selection predicates.
- *
- * It hides the logic of partition selection and propagation instead of
- * polluting the plan with it to make a plan look consistent and easy to
- * understand. It will be easy to locate where partition selection happens
- * in a plan.
- *
- * A PartitionSelection can work in three different ways:
- *
- * 1. Dynamic selection, based on tuples that pass through it.
- * 2. Dynamic selection, with a projected tuple.
- * 3. Static selection, performed at beginning of execution.
- *
+ * PartitionSelector performs partition pruning based on rows seen on
+ * the "other" side of a join. It performs partition pruning similar to
+ * run-time partition pruning in an Append node, but it is performed based
+ * on the rows seen, instead of executor params. The set of surviving
+ * partitions is made available to the Append node, by storing it in a
+ * special executor param, identified by 'paramid' field.
  * ----------------
  */
 typedef struct PartitionSelector
 {
 	Plan		plan;
-	Oid 		relid;  				/* OID of target relation */
-	int 		nLevels;				/* number of partition levels */
-	int32 		scanId; 				/* id of the corresponding dynamic scan */
-	int32		selectorId;				/* id of this partition selector */
-
-	/* Fields for dynamic selection */
-	List		*levelEqExpressions;	/* equality expressions used for individual levels */
-	List		*levelExpressions;  	/* predicates used for individual levels */
-	Node		*residualPredicate; 	/* residual predicate (to be applied at the end) */
-	Node		*propagationExpression; /* propagation expression */
-	Node		*printablePredicate;	/* printable predicate (for explain purposes) */
-
-	/*
-	 * Fields for dynamic selection, by projecting input tuples to a tuple
-	 * that has the partitioning key values in the same positions as in the
-	 * partitioned table.
-	 */
-	List	    *partTabTargetlist;
-
-	/* Fields for static selection */
-	bool		staticSelection;    	/* static selection performed? */
-	List		*staticPartOids;    	/* list of statically selected parts */
-	List		*staticScanIds;     	/* scan ids used to propagate statically selected part oids */
+
+	struct PartitionPruneInfo *part_prune_info;
+	int32		paramid;	/* result is stored here */
 
 } PartitionSelector;
 
-#endif   /* PLANNODES_H */
-=======
-#endif							/* PLANNODES_H */
->>>>>>> 9e1c9f95
+#endif							/* PLANNODES_H */