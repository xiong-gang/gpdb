/*-------------------------------------------------------------------------
 *
 * prep.h
 *	  prototypes for files in optimizer/prep/
 *
 *
<<<<<<< HEAD
 * Portions Copyright (c) 2006-2008, Greenplum inc
 * Portions Copyright (c) 2012-Present Pivotal Software, Inc.
 * Portions Copyright (c) 1996-2012, PostgreSQL Global Development Group
=======
 * Portions Copyright (c) 1996-2013, PostgreSQL Global Development Group
>>>>>>> e472b921
 * Portions Copyright (c) 1994, Regents of the University of California
 *
 * src/include/optimizer/prep.h
 *
 *-------------------------------------------------------------------------
 */
#ifndef PREP_H
#define PREP_H

#include "nodes/plannodes.h"
#include "nodes/relation.h"


/*
 * prototypes for prepjointree.c
 */
extern void pull_up_sublinks(PlannerInfo *root);
extern void inline_set_returning_functions(PlannerInfo *root);
<<<<<<< HEAD
extern void pull_up_sublinks(PlannerInfo *root);
extern Node *pull_up_subqueries(PlannerInfo *root, Node *jtnode,
				   JoinExpr *lowest_outer_join,
				   AppendRelInfo *containing_appendrel);
=======
extern Node *pull_up_subqueries(PlannerInfo *root, Node *jtnode);
>>>>>>> e472b921
extern void flatten_simple_union_all(PlannerInfo *root);
extern void reduce_outer_joins(PlannerInfo *root);
extern Relids get_relids_in_jointree(Node *jtnode, bool include_joins);
extern Relids get_relids_for_join(PlannerInfo *root, int joinrelid);

extern List *init_list_cteplaninfo(int numCtes);

/*
 * prototypes for prepqual.c
 */
extern Node *negate_clause(Node *node);
extern Expr *canonicalize_qual(Expr *qual);

/*
 * prototypes for preptlist.c
 */
extern List *preprocess_targetlist(PlannerInfo *root, List *tlist);

extern PlanRowMark *get_plan_rowmark(List *rowmarks, Index rtindex);

/*
 * prototypes for prepunion.c
 */
extern Plan *plan_set_operations(PlannerInfo *root, double tuple_fraction,
					List **sortClauses);

extern void expand_inherited_tables(PlannerInfo *root);

extern Node *adjust_appendrel_attrs(PlannerInfo *root, Node *node,
					   AppendRelInfo *appinfo);

#endif   /* PREP_H */<|MERGE_RESOLUTION|>--- conflicted
+++ resolved
@@ -4,13 +4,9 @@
  *	  prototypes for files in optimizer/prep/
  *
  *
-<<<<<<< HEAD
  * Portions Copyright (c) 2006-2008, Greenplum inc
  * Portions Copyright (c) 2012-Present Pivotal Software, Inc.
- * Portions Copyright (c) 1996-2012, PostgreSQL Global Development Group
-=======
  * Portions Copyright (c) 1996-2013, PostgreSQL Global Development Group
->>>>>>> e472b921
  * Portions Copyright (c) 1994, Regents of the University of California
  *
  * src/include/optimizer/prep.h
@@ -29,14 +25,7 @@
  */
 extern void pull_up_sublinks(PlannerInfo *root);
 extern void inline_set_returning_functions(PlannerInfo *root);
-<<<<<<< HEAD
-extern void pull_up_sublinks(PlannerInfo *root);
-extern Node *pull_up_subqueries(PlannerInfo *root, Node *jtnode,
-				   JoinExpr *lowest_outer_join,
-				   AppendRelInfo *containing_appendrel);
-=======
 extern Node *pull_up_subqueries(PlannerInfo *root, Node *jtnode);
->>>>>>> e472b921
 extern void flatten_simple_union_all(PlannerInfo *root);
 extern void reduce_outer_joins(PlannerInfo *root);
 extern Relids get_relids_in_jointree(Node *jtnode, bool include_joins);
