/*-------------------------------------------------------------------------
 *
 * prep.h
 *	  prototypes for files in optimizer/prep/
 *
 *
<<<<<<< HEAD
 * Portions Copyright (c) 2006-2008, Greenplum inc
 * Portions Copyright (c) 2012-Present Pivotal Software, Inc.
 * Portions Copyright (c) 1996-2010, PostgreSQL Global Development Group
=======
 * Portions Copyright (c) 1996-2011, PostgreSQL Global Development Group
>>>>>>> a4bebdd9
 * Portions Copyright (c) 1994, Regents of the University of California
 *
 * src/include/optimizer/prep.h
 *
 *-------------------------------------------------------------------------
 */
#ifndef PREP_H
#define PREP_H

#include "nodes/plannodes.h"
#include "nodes/relation.h"


/*
 * prototypes for prepjointree.c
 */
extern void pull_up_sublinks(PlannerInfo *root);
extern void inline_set_returning_functions(PlannerInfo *root);
extern void pull_up_sublinks(PlannerInfo *root);
extern Node *pull_up_subqueries(PlannerInfo *root, Node *jtnode,
				   JoinExpr *lowest_outer_join,
				   AppendRelInfo *containing_appendrel);
extern void flatten_simple_union_all(PlannerInfo *root);
extern void reduce_outer_joins(PlannerInfo *root);
extern Relids get_relids_in_jointree(Node *jtnode, bool include_joins);
extern Relids get_relids_for_join(PlannerInfo *root, int joinrelid);

extern List *init_list_cteplaninfo(int numCtes);

/*
 * prototypes for prepqual.c
 */
extern Node *negate_clause(Node *node);
extern Expr *canonicalize_qual(Expr *qual);

/*
 * prototypes for preptlist.c
 */
extern List *preprocess_targetlist(PlannerInfo *root, List *tlist);

extern PlanRowMark *get_plan_rowmark(List *rowmarks, Index rtindex);

/*
 * prototypes for prepunion.c
 */
extern Plan *plan_set_operations(PlannerInfo *root, double tuple_fraction,
					List **sortClauses);

extern void expand_inherited_tables(PlannerInfo *root);

extern Node *adjust_appendrel_attrs(PlannerInfo *root, Node *node, AppendRelInfo *appinfo);

#endif   /* PREP_H */<|MERGE_RESOLUTION|>--- conflicted
+++ resolved
@@ -4,13 +4,9 @@
  *	  prototypes for files in optimizer/prep/
  *
  *
-<<<<<<< HEAD
  * Portions Copyright (c) 2006-2008, Greenplum inc
  * Portions Copyright (c) 2012-Present Pivotal Software, Inc.
- * Portions Copyright (c) 1996-2010, PostgreSQL Global Development Group
-=======
  * Portions Copyright (c) 1996-2011, PostgreSQL Global Development Group
->>>>>>> a4bebdd9
  * Portions Copyright (c) 1994, Regents of the University of California
  *
  * src/include/optimizer/prep.h
