--- conflicted
+++ resolved
@@ -9,11 +9,7 @@
  * Portions Copyright (c) 1996-2009, PostgreSQL Global Development Group
  * Portions Copyright (c) 1994, Regents of the University of California
  *
-<<<<<<< HEAD
- * $PostgreSQL: pgsql/src/include/optimizer/planmain.h,v 1.113 2008/10/04 21:56:55 tgl Exp $
-=======
  * $PostgreSQL: pgsql/src/include/optimizer/planmain.h,v 1.108 2008/05/02 21:26:10 tgl Exp $
->>>>>>> 49f001d8
  *
  *-------------------------------------------------------------------------
  */
@@ -24,10 +20,6 @@
 #include "nodes/relation.h"
 #include "optimizer/clauses.h" /* AggClauseCounts */
 #include "utils/uri.h"
-
-/* GUC parameters */
-#define DEFAULT_CURSOR_TUPLE_FRACTION 1.0 /* assume all rows will be fetched */
-extern double cursor_tuple_fraction;
 
 /*
  * A structure that contains information for planning GROUP BY 
@@ -73,7 +65,7 @@
 } GroupContext;
 
 /* GUC parameters */
-#define DEFAULT_CURSOR_TUPLE_FRACTION 0.1
+#define DEFAULT_CURSOR_TUPLE_FRACTION 1.0 /* assume all rows will be fetched */
 extern double cursor_tuple_fraction;
 
 /*
@@ -158,7 +150,6 @@
 		  double limit_tuples);
 
 extern Agg *make_agg(PlannerInfo *root, List *tlist, List *qual,
-<<<<<<< HEAD
 					 AggStrategy aggstrategy, bool streaming,
 					 int numGroupCols, AttrNumber *grpColIdx, Oid *grpOperators,
 					 long numGroups, int numNullCols,
@@ -191,17 +182,6 @@
 			   Plan *lefttree);
 extern Material *make_material(Plan *lefttree);
 extern Plan *materialize_finished_plan(PlannerInfo *root, Plan *subplan);
-=======
-		 AggStrategy aggstrategy,
-		 int numGroupCols, AttrNumber *grpColIdx, Oid *grpOperators,
-		 long numGroups, int numAggs,
-		 Plan *lefttree);
-extern Group *make_group(PlannerInfo *root, List *tlist, List *qual,
-		   int numGroupCols, AttrNumber *grpColIdx, Oid *grpOperators,
-		   double numGroups,
-		   Plan *lefttree);
-extern Plan *materialize_finished_plan(Plan *subplan);
->>>>>>> 49f001d8
 extern Unique *make_unique(Plan *lefttree, List *distinctList);
 extern Limit *make_limit(Plan *lefttree, Node *limitOffset, Node *limitCount,
 		   int64 offset_est, int64 count_est);
