/*-------------------------------------------------------------------------
 *
 * planmain.h
 *	  prototypes for various files in optimizer/plan
 *
 *
<<<<<<< HEAD
 * Portions Copyright (c) 2005-2009, Greenplum inc
 * Portions Copyright (c) 2012-Present Pivotal Software, Inc.
 * Portions Copyright (c) 1996-2015, PostgreSQL Global Development Group
=======
 * Portions Copyright (c) 1996-2016, PostgreSQL Global Development Group
>>>>>>> b5bce6c1
 * Portions Copyright (c) 1994, Regents of the University of California
 *
 * src/include/optimizer/planmain.h
 *
 *-------------------------------------------------------------------------
 */
#ifndef PLANMAIN_H
#define PLANMAIN_H

#include "nodes/plannodes.h"
#include "nodes/relation.h"
#include "optimizer/clauses.h" /* AggClauseCounts */
#include "utils/uri.h"

/*
 * A structure that contains information for planning GROUP BY 
 * queries.
 */
typedef struct GroupContext
{
	Path *best_path;
	Path *cheapest_path;

	/*
	 * If subplan is given, use it (including its targetlist).  
	 *
	 * If sub_tlist and no subplan is given, then use sub_tlist
	 * on the input plan. (This is intended to  assure that targets 
	 * that appear in the SortClauses of AggOrder  nodes have targets 
	 * in the subplan that match in sortgroupref.
	 *
	 * If neither subplan nor sub_tlist is given, just make a plan with
	 * a flat target list.
	 */
	Plan *subplan;
	List *sub_tlist;

	List *tlist;
	bool use_hashed_grouping;
	double tuple_fraction;
	uint64 grouping;

	/*
	 * When subplan is privided, groupColIdx and distinctColIdx are also provided.
	 */
	int numGroupCols;
	AttrNumber *groupColIdx;
	Oid		   *groupOperators;
	int numDistinctCols;
	AttrNumber *distinctColIdx;

	double *p_dNumGroups;
	List **pcurrent_pathkeys;
	bool *querynode_changed;
} GroupContext;

/* possible values for force_parallel_mode */
typedef enum
{
	FORCE_PARALLEL_OFF,
	FORCE_PARALLEL_ON,
	FORCE_PARALLEL_REGRESS
}	ForceParallelMode;

/* GUC parameters */
#define DEFAULT_CURSOR_TUPLE_FRACTION 1.0 /* assume all rows will be fetched */
extern double cursor_tuple_fraction;
extern int	force_parallel_mode;

/* query_planner callback to compute query_pathkeys */
typedef void (*query_pathkeys_callback) (PlannerInfo *root, void *extra);

/*
 * prototypes for plan/planmain.c
 */
extern RelOptInfo *query_planner(PlannerInfo *root, List *tlist,
			  query_pathkeys_callback qp_callback, void *qp_extra);

/*
 * prototypes for plan/planagg.c
 */
extern void preprocess_minmax_aggregates(PlannerInfo *root, List *tlist);

/*
 * prototype for plan/plangroupexp.c
 */
extern Plan *make_distinctaggs_for_rollup(PlannerInfo *root, bool is_agg,
										  List *tlist, bool twostage, List *sub_tlist,
										  List *qual, AggStrategy aggstrategy,
										  int numGroupCols, AttrNumber *grpColIdx, Oid *grpOperators,
										  double numGroups, int *rollup_gs_times,
										  int numAggs, int transSpace,
										  double *p_dNumGroups,
										  List **p_current_pathkeys,
										  Plan *lefttree);

extern Plan *add_repeat_node(Plan *result_plan, int repeat_count, uint64 grouping);
extern bool contain_group_id(Node *node);

/*
 * prototypes for plan/createplan.c
 */
extern Plan *create_plan(PlannerInfo *root, Path *best_path);
<<<<<<< HEAD
extern Plan *create_plan_recurse(PlannerInfo *root, Path *best_path);
extern SubqueryScan *make_subqueryscan(List *qptlist, List *qpqual,
				  Index scanrelid, Plan *subplan);
extern ForeignScan *make_foreignscan(List *qptlist, List *qpqual,
				 Index scanrelid, List *fdw_exprs, List *fdw_private,
				 List *fdw_scan_tlist);
extern Append *make_append(List *appendplans, List *tlist);
extern RecursiveUnion *make_recursive_union(List *tlist,
					 Plan *lefttree, Plan *righttree, int wtParam,
					 List *distinctList, long numGroups);
extern Sort *make_sort_from_pathkeys(PlannerInfo *root, Plan *lefttree,
						List *pathkeys, double limit_tuples, bool add_keys_to_targetlist);
extern Sort *make_sort_from_sortclauses(PlannerInfo *root, List *sortcls,
						   Plan *lefttree);
extern Sort *make_sort_from_groupcols(PlannerInfo *root, List *groupcls,
									  AttrNumber *grpColIdx,
									  Plan *lefttree);
extern List *reconstruct_group_clause(List *orig_groupClause, List *tlist,
						 AttrNumber *grpColIdx, int numcols);

extern Motion *make_motion(PlannerInfo *root, Plan *lefttree,
			int numSortCols, AttrNumber *sortColIdx,
			Oid *sortOperators, Oid *collations, bool *nullsFirst);

extern Agg *make_agg(PlannerInfo *root, List *tlist, List *qual,
					 AggStrategy aggstrategy, const AggClauseCosts *aggcosts,
					 bool streaming,
					 int numGroupCols, AttrNumber *grpColIdx, Oid *grpOperators,
					 List *groupingSets,
					 long numGroups,
					 Plan *lefttree);
extern HashJoin *make_hashjoin(List *tlist,
			  List *joinclauses, List *otherclauses,
			  List *hashclauses, List *hashqualclauses,
			  Plan *lefttree, Plan *righttree,
			  JoinType jointype);
extern Hash *make_hash(Plan *lefttree,
		  Oid skewTable,
		  AttrNumber skewColumn,
		  bool skewInherit,
		  Oid skewColType,
		  int32 skewColTypmod);
extern NestLoop *make_nestloop(List *tlist,
			  List *joinclauses, List *otherclauses, List *nestParams,
			  Plan *lefttree, Plan *righttree,
			  JoinType jointype);
extern MergeJoin *make_mergejoin(List *tlist,
			   List *joinclauses, List *otherclauses,
			   List *mergeclauses,
			   Oid *mergefamilies,
			   Oid *mergecollations,
			   int *mergestrategies,
			   bool *mergenullsfirst,
			   Plan *lefttree, Plan *righttree,
			   JoinType jointype);
extern WindowAgg *make_windowagg(PlannerInfo *root, List *tlist,
			   List *windowFuncs, Index winref,
			   int partNumCols, AttrNumber *partColIdx, Oid *partOperators,
			   int ordNumCols, AttrNumber *ordColIdx, Oid *ordOperators,
			   AttrNumber firstOrderCol, Oid firstOrderCmpOperator, bool firstOrderNullsFirst,
			   int frameOptions, Node *startOffset, Node *endOffset,
			   Plan *lefttree);
extern Material *make_material(Plan *lefttree);
extern Plan *materialize_finished_plan(PlannerInfo *root, Plan *subplan);
extern Unique *make_unique(Plan *lefttree, List *distinctList);
extern LockRows *make_lockrows(Plan *lefttree, List *rowMarks, int epqParam);
extern Limit *make_limit(Plan *lefttree, Node *limitOffset, Node *limitCount,
		   int64 offset_est, int64 count_est);
extern SetOp *make_setop(SetOpCmd cmd, SetOpStrategy strategy, Plan *lefttree,
		   List *distinctList, AttrNumber flagColIdx, int firstFlag,
		   long numGroups, double outputRows);
extern Result *make_result(PlannerInfo *root, List *tlist,
			Node *resconstantqual, Plan *subplan);
extern Repeat *make_repeat(List *tlist,
						   List *qual,
						   Expr *repeatCountExpr,
						   uint64 grouping,
						   Plan *subplan);
extern ModifyTable *make_modifytable(PlannerInfo *root,
				 CmdType operation, bool canSetTag,
				 Index nominalRelation,
				 List *resultRelations, List *subplans,
				 List *withCheckOptionLists, List *returningLists,
				 List *is_split_updates,
				 List *rowMarks, OnConflictExpr *onconflict, int epqParam);
=======
extern ForeignScan *make_foreignscan(List *qptlist, List *qpqual,
				 Index scanrelid, List *fdw_exprs, List *fdw_private,
				 List *fdw_scan_tlist, List *fdw_recheck_quals,
				 Plan *outer_plan);
extern Plan *materialize_finished_plan(Plan *subplan);
extern bool is_projection_capable_path(Path *path);
>>>>>>> b5bce6c1
extern bool is_projection_capable_plan(Plan *plan);
extern Plan *add_sort_cost(PlannerInfo *root, Plan *input, 
						   double limit_tuples);
extern Plan *add_agg_cost(PlannerInfo *root, Plan *plan, 
		 List *tlist, List *qual,
		 AggStrategy aggstrategy, 
		 bool streaming, 
		 int numGroupCols,
		 List *groupingSets,
		 long numGroups,
		 const AggClauseCosts *aggcosts);
extern Plan *plan_pushdown_tlist(PlannerInfo *root, Plan *plan, List *tlist);      /*CDB*/

extern List *create_external_scan_uri_list(struct ExtTableEntry *extEntry, bool *ismasteronly);

/* External use of these functions is deprecated: */
extern Sort *make_sort_from_sortclauses(List *sortcls, Plan *lefttree);
extern Agg *make_agg(List *tlist, List *qual,
		 AggStrategy aggstrategy, AggSplit aggsplit,
		 int numGroupCols, AttrNumber *grpColIdx, Oid *grpOperators,
		 List *groupingSets, List *chain,
		 double dNumGroups, Plan *lefttree);
extern Limit *make_limit(Plan *lefttree, Node *limitOffset, Node *limitCount);

/*
 * prototypes for plan/initsplan.c
 */
extern int	from_collapse_limit;
extern int	join_collapse_limit;

extern void add_base_rels_to_query(PlannerInfo *root, Node *jtnode);
extern void build_base_rel_tlists(PlannerInfo *root, List *final_tlist);
extern void add_vars_to_targetlist(PlannerInfo *root, List *vars,
					   Relids where_needed, bool create_new_ph);
extern void add_vars_to_targetlist_x(PlannerInfo *root, List *vars,
						 Relids where_needed, bool create_new_ph, bool force);
extern void find_lateral_references(PlannerInfo *root);
extern void create_lateral_join_info(PlannerInfo *root);
extern List *deconstruct_jointree(PlannerInfo *root);
extern void distribute_restrictinfo_to_rels(PlannerInfo *root,
								RestrictInfo *restrictinfo);
extern void process_implied_equality(PlannerInfo *root,
						 Oid opno,
						 Oid collation,
						 Expr *item1,
						 Expr *item2,
						 Relids qualscope,
						 Relids nullable_relids,
						 bool below_outer_join,
						 bool both_const);
extern RestrictInfo *build_implied_join_equality(Oid opno,
							Oid collation,
							Expr *item1,
							Expr *item2,
							Relids qualscope,
							Relids nullable_relids);
extern void match_foreign_keys_to_quals(PlannerInfo *root);

extern void check_mergejoinable(RestrictInfo *restrictinfo);
extern void check_hashjoinable(RestrictInfo *restrictinfo);
extern bool has_redistributable_clause(RestrictInfo *restrictinfo);

/*
 * prototypes for plan/analyzejoins.c
 */
extern List *remove_useless_joins(PlannerInfo *root, List *joinlist);
extern bool query_supports_distinctness(Query *query);
extern bool query_is_distinct_for(Query *query, List *colnos, List *opids);

/*
 * prototypes for plan/setrefs.c
 */
extern Plan *set_plan_references(PlannerInfo *root, Plan *plan);
extern void record_plan_function_dependency(PlannerInfo *root, Oid funcid);
extern void extract_query_dependencies(Node *query,
						   List **relationOids,
						   List **invalItems,
						   bool *hasRowSecurity);
extern void cdb_extract_plan_dependencies(PlannerInfo *root, Plan *plan);

extern void add_proc_oids_for_dump(Oid funcid);

#endif   /* PLANMAIN_H */<|MERGE_RESOLUTION|>--- conflicted
+++ resolved
@@ -4,13 +4,9 @@
  *	  prototypes for various files in optimizer/plan
  *
  *
-<<<<<<< HEAD
  * Portions Copyright (c) 2005-2009, Greenplum inc
  * Portions Copyright (c) 2012-Present Pivotal Software, Inc.
- * Portions Copyright (c) 1996-2015, PostgreSQL Global Development Group
-=======
  * Portions Copyright (c) 1996-2016, PostgreSQL Global Development Group
->>>>>>> b5bce6c1
  * Portions Copyright (c) 1994, Regents of the University of California
  *
  * src/include/optimizer/planmain.h
@@ -114,24 +110,14 @@
  * prototypes for plan/createplan.c
  */
 extern Plan *create_plan(PlannerInfo *root, Path *best_path);
-<<<<<<< HEAD
-extern Plan *create_plan_recurse(PlannerInfo *root, Path *best_path);
+extern Plan *create_plan_recurse(PlannerInfo *root, Path *best_path,
+					int flags);
 extern SubqueryScan *make_subqueryscan(List *qptlist, List *qpqual,
 				  Index scanrelid, Plan *subplan);
 extern ForeignScan *make_foreignscan(List *qptlist, List *qpqual,
 				 Index scanrelid, List *fdw_exprs, List *fdw_private,
-				 List *fdw_scan_tlist);
-extern Append *make_append(List *appendplans, List *tlist);
-extern RecursiveUnion *make_recursive_union(List *tlist,
-					 Plan *lefttree, Plan *righttree, int wtParam,
-					 List *distinctList, long numGroups);
-extern Sort *make_sort_from_pathkeys(PlannerInfo *root, Plan *lefttree,
-						List *pathkeys, double limit_tuples, bool add_keys_to_targetlist);
-extern Sort *make_sort_from_sortclauses(PlannerInfo *root, List *sortcls,
-						   Plan *lefttree);
-extern Sort *make_sort_from_groupcols(PlannerInfo *root, List *groupcls,
-									  AttrNumber *grpColIdx,
-									  Plan *lefttree);
+				 List *fdw_scan_tlist, List *fdw_recheck_quals,
+				 Plan *outer_plan);
 extern List *reconstruct_group_clause(List *orig_groupClause, List *tlist,
 						 AttrNumber *grpColIdx, int numcols);
 
@@ -139,13 +125,6 @@
 			int numSortCols, AttrNumber *sortColIdx,
 			Oid *sortOperators, Oid *collations, bool *nullsFirst);
 
-extern Agg *make_agg(PlannerInfo *root, List *tlist, List *qual,
-					 AggStrategy aggstrategy, const AggClauseCosts *aggcosts,
-					 bool streaming,
-					 int numGroupCols, AttrNumber *grpColIdx, Oid *grpOperators,
-					 List *groupingSets,
-					 long numGroups,
-					 Plan *lefttree);
 extern HashJoin *make_hashjoin(List *tlist,
 			  List *joinclauses, List *otherclauses,
 			  List *hashclauses, List *hashqualclauses,
@@ -170,63 +149,31 @@
 			   bool *mergenullsfirst,
 			   Plan *lefttree, Plan *righttree,
 			   JoinType jointype);
-extern WindowAgg *make_windowagg(PlannerInfo *root, List *tlist,
-			   List *windowFuncs, Index winref,
-			   int partNumCols, AttrNumber *partColIdx, Oid *partOperators,
-			   int ordNumCols, AttrNumber *ordColIdx, Oid *ordOperators,
-			   AttrNumber firstOrderCol, Oid firstOrderCmpOperator, bool firstOrderNullsFirst,
-			   int frameOptions, Node *startOffset, Node *endOffset,
-			   Plan *lefttree);
 extern Material *make_material(Plan *lefttree);
 extern Plan *materialize_finished_plan(PlannerInfo *root, Plan *subplan);
-extern Unique *make_unique(Plan *lefttree, List *distinctList);
-extern LockRows *make_lockrows(Plan *lefttree, List *rowMarks, int epqParam);
-extern Limit *make_limit(Plan *lefttree, Node *limitOffset, Node *limitCount,
-		   int64 offset_est, int64 count_est);
-extern SetOp *make_setop(SetOpCmd cmd, SetOpStrategy strategy, Plan *lefttree,
-		   List *distinctList, AttrNumber flagColIdx, int firstFlag,
-		   long numGroups, double outputRows);
-extern Result *make_result(PlannerInfo *root, List *tlist,
-			Node *resconstantqual, Plan *subplan);
+extern Result *make_result(List *tlist, Node *resconstantqual, Plan *subplan);
 extern Repeat *make_repeat(List *tlist,
 						   List *qual,
 						   Expr *repeatCountExpr,
 						   uint64 grouping,
 						   Plan *subplan);
-extern ModifyTable *make_modifytable(PlannerInfo *root,
-				 CmdType operation, bool canSetTag,
-				 Index nominalRelation,
-				 List *resultRelations, List *subplans,
-				 List *withCheckOptionLists, List *returningLists,
-				 List *is_split_updates,
-				 List *rowMarks, OnConflictExpr *onconflict, int epqParam);
-=======
-extern ForeignScan *make_foreignscan(List *qptlist, List *qpqual,
-				 Index scanrelid, List *fdw_exprs, List *fdw_private,
-				 List *fdw_scan_tlist, List *fdw_recheck_quals,
-				 Plan *outer_plan);
-extern Plan *materialize_finished_plan(Plan *subplan);
 extern bool is_projection_capable_path(Path *path);
->>>>>>> b5bce6c1
 extern bool is_projection_capable_plan(Plan *plan);
 extern Plan *add_sort_cost(PlannerInfo *root, Plan *input, 
 						   double limit_tuples);
-extern Plan *add_agg_cost(PlannerInfo *root, Plan *plan, 
-		 List *tlist, List *qual,
-		 AggStrategy aggstrategy, 
-		 bool streaming, 
-		 int numGroupCols,
-		 List *groupingSets,
-		 long numGroups,
-		 const AggClauseCosts *aggcosts);
 extern Plan *plan_pushdown_tlist(PlannerInfo *root, Plan *plan, List *tlist);      /*CDB*/
 
 extern List *create_external_scan_uri_list(struct ExtTableEntry *extEntry, bool *ismasteronly);
 
 /* External use of these functions is deprecated: */
-extern Sort *make_sort_from_sortclauses(List *sortcls, Plan *lefttree);
+extern Sort *make_sort_from_pathkeys(Plan *lefttree, List *pathkeys, bool add_keys_to_targetlist);
+extern Sort *make_sort_from_sortclauses(List *sortcls,
+						   Plan *lefttree);
+extern Sort *make_sort_from_groupcols(List *groupcls, AttrNumber *grpColIdx,
+									  Plan *lefttree);
 extern Agg *make_agg(List *tlist, List *qual,
 		 AggStrategy aggstrategy, AggSplit aggsplit,
+		 bool streaming,
 		 int numGroupCols, AttrNumber *grpColIdx, Oid *grpOperators,
 		 List *groupingSets, List *chain,
 		 double dNumGroups, Plan *lefttree);
