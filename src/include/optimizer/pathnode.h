--- conflicted
+++ resolved
@@ -4,13 +4,9 @@
  *	  prototypes for pathnode.c, relnode.c.
  *
  *
-<<<<<<< HEAD
  * Portions Copyright (c) 2005-2008, Greenplum inc
  * Portions Copyright (c) 2012-Present Pivotal Software, Inc.
- * Portions Copyright (c) 1996-2014, PostgreSQL Global Development Group
-=======
  * Portions Copyright (c) 1996-2015, PostgreSQL Global Development Group
->>>>>>> ab93f90c
  * Portions Copyright (c) 1994, Regents of the University of California
  *
  * src/include/optimizer/pathnode.h
@@ -52,13 +48,10 @@
 				  Cost startup_cost, Cost total_cost,
 				  List *pathkeys, Relids required_outer);
 
-<<<<<<< HEAD
-=======
 extern Path *create_seqscan_path(PlannerInfo *root, RelOptInfo *rel,
 					Relids required_outer);
 extern Path *create_samplescan_path(PlannerInfo *root, RelOptInfo *rel,
 					   Relids required_outer);
->>>>>>> ab93f90c
 extern IndexPath *create_index_path(PlannerInfo *root,
 				  IndexOptInfo *index,
 				  List *indexclauses,
