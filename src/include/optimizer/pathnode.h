/*-------------------------------------------------------------------------
 *
 * pathnode.h
 *	  prototypes for pathnode.c, relnode.c.
 *
 *
<<<<<<< HEAD
 * Portions Copyright (c) 2005-2008, Greenplum inc
 * Portions Copyright (c) 2012-Present Pivotal Software, Inc.
 * Portions Copyright (c) 1996-2016, PostgreSQL Global Development Group
=======
 * Portions Copyright (c) 1996-2019, PostgreSQL Global Development Group
>>>>>>> 9e1c9f95
 * Portions Copyright (c) 1994, Regents of the University of California
 *
 * src/include/optimizer/pathnode.h
 *
 *-------------------------------------------------------------------------
 */
#ifndef PATHNODE_H
#define PATHNODE_H

<<<<<<< HEAD
#include "nodes/relation.h"
#include "cdb/cdbdef.h"                 /* CdbVisitOpt */
=======
#include "nodes/bitmapset.h"
#include "nodes/pathnodes.h"
>>>>>>> 9e1c9f95


/*
 * prototypes for pathnode.c
 */
<<<<<<< HEAD

extern int compare_path_costs(Path *path1, Path *path2,
				   CostSelector criterion);
extern int compare_fractional_path_costs(Path *path1, Path *path2,
							  double fraction);
=======
extern int	compare_path_costs(Path *path1, Path *path2,
							   CostSelector criterion);
extern int	compare_fractional_path_costs(Path *path1, Path *path2,
										  double fraction);
>>>>>>> 9e1c9f95
extern void set_cheapest(RelOptInfo *parent_rel);
extern void add_path(RelOptInfo *parent_rel, Path *new_path);
extern Path *create_seqscan_path(PlannerInfo *root, RelOptInfo *rel,
					Relids required_outer, int parallel_workers);
extern AppendOnlyPath *create_appendonly_path(PlannerInfo *root, RelOptInfo *rel,
					Relids required_outer);
extern AOCSPath *create_aocs_path(PlannerInfo *root, RelOptInfo *rel,
					Relids required_outer);
extern bool add_path_precheck(RelOptInfo *parent_rel,
							  Cost startup_cost, Cost total_cost,
							  List *pathkeys, Relids required_outer);
extern void add_partial_path(RelOptInfo *parent_rel, Path *new_path);
extern bool add_partial_path_precheck(RelOptInfo *parent_rel,
									  Cost total_cost, List *pathkeys);

<<<<<<< HEAD
=======
extern Path *create_seqscan_path(PlannerInfo *root, RelOptInfo *rel,
								 Relids required_outer, int parallel_workers);
>>>>>>> 9e1c9f95
extern Path *create_samplescan_path(PlannerInfo *root, RelOptInfo *rel,
									Relids required_outer);
extern IndexPath *create_index_path(PlannerInfo *root,
									IndexOptInfo *index,
									List *indexclauses,
									List *indexorderbys,
									List *indexorderbycols,
									List *pathkeys,
									ScanDirection indexscandir,
									bool indexonly,
									Relids required_outer,
									double loop_count,
									bool partial_path);
extern BitmapHeapPath *create_bitmap_heap_path(PlannerInfo *root,
											   RelOptInfo *rel,
											   Path *bitmapqual,
											   Relids required_outer,
											   double loop_count,
											   int parallel_degree);
extern BitmapAndPath *create_bitmap_and_path(PlannerInfo *root,
											 RelOptInfo *rel,
											 List *bitmapquals);
extern BitmapOrPath *create_bitmap_or_path(PlannerInfo *root,
										   RelOptInfo *rel,
										   List *bitmapquals);
extern TidPath *create_tidscan_path(PlannerInfo *root, RelOptInfo *rel,
<<<<<<< HEAD
					List *tidquals, Relids required_outer);
extern AppendPath *create_append_path(PlannerInfo *root, RelOptInfo *rel,
				   List *subpaths,
				   Relids required_outer, int parallel_workers);
extern MergeAppendPath *create_merge_append_path(PlannerInfo *root,
						 RelOptInfo *rel,
						 List *subpaths,
						 List *pathkeys,
						 Relids required_outer);
extern ResultPath *create_result_path(PlannerInfo *root, RelOptInfo *rel,
				   PathTarget *target, List *resconstantqual);
extern MaterialPath *create_material_path(PlannerInfo *root, RelOptInfo *rel, Path *subpath);
extern UniquePath *create_unique_path(PlannerInfo *root, RelOptInfo *rel,
				   Path *subpath, SpecialJoinInfo *sjinfo);
extern UniquePath *create_unique_rowid_path(PlannerInfo *root,
											RelOptInfo *rel,
											Path *subpath,
											Relids required_outer,
											int rowidexpr_id);
=======
									List *tidquals, Relids required_outer);
extern AppendPath *create_append_path(PlannerInfo *root, RelOptInfo *rel,
									  List *subpaths, List *partial_subpaths,
									  List *pathkeys, Relids required_outer,
									  int parallel_workers, bool parallel_aware,
									  List *partitioned_rels, double rows);
extern MergeAppendPath *create_merge_append_path(PlannerInfo *root,
												 RelOptInfo *rel,
												 List *subpaths,
												 List *pathkeys,
												 Relids required_outer,
												 List *partitioned_rels);
extern GroupResultPath *create_group_result_path(PlannerInfo *root,
												 RelOptInfo *rel,
												 PathTarget *target,
												 List *havingqual);
extern MaterialPath *create_material_path(RelOptInfo *rel, Path *subpath);
extern UniquePath *create_unique_path(PlannerInfo *root, RelOptInfo *rel,
									  Path *subpath, SpecialJoinInfo *sjinfo);
>>>>>>> 9e1c9f95
extern GatherPath *create_gather_path(PlannerInfo *root,
									  RelOptInfo *rel, Path *subpath, PathTarget *target,
									  Relids required_outer, double *rows);
extern GatherMergePath *create_gather_merge_path(PlannerInfo *root,
												 RelOptInfo *rel,
												 Path *subpath,
												 PathTarget *target,
												 List *pathkeys,
												 Relids required_outer,
												 double *rows);
extern SubqueryScanPath *create_subqueryscan_path(PlannerInfo *root,
<<<<<<< HEAD
						 RelOptInfo *rel, Path *subpath,
						 List *pathkeys, CdbPathLocus locus, Relids required_outer);
extern Path *create_functionscan_path(PlannerInfo *root, RelOptInfo *rel,
						 RangeTblEntry *rte,
						 List *pathkeys, Relids required_outer);
extern TableFunctionScanPath *create_tablefunction_path(PlannerInfo *root,
						  RelOptInfo *rel, Path *subpath,
						  List *pathkeys, Relids required_outer);
extern Path *create_valuesscan_path(PlannerInfo *root, RelOptInfo *rel,
					   RangeTblEntry *rte,
					   Relids required_outer);
extern Path *create_ctescan_path(PlannerInfo *root, RelOptInfo *rel,
					Path *subpath, CdbPathLocus locus,
					List *pathkeys,
					Relids required_outer);
extern Path *create_worktablescan_path(PlannerInfo *root, RelOptInfo *rel,
						  CdbPathLocus ctelocus,
						  Relids required_outer);
=======
												  RelOptInfo *rel, Path *subpath,
												  List *pathkeys, Relids required_outer);
extern Path *create_functionscan_path(PlannerInfo *root, RelOptInfo *rel,
									  List *pathkeys, Relids required_outer);
extern Path *create_valuesscan_path(PlannerInfo *root, RelOptInfo *rel,
									Relids required_outer);
extern Path *create_tablefuncscan_path(PlannerInfo *root, RelOptInfo *rel,
									   Relids required_outer);
extern Path *create_ctescan_path(PlannerInfo *root, RelOptInfo *rel,
								 Relids required_outer);
extern Path *create_namedtuplestorescan_path(PlannerInfo *root, RelOptInfo *rel,
											 Relids required_outer);
extern Path *create_resultscan_path(PlannerInfo *root, RelOptInfo *rel,
									Relids required_outer);
extern Path *create_worktablescan_path(PlannerInfo *root, RelOptInfo *rel,
									   Relids required_outer);
>>>>>>> 9e1c9f95
extern ForeignPath *create_foreignscan_path(PlannerInfo *root, RelOptInfo *rel,
											PathTarget *target,
											double rows, Cost startup_cost, Cost total_cost,
											List *pathkeys,
											Relids required_outer,
											Path *fdw_outerpath,
											List *fdw_private);
extern ForeignPath *create_foreign_join_path(PlannerInfo *root, RelOptInfo *rel,
											 PathTarget *target,
											 double rows, Cost startup_cost, Cost total_cost,
											 List *pathkeys,
											 Relids required_outer,
											 Path *fdw_outerpath,
											 List *fdw_private);
extern ForeignPath *create_foreign_upper_path(PlannerInfo *root, RelOptInfo *rel,
											  PathTarget *target,
											  double rows, Cost startup_cost, Cost total_cost,
											  List *pathkeys,
											  Path *fdw_outerpath,
											  List *fdw_private);

extern Relids calc_nestloop_required_outer(Relids outerrelids,
										   Relids outer_paramrels,
										   Relids innerrelids,
										   Relids inner_paramrels);
extern Relids calc_non_nestloop_required_outer(Path *outer_path, Path *inner_path);

<<<<<<< HEAD
extern bool path_contains_inner_index(Path *path);
extern Path *create_nestloop_path(PlannerInfo *root,
					 RelOptInfo *joinrel,
					 JoinType jointype,
					 JoinType orig_jointype,		/* CDB */
					 JoinCostWorkspace *workspace,
					 SpecialJoinInfo *sjinfo,
					 SemiAntiJoinFactors *semifactors,
					 Path *outer_path,
					 Path *inner_path,
					 List *restrict_clauses,
					 List *redistribution_clauses,	/* CDB */
					 List *pathkeys,
					 Relids required_outer);

extern Path *create_mergejoin_path(PlannerInfo *root,
					  RelOptInfo *joinrel,
					  JoinType jointype,
					  JoinType orig_jointype,		/* CDB */
					  JoinCostWorkspace *workspace,
					  SpecialJoinInfo *sjinfo,
					  Path *outer_path,
					  Path *inner_path,
					  List *restrict_clauses,
					  List *pathkeys,
					  Relids required_outer,
					  List *mergeclauses,
					  List *redistribution_clauses,	/* CDB */
					  List *outersortkeys,
					  List *innersortkeys);

extern Path *create_hashjoin_path(PlannerInfo *root,
					 RelOptInfo *joinrel,
					 JoinType jointype,
					 JoinType orig_jointype,		/* CDB */
					 JoinCostWorkspace *workspace,
					 SpecialJoinInfo *sjinfo,
					 SemiAntiJoinFactors *semifactors,
					 Path *outer_path,
					 Path *inner_path,
					 List *restrict_clauses,
					 Relids required_outer,
					 List *redistribution_clauses,	/* CDB */
					 List *hashclauses);

extern ProjectionPath *create_projection_path(PlannerInfo *root,
					   RelOptInfo *rel,
					   Path *subpath,
					   PathTarget *target);
extern ProjectionPath *create_projection_path_with_quals(PlannerInfo *root,
					   RelOptInfo *rel,
					   Path *subpath,
					   PathTarget *target,
					   List *restrict_clauses,
					   bool need_param);
=======
extern NestPath *create_nestloop_path(PlannerInfo *root,
									  RelOptInfo *joinrel,
									  JoinType jointype,
									  JoinCostWorkspace *workspace,
									  JoinPathExtraData *extra,
									  Path *outer_path,
									  Path *inner_path,
									  List *restrict_clauses,
									  List *pathkeys,
									  Relids required_outer);

extern MergePath *create_mergejoin_path(PlannerInfo *root,
										RelOptInfo *joinrel,
										JoinType jointype,
										JoinCostWorkspace *workspace,
										JoinPathExtraData *extra,
										Path *outer_path,
										Path *inner_path,
										List *restrict_clauses,
										List *pathkeys,
										Relids required_outer,
										List *mergeclauses,
										List *outersortkeys,
										List *innersortkeys);

extern HashPath *create_hashjoin_path(PlannerInfo *root,
									  RelOptInfo *joinrel,
									  JoinType jointype,
									  JoinCostWorkspace *workspace,
									  JoinPathExtraData *extra,
									  Path *outer_path,
									  Path *inner_path,
									  bool parallel_hash,
									  List *restrict_clauses,
									  Relids required_outer,
									  List *hashclauses);

extern ProjectionPath *create_projection_path(PlannerInfo *root,
											  RelOptInfo *rel,
											  Path *subpath,
											  PathTarget *target);
>>>>>>> 9e1c9f95
extern Path *apply_projection_to_path(PlannerInfo *root,
									  RelOptInfo *rel,
									  Path *path,
									  PathTarget *target);
extern ProjectSetPath *create_set_projection_path(PlannerInfo *root,
												  RelOptInfo *rel,
												  Path *subpath,
												  PathTarget *target);
extern SortPath *create_sort_path(PlannerInfo *root,
								  RelOptInfo *rel,
								  Path *subpath,
								  List *pathkeys,
								  double limit_tuples);
extern GroupPath *create_group_path(PlannerInfo *root,
									RelOptInfo *rel,
									Path *subpath,
									List *groupClause,
									List *qual,
									double numGroups);
extern UpperUniquePath *create_upper_unique_path(PlannerInfo *root,
<<<<<<< HEAD
						 RelOptInfo *rel,
						 Path *subpath,
						 int numCols,
						 double numGroups);
struct HashAggTableSizes; /* defined in execHHashagg.h */
extern AggPath *create_agg_path(PlannerInfo *root,
				RelOptInfo *rel,
				Path *subpath,
				PathTarget *target,
				AggStrategy aggstrategy,
				AggSplit aggsplit,
				bool streaming,
				List *groupClause,
				List *qual,
				const AggClauseCosts *aggcosts,
				double numGroups,
				struct HashAggTableSizes *hash_info);

extern TupleSplitPath *create_tup_split_path(PlannerInfo *root,
											 RelOptInfo *rel,
											 Path *subpath,
											 PathTarget *target,
											 List *groupClause,
											 List *dqa_expr_lst);

extern AggPath *create_shadow_eliminate_path(PlannerInfo *root,
											 RelOptInfo *rel,
											 Path *subpath,
											 PathTarget *target,
											 double numGroups,
											 int mapSz,
											 int *shadow_mapping);

extern GroupingSetsPath *create_groupingsets_path(PlannerInfo *root,
						 RelOptInfo *rel,
						 Path *subpath,
						 PathTarget *target,
						 AggSplit aggsplit,
						 List *having_qual,
						 List *rollup_lists,
						 List *rollup_groupclauses,
						 const AggClauseCosts *agg_costs,
						 double numGroups);
=======
												 RelOptInfo *rel,
												 Path *subpath,
												 int numCols,
												 double numGroups);
extern AggPath *create_agg_path(PlannerInfo *root,
								RelOptInfo *rel,
								Path *subpath,
								PathTarget *target,
								AggStrategy aggstrategy,
								AggSplit aggsplit,
								List *groupClause,
								List *qual,
								const AggClauseCosts *aggcosts,
								double numGroups);
extern GroupingSetsPath *create_groupingsets_path(PlannerInfo *root,
												  RelOptInfo *rel,
												  Path *subpath,
												  List *having_qual,
												  AggStrategy aggstrategy,
												  List *rollups,
												  const AggClauseCosts *agg_costs,
												  double numGroups);
>>>>>>> 9e1c9f95
extern MinMaxAggPath *create_minmaxagg_path(PlannerInfo *root,
											RelOptInfo *rel,
											PathTarget *target,
											List *mmaggregates,
											List *quals);
extern WindowAggPath *create_windowagg_path(PlannerInfo *root,
											RelOptInfo *rel,
											Path *subpath,
											PathTarget *target,
											List *windowFuncs,
											WindowClause *winclause);
extern SetOpPath *create_setop_path(PlannerInfo *root,
									RelOptInfo *rel,
									Path *subpath,
									SetOpCmd cmd,
									SetOpStrategy strategy,
									List *distinctList,
									AttrNumber flagColIdx,
									int firstFlag,
									double numGroups,
									double outputRows);
extern RecursiveUnionPath *create_recursiveunion_path(PlannerInfo *root,
													  RelOptInfo *rel,
													  Path *leftpath,
													  Path *rightpath,
													  PathTarget *target,
													  List *distinctList,
													  int wtParam,
													  double numGroups);
extern LockRowsPath *create_lockrows_path(PlannerInfo *root, RelOptInfo *rel,
										  Path *subpath, List *rowMarks, int epqParam);
extern ModifyTablePath *create_modifytable_path(PlannerInfo *root,
<<<<<<< HEAD
						RelOptInfo *rel,
						CmdType operation, bool canSetTag,
						Index nominalRelation,
						List *resultRelations, List *subpaths,
						List *subroots,
						List *withCheckOptionLists, List *returningLists,
						List *is_split_updates,
						List *rowMarks, OnConflictExpr *onconflict,
						int epqParam);
extern Path *create_limit_path(PlannerInfo *root, RelOptInfo *rel,
							   Path *subpath,
							   Node *limitOffset, Node *limitCount,
							   int64 offset_est, int64 count_est);
=======
												RelOptInfo *rel,
												CmdType operation, bool canSetTag,
												Index nominalRelation, Index rootRelation,
												bool partColsUpdated,
												List *resultRelations, List *subpaths,
												List *subroots,
												List *withCheckOptionLists, List *returningLists,
												List *rowMarks, OnConflictExpr *onconflict,
												int epqParam);
extern LimitPath *create_limit_path(PlannerInfo *root, RelOptInfo *rel,
									Path *subpath,
									Node *limitOffset, Node *limitCount,
									int64 offset_est, int64 count_est);
extern void adjust_limit_rows_costs(double *rows,
									Cost *startup_cost, Cost *total_cost,
									int64 offset_est, int64 count_est);
>>>>>>> 9e1c9f95

extern Path *reparameterize_path(PlannerInfo *root, Path *path,
								 Relids required_outer,
								 double loop_count);
extern Path *reparameterize_path_by_child(PlannerInfo *root, Path *path,
										  RelOptInfo *child_rel);

/*
 * prototypes for relnode.c
 */
extern void setup_simple_rel_arrays(PlannerInfo *root);
extern void setup_append_rel_array(PlannerInfo *root);
extern void expand_planner_arrays(PlannerInfo *root, int add_size);
extern RelOptInfo *build_simple_rel(PlannerInfo *root, int relid,
									RelOptInfo *parent);
extern RelOptInfo *find_base_rel(PlannerInfo *root, int relid);
extern RelOptInfo *find_join_rel(PlannerInfo *root, Relids relids);
extern RelOptInfo *build_join_rel(PlannerInfo *root,
								  Relids joinrelids,
								  RelOptInfo *outer_rel,
								  RelOptInfo *inner_rel,
								  SpecialJoinInfo *sjinfo,
								  List **restrictlist_ptr);
extern Relids min_join_parameterization(PlannerInfo *root,
<<<<<<< HEAD
						  Relids joinrelids,
						  RelOptInfo *outer_rel,
						  RelOptInfo *inner_rel);
extern RelOptInfo *build_empty_join_rel(PlannerInfo *root);
extern void build_joinrel_tlist(PlannerInfo *root, RelOptInfo *joinrel, List *input_tlist);

=======
										Relids joinrelids,
										RelOptInfo *outer_rel,
										RelOptInfo *inner_rel);
>>>>>>> 9e1c9f95
extern RelOptInfo *fetch_upper_rel(PlannerInfo *root, UpperRelationKind kind,
								   Relids relids);
extern Relids find_childrel_parents(PlannerInfo *root, RelOptInfo *rel);
extern ParamPathInfo *get_baserel_parampathinfo(PlannerInfo *root,
												RelOptInfo *baserel,
												Relids required_outer);
extern ParamPathInfo *get_joinrel_parampathinfo(PlannerInfo *root,
												RelOptInfo *joinrel,
												Path *outer_path,
												Path *inner_path,
												SpecialJoinInfo *sjinfo,
												Relids required_outer,
												List **restrict_clauses);
extern ParamPathInfo *get_appendrel_parampathinfo(RelOptInfo *appendrel,
												  Relids required_outer);
extern ParamPathInfo *find_param_path_info(RelOptInfo *rel,
										   Relids required_outer);
extern RelOptInfo *build_child_join_rel(PlannerInfo *root,
										RelOptInfo *outer_rel, RelOptInfo *inner_rel,
										RelOptInfo *parent_joinrel, List *restrictlist,
										SpecialJoinInfo *sjinfo, JoinType jointype);

#endif							/* PATHNODE_H */<|MERGE_RESOLUTION|>--- conflicted
+++ resolved
@@ -4,13 +4,9 @@
  *	  prototypes for pathnode.c, relnode.c.
  *
  *
-<<<<<<< HEAD
  * Portions Copyright (c) 2005-2008, Greenplum inc
  * Portions Copyright (c) 2012-Present Pivotal Software, Inc.
- * Portions Copyright (c) 1996-2016, PostgreSQL Global Development Group
-=======
  * Portions Copyright (c) 1996-2019, PostgreSQL Global Development Group
->>>>>>> 9e1c9f95
  * Portions Copyright (c) 1994, Regents of the University of California
  *
  * src/include/optimizer/pathnode.h
@@ -20,30 +16,19 @@
 #ifndef PATHNODE_H
 #define PATHNODE_H
 
-<<<<<<< HEAD
-#include "nodes/relation.h"
 #include "cdb/cdbdef.h"                 /* CdbVisitOpt */
-=======
 #include "nodes/bitmapset.h"
 #include "nodes/pathnodes.h"
->>>>>>> 9e1c9f95
 
 
 /*
  * prototypes for pathnode.c
  */
-<<<<<<< HEAD
-
-extern int compare_path_costs(Path *path1, Path *path2,
-				   CostSelector criterion);
-extern int compare_fractional_path_costs(Path *path1, Path *path2,
-							  double fraction);
-=======
+
 extern int	compare_path_costs(Path *path1, Path *path2,
 							   CostSelector criterion);
 extern int	compare_fractional_path_costs(Path *path1, Path *path2,
 										  double fraction);
->>>>>>> 9e1c9f95
 extern void set_cheapest(RelOptInfo *parent_rel);
 extern void add_path(RelOptInfo *parent_rel, Path *new_path);
 extern Path *create_seqscan_path(PlannerInfo *root, RelOptInfo *rel,
@@ -59,11 +44,6 @@
 extern bool add_partial_path_precheck(RelOptInfo *parent_rel,
 									  Cost total_cost, List *pathkeys);
 
-<<<<<<< HEAD
-=======
-extern Path *create_seqscan_path(PlannerInfo *root, RelOptInfo *rel,
-								 Relids required_outer, int parallel_workers);
->>>>>>> 9e1c9f95
 extern Path *create_samplescan_path(PlannerInfo *root, RelOptInfo *rel,
 									Relids required_outer);
 extern IndexPath *create_index_path(PlannerInfo *root,
@@ -90,33 +70,12 @@
 										   RelOptInfo *rel,
 										   List *bitmapquals);
 extern TidPath *create_tidscan_path(PlannerInfo *root, RelOptInfo *rel,
-<<<<<<< HEAD
-					List *tidquals, Relids required_outer);
+                                    List *tidquals, Relids required_outer);
 extern AppendPath *create_append_path(PlannerInfo *root, RelOptInfo *rel,
-				   List *subpaths,
-				   Relids required_outer, int parallel_workers);
-extern MergeAppendPath *create_merge_append_path(PlannerInfo *root,
-						 RelOptInfo *rel,
-						 List *subpaths,
-						 List *pathkeys,
-						 Relids required_outer);
-extern ResultPath *create_result_path(PlannerInfo *root, RelOptInfo *rel,
-				   PathTarget *target, List *resconstantqual);
-extern MaterialPath *create_material_path(PlannerInfo *root, RelOptInfo *rel, Path *subpath);
-extern UniquePath *create_unique_path(PlannerInfo *root, RelOptInfo *rel,
-				   Path *subpath, SpecialJoinInfo *sjinfo);
-extern UniquePath *create_unique_rowid_path(PlannerInfo *root,
-											RelOptInfo *rel,
-											Path *subpath,
-											Relids required_outer,
-											int rowidexpr_id);
-=======
-									List *tidquals, Relids required_outer);
-extern AppendPath *create_append_path(PlannerInfo *root, RelOptInfo *rel,
-									  List *subpaths, List *partial_subpaths,
-									  List *pathkeys, Relids required_outer,
-									  int parallel_workers, bool parallel_aware,
-									  List *partitioned_rels, double rows);
+                                      List *subpaths, List *partial_subpaths,
+                                      List *pathkeys, Relids required_outer,
+                                      int parallel_workers, bool parallel_aware,
+                                      List *partitioned_rels, double rows);
 extern MergeAppendPath *create_merge_append_path(PlannerInfo *root,
 												 RelOptInfo *rel,
 												 List *subpaths,
@@ -127,10 +86,14 @@
 												 RelOptInfo *rel,
 												 PathTarget *target,
 												 List *havingqual);
-extern MaterialPath *create_material_path(RelOptInfo *rel, Path *subpath);
+extern MaterialPath *create_material_path(PlannerInfo *root, RelOptInfo *rel, Path *subpath);
 extern UniquePath *create_unique_path(PlannerInfo *root, RelOptInfo *rel,
 									  Path *subpath, SpecialJoinInfo *sjinfo);
->>>>>>> 9e1c9f95
+extern UniquePath *create_unique_rowid_path(PlannerInfo *root,
+											RelOptInfo *rel,
+											Path *subpath,
+											Relids required_outer,
+											int rowidexpr_id);
 extern GatherPath *create_gather_path(PlannerInfo *root,
 									  RelOptInfo *rel, Path *subpath, PathTarget *target,
 									  Relids required_outer, double *rows);
@@ -142,43 +105,31 @@
 												 Relids required_outer,
 												 double *rows);
 extern SubqueryScanPath *create_subqueryscan_path(PlannerInfo *root,
-<<<<<<< HEAD
-						 RelOptInfo *rel, Path *subpath,
-						 List *pathkeys, CdbPathLocus locus, Relids required_outer);
+												  RelOptInfo *rel, Path *subpath,
+												  List *pathkeys, CdbPathLocus locus,
+												  Relids required_outer);
 extern Path *create_functionscan_path(PlannerInfo *root, RelOptInfo *rel,
-						 RangeTblEntry *rte,
-						 List *pathkeys, Relids required_outer);
+									  RangeTblEntry *rte,
+									  List *pathkeys, Relids required_outer);
 extern TableFunctionScanPath *create_tablefunction_path(PlannerInfo *root,
 						  RelOptInfo *rel, Path *subpath,
 						  List *pathkeys, Relids required_outer);
 extern Path *create_valuesscan_path(PlannerInfo *root, RelOptInfo *rel,
-					   RangeTblEntry *rte,
-					   Relids required_outer);
-extern Path *create_ctescan_path(PlannerInfo *root, RelOptInfo *rel,
-					Path *subpath, CdbPathLocus locus,
-					List *pathkeys,
-					Relids required_outer);
-extern Path *create_worktablescan_path(PlannerInfo *root, RelOptInfo *rel,
-						  CdbPathLocus ctelocus,
-						  Relids required_outer);
-=======
-												  RelOptInfo *rel, Path *subpath,
-												  List *pathkeys, Relids required_outer);
-extern Path *create_functionscan_path(PlannerInfo *root, RelOptInfo *rel,
-									  List *pathkeys, Relids required_outer);
-extern Path *create_valuesscan_path(PlannerInfo *root, RelOptInfo *rel,
+									RangeTblEntry *rte,
 									Relids required_outer);
 extern Path *create_tablefuncscan_path(PlannerInfo *root, RelOptInfo *rel,
 									   Relids required_outer);
 extern Path *create_ctescan_path(PlannerInfo *root, RelOptInfo *rel,
+								 Path *subpath, CdbPathLocus locus,
+								 List *pathkeys,
 								 Relids required_outer);
 extern Path *create_namedtuplestorescan_path(PlannerInfo *root, RelOptInfo *rel,
 											 Relids required_outer);
 extern Path *create_resultscan_path(PlannerInfo *root, RelOptInfo *rel,
 									Relids required_outer);
 extern Path *create_worktablescan_path(PlannerInfo *root, RelOptInfo *rel,
+									   CdbPathLocus ctelocus,
 									   Relids required_outer);
->>>>>>> 9e1c9f95
 extern ForeignPath *create_foreignscan_path(PlannerInfo *root, RelOptInfo *rel,
 											PathTarget *target,
 											double rows, Cost startup_cost, Cost total_cost,
@@ -206,77 +157,25 @@
 										   Relids inner_paramrels);
 extern Relids calc_non_nestloop_required_outer(Path *outer_path, Path *inner_path);
 
-<<<<<<< HEAD
 extern bool path_contains_inner_index(Path *path);
+
 extern Path *create_nestloop_path(PlannerInfo *root,
-					 RelOptInfo *joinrel,
-					 JoinType jointype,
-					 JoinType orig_jointype,		/* CDB */
-					 JoinCostWorkspace *workspace,
-					 SpecialJoinInfo *sjinfo,
-					 SemiAntiJoinFactors *semifactors,
-					 Path *outer_path,
-					 Path *inner_path,
-					 List *restrict_clauses,
-					 List *redistribution_clauses,	/* CDB */
-					 List *pathkeys,
-					 Relids required_outer);
-
-extern Path *create_mergejoin_path(PlannerInfo *root,
-					  RelOptInfo *joinrel,
-					  JoinType jointype,
-					  JoinType orig_jointype,		/* CDB */
-					  JoinCostWorkspace *workspace,
-					  SpecialJoinInfo *sjinfo,
-					  Path *outer_path,
-					  Path *inner_path,
-					  List *restrict_clauses,
-					  List *pathkeys,
-					  Relids required_outer,
-					  List *mergeclauses,
-					  List *redistribution_clauses,	/* CDB */
-					  List *outersortkeys,
-					  List *innersortkeys);
-
-extern Path *create_hashjoin_path(PlannerInfo *root,
-					 RelOptInfo *joinrel,
-					 JoinType jointype,
-					 JoinType orig_jointype,		/* CDB */
-					 JoinCostWorkspace *workspace,
-					 SpecialJoinInfo *sjinfo,
-					 SemiAntiJoinFactors *semifactors,
-					 Path *outer_path,
-					 Path *inner_path,
-					 List *restrict_clauses,
-					 Relids required_outer,
-					 List *redistribution_clauses,	/* CDB */
-					 List *hashclauses);
-
-extern ProjectionPath *create_projection_path(PlannerInfo *root,
-					   RelOptInfo *rel,
-					   Path *subpath,
-					   PathTarget *target);
-extern ProjectionPath *create_projection_path_with_quals(PlannerInfo *root,
-					   RelOptInfo *rel,
-					   Path *subpath,
-					   PathTarget *target,
-					   List *restrict_clauses,
-					   bool need_param);
-=======
-extern NestPath *create_nestloop_path(PlannerInfo *root,
 									  RelOptInfo *joinrel,
 									  JoinType jointype,
+									  JoinType orig_jointype,		/* CDB */
 									  JoinCostWorkspace *workspace,
 									  JoinPathExtraData *extra,
 									  Path *outer_path,
 									  Path *inner_path,
 									  List *restrict_clauses,
+									  List *redistribution_clauses,    /*CDB*/
 									  List *pathkeys,
 									  Relids required_outer);
 
-extern MergePath *create_mergejoin_path(PlannerInfo *root,
+extern Path *create_mergejoin_path(PlannerInfo *root,
 										RelOptInfo *joinrel,
 										JoinType jointype,
+										JoinType orig_jointype,		/* CDB */
 										JoinCostWorkspace *workspace,
 										JoinPathExtraData *extra,
 										Path *outer_path,
@@ -285,12 +184,14 @@
 										List *pathkeys,
 										Relids required_outer,
 										List *mergeclauses,
+										List *redistribution_clauses,    /*CDB*/
 										List *outersortkeys,
 										List *innersortkeys);
 
-extern HashPath *create_hashjoin_path(PlannerInfo *root,
+extern Path *create_hashjoin_path(PlannerInfo *root,
 									  RelOptInfo *joinrel,
 									  JoinType jointype,
+									  JoinType orig_jointype,		/* CDB */
 									  JoinCostWorkspace *workspace,
 									  JoinPathExtraData *extra,
 									  Path *outer_path,
@@ -298,13 +199,19 @@
 									  bool parallel_hash,
 									  List *restrict_clauses,
 									  Relids required_outer,
+									  List *redistribution_clauses,    /*CDB*/
 									  List *hashclauses);
 
 extern ProjectionPath *create_projection_path(PlannerInfo *root,
 											  RelOptInfo *rel,
 											  Path *subpath,
 											  PathTarget *target);
->>>>>>> 9e1c9f95
+extern ProjectionPath *create_projection_path_with_quals(PlannerInfo *root,
+														 RelOptInfo *rel,
+														 Path *subpath,
+														 PathTarget *target,
+														 List *restrict_clauses,
+														 bool need_param);
 extern Path *apply_projection_to_path(PlannerInfo *root,
 									  RelOptInfo *rel,
 									  Path *path,
@@ -325,11 +232,10 @@
 									List *qual,
 									double numGroups);
 extern UpperUniquePath *create_upper_unique_path(PlannerInfo *root,
-<<<<<<< HEAD
-						 RelOptInfo *rel,
-						 Path *subpath,
-						 int numCols,
-						 double numGroups);
+                                                 RelOptInfo *rel,
+                                                 Path *subpath,
+                                                 int numCols,
+                                                 double numGroups);
 struct HashAggTableSizes; /* defined in execHHashagg.h */
 extern AggPath *create_agg_path(PlannerInfo *root,
 				RelOptInfo *rel,
@@ -341,58 +247,22 @@
 				List *groupClause,
 				List *qual,
 				const AggClauseCosts *aggcosts,
-				double numGroups,
-				struct HashAggTableSizes *hash_info);
-
+				double numGroups);
 extern TupleSplitPath *create_tup_split_path(PlannerInfo *root,
-											 RelOptInfo *rel,
-											 Path *subpath,
-											 PathTarget *target,
-											 List *groupClause,
+                                             RelOptInfo *rel,
+                                             Path *subpath,
+                                             PathTarget *target,
+                                             List *groupClause,
 											 List *dqa_expr_lst);
-
-extern AggPath *create_shadow_eliminate_path(PlannerInfo *root,
-											 RelOptInfo *rel,
-											 Path *subpath,
-											 PathTarget *target,
-											 double numGroups,
-											 int mapSz,
-											 int *shadow_mapping);
-
-extern GroupingSetsPath *create_groupingsets_path(PlannerInfo *root,
-						 RelOptInfo *rel,
-						 Path *subpath,
-						 PathTarget *target,
-						 AggSplit aggsplit,
-						 List *having_qual,
-						 List *rollup_lists,
-						 List *rollup_groupclauses,
-						 const AggClauseCosts *agg_costs,
-						 double numGroups);
-=======
-												 RelOptInfo *rel,
-												 Path *subpath,
-												 int numCols,
-												 double numGroups);
-extern AggPath *create_agg_path(PlannerInfo *root,
-								RelOptInfo *rel,
-								Path *subpath,
-								PathTarget *target,
-								AggStrategy aggstrategy,
-								AggSplit aggsplit,
-								List *groupClause,
-								List *qual,
-								const AggClauseCosts *aggcosts,
-								double numGroups);
 extern GroupingSetsPath *create_groupingsets_path(PlannerInfo *root,
 												  RelOptInfo *rel,
 												  Path *subpath,
+												  AggSplit aggsplit,
 												  List *having_qual,
 												  AggStrategy aggstrategy,
 												  List *rollups,
 												  const AggClauseCosts *agg_costs,
 												  double numGroups);
->>>>>>> 9e1c9f95
 extern MinMaxAggPath *create_minmaxagg_path(PlannerInfo *root,
 											RelOptInfo *rel,
 											PathTarget *target,
@@ -425,21 +295,6 @@
 extern LockRowsPath *create_lockrows_path(PlannerInfo *root, RelOptInfo *rel,
 										  Path *subpath, List *rowMarks, int epqParam);
 extern ModifyTablePath *create_modifytable_path(PlannerInfo *root,
-<<<<<<< HEAD
-						RelOptInfo *rel,
-						CmdType operation, bool canSetTag,
-						Index nominalRelation,
-						List *resultRelations, List *subpaths,
-						List *subroots,
-						List *withCheckOptionLists, List *returningLists,
-						List *is_split_updates,
-						List *rowMarks, OnConflictExpr *onconflict,
-						int epqParam);
-extern Path *create_limit_path(PlannerInfo *root, RelOptInfo *rel,
-							   Path *subpath,
-							   Node *limitOffset, Node *limitCount,
-							   int64 offset_est, int64 count_est);
-=======
 												RelOptInfo *rel,
 												CmdType operation, bool canSetTag,
 												Index nominalRelation, Index rootRelation,
@@ -447,16 +302,16 @@
 												List *resultRelations, List *subpaths,
 												List *subroots,
 												List *withCheckOptionLists, List *returningLists,
+												List *is_split_updates,
 												List *rowMarks, OnConflictExpr *onconflict,
 												int epqParam);
-extern LimitPath *create_limit_path(PlannerInfo *root, RelOptInfo *rel,
+extern Path *create_limit_path(PlannerInfo *root, RelOptInfo *rel,
 									Path *subpath,
 									Node *limitOffset, Node *limitCount,
 									int64 offset_est, int64 count_est);
 extern void adjust_limit_rows_costs(double *rows,
 									Cost *startup_cost, Cost *total_cost,
 									int64 offset_est, int64 count_est);
->>>>>>> 9e1c9f95
 
 extern Path *reparameterize_path(PlannerInfo *root, Path *path,
 								 Relids required_outer,
@@ -481,18 +336,14 @@
 								  SpecialJoinInfo *sjinfo,
 								  List **restrictlist_ptr);
 extern Relids min_join_parameterization(PlannerInfo *root,
-<<<<<<< HEAD
-						  Relids joinrelids,
-						  RelOptInfo *outer_rel,
-						  RelOptInfo *inner_rel);
-extern RelOptInfo *build_empty_join_rel(PlannerInfo *root);
-extern void build_joinrel_tlist(PlannerInfo *root, RelOptInfo *joinrel, List *input_tlist);
-
-=======
 										Relids joinrelids,
 										RelOptInfo *outer_rel,
 										RelOptInfo *inner_rel);
->>>>>>> 9e1c9f95
+extern void build_joinrel_tlist(PlannerInfo *root, RelOptInfo *joinrel,
+								RelOptInfo *input_rel);
+extern void build_joinrel_tlist_for_exprs(PlannerInfo *root, RelOptInfo *joinrel,
+										  List *exprs);
+
 extern RelOptInfo *fetch_upper_rel(PlannerInfo *root, UpperRelationKind kind,
 								   Relids relids);
 extern Relids find_childrel_parents(PlannerInfo *root, RelOptInfo *rel);
