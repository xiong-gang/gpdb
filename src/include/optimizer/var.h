/*-------------------------------------------------------------------------
 *
 * var.h
 *	  prototypes for optimizer/util/var.c.
 *
 *
<<<<<<< HEAD
 * Portions Copyright (c) 2006-2009, Greenplum inc
 * Portions Copyright (c) 2012-Present Pivotal Software, Inc.
 * Portions Copyright (c) 1996-2011, PostgreSQL Global Development Group
=======
 * Portions Copyright (c) 1996-2012, PostgreSQL Global Development Group
>>>>>>> 80edfd76
 * Portions Copyright (c) 1994, Regents of the University of California
 *
 * src/include/optimizer/var.h
 *
 *-------------------------------------------------------------------------
 */
#ifndef VAR_H
#define VAR_H

#include "nodes/relation.h"

typedef enum
{
	PVC_REJECT_AGGREGATES,		/* throw error if Aggref found */
	PVC_INCLUDE_AGGREGATES,		/* include Aggrefs in output list */
	PVC_RECURSE_AGGREGATES		/* recurse into Aggref arguments */
} PVCAggregateBehavior;

typedef enum
{
	PVC_REJECT_PLACEHOLDERS,	/* throw error if PlaceHolderVar found */
	PVC_INCLUDE_PLACEHOLDERS,	/* include PlaceHolderVars in output list */
	PVC_RECURSE_PLACEHOLDERS	/* recurse into PlaceHolderVar arguments */
} PVCPlaceHolderBehavior;

typedef bool (*Cdb_walk_vars_callback_Aggref)(Aggref *aggref, void *context, int sublevelsup);
typedef bool (*Cdb_walk_vars_callback_Var)(Var *var, void *context, int sublevelsup);
typedef bool (*Cdb_walk_vars_callback_CurrentOf)(CurrentOfExpr *expr, void *context, int sublevelsup);
typedef bool (*Cdb_walk_vars_callback_placeholdervar)(PlaceHolderVar *expr, void *context, int sublevelsup);
bool        cdb_walk_vars(Node                         *node,
                          Cdb_walk_vars_callback_Var    callback_var,
                          Cdb_walk_vars_callback_Aggref callback_aggref,
                          Cdb_walk_vars_callback_CurrentOf callback_currentof,
						  Cdb_walk_vars_callback_placeholdervar callback_placeholdervar,
                          void                         *context,
                          int                           levelsup);

extern Relids pull_varnos(Node *node);
<<<<<<< HEAD

extern void pull_varattnos(Node *node, Bitmapset **varattnos);
extern bool contain_ctid_var_reference(Scan *scan);
=======
extern void pull_varattnos(Node *node, Index varno, Bitmapset **varattnos);
>>>>>>> 80edfd76
extern bool contain_var_clause(Node *node);
extern bool contain_vars_of_level(Node *node, int levelsup);
extern bool contain_vars_of_level_or_above(Node *node, int levelsup);
extern int	locate_var_of_level(Node *node, int levelsup);
extern int	locate_var_of_relation(Node *node, int relid, int levelsup);
<<<<<<< HEAD
=======
extern int	find_minimum_var_level(Node *node);
>>>>>>> 80edfd76
extern List *pull_var_clause(Node *node, PVCAggregateBehavior aggbehavior,
				PVCPlaceHolderBehavior phbehavior);
extern Node *flatten_join_alias_vars(PlannerInfo *root, Node *node);
bool contain_vars_of_level_or_above_cbPlaceHolderVar(PlaceHolderVar *placeholdervar, void *unused, int sublevelsup);

#endif   /* VAR_H */<|MERGE_RESOLUTION|>--- conflicted
+++ resolved
@@ -4,13 +4,9 @@
  *	  prototypes for optimizer/util/var.c.
  *
  *
-<<<<<<< HEAD
  * Portions Copyright (c) 2006-2009, Greenplum inc
  * Portions Copyright (c) 2012-Present Pivotal Software, Inc.
- * Portions Copyright (c) 1996-2011, PostgreSQL Global Development Group
-=======
  * Portions Copyright (c) 1996-2012, PostgreSQL Global Development Group
->>>>>>> 80edfd76
  * Portions Copyright (c) 1994, Regents of the University of California
  *
  * src/include/optimizer/var.h
@@ -49,22 +45,15 @@
                           int                           levelsup);
 
 extern Relids pull_varnos(Node *node);
-<<<<<<< HEAD
+extern Relids pull_upper_varnos(Node *node);
 
-extern void pull_varattnos(Node *node, Bitmapset **varattnos);
+extern void pull_varattnos(Node *node, Index varno, Bitmapset **varattnos);
 extern bool contain_ctid_var_reference(Scan *scan);
-=======
-extern void pull_varattnos(Node *node, Index varno, Bitmapset **varattnos);
->>>>>>> 80edfd76
 extern bool contain_var_clause(Node *node);
 extern bool contain_vars_of_level(Node *node, int levelsup);
 extern bool contain_vars_of_level_or_above(Node *node, int levelsup);
 extern int	locate_var_of_level(Node *node, int levelsup);
 extern int	locate_var_of_relation(Node *node, int relid, int levelsup);
-<<<<<<< HEAD
-=======
-extern int	find_minimum_var_level(Node *node);
->>>>>>> 80edfd76
 extern List *pull_var_clause(Node *node, PVCAggregateBehavior aggbehavior,
 				PVCPlaceHolderBehavior phbehavior);
 extern Node *flatten_join_alias_vars(PlannerInfo *root, Node *node);
