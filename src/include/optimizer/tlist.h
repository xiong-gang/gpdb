--- conflicted
+++ resolved
@@ -4,12 +4,8 @@
  *	  prototypes for tlist.c.
  *
  *
-<<<<<<< HEAD
  * Portions Copyright (c) 2007-2009, Greenplum inc
  * Portions Copyright (c) 1996-2009, PostgreSQL Global Development Group
-=======
- * Portions Copyright (c) 1996-2007, PostgreSQL Global Development Group
->>>>>>> 29dccf5f
  * Portions Copyright (c) 1994, Regents of the University of California
  *
  * $PostgreSQL: pgsql/src/include/optimizer/tlist.h,v 1.45 2007/01/05 22:19:56 momjian Exp $
