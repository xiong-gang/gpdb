/* src/include/port/win32.h */

/*
 * We always rely on the WIN32 macro being set by our build system,
 * but _WIN32 is the compiler pre-defined macro. So make sure we define
 * WIN32 whenever _WIN32 is set, to facilitate standalone building.
 */
#if defined(_WIN32) && !defined(WIN32)
#define WIN32
#endif

/*
 * Make sure _WIN32_WINNT has the minimum required value.
 * Leave a higher value in place. When building with at least Visual
 * Studio 2015 the minimum requirement is Windows Vista (0x0600) to
 * get support for GetLocaleInfoEx() with locales. For everything else
 * the minimum version is Windows XP (0x0501).
 */
#if defined(_MSC_VER) && _MSC_VER >= 1900
#define MIN_WINNT 0x0600
#else
#define MIN_WINNT 0x0501
#endif

#if defined(_WIN32_WINNT) && _WIN32_WINNT < MIN_WINNT
#undef _WIN32_WINNT
#endif

#ifndef _WIN32_WINNT
#define _WIN32_WINNT MIN_WINNT
#endif

/*
 * We need to prevent <crtdefs.h> from defining a symbol conflicting with
 * our errcode() function.  Since it's likely to get included by standard
 * system headers, pre-emptively include it now.
 */
#if _MSC_VER >= 1400 || defined(HAVE_CRTDEFS_H)
#define errcode __msvc_errcode
#include <crtdefs.h>
#undef errcode
#endif

/*
 * defines for dynamic linking on Win32 platform
 */
<<<<<<< HEAD
#if !defined(__MINGW64_VERSION_MAJOR) || defined(WIN32_ONLY_COMPILER)
#define _WINSOCKAPI_
#endif
#include <winsock2.h>
#include <windows.h>
#include <ws2tcpip.h>
#include <windows.h>
#undef small
#include <process.h>
#include <signal.h>
#include <errno.h>
#include <direct.h>
#ifndef __BORLANDC__
#include <sys/utime.h>			/* for non-unicode version */
#endif
#undef near

/* Must be here to avoid conflicting with prototype in windows.h */
#define mkdir(a,b)	mkdir(a)

#define ftruncate(a,b)	chsize(a,b)

/* Windows doesn't have fsync() as such, use _commit() */
#define fsync(fd) _commit(fd)

/*
 * For historical reasons, we allow setting wal_sync_method to
 * fsync_writethrough on Windows, even though it's really identical to fsync
 * (both code paths wind up at _commit()).
 */
#define HAVE_FSYNC_WRITETHROUGH
#define FSYNC_WRITETHROUGH_IS_FSYNC

#define USES_WINSOCK

/* defines for dynamic linking on Win32 platform
 *
 *	http://support.microsoft.com/kb/132044
 *	http://msdn.microsoft.com/en-us/library/8fskxacy(v=vs.80).aspx
 *	http://msdn.microsoft.com/en-us/library/a90k134d(v=vs.80).aspx
 */

#if defined(WIN32) || defined(__CYGWIN__)
=======
>>>>>>> 9e1c9f95

#ifdef BUILDING_DLL
#define PGDLLIMPORT __declspec (dllexport)
#else
#define PGDLLIMPORT __declspec (dllimport)
#endif

#ifdef _MSC_VER
#define PGDLLEXPORT __declspec (dllexport)
#else
#define PGDLLEXPORT
<<<<<<< HEAD
#endif
#else							/* not CYGWIN, not MSVC, not MingW */
#define PGDLLIMPORT
#define PGDLLEXPORT
#endif


/*
 *	IPC defines
 */
#undef HAVE_UNION_SEMUN
#define HAVE_UNION_SEMUN 1

#define IPC_RMID 256
#define IPC_CREAT 512
#define IPC_EXCL 1024
#define IPC_PRIVATE 234564
#define IPC_NOWAIT	2048
#define IPC_STAT 4096

#define EACCESS 2048
#ifndef EIDRM
#define EIDRM 4096
#endif

#define SETALL 8192
#define GETNCNT 16384
#define GETVAL 65536
#define SETVAL 131072
#define GETPID 262144


/*
 *	Signal stuff
 *
 *	For WIN32, there is no wait() call so there are no wait() macros
 *	to interpret the return value of system().  Instead, system()
 *	return values < 0x100 are used for exit() termination, and higher
 *	values are used to indicated non-exit() termination, which is
 *	similar to a unix-style signal exit (think SIGSEGV ==
 *	STATUS_ACCESS_VIOLATION).  Return values are broken up into groups:
 *
 *	http://msdn2.microsoft.com/en-gb/library/aa489609.aspx
 *
 *		NT_SUCCESS			0 - 0x3FFFFFFF
 *		NT_INFORMATION		0x40000000 - 0x7FFFFFFF
 *		NT_WARNING			0x80000000 - 0xBFFFFFFF
 *		NT_ERROR			0xC0000000 - 0xFFFFFFFF
 *
 *	Effectively, we don't care on the severity of the return value from
 *	system(), we just need to know if it was because of exit() or generated
 *	by the system, and it seems values >= 0x100 are system-generated.
 *	See this URL for a list of WIN32 STATUS_* values:
 *
 *		Wine (URL used in our error messages) -
 *			http://source.winehq.org/source/include/ntstatus.h
 *		Descriptions - http://www.comp.nus.edu.sg/~wuyongzh/my_doc/ntstatus.txt
 *		MS SDK - http://www.nologs.com/ntstatus.html
 *
 *	It seems the exception lists are in both ntstatus.h and winnt.h, but
 *	ntstatus.h has a more comprehensive list, and it only contains
 *	exception values, rather than winnt, which contains lots of other
 *	things:
 *
 *		http://www.microsoft.com/msj/0197/exception/exception.aspx
 *
 *		The ExceptionCode parameter is the number that the operating system
 *		assigned to the exception. You can see a list of various exception codes
 *		in WINNT.H by searching for #defines that start with "STATUS_". For
 *		example, the code for the all-too-familiar STATUS_ACCESS_VIOLATION is
 *		0xC0000005. A more complete set of exception codes can be found in
 *		NTSTATUS.H from the Windows NT DDK.
 *
 *	Some day we might want to print descriptions for the most common
 *	exceptions, rather than printing an include file name.  We could use
 *	RtlNtStatusToDosError() and pass to FormatMessage(), which can print
 *	the text of error values, but MinGW does not support
 *	RtlNtStatusToDosError().
 */
#define WIFEXITED(w)	(((w) & 0XFFFFFF00) == 0)
#define WIFSIGNALED(w)	(!WIFEXITED(w))
#define WEXITSTATUS(w)	(w)
#define WTERMSIG(w)		(w)

#define sigmask(sig) ( 1 << ((sig)-1) )

/* Signal function return values */
#undef SIG_DFL
#undef SIG_ERR
#undef SIG_IGN
#define SIG_DFL ((pqsigfunc)0)
#define SIG_ERR ((pqsigfunc)-1)
#define SIG_IGN ((pqsigfunc)1)

/* Some extra signals */
#define SIGHUP				1
#define SIGQUIT				3
#define SIGTRAP				5
#define SIGABRT				22	/* Set to match W32 value -- not UNIX value */
#define SIGKILL				9
#define SIGPIPE				13
#define SIGALRM				14
#define SIGSTOP				17
#define SIGTSTP				18
#define SIGCONT				19
#define SIGCHLD				20
#define SIGTTIN				21
#define SIGTTOU				22	/* Same as SIGABRT -- no problem, I hope */
#define SIGWINCH			28
#ifndef __BORLANDC__
#define SIGUSR1				30
#define SIGUSR2				31
#endif

/*
 * New versions of mingw have gettimeofday() and also declare
 * struct timezone to support it.
 */
#ifndef HAVE_GETTIMEOFDAY
struct timezone
{
	int			tz_minuteswest; /* Minutes west of GMT.  */
	int			tz_dsttime;		/* Nonzero if DST is ever in effect.  */
};
#endif

/* for setitimer in backend/port/win32/timer.c */
#define ITIMER_REAL 0
#define ITIMER_VIRTUAL 1
#define ITIMER_PROF 2
struct itimerval
{
	struct timeval it_interval;
	struct timeval it_value;
};

int			setitimer(int which, const struct itimerval * value, struct itimerval * ovalue);

/*
 * WIN32 does not provide 64-bit off_t, but does provide the functions operating
 * with 64-bit offsets.
 */
#define pgoff_t __int64
#ifdef WIN32_ONLY_COMPILER
#define fseeko(stream, offset, origin) _fseeki64(stream, offset, origin)
#define ftello(stream) _ftelli64(stream)
#else
#ifndef fseeko
#define fseeko(stream, offset, origin) fseeko64(stream, offset, origin)
#endif
#ifndef ftello
#define ftello(stream) ftello64(stream)
#endif
#endif

/*
 * Supplement to <sys/types.h>.
 *
 * Perl already has typedefs for uid_t and gid_t.
 */
#ifndef PLPERL_HAVE_UID_GID
typedef int uid_t;
typedef int gid_t;
#endif
typedef long key_t;

#ifdef WIN32_ONLY_COMPILER
typedef int pid_t;
#endif

/*
 * Supplement to <sys/stat.h>.
 */
#define lstat(path, sb) stat((path), (sb))

/*
 * Supplement to <fcntl.h>.
 * This is the same value as _O_NOINHERIT in the MS header file. This is
 * to ensure that we don't collide with a future definition. It means
 * we cannot use _O_NOINHERIT ourselves.
 */
#define O_DSYNC 0x0080

/*
 * Supplement to <errno.h>.
 *
 * We redefine network-related Berkeley error symbols as the corresponding WSA
 * constants.  This allows elog.c to recognize them as being in the Winsock
 * error code range and pass them off to pgwin32_socket_strerror(), since
 * Windows' version of plain strerror() won't cope.  Note that this will break
 * if these names are used for anything else besides Windows Sockets errors.
 * See TranslateSocketError() when changing this list.
 */
#undef EAGAIN
#define EAGAIN WSAEWOULDBLOCK
#undef EINTR
#define EINTR WSAEINTR
#undef EMSGSIZE
#define EMSGSIZE WSAEMSGSIZE
#undef EAFNOSUPPORT
#define EAFNOSUPPORT WSAEAFNOSUPPORT
#undef EWOULDBLOCK
#define EWOULDBLOCK WSAEWOULDBLOCK
#undef ECONNABORTED
#define ECONNABORTED WSAECONNABORTED
#undef ECONNRESET
#define ECONNRESET WSAECONNRESET
#undef EINPROGRESS
#define EINPROGRESS WSAEINPROGRESS
#undef EISCONN
#define EISCONN WSAEISCONN
#undef ENOBUFS
#define ENOBUFS WSAENOBUFS
#undef EPROTONOSUPPORT
#define EPROTONOSUPPORT WSAEPROTONOSUPPORT
#undef ECONNREFUSED
#define ECONNREFUSED WSAECONNREFUSED
#undef ENOTSOCK
#define ENOTSOCK WSAENOTSOCK
#undef EOPNOTSUPP
#define EOPNOTSUPP WSAEOPNOTSUPP
#undef EADDRINUSE
#define EADDRINUSE WSAEADDRINUSE
#undef EADDRNOTAVAIL
#define EADDRNOTAVAIL WSAEADDRNOTAVAIL
#undef EHOSTUNREACH
#define EHOSTUNREACH WSAEHOSTUNREACH
#undef ENOTCONN
#define ENOTCONN WSAENOTCONN

/*
 * Extended locale functions with gratuitous underscore prefixes.
 * (These APIs are nevertheless fully documented by Microsoft.)
 */
#define locale_t _locale_t
#define tolower_l _tolower_l
#define toupper_l _toupper_l
#define towlower_l _towlower_l
#define towupper_l _towupper_l
#define isdigit_l _isdigit_l
#define iswdigit_l _iswdigit_l
#define isalpha_l _isalpha_l
#define iswalpha_l _iswalpha_l
#define isalnum_l _isalnum_l
#define iswalnum_l _iswalnum_l
#define isupper_l _isupper_l
#define iswupper_l _iswupper_l
#define islower_l _islower_l
#define iswlower_l _iswlower_l
#define isgraph_l _isgraph_l
#define iswgraph_l _iswgraph_l
#define isprint_l _isprint_l
#define iswprint_l _iswprint_l
#define ispunct_l _ispunct_l
#define iswpunct_l _iswpunct_l
#define isspace_l _isspace_l
#define iswspace_l _iswspace_l
#define strcoll_l _strcoll_l
#define strxfrm_l _strxfrm_l
#define wcscoll_l _wcscoll_l
#define wcstombs_l _wcstombs_l
#define mbstowcs_l _mbstowcs_l


/* In backend/port/win32/signal.c */
extern PGDLLIMPORT volatile int pg_signal_queue;
extern PGDLLIMPORT int pg_signal_mask;
extern HANDLE pgwin32_signal_event;
extern HANDLE pgwin32_initial_signal_pipe;

#define UNBLOCKED_SIGNAL_QUEUE()	(pg_signal_queue & ~pg_signal_mask)


void		pgwin32_signal_initialize(void);
HANDLE		pgwin32_create_signal_listener(pid_t pid);
void		pgwin32_dispatch_queued_signals(void);
void		pg_queue_signal(int signum);

/* In backend/port/win32/socket.c */
#ifndef FRONTEND
#define socket(af, type, protocol) pgwin32_socket(af, type, protocol)
#define bind(s, addr, addrlen) pgwin32_bind(s, addr, addrlen)
#define listen(s, backlog) pgwin32_listen(s, backlog)
#define accept(s, addr, addrlen) pgwin32_accept(s, addr, addrlen)
#define connect(s, name, namelen) pgwin32_connect(s, name, namelen)
#define select(n, r, w, e, timeout) pgwin32_select(n, r, w, e, timeout)
#define recv(s, buf, len, flags) pgwin32_recv(s, buf, len, flags)
#define send(s, buf, len, flags) pgwin32_send(s, buf, len, flags)

SOCKET		pgwin32_socket(int af, int type, int protocol);
int			pgwin32_bind(SOCKET s, struct sockaddr * addr, int addrlen);
int			pgwin32_listen(SOCKET s, int backlog);
SOCKET		pgwin32_accept(SOCKET s, struct sockaddr * addr, int *addrlen);
int			pgwin32_connect(SOCKET s, const struct sockaddr * name, int namelen);
int			pgwin32_select(int nfds, fd_set *readfs, fd_set *writefds, fd_set *exceptfds, const struct timeval * timeout);
int			pgwin32_recv(SOCKET s, char *buf, int len, int flags);
int			pgwin32_send(SOCKET s, const void *buf, int len, int flags);

const char *pgwin32_socket_strerror(int err);
int			pgwin32_waitforsinglesocket(SOCKET s, int what, int timeout);

extern int	pgwin32_noblock;

#endif

/* in backend/port/win32_shmem.c */
extern int	pgwin32_ReserveSharedMemoryRegion(HANDLE);

/* in backend/port/win32/crashdump.c */
extern void pgwin32_install_crashdump_handler(void);

/* in port/win32error.c */
extern void _dosmaperr(unsigned long);

#ifndef			BIG_ENDIAN
#define			BIG_ENDIAN		4321
#endif
#ifndef			LITTLE_ENDIAN
#define			LITTLE_ENDIAN	1234
#endif
#ifndef			PDP_ENDIAN
#define			PDP_ENDIAN		3412
#endif

#ifndef BYTE_ORDER
#define BYTE_ORDER LITTLE_ENDIAN
#endif

/* in port/win32env.c */
extern int	pgwin32_putenv(const char *);
extern void pgwin32_unsetenv(const char *);

/* in port/win32security.c */
extern int	pgwin32_is_service(void);
extern int	pgwin32_is_admin(void);

#define putenv(x) pgwin32_putenv(x)
#define unsetenv(x) pgwin32_unsetenv(x)

/* Things that exist in MingW headers, but need to be added to MSVC & BCC */
#ifdef WIN32_ONLY_COMPILER

#ifndef _WIN64
typedef long ssize_t;
#else
typedef __int64 ssize_t;
#endif

#ifndef __BORLANDC__
typedef unsigned short mode_t;

#define S_IRUSR _S_IREAD
#define S_IWUSR _S_IWRITE
#define S_IXUSR _S_IEXEC
#define S_IRWXU (S_IRUSR | S_IWUSR | S_IXUSR)
/* see also S_IRGRP etc below */
#define S_ISDIR(m) (((m) & S_IFMT) == S_IFDIR)
#define S_ISREG(m) (((m) & S_IFMT) == S_IFREG)
#endif   /* __BORLANDC__ */

#define F_OK 0
#define W_OK 2
#define R_OK 4

#if (_MSC_VER < 1800)
#define isinf(x) ((_fpclass(x) == _FPCLASS_PINF) || (_fpclass(x) == _FPCLASS_NINF))
#define isnan(x) _isnan(x)
#endif

/* Pulled from Makefile.port in mingw */
#define DLSUFFIX ".dll"

#ifdef __BORLANDC__

/* for port/dirent.c */
#ifndef INVALID_FILE_ATTRIBUTES
#define INVALID_FILE_ATTRIBUTES ((DWORD) -1)
#endif

/* for port/open.c */
#ifndef O_RANDOM
#define O_RANDOM		0x0010	/* File access is primarily random */
#define O_SEQUENTIAL	0x0020	/* File access is primarily sequential */
#define O_TEMPORARY		0x0040	/* Temporary file bit */
#define O_SHORT_LIVED	0x1000	/* Temporary storage file, try not to flush */
#define _O_SHORT_LIVED	O_SHORT_LIVED
#endif   /* ifndef O_RANDOM */
#endif   /* __BORLANDC__ */
#endif   /* WIN32_ONLY_COMPILER */

/* These aren't provided by either MingW or MSVC */
#ifndef __BORLANDC__
#define S_IRGRP 0
#define S_IWGRP 0
#define S_IXGRP 0
#define S_IRWXG 0
#define S_IROTH 0
#define S_IWOTH 0
#define S_IXOTH 0
#define S_IRWXO 0

#endif   /* __BORLANDC__ */
=======
#endif
>>>>>>> 9e1c9f95
<|MERGE_RESOLUTION|>--- conflicted
+++ resolved
@@ -44,52 +44,6 @@
 /*
  * defines for dynamic linking on Win32 platform
  */
-<<<<<<< HEAD
-#if !defined(__MINGW64_VERSION_MAJOR) || defined(WIN32_ONLY_COMPILER)
-#define _WINSOCKAPI_
-#endif
-#include <winsock2.h>
-#include <windows.h>
-#include <ws2tcpip.h>
-#include <windows.h>
-#undef small
-#include <process.h>
-#include <signal.h>
-#include <errno.h>
-#include <direct.h>
-#ifndef __BORLANDC__
-#include <sys/utime.h>			/* for non-unicode version */
-#endif
-#undef near
-
-/* Must be here to avoid conflicting with prototype in windows.h */
-#define mkdir(a,b)	mkdir(a)
-
-#define ftruncate(a,b)	chsize(a,b)
-
-/* Windows doesn't have fsync() as such, use _commit() */
-#define fsync(fd) _commit(fd)
-
-/*
- * For historical reasons, we allow setting wal_sync_method to
- * fsync_writethrough on Windows, even though it's really identical to fsync
- * (both code paths wind up at _commit()).
- */
-#define HAVE_FSYNC_WRITETHROUGH
-#define FSYNC_WRITETHROUGH_IS_FSYNC
-
-#define USES_WINSOCK
-
-/* defines for dynamic linking on Win32 platform
- *
- *	http://support.microsoft.com/kb/132044
- *	http://msdn.microsoft.com/en-us/library/8fskxacy(v=vs.80).aspx
- *	http://msdn.microsoft.com/en-us/library/a90k134d(v=vs.80).aspx
- */
-
-#if defined(WIN32) || defined(__CYGWIN__)
-=======
->>>>>>> 9e1c9f95
 
 #ifdef BUILDING_DLL
 #define PGDLLIMPORT __declspec (dllexport)
@@ -101,409 +55,4 @@
 #define PGDLLEXPORT __declspec (dllexport)
 #else
 #define PGDLLEXPORT
-<<<<<<< HEAD
-#endif
-#else							/* not CYGWIN, not MSVC, not MingW */
-#define PGDLLIMPORT
-#define PGDLLEXPORT
-#endif
-
-
-/*
- *	IPC defines
- */
-#undef HAVE_UNION_SEMUN
-#define HAVE_UNION_SEMUN 1
-
-#define IPC_RMID 256
-#define IPC_CREAT 512
-#define IPC_EXCL 1024
-#define IPC_PRIVATE 234564
-#define IPC_NOWAIT	2048
-#define IPC_STAT 4096
-
-#define EACCESS 2048
-#ifndef EIDRM
-#define EIDRM 4096
-#endif
-
-#define SETALL 8192
-#define GETNCNT 16384
-#define GETVAL 65536
-#define SETVAL 131072
-#define GETPID 262144
-
-
-/*
- *	Signal stuff
- *
- *	For WIN32, there is no wait() call so there are no wait() macros
- *	to interpret the return value of system().  Instead, system()
- *	return values < 0x100 are used for exit() termination, and higher
- *	values are used to indicated non-exit() termination, which is
- *	similar to a unix-style signal exit (think SIGSEGV ==
- *	STATUS_ACCESS_VIOLATION).  Return values are broken up into groups:
- *
- *	http://msdn2.microsoft.com/en-gb/library/aa489609.aspx
- *
- *		NT_SUCCESS			0 - 0x3FFFFFFF
- *		NT_INFORMATION		0x40000000 - 0x7FFFFFFF
- *		NT_WARNING			0x80000000 - 0xBFFFFFFF
- *		NT_ERROR			0xC0000000 - 0xFFFFFFFF
- *
- *	Effectively, we don't care on the severity of the return value from
- *	system(), we just need to know if it was because of exit() or generated
- *	by the system, and it seems values >= 0x100 are system-generated.
- *	See this URL for a list of WIN32 STATUS_* values:
- *
- *		Wine (URL used in our error messages) -
- *			http://source.winehq.org/source/include/ntstatus.h
- *		Descriptions - http://www.comp.nus.edu.sg/~wuyongzh/my_doc/ntstatus.txt
- *		MS SDK - http://www.nologs.com/ntstatus.html
- *
- *	It seems the exception lists are in both ntstatus.h and winnt.h, but
- *	ntstatus.h has a more comprehensive list, and it only contains
- *	exception values, rather than winnt, which contains lots of other
- *	things:
- *
- *		http://www.microsoft.com/msj/0197/exception/exception.aspx
- *
- *		The ExceptionCode parameter is the number that the operating system
- *		assigned to the exception. You can see a list of various exception codes
- *		in WINNT.H by searching for #defines that start with "STATUS_". For
- *		example, the code for the all-too-familiar STATUS_ACCESS_VIOLATION is
- *		0xC0000005. A more complete set of exception codes can be found in
- *		NTSTATUS.H from the Windows NT DDK.
- *
- *	Some day we might want to print descriptions for the most common
- *	exceptions, rather than printing an include file name.  We could use
- *	RtlNtStatusToDosError() and pass to FormatMessage(), which can print
- *	the text of error values, but MinGW does not support
- *	RtlNtStatusToDosError().
- */
-#define WIFEXITED(w)	(((w) & 0XFFFFFF00) == 0)
-#define WIFSIGNALED(w)	(!WIFEXITED(w))
-#define WEXITSTATUS(w)	(w)
-#define WTERMSIG(w)		(w)
-
-#define sigmask(sig) ( 1 << ((sig)-1) )
-
-/* Signal function return values */
-#undef SIG_DFL
-#undef SIG_ERR
-#undef SIG_IGN
-#define SIG_DFL ((pqsigfunc)0)
-#define SIG_ERR ((pqsigfunc)-1)
-#define SIG_IGN ((pqsigfunc)1)
-
-/* Some extra signals */
-#define SIGHUP				1
-#define SIGQUIT				3
-#define SIGTRAP				5
-#define SIGABRT				22	/* Set to match W32 value -- not UNIX value */
-#define SIGKILL				9
-#define SIGPIPE				13
-#define SIGALRM				14
-#define SIGSTOP				17
-#define SIGTSTP				18
-#define SIGCONT				19
-#define SIGCHLD				20
-#define SIGTTIN				21
-#define SIGTTOU				22	/* Same as SIGABRT -- no problem, I hope */
-#define SIGWINCH			28
-#ifndef __BORLANDC__
-#define SIGUSR1				30
-#define SIGUSR2				31
-#endif
-
-/*
- * New versions of mingw have gettimeofday() and also declare
- * struct timezone to support it.
- */
-#ifndef HAVE_GETTIMEOFDAY
-struct timezone
-{
-	int			tz_minuteswest; /* Minutes west of GMT.  */
-	int			tz_dsttime;		/* Nonzero if DST is ever in effect.  */
-};
-#endif
-
-/* for setitimer in backend/port/win32/timer.c */
-#define ITIMER_REAL 0
-#define ITIMER_VIRTUAL 1
-#define ITIMER_PROF 2
-struct itimerval
-{
-	struct timeval it_interval;
-	struct timeval it_value;
-};
-
-int			setitimer(int which, const struct itimerval * value, struct itimerval * ovalue);
-
-/*
- * WIN32 does not provide 64-bit off_t, but does provide the functions operating
- * with 64-bit offsets.
- */
-#define pgoff_t __int64
-#ifdef WIN32_ONLY_COMPILER
-#define fseeko(stream, offset, origin) _fseeki64(stream, offset, origin)
-#define ftello(stream) _ftelli64(stream)
-#else
-#ifndef fseeko
-#define fseeko(stream, offset, origin) fseeko64(stream, offset, origin)
-#endif
-#ifndef ftello
-#define ftello(stream) ftello64(stream)
-#endif
-#endif
-
-/*
- * Supplement to <sys/types.h>.
- *
- * Perl already has typedefs for uid_t and gid_t.
- */
-#ifndef PLPERL_HAVE_UID_GID
-typedef int uid_t;
-typedef int gid_t;
-#endif
-typedef long key_t;
-
-#ifdef WIN32_ONLY_COMPILER
-typedef int pid_t;
-#endif
-
-/*
- * Supplement to <sys/stat.h>.
- */
-#define lstat(path, sb) stat((path), (sb))
-
-/*
- * Supplement to <fcntl.h>.
- * This is the same value as _O_NOINHERIT in the MS header file. This is
- * to ensure that we don't collide with a future definition. It means
- * we cannot use _O_NOINHERIT ourselves.
- */
-#define O_DSYNC 0x0080
-
-/*
- * Supplement to <errno.h>.
- *
- * We redefine network-related Berkeley error symbols as the corresponding WSA
- * constants.  This allows elog.c to recognize them as being in the Winsock
- * error code range and pass them off to pgwin32_socket_strerror(), since
- * Windows' version of plain strerror() won't cope.  Note that this will break
- * if these names are used for anything else besides Windows Sockets errors.
- * See TranslateSocketError() when changing this list.
- */
-#undef EAGAIN
-#define EAGAIN WSAEWOULDBLOCK
-#undef EINTR
-#define EINTR WSAEINTR
-#undef EMSGSIZE
-#define EMSGSIZE WSAEMSGSIZE
-#undef EAFNOSUPPORT
-#define EAFNOSUPPORT WSAEAFNOSUPPORT
-#undef EWOULDBLOCK
-#define EWOULDBLOCK WSAEWOULDBLOCK
-#undef ECONNABORTED
-#define ECONNABORTED WSAECONNABORTED
-#undef ECONNRESET
-#define ECONNRESET WSAECONNRESET
-#undef EINPROGRESS
-#define EINPROGRESS WSAEINPROGRESS
-#undef EISCONN
-#define EISCONN WSAEISCONN
-#undef ENOBUFS
-#define ENOBUFS WSAENOBUFS
-#undef EPROTONOSUPPORT
-#define EPROTONOSUPPORT WSAEPROTONOSUPPORT
-#undef ECONNREFUSED
-#define ECONNREFUSED WSAECONNREFUSED
-#undef ENOTSOCK
-#define ENOTSOCK WSAENOTSOCK
-#undef EOPNOTSUPP
-#define EOPNOTSUPP WSAEOPNOTSUPP
-#undef EADDRINUSE
-#define EADDRINUSE WSAEADDRINUSE
-#undef EADDRNOTAVAIL
-#define EADDRNOTAVAIL WSAEADDRNOTAVAIL
-#undef EHOSTUNREACH
-#define EHOSTUNREACH WSAEHOSTUNREACH
-#undef ENOTCONN
-#define ENOTCONN WSAENOTCONN
-
-/*
- * Extended locale functions with gratuitous underscore prefixes.
- * (These APIs are nevertheless fully documented by Microsoft.)
- */
-#define locale_t _locale_t
-#define tolower_l _tolower_l
-#define toupper_l _toupper_l
-#define towlower_l _towlower_l
-#define towupper_l _towupper_l
-#define isdigit_l _isdigit_l
-#define iswdigit_l _iswdigit_l
-#define isalpha_l _isalpha_l
-#define iswalpha_l _iswalpha_l
-#define isalnum_l _isalnum_l
-#define iswalnum_l _iswalnum_l
-#define isupper_l _isupper_l
-#define iswupper_l _iswupper_l
-#define islower_l _islower_l
-#define iswlower_l _iswlower_l
-#define isgraph_l _isgraph_l
-#define iswgraph_l _iswgraph_l
-#define isprint_l _isprint_l
-#define iswprint_l _iswprint_l
-#define ispunct_l _ispunct_l
-#define iswpunct_l _iswpunct_l
-#define isspace_l _isspace_l
-#define iswspace_l _iswspace_l
-#define strcoll_l _strcoll_l
-#define strxfrm_l _strxfrm_l
-#define wcscoll_l _wcscoll_l
-#define wcstombs_l _wcstombs_l
-#define mbstowcs_l _mbstowcs_l
-
-
-/* In backend/port/win32/signal.c */
-extern PGDLLIMPORT volatile int pg_signal_queue;
-extern PGDLLIMPORT int pg_signal_mask;
-extern HANDLE pgwin32_signal_event;
-extern HANDLE pgwin32_initial_signal_pipe;
-
-#define UNBLOCKED_SIGNAL_QUEUE()	(pg_signal_queue & ~pg_signal_mask)
-
-
-void		pgwin32_signal_initialize(void);
-HANDLE		pgwin32_create_signal_listener(pid_t pid);
-void		pgwin32_dispatch_queued_signals(void);
-void		pg_queue_signal(int signum);
-
-/* In backend/port/win32/socket.c */
-#ifndef FRONTEND
-#define socket(af, type, protocol) pgwin32_socket(af, type, protocol)
-#define bind(s, addr, addrlen) pgwin32_bind(s, addr, addrlen)
-#define listen(s, backlog) pgwin32_listen(s, backlog)
-#define accept(s, addr, addrlen) pgwin32_accept(s, addr, addrlen)
-#define connect(s, name, namelen) pgwin32_connect(s, name, namelen)
-#define select(n, r, w, e, timeout) pgwin32_select(n, r, w, e, timeout)
-#define recv(s, buf, len, flags) pgwin32_recv(s, buf, len, flags)
-#define send(s, buf, len, flags) pgwin32_send(s, buf, len, flags)
-
-SOCKET		pgwin32_socket(int af, int type, int protocol);
-int			pgwin32_bind(SOCKET s, struct sockaddr * addr, int addrlen);
-int			pgwin32_listen(SOCKET s, int backlog);
-SOCKET		pgwin32_accept(SOCKET s, struct sockaddr * addr, int *addrlen);
-int			pgwin32_connect(SOCKET s, const struct sockaddr * name, int namelen);
-int			pgwin32_select(int nfds, fd_set *readfs, fd_set *writefds, fd_set *exceptfds, const struct timeval * timeout);
-int			pgwin32_recv(SOCKET s, char *buf, int len, int flags);
-int			pgwin32_send(SOCKET s, const void *buf, int len, int flags);
-
-const char *pgwin32_socket_strerror(int err);
-int			pgwin32_waitforsinglesocket(SOCKET s, int what, int timeout);
-
-extern int	pgwin32_noblock;
-
-#endif
-
-/* in backend/port/win32_shmem.c */
-extern int	pgwin32_ReserveSharedMemoryRegion(HANDLE);
-
-/* in backend/port/win32/crashdump.c */
-extern void pgwin32_install_crashdump_handler(void);
-
-/* in port/win32error.c */
-extern void _dosmaperr(unsigned long);
-
-#ifndef			BIG_ENDIAN
-#define			BIG_ENDIAN		4321
-#endif
-#ifndef			LITTLE_ENDIAN
-#define			LITTLE_ENDIAN	1234
-#endif
-#ifndef			PDP_ENDIAN
-#define			PDP_ENDIAN		3412
-#endif
-
-#ifndef BYTE_ORDER
-#define BYTE_ORDER LITTLE_ENDIAN
-#endif
-
-/* in port/win32env.c */
-extern int	pgwin32_putenv(const char *);
-extern void pgwin32_unsetenv(const char *);
-
-/* in port/win32security.c */
-extern int	pgwin32_is_service(void);
-extern int	pgwin32_is_admin(void);
-
-#define putenv(x) pgwin32_putenv(x)
-#define unsetenv(x) pgwin32_unsetenv(x)
-
-/* Things that exist in MingW headers, but need to be added to MSVC & BCC */
-#ifdef WIN32_ONLY_COMPILER
-
-#ifndef _WIN64
-typedef long ssize_t;
-#else
-typedef __int64 ssize_t;
-#endif
-
-#ifndef __BORLANDC__
-typedef unsigned short mode_t;
-
-#define S_IRUSR _S_IREAD
-#define S_IWUSR _S_IWRITE
-#define S_IXUSR _S_IEXEC
-#define S_IRWXU (S_IRUSR | S_IWUSR | S_IXUSR)
-/* see also S_IRGRP etc below */
-#define S_ISDIR(m) (((m) & S_IFMT) == S_IFDIR)
-#define S_ISREG(m) (((m) & S_IFMT) == S_IFREG)
-#endif   /* __BORLANDC__ */
-
-#define F_OK 0
-#define W_OK 2
-#define R_OK 4
-
-#if (_MSC_VER < 1800)
-#define isinf(x) ((_fpclass(x) == _FPCLASS_PINF) || (_fpclass(x) == _FPCLASS_NINF))
-#define isnan(x) _isnan(x)
-#endif
-
-/* Pulled from Makefile.port in mingw */
-#define DLSUFFIX ".dll"
-
-#ifdef __BORLANDC__
-
-/* for port/dirent.c */
-#ifndef INVALID_FILE_ATTRIBUTES
-#define INVALID_FILE_ATTRIBUTES ((DWORD) -1)
-#endif
-
-/* for port/open.c */
-#ifndef O_RANDOM
-#define O_RANDOM		0x0010	/* File access is primarily random */
-#define O_SEQUENTIAL	0x0020	/* File access is primarily sequential */
-#define O_TEMPORARY		0x0040	/* Temporary file bit */
-#define O_SHORT_LIVED	0x1000	/* Temporary storage file, try not to flush */
-#define _O_SHORT_LIVED	O_SHORT_LIVED
-#endif   /* ifndef O_RANDOM */
-#endif   /* __BORLANDC__ */
-#endif   /* WIN32_ONLY_COMPILER */
-
-/* These aren't provided by either MingW or MSVC */
-#ifndef __BORLANDC__
-#define S_IRGRP 0
-#define S_IWGRP 0
-#define S_IXGRP 0
-#define S_IRWXG 0
-#define S_IROTH 0
-#define S_IWOTH 0
-#define S_IXOTH 0
-#define S_IRWXO 0
-
-#endif   /* __BORLANDC__ */
-=======
-#endif
->>>>>>> 9e1c9f95
+#endif