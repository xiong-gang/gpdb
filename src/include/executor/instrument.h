--- conflicted
+++ resolved
@@ -4,13 +4,9 @@
  *	  definitions for run-time statistics collection
  *
  *
-<<<<<<< HEAD
  * Portions Copyright (c) 2006-2009, Greenplum inc
  * Portions Copyright (c) 2012-Present Pivotal Software, Inc.
- * Copyright (c) 2001-2015, PostgreSQL Global Development Group
-=======
  * Copyright (c) 2001-2016, PostgreSQL Global Development Group
->>>>>>> b5bce6c1
  *
  * src/include/executor/instrument.h
  *
