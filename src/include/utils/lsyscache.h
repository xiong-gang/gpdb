/*-------------------------------------------------------------------------
 *
 * lsyscache.h
 *	  Convenience routines for common queries in the system catalog cache.
 *
 * Portions Copyright (c) 1996-2012, PostgreSQL Global Development Group
 * Portions Copyright (c) 1994, Regents of the University of California
 *
 * src/include/utils/lsyscache.h
 *
 *-------------------------------------------------------------------------
 */
#ifndef LSYSCACHE_H
#define LSYSCACHE_H

#include "access/htup.h"
<<<<<<< HEAD
#include "catalog/gp_policy.h"
#include "nodes/pg_list.h"
#include "utils/relcache.h"
#include "parser/parse_coerce.h"
=======

/* Result list element for get_op_btree_interpretation */
typedef struct OpBtreeInterpretation
{
	Oid			opfamily_id;	/* btree opfamily containing operator */
	int			strategy;		/* its strategy number */
	Oid			oplefttype;		/* declared left input datatype */
	Oid			oprighttype;	/* declared right input datatype */
} OpBtreeInterpretation;
>>>>>>> 80edfd76

/* I/O function selector for get_type_io_data */
typedef enum IOFuncSelector
{
	IOFunc_input,
	IOFunc_output,
	IOFunc_receive,
	IOFunc_send
} IOFuncSelector;

/* comparison types */
typedef enum CmpType
{
	CmptEq,		// equality
	CmptNEq,	// inequality
	CmptLT, 	// less than
	CmptLEq,	// less or equal to
	CmptGT,		// greater than
	CmptGEq, 	// greater or equal to
	CmptOther	// other operator
} CmpType;

/* Flag bits for get_attstatsslot */
#define ATTSTATSSLOT_VALUES		0x01
#define ATTSTATSSLOT_NUMBERS	0x02

/* Result struct for get_attstatsslot */
typedef struct AttStatsSlot
{
	/* Always filled: */
	Oid			staop;			/* Actual staop for the found slot */
	/* Filled if ATTSTATSSLOT_VALUES is specified: */
	Oid			valuetype;		/* Actual datatype of the values */
	Datum	   *values;			/* slot's "values" array, or NULL if none */
	int			nvalues;		/* length of values[], or 0 */
	/* Filled if ATTSTATSSLOT_NUMBERS is specified: */
	float4	   *numbers;		/* slot's "numbers" array, or NULL if none */
	int			nnumbers;		/* length of numbers[], or 0 */

	/* Remaining fields are private to get_attstatsslot/free_attstatsslot */
	void	   *values_arr;		/* palloc'd values array, if any */
	void	   *numbers_arr;	/* palloc'd numbers array, if any */
} AttStatsSlot;

/* Hook for plugins to get control in get_attavgwidth() */
typedef int32 (*get_attavgwidth_hook_type) (Oid relid, AttrNumber attnum);
extern PGDLLIMPORT get_attavgwidth_hook_type get_attavgwidth_hook;

extern bool op_in_opfamily(Oid opno, Oid opfamily);
extern int	get_op_opfamily_strategy(Oid opno, Oid opfamily);
extern Oid	get_op_opfamily_sortfamily(Oid opno, Oid opfamily);
extern void get_op_opfamily_properties(Oid opno, Oid opfamily, bool ordering_op,
						   int *strategy,
						   Oid *lefttype,
						   Oid *righttype);
extern Oid get_opfamily_member(Oid opfamily, Oid lefttype, Oid righttype,
					int16 strategy);
extern bool get_ordering_op_properties(Oid opno,
						   Oid *opfamily, Oid *opcintype, int16 *strategy);
extern bool get_sort_function_for_ordering_op(Oid opno, Oid *sortfunc,
								  bool *issupport, bool *reverse);
extern Oid	get_equality_op_for_ordering_op(Oid opno, bool *reverse);
extern Oid	get_ordering_op_for_equality_op(Oid opno, bool use_lhs_type);
extern List *get_mergejoin_opfamilies(Oid opno);
extern bool get_compatible_hash_operators(Oid opno,
							  Oid *lhs_opno, Oid *rhs_opno);
extern bool get_op_hash_functions(Oid opno,
					  RegProcedure *lhs_procno, RegProcedure *rhs_procno);
extern List *get_op_btree_interpretation(Oid opno);
extern bool equality_ops_are_compatible(Oid opno1, Oid opno2);
extern Oid get_opfamily_proc(Oid opfamily, Oid lefttype, Oid righttype,
				  int16 procnum);
extern char *get_attname(Oid relid, AttrNumber attnum);
extern char *get_relid_attribute_name(Oid relid, AttrNumber attnum);
extern AttrNumber get_attnum(Oid relid, const char *attname);
extern Oid	get_atttype(Oid relid, AttrNumber attnum);
extern int32 get_atttypmod(Oid relid, AttrNumber attnum);
extern void get_atttypetypmodcoll(Oid relid, AttrNumber attnum,
					  Oid *typid, int32 *typmod, Oid *collid);
extern char *get_collation_name(Oid colloid);
extern char *get_constraint_name(Oid conoid);
extern Oid	get_opclass_family(Oid opclass);
extern Oid	get_opclass_input_type(Oid opclass);
extern RegProcedure get_opcode(Oid opno);
extern char *get_opname(Oid opno);
extern void op_input_types(Oid opno, Oid *lefttype, Oid *righttype);
extern bool op_mergejoinable(Oid opno, Oid inputtype);
extern bool op_hashjoinable(Oid opno, Oid inputtype);
extern bool op_strict(Oid opno);
extern char op_volatile(Oid opno);
extern Oid	get_commutator(Oid opno);
extern Oid	get_negator(Oid opno);
extern RegProcedure get_oprrest(Oid opno);
extern RegProcedure get_oprjoin(Oid opno);
extern char *get_trigger_name(Oid triggerid);
extern Oid get_trigger_relid(Oid triggerid);
extern Oid get_trigger_funcid(Oid triggerid);
extern int32 get_trigger_type(Oid triggerid);
extern bool trigger_enabled(Oid triggerid);
extern char *get_func_name(Oid funcid);
extern Oid	get_func_namespace(Oid funcid);
extern Oid	get_func_rettype(Oid funcid);
extern void pfree_ptr_array(char **ptrarray, int nelements);
extern List *get_func_output_arg_types(Oid funcid);
extern List *get_func_arg_types(Oid funcid);
extern int	get_func_nargs(Oid funcid);
extern Oid	get_func_signature(Oid funcid, Oid **argtypes, int *nargs);
extern Oid	get_func_variadictype(Oid funcid);
extern bool get_func_retset(Oid funcid);
extern bool func_strict(Oid funcid);
extern char func_volatile(Oid funcid);
<<<<<<< HEAD
extern char func_data_access(Oid funcid);
extern char func_exec_location(Oid funcid);
extern Oid get_agg_transtype(Oid aggid);
extern bool is_agg_ordered(Oid aggid);
extern bool has_agg_prelimfunc(Oid aggid);
extern bool agg_has_prelim_or_invprelim_func(Oid aggid);
=======
extern bool get_func_leakproof(Oid funcid);
>>>>>>> 80edfd76
extern float4 get_func_cost(Oid funcid);
extern float4 get_func_rows(Oid funcid);
extern Oid	get_relname_relid(const char *relname, Oid relnamespace);
extern char *get_rel_name(Oid relid);
extern char *get_rel_name_partition(Oid relid);
extern Oid	get_rel_namespace(Oid relid);
extern Oid	get_rel_type_id(Oid relid);
extern char get_rel_relkind(Oid relid);
extern char get_rel_relstorage(Oid relid);
extern Oid	get_rel_tablespace(Oid relid);
extern char *get_type_name(Oid typid);
extern bool get_typisdefined(Oid typid);
extern int16 get_typlen(Oid typid);
extern bool get_typbyval(Oid typid);
extern void get_typlenbyval(Oid typid, int16 *typlen, bool *typbyval);
extern void get_typlenbyvalalign(Oid typid, int16 *typlen, bool *typbyval,
					 char *typalign);
extern Oid	getTypeIOParam(HeapTuple typeTuple);
extern void get_type_io_data(Oid typid,
				 IOFuncSelector which_func,
				 int16 *typlen,
				 bool *typbyval,
				 char *typalign,
				 char *typdelim,
				 Oid *typioparam,
				 Oid *func);
extern char get_typstorage(Oid typid);
extern Node *get_typdefault(Oid typid);
extern char get_typtype(Oid typid);
extern bool type_is_rowtype(Oid typid);
extern bool type_is_enum(Oid typid);
extern bool type_is_range(Oid typid);
extern void get_type_category_preferred(Oid typid,
							char *typcategory,
							bool *typispreferred);
extern Oid	get_typ_typrelid(Oid typid);
extern Oid	get_element_type(Oid typid);
extern Oid	get_array_type(Oid typid);
extern Oid	get_base_element_type(Oid typid);
extern void getTypeInputInfo(Oid type, Oid *typInput, Oid *typIOParam);
extern void getTypeOutputInfo(Oid type, Oid *typOutput, bool *typIsVarlena);
extern void getTypeBinaryInputInfo(Oid type, Oid *typReceive, Oid *typIOParam);
extern void getTypeBinaryOutputInfo(Oid type, Oid *typSend, bool *typIsVarlena);
extern Oid	get_typmodin(Oid typid);
extern Oid	get_typcollation(Oid typid);
extern bool type_is_collatable(Oid typid);
extern Oid	getBaseType(Oid typid);
extern Oid	getBaseTypeAndTypmod(Oid typid, int32 *typmod);
extern int32 get_typavgwidth(Oid typid, int32 typmod);
extern int32 get_attavgwidth(Oid relid, AttrNumber attnum);
extern float4 get_attnullfrac(Oid relid, AttrNumber attnum);
extern HeapTuple get_att_stats(Oid relid, AttrNumber attnum);
extern bool get_attstatsslot(AttStatsSlot *sslot, HeapTuple statstuple,
				 int reqkind, Oid reqop, int flags);
extern void free_attstatsslot(AttStatsSlot *sslot);
extern char *get_namespace_name(Oid nspid);
extern Oid	get_range_subtype(Oid rangeOid);

extern List *relation_oids(void);
extern List *operator_oids(void);
extern List *function_oids(void);
extern bool relation_exists(Oid oid);
extern bool index_exists(Oid oid);
extern bool type_exists(Oid oid);
extern bool function_exists(Oid oid);
extern bool operator_exists(Oid oid);
extern bool aggregate_exists(Oid oid);
extern Oid get_aggregate(const char *aggname, Oid oidType);
extern List *get_relation_keys(Oid relid);
extern bool attname_exists(Oid relid, const char *attname);
extern bool trigger_exists(Oid oid);

extern bool check_constraint_exists(Oid oidCheckconstraint);
extern List *get_check_constraint_oids(Oid relid);
extern char *get_check_constraint_name(Oid oidCheckconstraint);
extern Node *get_check_constraint_expr_tree(Oid oidCheckconstraint);
Oid get_check_constraint_relid(Oid oidCheckconstraint);

extern bool has_subclass_slow(Oid relationId);
extern bool has_parquet_children(Oid relationId);
extern GpPolicy *relation_policy(Relation rel);
extern bool child_distribution_mismatch(Relation rel);
extern bool child_triggers(Oid relationId, int32 triggerType);

extern bool get_cast_func(Oid oidSrc, Oid oidDest, bool *is_binary_coercible, Oid *oidCastFunc, CoercionPathType *pathtype);

extern Oid get_comparison_operator(Oid oidLeft, Oid oidRight, CmpType cmpt);
extern CmpType get_comparison_type(Oid oidOp, Oid oidLeft, Oid oidRight);

extern List *get_operator_opfamilies(Oid opno);
extern List *get_index_opfamilies(Oid oidIndex);

#define type_is_array(typid)  (get_element_type(typid) != InvalidOid)
/* type_is_array_domain accepts both plain arrays and domains over arrays */
#define type_is_array_domain(typid)  (get_base_element_type(typid) != InvalidOid)

#define TypeIsToastable(typid)	(get_typstorage(typid) != 'p')

#endif   /* LSYSCACHE_H */<|MERGE_RESOLUTION|>--- conflicted
+++ resolved
@@ -14,12 +14,10 @@
 #define LSYSCACHE_H
 
 #include "access/htup.h"
-<<<<<<< HEAD
 #include "catalog/gp_policy.h"
 #include "nodes/pg_list.h"
 #include "utils/relcache.h"
 #include "parser/parse_coerce.h"
-=======
 
 /* Result list element for get_op_btree_interpretation */
 typedef struct OpBtreeInterpretation
@@ -29,7 +27,6 @@
 	Oid			oplefttype;		/* declared left input datatype */
 	Oid			oprighttype;	/* declared right input datatype */
 } OpBtreeInterpretation;
->>>>>>> 80edfd76
 
 /* I/O function selector for get_type_io_data */
 typedef enum IOFuncSelector
@@ -89,6 +86,8 @@
 					int16 strategy);
 extern bool get_ordering_op_properties(Oid opno,
 						   Oid *opfamily, Oid *opcintype, int16 *strategy);
+extern bool get_compare_function_for_ordering_op(Oid opno,
+												 Oid *cmpfunc, bool *reverse);
 extern bool get_sort_function_for_ordering_op(Oid opno, Oid *sortfunc,
 								  bool *issupport, bool *reverse);
 extern Oid	get_equality_op_for_ordering_op(Oid opno, bool *reverse);
@@ -141,16 +140,13 @@
 extern bool get_func_retset(Oid funcid);
 extern bool func_strict(Oid funcid);
 extern char func_volatile(Oid funcid);
-<<<<<<< HEAD
 extern char func_data_access(Oid funcid);
 extern char func_exec_location(Oid funcid);
 extern Oid get_agg_transtype(Oid aggid);
 extern bool is_agg_ordered(Oid aggid);
 extern bool has_agg_prelimfunc(Oid aggid);
 extern bool agg_has_prelim_or_invprelim_func(Oid aggid);
-=======
 extern bool get_func_leakproof(Oid funcid);
->>>>>>> 80edfd76
 extern float4 get_func_cost(Oid funcid);
 extern float4 get_func_rows(Oid funcid);
 extern Oid	get_relname_relid(const char *relname, Oid relnamespace);
