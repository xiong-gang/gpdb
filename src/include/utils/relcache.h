--- conflicted
+++ resolved
@@ -96,7 +96,6 @@
  * Routines to help manage rebuilding of relcache init files
  */
 extern bool RelationIdIsInInitFile(Oid relationId);
-<<<<<<< HEAD
 extern void RelationCacheInitFilePreInvalidate(void);
 extern void RelationCacheInitFilePostInvalidate(void);
 extern void RelationCacheInitFileRemove(void);
@@ -109,10 +108,6 @@
 					   StrategyNumber maxStrategyNumber,
 					   StrategyNumber maxSupportNumber,
 					   AttrNumber maxAttributeNumber);
-=======
-extern void RelationCacheInitFileInvalidate(bool beforeSend);
-extern void RelationCacheInitFileRemove(void);
->>>>>>> 78a09145
 
 /* should be used only by relcache.c and catcache.c */
 extern bool criticalRelcachesBuilt;
