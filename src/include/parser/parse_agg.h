/*-------------------------------------------------------------------------
 *
 * parse_agg.h
 *	  handle aggregates and window functions in parser
 *
 * Portions Copyright (c) 1996-2009, PostgreSQL Global Development Group
 * Portions Copyright (c) 1994, Regents of the University of California
 *
<<<<<<< HEAD
 * $PostgreSQL: pgsql/src/include/parser/parse_agg.h,v 1.36 2008/01/01 19:45:58 momjian Exp $
=======
 * $PostgreSQL: pgsql/src/include/parser/parse_agg.h,v 1.38 2009/01/01 17:24:00 momjian Exp $
>>>>>>> b0a6ad70
 *
 *-------------------------------------------------------------------------
 */
#ifndef PARSE_AGG_H
#define PARSE_AGG_H

#include "parser/parse_node.h"

extern void transformAggregateCall(ParseState *pstate, Aggref *agg,
					   List *args, List *aggorder, bool agg_distinct);
extern void transformWindowFuncCall(ParseState *pstate, WindowFunc *wfunc,
						WindowDef *windef);

extern void parseCheckAggregates(ParseState *pstate, Query *qry);

extern int	get_aggregate_argtypes(Aggref *aggref, Oid *inputTypes);

extern Oid resolve_aggregate_transtype(Oid aggfuncid,
							Oid aggtranstype,
							Oid *inputTypes,
							int numArguments);

extern void build_aggregate_fnexprs(Oid *agg_input_types,
						int agg_num_inputs,
						int agg_num_direct_inputs,
						int num_finalfn_inputs,
						bool agg_variadic,
						Oid agg_state_type,
						Oid agg_result_type,
						Oid transfn_oid,
						Oid finalfn_oid,
						Oid prelimfn_oid,
						Oid invtransfn_oid,
						Oid invprelimfn_oid,
						Expr **transfnexpr,
						Expr **finalfnexpr,
						Expr **prelimfnexpr,
						Expr **invtransfnexpr,
						Expr **invprelimfnexpr);

extern bool checkExprHasGroupExtFuncs(Node *node);

#endif   /* PARSE_AGG_H */<|MERGE_RESOLUTION|>--- conflicted
+++ resolved
@@ -6,11 +6,7 @@
  * Portions Copyright (c) 1996-2009, PostgreSQL Global Development Group
  * Portions Copyright (c) 1994, Regents of the University of California
  *
-<<<<<<< HEAD
- * $PostgreSQL: pgsql/src/include/parser/parse_agg.h,v 1.36 2008/01/01 19:45:58 momjian Exp $
-=======
  * $PostgreSQL: pgsql/src/include/parser/parse_agg.h,v 1.38 2009/01/01 17:24:00 momjian Exp $
->>>>>>> b0a6ad70
  *
  *-------------------------------------------------------------------------
  */
