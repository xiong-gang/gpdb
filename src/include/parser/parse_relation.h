--- conflicted
+++ resolved
@@ -53,11 +53,7 @@
 extern void markVarForSelectPriv(ParseState *pstate, Var *var,
 					 RangeTblEntry *rte);
 extern Relation parserOpenTable(ParseState *pstate, const RangeVar *relation,
-<<<<<<< HEAD
-								int lockmode, bool nowait, bool *lockUpgraded);
-=======
-				int lockmode);
->>>>>>> 4d53a2f9
+				int lockmode, bool nowait, bool *lockUpgraded);
 extern RangeTblEntry *addRangeTableEntry(ParseState *pstate,
 				   RangeVar *relation,
 				   Alias *alias,
