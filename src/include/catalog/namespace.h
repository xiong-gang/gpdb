/*-------------------------------------------------------------------------
 *
 * namespace.h
 *	  prototypes for functions in backend/catalog/namespace.c
 *
 *
 * Portions Copyright (c) 1996-2019, PostgreSQL Global Development Group
 * Portions Copyright (c) 1994, Regents of the University of California
 *
 * src/include/catalog/namespace.h
 *
 *-------------------------------------------------------------------------
 */
#ifndef NAMESPACE_H
#define NAMESPACE_H

#include "nodes/primnodes.h"
#include "storage/lock.h"

/*
 *	This structure holds a list of possible functions or operators
 *	found by namespace lookup.  Each function/operator is identified
 *	by OID and by argument types; the list must be pruned by type
 *	resolution rules that are embodied in the parser, not here.
 *	See FuncnameGetCandidates's comments for more info.
 */
typedef struct _FuncCandidateList
{
	struct _FuncCandidateList *next;
	int			pathpos;		/* for internal use of namespace lookup */
	Oid			oid;			/* the function or operator's OID */
	int			nargs;			/* number of arg types returned */
	int			nvargs;			/* number of args to become variadic array */
	int			ndargs;			/* number of defaulted args */
	int		   *argnumbers;		/* args' positional indexes, if named call */
	Oid			args[FLEXIBLE_ARRAY_MEMBER];	/* arg types */
}		   *FuncCandidateList;

/*
 *	Structure for xxxOverrideSearchPath functions
 */
typedef struct OverrideSearchPath
{
	List	   *schemas;		/* OIDs of explicitly named schemas */
	bool		addCatalog;		/* implicitly prepend pg_catalog? */
	bool		addTemp;		/* implicitly prepend temp schema? */
} OverrideSearchPath;

/*
 * Option flag bits for RangeVarGetRelidExtended().
 */
typedef enum RVROption
{
	RVR_MISSING_OK = 1 << 0,	/* don't error if relation doesn't exist */
	RVR_NOWAIT = 1 << 1,		/* error if relation cannot be locked */
	RVR_SKIP_LOCKED = 1 << 2	/* skip if relation cannot be locked */
} RVROption;

typedef void (*RangeVarGetRelidCallback) (const RangeVar *relation, Oid relId,
										  Oid oldRelId, void *callback_arg);

#define RangeVarGetRelid(relation, lockmode, missing_ok) \
	RangeVarGetRelidExtended(relation, lockmode, \
							 (missing_ok) ? RVR_MISSING_OK : 0, NULL, NULL)

<<<<<<< HEAD

extern Oid RangeVarGetRelidExtended(const RangeVar *relation,
						 LOCKMODE lockmode, bool missing_ok, bool nowait,
						 RangeVarGetRelidCallback callback,
						 void *callback_arg);
=======
extern Oid	RangeVarGetRelidExtended(const RangeVar *relation,
									 LOCKMODE lockmode, uint32 flags,
									 RangeVarGetRelidCallback callback,
									 void *callback_arg);
>>>>>>> 9e1c9f95
extern Oid	RangeVarGetCreationNamespace(const RangeVar *newRelation);
extern Oid	RangeVarGetAndCheckCreationNamespace(RangeVar *newRelation,
												 LOCKMODE lockmode,
												 Oid *existing_relation_id);
extern void RangeVarAdjustRelationPersistence(RangeVar *newRelation, Oid nspid);
extern bool RangeVarIsAppendOptimizedTable(RangeVar *relation);
extern Oid	RelnameGetRelid(const char *relname);
extern bool RelationIsVisible(Oid relid);

extern Oid	TypenameGetTypid(const char *typname);
extern bool TypeIsVisible(Oid typid);

extern FuncCandidateList FuncnameGetCandidates(List *names,
											   int nargs, List *argnames,
											   bool expand_variadic,
											   bool expand_defaults,
											   bool missing_ok);
extern bool FunctionIsVisible(Oid funcid);

extern Oid	OpernameGetOprid(List *names, Oid oprleft, Oid oprright);
extern FuncCandidateList OpernameGetCandidates(List *names, char oprkind,
											   bool missing_schema_ok);
extern bool OperatorIsVisible(Oid oprid);

extern Oid	OpclassnameGetOpcid(Oid amid, const char *opcname);
extern bool OpclassIsVisible(Oid opcid);

extern Oid	OpfamilynameGetOpfid(Oid amid, const char *opfname);
extern bool OpfamilyIsVisible(Oid opfid);

extern Oid	CollationGetCollid(const char *collname);
extern bool CollationIsVisible(Oid collid);

extern Oid	ConversionGetConid(const char *conname);
extern bool ConversionIsVisible(Oid conid);

extern Oid	get_statistics_object_oid(List *names, bool missing_ok);
extern bool StatisticsObjIsVisible(Oid stxid);

extern Oid	get_ts_parser_oid(List *names, bool missing_ok);
extern bool TSParserIsVisible(Oid prsId);

extern Oid	get_ts_dict_oid(List *names, bool missing_ok);
extern bool TSDictionaryIsVisible(Oid dictId);

extern Oid	get_ts_template_oid(List *names, bool missing_ok);
extern bool TSTemplateIsVisible(Oid tmplId);

extern Oid	get_ts_config_oid(List *names, bool missing_ok);
extern bool TSConfigIsVisible(Oid cfgid);

extern void DeconstructQualifiedName(List *names,
									 char **nspname_p,
									 char **objname_p);
extern Oid	LookupNamespaceNoError(const char *nspname);
extern Oid	LookupExplicitNamespace(const char *nspname, bool missing_ok);
extern Oid	get_namespace_oid(const char *nspname, bool missing_ok);

extern void DropTempTableNamespaceForResetSession(Oid namespaceOid);
extern void SetTempNamespace(Oid namespaceOid, Oid toastNamespaceOid);
extern Oid  ResetTempNamespace(void);
extern bool TempNamespaceOidIsValid(void);  /* GPDB only:  used by cdbgang.c */
extern void InitTempTableNamespace(void);

extern Oid	LookupCreationNamespace(const char *nspname);
extern void CheckSetNamespace(Oid oldNspOid, Oid nspOid);
extern Oid	QualifiedNameGetCreationNamespace(List *names, char **objname_p);
extern RangeVar *makeRangeVarFromNameList(List *names);
extern char *NameListToString(List *names);
extern char *NameListToQuotedString(List *names);

extern bool isTempNamespace(Oid namespaceId);
extern bool isTempToastNamespace(Oid namespaceId);
extern bool isTempOrTempToastNamespace(Oid namespaceId);
extern bool isAnyTempNamespace(Oid namespaceId);
extern bool isOtherTempNamespace(Oid namespaceId);
extern bool isTempNamespaceInUse(Oid namespaceId);
extern int	GetTempNamespaceBackendId(Oid namespaceId);
extern Oid	GetTempToastNamespace(void);
extern void GetTempNamespaceState(Oid *tempNamespaceId,
								  Oid *tempToastNamespaceId);
extern void SetTempNamespaceState(Oid tempNamespaceId,
								  Oid tempToastNamespaceId);
extern void ResetTempTableNamespace(void);

extern OverrideSearchPath *GetOverrideSearchPath(MemoryContext context);
extern OverrideSearchPath *CopyOverrideSearchPath(OverrideSearchPath *path);
extern bool OverrideSearchPathMatchesCurrent(OverrideSearchPath *path);
extern void PushOverrideSearchPath(OverrideSearchPath *newpath);
extern void PopOverrideSearchPath(void);

extern Oid	get_collation_oid(List *collname, bool missing_ok);
extern Oid	get_conversion_oid(List *conname, bool missing_ok);
extern Oid	FindDefaultConversionProc(int32 for_encoding, int32 to_encoding);


/* initialization & transaction cleanup code */
extern void InitializeSearchPath(void);
extern void AtEOXact_Namespace(bool isCommit, bool parallel);
extern void AtEOSubXact_Namespace(bool isCommit, SubTransactionId mySubid,
								  SubTransactionId parentSubid);

/* stuff for search_path GUC variable */
extern char *namespace_search_path;

extern List *fetch_search_path(bool includeImplicit);
extern int	fetch_search_path_array(Oid *sarray, int sarray_len);

#endif							/* NAMESPACE_H */<|MERGE_RESOLUTION|>--- conflicted
+++ resolved
@@ -63,24 +63,15 @@
 	RangeVarGetRelidExtended(relation, lockmode, \
 							 (missing_ok) ? RVR_MISSING_OK : 0, NULL, NULL)
 
-<<<<<<< HEAD
-
-extern Oid RangeVarGetRelidExtended(const RangeVar *relation,
-						 LOCKMODE lockmode, bool missing_ok, bool nowait,
-						 RangeVarGetRelidCallback callback,
-						 void *callback_arg);
-=======
 extern Oid	RangeVarGetRelidExtended(const RangeVar *relation,
 									 LOCKMODE lockmode, uint32 flags,
 									 RangeVarGetRelidCallback callback,
 									 void *callback_arg);
->>>>>>> 9e1c9f95
 extern Oid	RangeVarGetCreationNamespace(const RangeVar *newRelation);
 extern Oid	RangeVarGetAndCheckCreationNamespace(RangeVar *newRelation,
 												 LOCKMODE lockmode,
 												 Oid *existing_relation_id);
 extern void RangeVarAdjustRelationPersistence(RangeVar *newRelation, Oid nspid);
-extern bool RangeVarIsAppendOptimizedTable(RangeVar *relation);
 extern Oid	RelnameGetRelid(const char *relname);
 extern bool RelationIsVisible(Oid relid);
 
