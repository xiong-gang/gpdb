--- conflicted
+++ resolved
@@ -143,9 +143,8 @@
 typedef List *(*ImportForeignSchema_function) (ImportForeignSchemaStmt *stmt,
 														   Oid serverOid);
 
-<<<<<<< HEAD
 typedef bool (*ForeignTableSize_function) (Relation relation, int64 *tablesize);
-=======
+
 typedef Size (*EstimateDSMForeignScan_function) (ForeignScanState *node,
 													  ParallelContext *pcxt);
 typedef void (*InitializeDSMForeignScan_function) (ForeignScanState *node,
@@ -157,7 +156,6 @@
 typedef bool (*IsForeignScanParallelSafe_function) (PlannerInfo *root,
 															 RelOptInfo *rel,
 														 RangeTblEntry *rte);
->>>>>>> b5bce6c1
 
 /*
  * FdwRoutine is the struct returned by a foreign-data wrapper's handler
@@ -223,16 +221,23 @@
 	/* Support functions for IMPORT FOREIGN SCHEMA */
 	ImportForeignSchema_function ImportForeignSchema;
 
-<<<<<<< HEAD
-	AcquireSampleRowsFunc AcquireSampleRows;
-	ForeignTableSize_function GetRelationSize;
-=======
 	/* Support functions for parallelism under Gather node */
 	IsForeignScanParallelSafe_function IsForeignScanParallelSafe;
 	EstimateDSMForeignScan_function EstimateDSMForeignScan;
 	InitializeDSMForeignScan_function InitializeDSMForeignScan;
 	InitializeWorkerForeignScan_function InitializeWorkerForeignScan;
->>>>>>> b5bce6c1
+
+	/*
+	 * These two callbacks are MPP interface for analyze and
+	 * only invoked by QE.
+	 *
+	 * In gpdb, `gp_acquire_sample_rows` and `pg_relation_size`
+	 * take responsebility to fetch statistic information from segment.
+	 * If the table is a foreign data wrapper, these two calls will be called.
+	 */
+	AcquireSampleRowsFunc AcquireSampleRowsOnSegment;
+	ForeignTableSize_function GetRelationSizeOnSegment;
+
 } FdwRoutine;
 
 
