--- conflicted
+++ resolved
@@ -66,7 +66,6 @@
 	} \
 } while (0)
 
-<<<<<<< HEAD
 /*
  *		HeapKeyTestUsingSlot
  *
@@ -119,7 +118,4 @@
 	} \
 } while (0)
 
-#endif   /* VALID_H */
-=======
-#endif							/* VALID_H */
->>>>>>> 9e1c9f95
+#endif							/* VALID_H */