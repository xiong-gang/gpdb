/*-------------------------------------------------------------------------
 *
 * libpq_be.h
 *	  This file contains definitions for structures and externs used
 *	  by the postmaster during client authentication.
 *
 *	  Note that this is backend-internal and is NOT exported to clients.
 *	  Structs that need to be client-visible are in pqcomm.h.
 *
 *
 * Portions Copyright (c) 1996-2010, PostgreSQL Global Development Group
 * Portions Copyright (c) 1994, Regents of the University of California
 *
 * $PostgreSQL: pgsql/src/include/libpq/libpq-be.h,v 1.71 2009/06/11 14:49:11 momjian Exp $
 *
 *-------------------------------------------------------------------------
 */
#ifndef LIBPQ_BE_H
#define LIBPQ_BE_H

#ifdef HAVE_SYS_TIME_H
#include <sys/time.h>
#endif
#ifdef USE_SSL
#include <openssl/ssl.h>
#include <openssl/err.h>
#endif
#ifdef HAVE_NETINET_TCP_H
#include <netinet/tcp.h>
#endif

#ifdef ENABLE_GSS
#if defined(HAVE_GSSAPI_H)
#include <gssapi.h>
#else
#include <gssapi/gssapi.h>
#endif   /* HAVE_GSSAPI_H */
/*
 * GSSAPI brings in headers that set a lot of things in the global namespace on win32,
 * that doesn't match the msvc build. It gives a bunch of compiler warnings that we ignore,
 * but also defines a symbol that simply does not exist. Undefine it again.
 */
#ifdef WIN32_ONLY_COMPILER
#undef HAVE_GETADDRINFO
#endif
#endif   /* ENABLE_GSS */

#ifdef ENABLE_SSPI
#define SECURITY_WIN32
#if defined(WIN32) && !defined(WIN32_ONLY_COMPILER)
#include <ntsecapi.h>
#endif
#include <security.h>
#undef SECURITY_WIN32

#ifndef ENABLE_GSS
#ifndef GSS_BUFFER_DESC_DEFINED
/*
 * Define a fake structure compatible with GSSAPI on Unix.
 */
typedef struct
{
	void	   *value;
	int			length;
<<<<<<< HEAD
}	gss_buffer_desc;
#define GSS_BUFFER_DESC_DEFINED
#endif
=======
} gss_buffer_desc;
>>>>>>> 4d53a2f9
#endif
#endif   /* ENABLE_SSPI */

#include "libpq/hba.h"
#include "libpq/pqcomm.h"
#include "utils/timestamp.h"


typedef enum CAC_state
{
	CAC_OK, CAC_STARTUP, CAC_SHUTDOWN, CAC_RECOVERY, CAC_TOOMANY, CAC_MIRROR_OR_QUIESCENT,
	CAC_WAITBACKUP
} CAC_state;


/*
 * GSSAPI specific state information
 */
#if defined(ENABLE_GSS) | defined(ENABLE_SSPI)
typedef struct
{
	gss_buffer_desc outbuf;		/* GSSAPI output token buffer */
#ifdef ENABLE_GSS
	gss_cred_id_t cred;			/* GSSAPI connection cred's */
	gss_ctx_id_t ctx;			/* GSSAPI connection context */
	gss_name_t	name;			/* GSSAPI client name */
#endif
} pg_gssinfo;
#endif

/*
 * This is used by the postmaster in its communication with frontends.	It
 * contains all state information needed during this communication before the
 * backend is run.	The Port structure is kept in malloc'd memory and is
 * still available when a backend is running (see MyProcPort).	The data
 * it points to must also be malloc'd, or else palloc'd in TopMemoryContext,
 * so that it survives into PostgresMain execution!
 */

typedef struct Port
{
	pgsocket	sock;			/* File descriptor */
	bool		noblock;		/* is the socket in non-blocking mode? */
	ProtocolVersion proto;		/* FE/BE protocol version */
	SockAddr	laddr;			/* local addr (postmaster) */
	SockAddr	raddr;			/* remote addr (client) */
	char	   *remote_host;	/* name (or ip addr) of remote host */
	char	   *remote_port;	/* text rep of remote port */
	CAC_state	canAcceptConnections;	/* postmaster connection status */

	/*
	 * Information that needs to be saved from the startup packet and passed
	 * into backend execution.	"char *" fields are NULL if not set.
	 * guc_options points to a List of alternating option names and values.
	 */
	char	   *database_name;
	char	   *user_name;
	char	   *cmdline_options;
	List	   *guc_options;

	/*
	 * Information that needs to be held during the authentication cycle.
	 */
	HbaLine    *hba;
	char		md5Salt[4];		/* Password salt */

	/*
	 * Information that really has no business at all being in struct Port,
	 * but since it gets used by elog.c in the same way as database_name and
	 * other members of this struct, we may as well keep it here.
	 */
	TimestampTz SessionStartTime;		/* backend start time */

	/*
	 * TCP keepalive settings.
	 *
	 * default values are 0 if AF_UNIX or not yet known; current values are 0
	 * if AF_UNIX or using the default. Also, -1 in a default value means we
	 * were unable to find out the default (getsockopt failed).
	 */
	int			default_keepalives_idle;
	int			default_keepalives_interval;
	int			default_keepalives_count;
	int			keepalives_idle;
	int			keepalives_interval;
	int			keepalives_count;

#if defined(ENABLE_GSS) || defined(ENABLE_SSPI)

	/*
	 * If GSSAPI is supported, store GSSAPI information. Oterwise, store a
	 * NULL pointer to make sure offsets in the struct remain the same.
	 */
	pg_gssinfo *gss;
#else
	void	   *gss;
#endif

	/*
	 * SSL structures (keep these last so that USE_SSL doesn't affect
	 * locations of other fields)
	 */
#ifdef USE_SSL
	SSL		*ssl;
	X509	   	*peer;
	char		*peer_cn;
	unsigned long count;
#endif
} Port;


extern ProtocolVersion FrontendProtocol;

/* TCP keepalives configuration. These are no-ops on an AF_UNIX socket. */

extern int	pq_getkeepalivesidle(Port *port);
extern int	pq_getkeepalivesinterval(Port *port);
extern int	pq_getkeepalivescount(Port *port);

extern int	pq_setkeepalivesidle(int idle, Port *port);
extern int	pq_setkeepalivesinterval(int interval, Port *port);
extern int	pq_setkeepalivescount(int count, Port *port);

#endif   /* LIBPQ_BE_H */<|MERGE_RESOLUTION|>--- conflicted
+++ resolved
@@ -62,13 +62,9 @@
 {
 	void	   *value;
 	int			length;
-<<<<<<< HEAD
-}	gss_buffer_desc;
+} gss_buffer_desc;
 #define GSS_BUFFER_DESC_DEFINED
 #endif
-=======
-} gss_buffer_desc;
->>>>>>> 4d53a2f9
 #endif
 #endif   /* ENABLE_SSPI */
 
