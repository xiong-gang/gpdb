# $PostgreSQL: pgsql/src/makefiles/Makefile.win32,v 1.12 2008/12/07 08:36:22 petere Exp $

# Use replacement include files for those missing on Win32
override CPPFLAGS+="-I$(top_srcdir)/src/include/port/win32"

<<<<<<< HEAD
DLLTOOL= i686-pc-mingw32-dlltool
DLLWRAP= i686-pc-mingw32-dllwrap
=======
>>>>>>> 38e93482
ifdef PGXS
BE_DLLLIBS= -L$(libdir) -lpostgres
else
BE_DLLLIBS= -L$(top_builddir)/src/backend -lpostgres
endif

AROPT = crs
DLSUFFIX = .dll
CFLAGS_SL =

%.dll: %.o
	$(DLLTOOL) --export-all --output-def $*.def $<
	$(DLLWRAP) -o $@ --def $*.def $< $(SHLIB_LINK)
	rm -f $*.def

ifneq (,$(findstring backend,$(subdir)))
ifeq (,$(findstring conversion_procs,$(subdir)))
ifeq (,$(findstring snowball,$(subdir)))
override CPPFLAGS+= -DBUILDING_DLL
endif
endif
endif

ifneq (,$(findstring timezone,$(subdir)))
override CPPFLAGS+= -DBUILDING_DLL
endif

ifneq (,$(findstring ecpg/ecpglib,$(subdir)))
override CPPFLAGS+= -DBUILDING_DLL
endif

# required by Python headers
ifneq (,$(findstring src/pl/plpython,$(subdir)))
override CPPFLAGS+= -DUSE_DL_IMPORT
endif

# special win32 headers are provided here
ifdef PGXS
override CPPFLAGS+= -I$(includedir_server)/port/win32
endif

# it is better to install shared-libraries anyway?
# may be overriden with make MAKE_DLL=false install
ifndef MAKE_DLL
MAKE_DLL	= true
endif

<<<<<<< HEAD
=======

>>>>>>> 38e93482
# Build rules to add versioninfo resources to win32 binaries

WIN32RES += win32ver.o
ifeq ($(PGFILESHLIB),1)
PGFTYPE = VFT_DLL
else
PGFTYPE = VFT_APP
endif
ifneq (,$(PGAPPICON))
PGICOSTR = $(subst /,\/,IDI_ICON ICON \"$(top_builddir)/src/port/$(PGAPPICON).ico\")
endif

win32ver.rc: $(top_srcdir)/src/port/win32ver.rc
	sed -e 's;FILEDESC;$(PGFILEDESC);' -e 's;VFT_APP;$(PGFTYPE);' -e 's;_ICO_;$(PGICOSTR);' -e 's;\(VERSION.*\),0 *$$;\1,'`date '+%y%j' | sed 's/^0*//'`';' $< >$@

win32ver.o: win32ver.rc
<<<<<<< HEAD
	$(WINDRES) -i $< -o $@ --include-dir=$(top_builddir)/src/include --include-dir=$(srcdir)
=======
	$(WINDRES) -i $< -o $@ --include-dir=$(top_builddir)/src/include
>>>>>>> 38e93482
<|MERGE_RESOLUTION|>--- conflicted
+++ resolved
@@ -3,11 +3,6 @@
 # Use replacement include files for those missing on Win32
 override CPPFLAGS+="-I$(top_srcdir)/src/include/port/win32"
 
-<<<<<<< HEAD
-DLLTOOL= i686-pc-mingw32-dlltool
-DLLWRAP= i686-pc-mingw32-dllwrap
-=======
->>>>>>> 38e93482
 ifdef PGXS
 BE_DLLLIBS= -L$(libdir) -lpostgres
 else
@@ -55,10 +50,7 @@
 MAKE_DLL	= true
 endif
 
-<<<<<<< HEAD
-=======
 
->>>>>>> 38e93482
 # Build rules to add versioninfo resources to win32 binaries
 
 WIN32RES += win32ver.o
@@ -75,8 +67,4 @@
 	sed -e 's;FILEDESC;$(PGFILEDESC);' -e 's;VFT_APP;$(PGFTYPE);' -e 's;_ICO_;$(PGICOSTR);' -e 's;\(VERSION.*\),0 *$$;\1,'`date '+%y%j' | sed 's/^0*//'`';' $< >$@
 
 win32ver.o: win32ver.rc
-<<<<<<< HEAD
-	$(WINDRES) -i $< -o $@ --include-dir=$(top_builddir)/src/include --include-dir=$(srcdir)
-=======
-	$(WINDRES) -i $< -o $@ --include-dir=$(top_builddir)/src/include
->>>>>>> 38e93482
+	$(WINDRES) -i $< -o $@ --include-dir=$(top_builddir)/src/include --include-dir=$(srcdir)