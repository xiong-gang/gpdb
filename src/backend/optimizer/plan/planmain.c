--- conflicted
+++ resolved
@@ -333,22 +333,14 @@
 		/*
 		 * If both GROUP BY and ORDER BY are specified, we will need two
 		 * levels of sort --- and, therefore, certainly need to read all the
-<<<<<<< HEAD
-		 * tuples --- unless ORDER BY is a subset of GROUP BY.  Likewise if
-		 * we have both DISTINCT and GROUP BY.
+		 * tuples --- unless ORDER BY is a subset of GROUP BY.  Likewise if we
+		 * have both DISTINCT and GROUP BY.
 		 */
 		if (!pathkeys_contained_in(root->sort_pathkeys, root->group_pathkeys) ||
 			!pathkeys_contained_in(root->distinct_pathkeys, root->group_pathkeys))
-=======
-		 * tuples --- unless ORDER BY is a subset of GROUP BY.	Likewise if we
-		 * have both DISTINCT and GROUP BY, or if we have a window
-		 * specification not compatible with the GROUP BY.
-		 */
-		if (!pathkeys_contained_in(root->sort_pathkeys, root->group_pathkeys) ||
-			!pathkeys_contained_in(root->distinct_pathkeys, root->group_pathkeys) ||
-		 !pathkeys_contained_in(root->window_pathkeys, root->group_pathkeys))
->>>>>>> 4d53a2f9
 			tuple_fraction = 0.0;
+		/* GPDB_84_MERGE_FIXME: Are we missing the condition on window_pathkeys on
+		 * purpose? */
 	}
 	else if (parse->hasAggs || root->hasHavingQual)
 	{
