--- conflicted
+++ resolved
@@ -50,27 +50,18 @@
 
 static List *deconstruct_recurse(PlannerInfo *root, Node *jtnode,
 					bool below_outer_join,
-<<<<<<< HEAD
 					Relids *qualscope, Relids *inner_join_rels,
 					List **postponed_qual_list);
-static SpecialJoinInfo *make_outerjoininfo(PlannerInfo *root,
-											Relids left_rels, Relids right_rels,
-											Relids inner_join_rels,
-											JoinType jointype, List *clause);
-=======
-					Relids *qualscope, Relids *inner_join_rels);
 static SpecialJoinInfo *make_outerjoininfo(PlannerInfo *root,
 				   Relids left_rels, Relids right_rels,
 				   Relids inner_join_rels,
 				   JoinType jointype, List *clause);
->>>>>>> 38e93482
 static void distribute_qual_to_rels(PlannerInfo *root, Node *clause,
 						bool is_deduced,
 						bool below_outer_join,
 						JoinType jointype,
 						Relids qualscope,
 						Relids ojscope,
-<<<<<<< HEAD
 						Relids outerjoin_nonnullable,
 						Relids deduced_nullable_relids,
 						List **postponed_qual_list);
@@ -78,17 +69,7 @@
 					  Relids *nullable_relids_p, bool is_pushed_down);
 static bool check_equivalence_delay(PlannerInfo *root,
 						RestrictInfo *restrictinfo);
-=======
-						Relids outerjoin_nonnullable);
-static void distribute_sublink_quals_to_rels(PlannerInfo *root,
-								 FlattenedSubLink *fslink,
-								 bool below_outer_join);
-static bool check_outerjoin_delay(PlannerInfo *root, Relids *relids_p,
-					  bool is_pushed_down);
->>>>>>> 38e93482
 static bool check_redundant_nullability_qual(PlannerInfo *root, Node *clause);
-static void check_mergejoinable(RestrictInfo *restrictinfo);
-static void check_hashjoinable(RestrictInfo *restrictinfo);
 static void compute_semijoin_info(SpecialJoinInfo* sjinfo, PlannerInfo* root);
 
 
@@ -194,23 +175,18 @@
 	foreach(temp, vars)
 	{
 		Node	   *node = (Node *) lfirst(temp);
-<<<<<<< HEAD
-		
-=======
-
->>>>>>> 38e93482
+
 		if (IsA(node, Var))
 		{
 			Var		   *var = (Var *) node;
 			RelOptInfo *rel = find_base_rel(root, var->varno);
 			int			attno = var->varattno;
-<<<<<<< HEAD
-			
+
 			/* Pseudo column? */
 			if (attno <= FirstLowInvalidHeapAttributeNumber)
 			{
 				CdbRelColumnInfo *rci = cdb_find_pseudo_column(root, var);
-				
+
 				/* Add to targetlist. */
 				if (bms_is_empty(rci->where_needed))
 				{
@@ -218,40 +194,28 @@
 					rci->targetresno = list_length(rel->reltargetlist);
 					rel->reltargetlist = lappend(rel->reltargetlist, copyObject(var));
 				}
-				
+
 				/* Note relids which are consumers of the data from this column. */
 				rci->where_needed = bms_add_members(rci->where_needed, where_needed);
 				continue;
 			}
-			
+
 			/* System-defined attribute, whole row, or user-defined attribute */
-=======
-
->>>>>>> 38e93482
 			Assert(attno >= rel->min_attr && attno <= rel->max_attr);
 			attno -= rel->min_attr;
 			if (rel->attr_needed[attno] == NULL)
 			{
 				/* Variable not yet requested, so add to reltargetlist */
 				/* XXX is copyObject necessary here? */
-<<<<<<< HEAD
 				rel->reltargetlist = lappend(rel->reltargetlist, copyObject(var));
 			}
 			rel->attr_needed[attno] = bms_add_members(rel->attr_needed[attno],
 													   where_needed);
-=======
-				rel->reltargetlist = lappend(rel->reltargetlist,
-											 copyObject(var));
-			}
-			rel->attr_needed[attno] = bms_add_members(rel->attr_needed[attno],
-													  where_needed);
->>>>>>> 38e93482
 		}
 		else if (IsA(node, PlaceHolderVar))
 		{
 			PlaceHolderVar *phv = (PlaceHolderVar *) node;
 			PlaceHolderInfo *phinfo = find_placeholder_info(root, phv);
-<<<<<<< HEAD
 			
 			phinfo->ph_needed = bms_add_members(phinfo->ph_needed,
 												where_needed);
@@ -265,15 +229,6 @@
 		}
 		else
 			elog(ERROR, "unrecognized node type: %d", (int) nodeTag(node));
-		
-=======
-
-			phinfo->ph_needed = bms_add_members(phinfo->ph_needed,
-												where_needed);
-		}
-		else
-			elog(ERROR, "unrecognized node type: %d", (int) nodeTag(node));
->>>>>>> 38e93482
 	}
 }
 
@@ -432,9 +387,9 @@
 			if (bms_is_subset(pq->relids, *qualscope))
 			{
 				distribute_qual_to_rels(root, pq->qual,
-										false, below_outer_join,
-										*qualscope, NULL, NULL,
-										NULL, NULL);
+										false, below_outer_join, JOIN_INNER,
+										*qualscope, NULL, NULL, NULL,
+										NULL);
 				pfree(pq);
 			}
 			else
@@ -453,23 +408,11 @@
 		foreach(l, (List *) f->quals)
 		{
 			Node   *qual = (Node *) lfirst(l);
-<<<<<<< HEAD
+
 			distribute_qual_to_rels(root, qual,
-									false, below_outer_join,
+									false, below_outer_join, JOIN_INNER,
 									*qualscope, NULL, NULL, NULL,
 									postponed_qual_list);
-=======
-
-			/* FlattenedSubLink wrappers need special processing */
-			if (qual && IsA(qual, FlattenedSubLink))
-				distribute_sublink_quals_to_rels(root,
-												 (FlattenedSubLink *) qual,
-												 below_outer_join);
-			else
-				distribute_qual_to_rels(root, qual,
-										false, below_outer_join, JOIN_INNER,
-										*qualscope, NULL, NULL);
->>>>>>> 38e93482
 		}
 	}
 	else if (IsA(jtnode, JoinExpr))
@@ -485,11 +428,8 @@
 				   *rightjoinlist;
 		SpecialJoinInfo *sjinfo;
 		ListCell   *l;
-<<<<<<< HEAD
 		List *child_postponed_quals = NIL;
-=======
-
->>>>>>> 38e93482
+
 		/*
 		 * Order of operations here is subtle and critical.  First we recurse
 		 * to handle sub-JOINs.  Their join quals will be placed without
@@ -497,11 +437,7 @@
 		 * Then we place our own join quals, which are restricted by lower
 		 * outer joins in any case, and are forced to this level if this is an
 		 * outer join and they mention the outer side.	Finally, if this is an
-<<<<<<< HEAD
-		 * outer join, we create an join_info_list entry for the join.  This
-=======
 		 * outer join, we create a join_info_list entry for the join.  This
->>>>>>> 38e93482
 		 * will prevent quals above us in the join tree that use those rels
 		 * from being pushed down below this level.  (It's okay for upper
 		 * quals to be pushed down to the outer side, however.)
@@ -524,10 +460,7 @@
 				break;
 			case JOIN_LEFT:
 			case JOIN_ANTI:
-<<<<<<< HEAD
 			case JOIN_LASJ_NOTIN:
-=======
->>>>>>> 38e93482
 				leftjoinlist = deconstruct_recurse(root, j->larg,
 												   below_outer_join,
 												   &leftids, &left_inners,
@@ -551,7 +484,6 @@
 													&child_postponed_quals);
 				*qualscope = bms_union(leftids, rightids);
 				*inner_join_rels = bms_union(left_inners, right_inners);
-<<<<<<< HEAD
 				*inner_join_rels = bms_add_members(*inner_join_rels, rightids);
 				/* Semi join adds no restrictions for quals */
 				nonnullable_rels = NULL;
@@ -567,8 +499,6 @@
 													&child_postponed_quals);
 				*qualscope = bms_union(leftids, rightids);
 				*inner_join_rels = bms_union(left_inners, right_inners);
-=======
->>>>>>> 38e93482
 				/* each side is both outer and inner */
 				nonnullable_rels = *qualscope;
 				break;
@@ -597,15 +527,11 @@
 										*inner_join_rels,
 										j->jointype,
 										(List *) j->quals);
-<<<<<<< HEAD
 			if (j->jointype == JOIN_SEMI)
 				ojscope = NULL;
 			else
 				ojscope = bms_union(sjinfo->min_lefthand,
  									sjinfo->min_righthand);
-=======
-			ojscope = bms_union(sjinfo->min_lefthand, sjinfo->min_righthand);
->>>>>>> 38e93482
 		}
 		else
 		{
@@ -622,9 +548,9 @@
 			if (bms_is_subset(pq->relids, *qualscope))
 			{
 				distribute_qual_to_rels(root, pq->qual,
-										false, below_outer_join,
-										*qualscope, ojscope, nonnullable_rels,
-										NULL, NULL);
+										false, below_outer_join, JOIN_INNER,
+										*qualscope, ojscope, nonnullable_rels, NULL,
+										NULL);
 				pfree(pq);
 			}
 			else
@@ -641,13 +567,12 @@
 		foreach(l, (List *) j->quals)
 		{
 			Node   *qual = (Node *) lfirst(l);
-<<<<<<< HEAD
+
 			distribute_qual_to_rels(root, qual,
-									false, below_outer_join,
+									false, below_outer_join, JOIN_INNER,
 									*qualscope, ojscope, nonnullable_rels, NULL,
 									postponed_qual_list);
 		}
-
 
 		/* Now we can add the SpecialJoinInfo to join_info_list */
 		if (sjinfo)
@@ -656,24 +581,6 @@
 			/* Each time we do that, recheck placeholder eval levels */
 			update_placeholder_eval_levels(root, sjinfo);
 		}
-=======
-
-			/* FlattenedSubLink wrappers need special processing */
-			if (qual && IsA(qual, FlattenedSubLink))
-				distribute_sublink_quals_to_rels(root,
-												 (FlattenedSubLink *) qual,
-												 below_outer_join);
-			else
-				distribute_qual_to_rels(root, qual,
-										false, below_outer_join, j->jointype,
-										*qualscope,
-										ojscope, nonnullable_rels);
-		}
-
-		/* Now we can add the SpecialJoinInfo to join_info_list */
-		if (sjinfo)
-			root->join_info_list = lappend(root->join_info_list, sjinfo);
->>>>>>> 38e93482
 
 		/*
 		 * Finally, compute the output joinlist.  We fold subproblems together
@@ -779,10 +686,7 @@
 					 errmsg("SELECT FOR UPDATE/SHARE cannot be applied to the nullable side of an outer join")));
 	}
 
-<<<<<<< HEAD
 	/* If it's a full join, no need to be very smart */
-=======
->>>>>>> 38e93482
 	sjinfo->syn_lefthand = left_rels;
 	sjinfo->syn_righthand = right_rels;
 	sjinfo->jointype = jointype;
@@ -790,16 +694,12 @@
 	sjinfo->delay_upper_joins = false;
 	sjinfo->join_quals = clause;
 
-<<<<<<< HEAD
 	/* If we chose to take inner join path for this semi join then we MAY
 	 * need to deduplicate the join result.
 	 */
 	sjinfo->consider_dedup = jointype == JOIN_SEMI ? true : false;
 	sjinfo->try_join_unique = false;
 
-=======
-	/* If it's a full join, no need to be very smart */
->>>>>>> 38e93482
 	if (jointype == JOIN_FULL)
 	{
 		sjinfo->min_lefthand = bms_copy(left_rels);
@@ -940,7 +840,6 @@
 
 	sjinfo->min_lefthand = min_lefthand;
 	sjinfo->min_righthand = min_righthand;
-<<<<<<< HEAD
 
 	compute_semijoin_info(sjinfo, root);
 
@@ -1076,10 +975,6 @@
 				bms_union(fixed_lefthand, sjinfo->min_righthand));
 		list_free(in_vars);
 	}
-=======
-
-	return sjinfo;
->>>>>>> 38e93482
 }
 
 
@@ -1213,13 +1108,12 @@
 				root->hasPseudoConstantQuals = true;
 				/* if not below outer join, push it to top of tree */
 				if (!below_outer_join)
-<<<<<<< HEAD
-					relids = get_relids_in_jointree((Node *) root->parse->jointree, false);
-=======
+				{
 					relids =
 						get_relids_in_jointree((Node *) root->parse->jointree,
 											   false);
->>>>>>> 38e93482
+					qualscope = bms_copy(relids);
+				}
 			}
 		}
 	}
@@ -1256,14 +1150,9 @@
 		/*
 		 * If the qual came from implied-equality deduction, it should not be
 		 * outerjoin-delayed, else deducer blew it.  But we can't check this
-<<<<<<< HEAD
 		 * because the join_info_list list may now contain OJs above where the qual
 		 * belongs.  For the same reason, we must rely on caller to supply the
 		 * correct nullable_relids set.
-=======
-		 * because the join_info_list may now contain OJs above where the qual
-		 * belongs.
->>>>>>> 38e93482
 		 */
 		Assert(!ojscope);
 		is_pushed_down = true;
@@ -1484,65 +1373,6 @@
 	 * the equivalence classes yet.)
 	 */
 	root->non_eq_clauses = lappend(root->non_eq_clauses, restrictinfo);
-}
-
-
-/*
- * distribute_sublink_quals_to_rels
- *	  Pull sublink quals out of a FlattenedSubLink node and distribute
- *	  them appropriately; then add a SpecialJoinInfo node to the query's
- *	  join_info_list.  The FlattenedSubLink node itself is no longer
- *	  needed and does not propagate into further processing.
- */
-static void
-distribute_sublink_quals_to_rels(PlannerInfo *root,
-								 FlattenedSubLink *fslink,
-								 bool below_outer_join)
-{
-	List	   *quals = make_ands_implicit(fslink->quals);
-	SpecialJoinInfo *sjinfo;
-	Relids		qualscope;
-	Relids		ojscope;
-	Relids		outerjoin_nonnullable;
-	ListCell   *l;
-
-	/*
-	 * Build a suitable SpecialJoinInfo for the sublink.  Note: using
-	 * righthand as inner_join_rels is the conservative worst case;
-	 * it might be possible to use a smaller set and thereby allow
-	 * the sublink join to commute with others inside its RHS.
-	 */
-	sjinfo = make_outerjoininfo(root,
-								fslink->lefthand, fslink->righthand,
-								fslink->righthand,
-								fslink->jointype,
-								quals);
-
-	/* Treat as inner join if SEMI, outer join if ANTI */
-	qualscope = bms_union(sjinfo->syn_lefthand, sjinfo->syn_righthand);
-	if (fslink->jointype == JOIN_SEMI)
-	{
-		ojscope = outerjoin_nonnullable = NULL;
-	}
-	else
-	{
-		Assert(fslink->jointype == JOIN_ANTI);
-		ojscope = bms_union(sjinfo->min_lefthand, sjinfo->min_righthand);
-		outerjoin_nonnullable = fslink->lefthand;
-	}
-
-	/* Distribute the join quals much as for a regular JOIN node */
-	foreach(l, quals)
-	{
-		Node   *qual = (Node *) lfirst(l);
-
-		distribute_qual_to_rels(root, qual,
-								false, below_outer_join, fslink->jointype,
-								qualscope, ojscope, outerjoin_nonnullable);
-	}
-
-	/* Now we can add the SpecialJoinInfo to join_info_list */
-	root->join_info_list = lappend(root->join_info_list, sjinfo);
 }
 
 /*
@@ -1666,7 +1496,6 @@
 }
 
 /*
-<<<<<<< HEAD
  * check_equivalence_delay
  *		Detect whether a potential equivalence clause is rendered unsafe
  *		by outer-join-delay considerations.  Return TRUE if it's safe.
@@ -1705,8 +1534,6 @@
 }
 
 /*
-=======
->>>>>>> 38e93482
  * check_redundant_nullability_qual
  *	  Check to see if the qual is an IS NULL qual that is redundant with
  *	  a lower JOIN_ANTI join.
@@ -1905,14 +1732,9 @@
 	 * Push the new clause into all the appropriate restrictinfo lists.
 	 */
 	distribute_qual_to_rels(root, (Node *) clause,
-<<<<<<< HEAD
-							true, below_outer_join,
+							true, below_outer_join, JOIN_INNER,
 							qualscope, NULL, NULL, nullable_relids,
 							NULL);
-=======
-							true, below_outer_join, JOIN_INNER,
-							qualscope, NULL, NULL);
->>>>>>> 38e93482
 }
 
 /*
@@ -1980,7 +1802,7 @@
  *	  the operator is a mergejoinable operator.  The arguments can be
  *	  anything --- as long as there are no volatile functions in them.
  */
-static void
+void
 check_mergejoinable(RestrictInfo *restrictinfo)
 {
 	Expr	   *clause = restrictinfo->clause;
@@ -2015,7 +1837,7 @@
  *	  the operator is a hashjoinable operator.	The arguments can be
  *	  anything --- as long as there are no volatile functions in them.
  */
-static void
+void
 check_hashjoinable(RestrictInfo *restrictinfo)
 {
 	Expr	   *clause = restrictinfo->clause;
