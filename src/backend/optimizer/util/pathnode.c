/*-------------------------------------------------------------------------
 *
 * pathnode.c
 *	  Routines to manipulate pathlists and create path nodes
 *
 * Portions Copyright (c) 2005-2008, Greenplum inc
 * Portions Copyright (c) 2012-Present Pivotal Software, Inc.
 * Portions Copyright (c) 1996-2008, PostgreSQL Global Development Group
 * Portions Copyright (c) 1994, Regents of the University of California
 *
 *
 * IDENTIFICATION
<<<<<<< HEAD
 *	  $PostgreSQL: pgsql/src/backend/optimizer/util/pathnode.c,v 1.148 2008/10/04 21:56:53 tgl Exp $
=======
 *	  $PostgreSQL: pgsql/src/backend/optimizer/util/pathnode.c,v 1.143 2008/04/21 20:54:15 tgl Exp $
>>>>>>> 49f001d8
 *
 *-------------------------------------------------------------------------
 */
#include "postgres.h"

#include <math.h>

#include "catalog/pg_operator.h"
#include "catalog/pg_proc.h"
#include "executor/executor.h"
#include "miscadmin.h"
#include "optimizer/clauses.h"              /* contain_mutable_functions() */
#include "nodes/nodeFuncs.h"
#include "optimizer/cost.h"
#include "optimizer/pathnode.h"
#include "optimizer/paths.h"
#include "optimizer/tlist.h"
#include "optimizer/var.h"
#include "parser/parse_expr.h"
#include "parser/parse_oper.h"
#include "parser/parsetree.h"
#include "utils/memutils.h"
#include "utils/selfuncs.h"
#include "utils/lsyscache.h"
#include "utils/syscache.h"

#include "cdb/cdbpath.h"        /* cdb_create_motion_path() etc */

static void     cdb_set_cheapest_dedup(PlannerInfo *root, RelOptInfo *rel);
static bool     cdb_is_path_deduped(Path *path);
static bool     cdb_subpath_tried_postjoin_dedup(Path *path, Relids subqrelids);
static UniquePath  *create_limit1_path(PlannerInfo *root, Path *subpath);
static UniquePath *create_unique_exprlist_path(PlannerInfo *root,
							Path *subpath, List *distinct_on_exprs,
							List *distinct_on_operators);
static UniquePath *create_unique_rowid_path(PlannerInfo *root,
						 Path *subpath, Relids dedup_relids);
static UniquePath  *make_limit1_path(Path *subpath);
static UniquePath  *make_unique_path(Path *subpath);
static List *translate_sub_tlist(List *tlist, int relid);
static bool query_is_distinct_for(Query *query, List *colnos, List *opids);
static Oid	distinct_col_search(int colno, List *colnos, List *opids);
static bool hash_safe_operators(List *opids);

static CdbVisitOpt pathnode_walk_list(List *pathlist,
				   CdbVisitOpt (*walker)(Path *path, void *context),
				   void *context);
static CdbVisitOpt pathnode_walk_kids(Path *path,
				   CdbVisitOpt (*walker)(Path *path, void *context),
				   void *context);

/*
 * pathnode_walk_node
 *    Calls a 'walker' function for the given Path node; or returns
 *    CdbVisit_Walk if 'path' is NULL.
 *
 *    If 'walker' returns CdbVisit_Walk, then this function calls
 *    pathnode_walk_kids() to visit the node's children, and returns
 *    the result.
 *
 *    If 'walker' returns CdbVisit_Skip, then this function immediately
 *    returns CdbVisit_Walk and does not visit the node's children.
 *
 *    If 'walker' returns CdbVisit_Stop or another value, then this function
 *    immediately returns that value and does not visit the node's children.
 *
 * pathnode_walk_list
 *    Calls pathnode_walk_node() for each Path node in the given List.
 *
 *    Quits if the result of pathnode_walk_node() is CdbVisit_Stop or another
 *    value other than CdbVisit_Walk, and returns that result without visiting
 *    any more nodes.
 *
 *    Returns CdbVisit_Walk if all of the subtrees return CdbVisit_Walk, or
 *    if the list is empty.
 *
 *    Note that this function never returns CdbVisit_Skip to its caller.
 *    Only the 'walker' can return CdbVisit_Skip.
 *
 * pathnode_walk_kids
 *    Calls pathnode_walk_node() for each child of the given Path node.
 *
 *    Quits if the result of pathnode_walk_node() is CdbVisit_Stop or another
 *    value other than CdbVisit_Walk, and returns that result without visiting
 *    any more nodes.
 *
 *    Returns CdbVisit_Walk if all of the children return CdbVisit_Walk, or
 *    if there are no children.
 *
 *    Note that this function never returns CdbVisit_Skip to its caller.
 *    Only the 'walker' can return CdbVisit_Skip.
 *
 * NB: All CdbVisitOpt values other than CdbVisit_Walk or CdbVisit_Skip are
 * treated as equivalent to CdbVisit_Stop.  Thus the walker can break out
 * of a traversal and at the same time return a smidgen of information to the
 * caller, perhaps to indicate the reason for termination.  For convenience,
 * a couple of alternative stopping codes are predefined for walkers to use at
 * their discretion: CdbVisit_Failure and CdbVisit_Success.
 */
CdbVisitOpt
pathnode_walk_node(Path            *path,
			       CdbVisitOpt    (*walker)(Path *path, void *context),
			       void            *context)
{
    CdbVisitOpt     whatnext;

    if (path == NULL)
        whatnext = CdbVisit_Walk;
    else
    {
        whatnext = walker(path, context);
        if (whatnext == CdbVisit_Walk)
            whatnext = pathnode_walk_kids(path, walker, context);
        else if (whatnext == CdbVisit_Skip)
            whatnext = CdbVisit_Walk;
    }
    Assert(whatnext != CdbVisit_Skip);
    return whatnext;
}	                            /* pathnode_walk_node */

static CdbVisitOpt
pathnode_walk_list(List            *pathlist,
			       CdbVisitOpt    (*walker)(Path *path, void *context),
			       void            *context)
{
    ListCell       *cell;
    Path           *path;
    CdbVisitOpt     v = CdbVisit_Walk;

	foreach(cell, pathlist)
	{
        path = (Path *)lfirst(cell);
        v = pathnode_walk_node(path, walker, context);
        if (v != CdbVisit_Walk) /* stop */
            break;
	}
	return v;
}	                            /* pathnode_walk_list */

static CdbVisitOpt
pathnode_walk_kids(Path            *path,
			       CdbVisitOpt    (*walker)(Path *path, void *context),
			       void            *context)
{
    CdbVisitOpt v;

    Assert(path != NULL);

    switch (path->pathtype)
    {
            case T_SeqScan:
            case T_ExternalScan:
            case T_AppendOnlyScan:
            case T_AOCSScan:
            case T_IndexScan:
            case T_TidScan:
            case T_SubqueryScan:
            case T_FunctionScan:
            case T_ValuesScan:
            case T_CteScan:
            case T_TableFunctionScan:
            case T_Result:
                    return CdbVisit_Walk;
            case T_BitmapHeapScan:
                    v = pathnode_walk_node(((BitmapHeapPath *)path)->bitmapqual, walker, context);
                    break;
			case T_BitmapAppendOnlyScan:
					v = pathnode_walk_node(((BitmapAppendOnlyPath *)path)->bitmapqual, walker, context);
					break;
            case T_BitmapAnd:
                    v = pathnode_walk_list(((BitmapAndPath *)path)->bitmapquals, walker, context);
                    break;
            case T_BitmapOr:
                    v = pathnode_walk_list(((BitmapOrPath *)path)->bitmapquals, walker, context);
                    break;
            case T_HashJoin:
            case T_MergeJoin:
                    v = pathnode_walk_node(((JoinPath *)path)->outerjoinpath, walker, context);
                    if (v != CdbVisit_Walk)     /* stop */
                            break;
                    v = pathnode_walk_node(((JoinPath *)path)->innerjoinpath, walker, context);
                    break;
            case T_NestLoop:
                    {
                            NestPath   *nestpath = (NestPath *)path;

                            v = pathnode_walk_node(nestpath->outerjoinpath, walker, context);
                            if (v != CdbVisit_Walk)     /* stop */
                                    break;
                            v = pathnode_walk_node(nestpath->innerjoinpath, walker, context);
                            if (v != CdbVisit_Walk)     /* stop */
                                    break;
                    }
                    break;
            case T_Append:
                    v = pathnode_walk_list(((AppendPath *)path)->subpaths, walker, context);
                    break;
            case T_Material:
                    v = pathnode_walk_node(((MaterialPath *)path)->subpath, walker, context);
                    break;
            case T_Unique:
                    v = pathnode_walk_node(((UniquePath *)path)->subpath, walker, context);
                    break;
            case T_Motion:
                    v = pathnode_walk_node(((CdbMotionPath *)path)->subpath, walker, context);
                    break;
            default:
                    v = CdbVisit_Walk;  /* keep compiler quiet */
                    elog(ERROR, "unrecognized path type: %d", (int)path->pathtype);
    }
    return v;
}	                            /* pathnode_walk_kids */


/*****************************************************************************
 *		MISC. PATH UTILITIES
 *****************************************************************************/

/*
 * compare_path_costs
 *	  Return -1, 0, or +1 according as path1 is cheaper, the same cost,
 *	  or more expensive than path2 for the specified criterion.
 */
int
compare_path_costs(Path *path1, Path *path2, CostSelector criterion)
{
	if (criterion == STARTUP_COST)
	{
		if (path1->startup_cost < path2->startup_cost)
			return -1;
		if (path1->startup_cost > path2->startup_cost)
			return +1;

		/*
		 * If paths have the same startup cost (not at all unlikely), order
		 * them by total cost.
		 */
		if (path1->total_cost < path2->total_cost)
			return -1;
		if (path1->total_cost > path2->total_cost)
			return +1;
	}
	else
	{
		if (path1->total_cost < path2->total_cost)
			return -1;
		if (path1->total_cost > path2->total_cost)
			return +1;

		/*
		 * If paths have the same total cost, order them by startup cost.
		 */
		if (path1->startup_cost < path2->startup_cost)
			return -1;
		if (path1->startup_cost > path2->startup_cost)
			return +1;
	}
	return 0;
}

/*
 * compare_recursive_path_costs
 *   JoinPath that has WorkTableScan as outer child is always cheaper.
 *   If both paths are JointPath and only path1 has outer WTS return -1.
 *   If both paths are JointPath and only path2 has outer WTS return +1.
 *   Otherwise return 0.
 */
static int
compare_recursive_path_costs(Path *path1, Path *path2)
{
	bool	isWTpath1;
	bool	isWTpath2;

	if (!IsJoinPath(path1) || !IsJoinPath(path2))
		return 0;

	isWTpath1 = ((JoinPath *) path1)->outerjoinpath->pathtype == T_WorkTableScan;
	isWTpath2 = ((JoinPath *) path2)->outerjoinpath->pathtype == T_WorkTableScan;

	if (isWTpath1 && isWTpath2)
		return 0;
	else if (isWTpath1)
		return -1;
	else if (isWTpath2)
		return +1;
	else
		return 0;
}

/*
 * compare_fuzzy_path_costs
 *	  Return -1, 0, or +1 according as path1 is cheaper, the same cost,
 *	  or more expensive than path2 for the specified criterion.
 *
 * This differs from compare_path_costs in that we consider the costs the
 * same if they agree to within a "fuzz factor".  This is used by add_path
 * to avoid keeping both of a pair of paths that really have insignificantly
 * different cost.
 */
static int
compare_fuzzy_path_costs(Path *path1, Path *path2, CostSelector criterion)
{
	int		cmp;

	cmp = compare_recursive_path_costs(path1, path2);
	if (cmp != 0)
		return cmp;

	/*
	 * We use a fuzz factor of 1% of the smaller cost.
	 *
	 * XXX does this percentage need to be user-configurable?
	 */
	if (criterion == STARTUP_COST)
	{
		if (path1->startup_cost > path2->startup_cost * 1.01)
			return +1;
		if (path2->startup_cost > path1->startup_cost * 1.01)
			return -1;

		/*
		 * If paths have the same startup cost (not at all unlikely), order
		 * them by total cost.
		 */
		if (path1->total_cost > path2->total_cost * 1.01)
			return +1;
		if (path2->total_cost > path1->total_cost * 1.01)
			return -1;
	}
	else
	{
		if (path1->total_cost > path2->total_cost * 1.01)
			return +1;
		if (path2->total_cost > path1->total_cost * 1.01)
			return -1;

		/*
		 * If paths have the same total cost, order them by startup cost.
		 */
		if (path1->startup_cost > path2->startup_cost * 1.01)
			return +1;
		if (path2->startup_cost > path1->startup_cost * 1.01)
			return -1;
	}
	return 0;
}

/*
 * compare_path_fractional_costs
 *	  Return -1, 0, or +1 according as path1 is cheaper, the same cost,
 *	  or more expensive than path2 for fetching the specified fraction
 *	  of the total tuples.
 *
 * If fraction is <= 0 or > 1, we interpret it as 1, ie, we select the
 * path with the cheaper total_cost.
 */
int
compare_fractional_path_costs(Path *path1, Path *path2,
							  double fraction)
{
	Cost		cost1,
				cost2;

	if (fraction <= 0.0 || fraction >= 1.0)
		return compare_path_costs(path1, path2, TOTAL_COST);
	cost1 = path1->startup_cost +
		fraction * (path1->total_cost - path1->startup_cost);
	cost2 = path2->startup_cost +
		fraction * (path2->total_cost - path2->startup_cost);
	if (cost1 < cost2)
		return -1;
	if (cost1 > cost2)
		return +1;
	return 0;
}

/*
 * set_cheapest
 *	  Find the minimum-cost paths from among a relation's paths,
 *	  and save them in the rel's cheapest-path fields.
 *
 * This is normally called only after we've finished constructing the path
 * list for the rel node.
 *
 * If we find two paths of identical costs, try to keep the better-sorted one.
 * The paths might have unrelated sort orderings, in which case we can only
 * guess which might be better to keep, but if one is superior then we
 * definitely should keep it.
 */
void
set_cheapest(PlannerInfo *root, RelOptInfo *parent_rel)
{
	ListCell   *p;
	Path	   *cheapest_startup_path;
	Path	   *cheapest_total_path;
    CdbRelDedupInfo    *dedup_info = parent_rel->dedup_info;

	Assert(IsA(parent_rel, RelOptInfo));

    /* CDB: Add paths incorporating subquery duplicate suppression. */
    if (dedup_info &&
        dedup_info->later_dedup_pathlist)
    {
        cdb_set_cheapest_dedup(root, parent_rel);

        /* If main pathlist is empty, put the later_dedup paths there. */
        if (!parent_rel->pathlist &&
            dedup_info->later_dedup_pathlist)
        {
            parent_rel->pathlist = dedup_info->later_dedup_pathlist;
            parent_rel->cheapest_startup_path = dedup_info->cheapest_startup_path;
            parent_rel->cheapest_total_path = dedup_info->cheapest_total_path;
            dedup_info->later_dedup_pathlist = NIL;
            dedup_info->cheapest_startup_path = NULL;
            dedup_info->cheapest_total_path = NULL;
            Assert(parent_rel->cheapest_total_path);
            return;
        }
    }

    /* CDB: Empty pathlist is possible if user set some enable_xxx = off. */
    if (!parent_rel->pathlist)
    {
        parent_rel->cheapest_startup_path = parent_rel->cheapest_total_path = NULL;
        return;
    }

    cheapest_startup_path = cheapest_total_path = (Path *) linitial(parent_rel->pathlist);

	for_each_cell(p, lnext(list_head(parent_rel->pathlist)))
	{
		Path	   *path = (Path *) lfirst(p);
		int			cmp;

		cmp = compare_path_costs(cheapest_startup_path, path, STARTUP_COST);
		if (cmp > 0 ||
			(cmp == 0 &&
			 compare_pathkeys(cheapest_startup_path->pathkeys,
							  path->pathkeys) == PATHKEYS_BETTER2))
			cheapest_startup_path = path;

		cmp = compare_path_costs(cheapest_total_path, path, TOTAL_COST);
		if (cmp > 0 ||
			(cmp == 0 &&
			 compare_pathkeys(cheapest_total_path->pathkeys,
							  path->pathkeys) == PATHKEYS_BETTER2))
			cheapest_total_path = path;
	}

	parent_rel->cheapest_startup_path = cheapest_startup_path;
	parent_rel->cheapest_total_path = cheapest_total_path;

}                               /* set_cheapest */


/*
 * cdb_set_cheapest_dedup
 *
 * Called by set_cheapest() to augment a RelOptInfo with paths that
 * provide for subquery duplicate suppression.
 */
static void
cdb_set_cheapest_dedup(PlannerInfo *root, RelOptInfo *rel)
{
    CdbRelDedupInfo    *dedup = rel->dedup_info;
    ListCell           *cell;
	List               *save_pathlist;
	Path               *save_cheapest_startup;
	Path               *save_cheapest_total;
    Path               *subpath;
    UniquePath         *upath = NULL;

    /*
     * If rel has only 1 row, joining with it cannot produce duplicates.
     *
     * Some paths could have been added to the later_dedup_pathlist before
     * the discovery that at most one row can satisfy the predicates.
     * Transfer any such to the main pathlist.
     */
    if (rel->onerow)
    {
        /* Seize the later_dedup_pathlist. */
        save_pathlist = dedup->later_dedup_pathlist;
        dedup->later_dedup_pathlist = NIL;

        /* Add its paths to the main pathlist. */
        foreach(cell, save_pathlist)
            add_path(root, rel, (Path *)lfirst(cell));

        /* Verify that the paths weren't added to the wrong list. */
        Insist(!dedup->later_dedup_pathlist);
        return;
    }

    /*
     * Pick out the lowest-cost paths in later_dedup_pathlist.
     *
     * The choice is made by a recursive call to set_cheapest(), for which we
     * momentarily hijack the main pathlist fields in RelOptInfo.
     */
    save_pathlist = rel->pathlist;
    save_cheapest_startup = rel->cheapest_startup_path;
    save_cheapest_total = rel->cheapest_total_path;
    rel->pathlist = dedup->later_dedup_pathlist;
    rel->cheapest_startup_path = NULL;
    rel->cheapest_total_path = NULL;
    dedup->later_dedup_pathlist = NIL;  /* to stop the recursion */

    set_cheapest(root, rel);

    dedup->later_dedup_pathlist = rel->pathlist;
    dedup->cheapest_startup_path = rel->cheapest_startup_path;
    dedup->cheapest_total_path = rel->cheapest_total_path;
    rel->pathlist = save_pathlist;
    rel->cheapest_startup_path = save_cheapest_startup;
    rel->cheapest_total_path = save_cheapest_total;

    /*
     * If rel is the final result of a pulled-up uncorrelated "= ANY" subquery,
     * consider a path that yields the distinct rows of the subquery.
     *
     * For an uncorrelated "= ANY" subquery, we'll consider plans in which
     * we remove duplicates from the rel containing the subquery result,
     * before that is joined with any other rels.  An "=" predicate (which
     * was created by convert_IN_to_join()) ensures that at most one row of
     * the duplicate-free subquery result can join with any one row of the
     * subquery's parent query.
     *
     * (Formerly in PostgreSQL this pre-join duplicate suppression was invoked
     * via special jointype codes: JOIN_UNIQUE_OUTER and JOIN_UNIQUE_INNER.)
     *
     * CDB TODO: We wouldn't have to do anything special if we knew the
     * subquery result rows are distinct because of a UNIQUE constraint.
     *
     * CDB TODO: Correlated subquery could use JOIN_UNIQUE if all outer
     * refs can be pulled up above the UniquePath operator, or if umethod
     * is UNIQUE_PATH_NOOP.
     *
     * CDB TODO: Avoid sorting when the subpath is ordered on the
     * sub_targetlist columns.
     */
    if (dedup->join_unique_ininfo)
    {
		Assert(dedup->join_unique_ininfo->semi_rhs_exprs);
		/* Top off the subpath with DISTINCT ON the result columns. */
		upath = create_unique_exprlist_path(root,
											dedup->cheapest_total_path,
											dedup->join_unique_ininfo->semi_rhs_exprs,
											dedup->join_unique_ininfo->semi_operators);
		/* Add to rel's main pathlist. */
		add_path(root, rel, (Path *)upath);
    }

    /*
     * Consider post-join duplicate removal.
     *
     * Post-join duplicate removal is done by inserting a Unique operator that
     * is DISTINCT ON the unique row identifiers of those relids that do *not*
     * derive from flattened subqueries.
     *
     * If there is at least one subquery whose required inputs are all present
     * in this rel, and no subquery having some inputs present and some inputs
     * absent, then cdb_make_rel_dedup_info() has set the try_postjoin_dedup
     * flag and filled in the prejoin_dedup_subqrelids field giving the relids
     * of those subqueries' own tables.  Those subqueries are candidates for
     * late duplicate removal.
     *
     * NB: "Required inputs" means the sublink's lefthand relids, the
     * subquery's own tables (the sublink's righthand relids), and the
     * relids of outer references.
     */
    else if (dedup->try_postjoin_dedup)
    {
        Relids  distinct_relids = NULL;

        Assert(dedup->prejoin_dedup_subqrelids);

        /* hide later_dedup_pathlist while we walk it, so add_path can't upd. */
        save_pathlist = dedup->later_dedup_pathlist;
        dedup->later_dedup_pathlist = NIL;

        foreach(cell, save_pathlist)
        {
            subpath = (Path *)lfirst(cell);
            Assert(!subpath->subq_complete);

            /*
             * When one subplan of a join is the source of all of the relids in
             * postjoin_dedup_allrelids, we can assume post-join duplicate
             * removal has already been considered upstream.  We could keep on
             * considering it after every subsequent join, to insert the Unique
             * op at the point where it is cheapest.  But we do not attempt
             * that, because at present the join result size estimates are
             * untrustworthy.
             *
             * CDB TODO: Could remove this after fixing the join selectivity.
             */
            if (cdb_subpath_tried_postjoin_dedup(subpath,
                                                 dedup->prejoin_dedup_subqrelids))
                continue;

            /*
             * Build set of tables whose row ids will be the DISTINCT ON keys.
             * The bitmapset object will be shared; don't free it!
             */
            if (!distinct_relids)
                distinct_relids =
                    bms_difference(rel->relids, dedup->prejoin_dedup_subqrelids);

            /*
             * Top off the subpath with DISTINCT ON the non-subquery row ids.
             * Add to rel's main pathlist.
             */
            upath = create_unique_rowid_path(root, subpath, distinct_relids);
            add_path(root, rel, (Path *)upath);
        }

        /* Verify that our new paths haven't gone into the wrong pathlist. */
        Insist(!dedup->later_dedup_pathlist);
        dedup->later_dedup_pathlist = save_pathlist;
    }

    /*
     * Don't consider plans that further delay duplicate suppression
     * after all subqueries have been fully evaluated.  (If a later join
     * happens to reduce the amount of data, duplicate removal could be
     * cheaper afterward and it would be better to wait.  However, we
     * don't currently trust the join result size estimates that much.)
     *
     * CDB TODO: If current query level has GROUP BY with only MIN/MAX aggs,
     * DISTINCT or LIMIT 1, retain these paths... but move them into the rel's
     * main pathlist since no extra step will be needed downstream for dedup.
     */
    if (dedup->no_more_subqueries)
        dedup->later_dedup_pathlist = NIL;

}                             /* cdb_set_cheapest_dedup */


/*
 * cdb_is_path_deduped
 *
 * Returns true if there is no flattened subquery whose tables are all present,
 * or if the given path takes care of all the duplicate suppression for such
 * subqueries, so that they require no further action downstream.
 *
 * Returns false if some flattened subquery has all tables present but still
 * needs duplicate suppression to be done downstream.
 *
 * Not affected by subqueries which have some but not all tables present.
 */
typedef struct CdbIsPathDedupedCtx
{
    Relids          all_subqrelids;
    Relids          deduped_relids;
    bool            deduped_unshared;
} CdbIsPathDedupedCtx;

static CdbVisitOpt
cdb_is_path_deduped_walker(Path *path, void* context)
{
    CdbIsPathDedupedCtx    *ctx = (CdbIsPathDedupedCtx *)context;
    RelOptInfo             *rel = path->parent;
    Relids                  deduped;

    /* Skip path unless rel includes all relids of some flattened subquery. */
    if (!rel->dedup_info ||
        !rel->dedup_info->prejoin_dedup_subqrelids)
        return CdbVisit_Skip;       /* no relids to add; don't visit children */

    /* Dedup usually wraps up all subqueries whose tables are all present. */
    deduped = rel->dedup_info->prejoin_dedup_subqrelids;

    /* Already satisfied? */
    if (path->subq_complete)
        goto put_deduped_result;

    /* If rel has only 1 row, joining with it cannot produce duplicates. */
    if (rel->onerow)
        goto put_deduped_result;

    switch (path->pathtype)
    {
        /*
         * Unique op is used only for subquery duplicate suppression, at present.
         * Subqueries whose relids are covered by a Unique op don't require
         * further duplicate suppression downstream.
         */
        case T_Unique:
            goto put_deduped_result;

        /*
         * Join with jointype JOIN_SEMI will suppress duplicates for all
         * subqueries whose relids are covered by the join's inner rel.
         */
        case T_HashJoin:
	    case T_MergeJoin:
	    case T_NestLoop:
        {
            JoinPath   *joinpath = (JoinPath *)path;
            RelOptInfo *inner_rel = joinpath->innerjoinpath->parent;
            CdbVisitOpt status;

            /* Visit the outer subpath. */
            status = pathnode_walk_node(joinpath->outerjoinpath,
                                        cdb_is_path_deduped_walker,
                                        ctx);
            if (status != CdbVisit_Walk)
                return status;

            /* Subqueries on inner side of JOIN_SEMI can't cause duplicates. */
            if (joinpath->jointype == JOIN_SEMI)
            {
                if (!inner_rel->dedup_info ||
                    !inner_rel->dedup_info->prejoin_dedup_subqrelids)
                    return CdbVisit_Walk;
                deduped = inner_rel->dedup_info->prejoin_dedup_subqrelids;
                goto put_deduped_result;
            }

            /* Visit the inner subpath. */
            return pathnode_walk_node(joinpath->innerjoinpath,
                                      cdb_is_path_deduped_walker,
                                      ctx);
        }

        default:
            break;
    }
    return CdbVisit_Walk;       /* onward to visit children */

    /*
     * Add this Path node's deduped relids to set.
     * To reduce allocations, try to return an existing bitmapset.
     */
put_deduped_result:
    if (!ctx->deduped_relids)
    {
        ctx->deduped_relids = deduped;
        ctx->deduped_unshared = false;
    }
    else if (ctx->deduped_unshared)
        ctx->deduped_relids = bms_add_members(ctx->deduped_relids, deduped);
    else
    {
        ctx->deduped_relids = bms_union(ctx->deduped_relids, deduped);
        ctx->deduped_unshared = true;
    }

    /*
     * All found?  Then stop.
     */
    if (bms_equal(ctx->deduped_relids, ctx->all_subqrelids))
        return CdbVisit_Success;

    /* Done with this branch; don't visit children, but proceed to next. */
    return CdbVisit_Skip;
}                               /* cdb_is_path_deduped_walker */

static bool
cdb_is_path_deduped(Path *path)
{
    CdbIsPathDedupedCtx context;
    CdbVisitOpt         status;

    if (!path->parent->dedup_info ||
        !path->parent->dedup_info->prejoin_dedup_subqrelids)
        return true;

    context.all_subqrelids = path->parent->dedup_info->prejoin_dedup_subqrelids;
    context.deduped_relids = NULL;
    context.deduped_unshared = false;

    status = pathnode_walk_node(path, cdb_is_path_deduped_walker, &context);

    if (context.deduped_unshared)
        bms_free(context.deduped_relids);

    return status == CdbVisit_Success;
}                               /* cdb_is_path_deduped */


/*
 * cdb_subpath_tried_postjoin_dedup
 *
 * Returns true if the given Path has a subpath in which post-join duplicate
 * suppression can be assumed to have been considered already for exactly the
 * given set of subquery relids.
 */
typedef struct CdbSubpathTriedPostjoinDedupCtx
{
    RelOptInfo     *given_rel;
    Relids          subqrelids;
} CdbSubpathTriedPostjoinDedupCtx;

static CdbVisitOpt
cdb_subpath_tried_postjoin_dedup_walker(Path *path, void* context)
{
    CdbSubpathTriedPostjoinDedupCtx *ctx = (CdbSubpathTriedPostjoinDedupCtx *)context;
    RelOptInfo *rel = path->parent;

    /* Descend thru parent_rel's Path nodes to top Path node of an input rel. */
    if (rel == ctx->given_rel)
        return CdbVisit_Walk;

    /* If none of the given relids come from this input rel, advance to next. */
    if (!bms_overlap(ctx->subqrelids, rel->relids))
        return CdbVisit_Skip;

    /* Succeed if rel is marked for post-join dedup of given subqueries. */
    if (rel->dedup_info &&
        rel->dedup_info->try_postjoin_dedup &&
        bms_equal(rel->dedup_info->prejoin_dedup_subqrelids, ctx->subqrelids))
        return CdbVisit_Success;

    return CdbVisit_Failure;
}                               /* cdb_subpath_tried_postjoin_dedup_walker */

static bool
cdb_subpath_tried_postjoin_dedup(Path *path, Relids subqrelids)
{
    CdbSubpathTriedPostjoinDedupCtx context;
    CdbVisitOpt             status;

    context.given_rel = path->parent;
    context.subqrelids = subqrelids;

    status = pathnode_walk_kids(path, cdb_subpath_tried_postjoin_dedup_walker, &context);

    return (status == CdbVisit_Success);
}                               /* cdb_subpath_tried_postjoin_dedup */


/*
 * add_path
 *	  Consider a potential implementation path for the specified parent rel,
 *	  and add it to the rel's pathlist if it is worthy of consideration.
 *	  A path is worthy if it has either a better sort order (better pathkeys)
 *	  or cheaper cost (on either dimension) than any of the existing old paths.
 *
 *	  We also remove from the rel's pathlist any old paths that are dominated
 *	  by new_path --- that is, new_path is both cheaper and at least as well
 *	  ordered.
 *
 *	  The pathlist is kept sorted by TOTAL_COST metric, with cheaper paths
 *	  at the front.  No code depends on that for correctness; it's simply
 *	  a speed hack within this routine.  Doing it that way makes it more
 *	  likely that we will reject an inferior path after a few comparisons,
 *	  rather than many comparisons.
 *
 *	  NOTE: discarded Path objects are immediately pfree'd to reduce planner
 *	  memory consumption.  We dare not try to free the substructure of a Path,
 *	  since much of it may be shared with other Paths or the query tree itself;
 *	  but just recycling discarded Path nodes is a very useful savings in
 *	  a large join tree.  We can recycle the List nodes of pathlist, too.
 *
 *    NB: The Path that is passed to add_path() must be considered invalid
 *    upon return, and not touched again by the caller, because we free it
 *    if we already know of a better path.  Likewise, a Path that is passed
 *    to add_path() must not be shared as a subpath of any other Path of the
 *    same join level.
 *
 *	  BUT: we do not pfree IndexPath objects, since they may be referenced as
 *	  children of BitmapHeapPaths as well as being paths in their own right.
 *
 * 'parent_rel' is the relation entry to which the path corresponds.
 * 'new_path' is a potential path for parent_rel.
 *
 * Returns nothing, but modifies parent_rel->pathlist.
 */
void
add_path(PlannerInfo *root, RelOptInfo *parent_rel, Path *new_path)
{
	bool		accept_new = true;		/* unless we find a superior old path */
	ListCell   *insert_after = NULL;	/* where to insert new item */
	ListCell   *p1_prev = NULL;
	ListCell   *p1;
    List      **which_pathlist;
    List       *pathlist;

	/*
	 * This is a convenient place to check for query cancel --- no part of the
	 * planner goes very long without calling add_path().
	 */
	CHECK_FOR_INTERRUPTS();

    if (!new_path)
        return;

    Assert(cdbpathlocus_is_valid(new_path->locus));

   /*
     * CDB: Can we limit the rel to 1 row without affecting the query result?
     *
     * If rel's targetlist is empty, then only the rel's row count affects
     * downstream processing.  And if the rel consists only of subquery tables
     * which have not been joined with tables of the current query level, then
     * all that matters is whether the number of result rows is zero or nonzero.
     * We'll insert LIMIT 1 on top of every path.
     *
     * This situation won't come up often.  Flattened uncorrelated EXISTS
     * subqueries would be a typical example, if not for the fact that they
     * are pulled out for separate optimization as InitPlans.
     */
    if (!parent_rel->reltargetlist &&
        !parent_rel->onerow &&
        !bms_overlap(parent_rel->relids, root->currlevel_relids))
        new_path = (Path *)create_limit1_path(root, new_path);

    /*
     * CDB: Note whether duplicate suppression has been completed for all
     * flattened subqueries whose tables are all present.
     *
     * Paths that await later addition of duplicate suppression are kept in a
     * separate pathlist.
     *
     * NB: We set subq_complete false if all tables of a not-deduped subquery
     * are present, even if the not-deduped subquery is joined with a deduped
     * one.  The earlier deduping can't help the later one, except perhaps by
     * reducing the number of rows; so don't bother to keep flags about it.
     */
    Assert(!new_path->subq_complete);
    if (!parent_rel->dedup_info ||
        cdb_is_path_deduped(new_path))
    {
        new_path->subq_complete = true;
        which_pathlist = &parent_rel->pathlist;
        pathlist = *which_pathlist;
    }
    else
    {
        new_path->subq_complete = false;
        which_pathlist = &parent_rel->dedup_info->later_dedup_pathlist;
        pathlist = *which_pathlist;
    }

	/*
	 * Loop to check proposed new path against old paths.  Note it is possible
	 * for more than one old path to be tossed out because new_path dominates
	 * it.
	 */
	p1 = list_head(pathlist);		    /* cannot use foreach here */
	while (p1 != NULL)
	{
		Path	   *old_path = (Path *) lfirst(p1);
		bool		remove_old = false; /* unless new proves superior */
		int			costcmp;

		/*
		 * As of Postgres 8.0, we use fuzzy cost comparison to avoid wasting
		 * cycles keeping paths that are really not significantly different in
		 * cost.
		 */
		costcmp = compare_fuzzy_path_costs(new_path, old_path, TOTAL_COST);

		/*
		 * If the two paths compare differently for startup and total cost,
		 * then we want to keep both, and we can skip the (much slower)
		 * comparison of pathkeys.	If they compare the same, proceed with the
		 * pathkeys comparison.  Note: this test relies on the fact that
		 * compare_fuzzy_path_costs will only return 0 if both costs are
		 * effectively equal (and, therefore, there's no need to call it twice
		 * in that case).
		 */
		if (costcmp == 0 ||
			costcmp == compare_fuzzy_path_costs(new_path, old_path,
												STARTUP_COST))
		{
			/* Still a tie?  See which path has better pathkeys. */
			switch (compare_pathkeys(new_path->pathkeys, old_path->pathkeys))
			{
				case PATHKEYS_EQUAL:
					if (costcmp < 0)
						remove_old = true;		/* new dominates old */
					else if (costcmp > 0)
						accept_new = false;		/* old dominates new */
					else
					{
						/*
						 * Same pathkeys, and fuzzily the same cost, so keep
						 * just one --- but we'll do an exact cost comparison
						 * to decide which.
						 */
						if (compare_path_costs(new_path, old_path,
											   TOTAL_COST) < 0)
							remove_old = true;	/* new dominates old */
						else
							accept_new = false; /* old equals or dominates new */
					}
					break;
				case PATHKEYS_BETTER1:
					if (costcmp <= 0)
						remove_old = true;		/* new dominates old */
					break;
				case PATHKEYS_BETTER2:
					if (costcmp >= 0)
						accept_new = false;		/* old dominates new */
					break;
				case PATHKEYS_DIFFERENT:
					/* keep both paths, since they have different ordering */
					break;
			}
		}

		/*
		 * Remove current element from pathlist if dominated by new.
		 */
		if (remove_old)
		{
			pathlist = list_delete_cell(pathlist, p1, p1_prev);

			/*
			 * Delete the data pointed-to by the deleted cell, if possible
			 */
			if (!IsA(old_path, IndexPath))
				pfree(old_path);

			/* Advance list pointer */
			if (p1_prev)
				p1 = lnext(p1_prev);
			else
				p1 = list_head(pathlist);
		}
		else
		{
			/* new belongs after this old path if it has cost >= old's */
			if (costcmp >= 0)
				insert_after = p1;
			/* Advance list pointers */
			p1_prev = p1;
			p1 = lnext(p1);
		}

		/*
		 * If we found an old path that dominates new_path, we can quit
		 * scanning the pathlist; we will not add new_path, and we assume
		 * new_path cannot dominate any other elements of the pathlist.
		 */
		if (!accept_new)
			break;
	}

	if (accept_new)
	{
		/* Accept the new path: insert it at proper place in pathlist */
		if (insert_after)
			lappend_cell(pathlist, insert_after, new_path);
		else
			pathlist = lcons(new_path, pathlist);
	}
	else
	{
		/* Reject and recycle the new path */
		if (!IsA(new_path, IndexPath))
			pfree(new_path);
	}

    /* Put back the updated pathlist ptr. */
    *which_pathlist = pathlist;
}                               /* add_path */


/*****************************************************************************
 *		PATH NODE CREATION ROUTINES
 *****************************************************************************/

/*
 * create_seqscan_path
 *	  Creates a path corresponding to a sequential scan, returning the
 *	  pathnode.
 */
Path *
create_seqscan_path(PlannerInfo *root, RelOptInfo *rel)
{
	Path	   *pathnode = makeNode(Path);

	pathnode->pathtype = T_SeqScan;
	pathnode->parent = rel;
	pathnode->pathkeys = NIL;	/* seqscan has unordered result */

    pathnode->locus = cdbpathlocus_from_baserel(root, rel);
    pathnode->motionHazard = false;
	pathnode->rescannable = true;
	pathnode->sameslice_relids = rel->relids;

	cost_seqscan(pathnode, root, rel);

	return pathnode;
}

/* 
 * Create a path for scanning an append-only table
 */
AppendOnlyPath *
create_appendonly_path(PlannerInfo *root, RelOptInfo *rel)
{
	AppendOnlyPath	   *pathnode = makeNode(AppendOnlyPath);

	pathnode->path.pathtype = T_AppendOnlyScan;
	pathnode->path.parent = rel;
	pathnode->path.pathkeys = NIL;	/* seqscan has unordered result */

    pathnode->path.locus = cdbpathlocus_from_baserel(root, rel);
    pathnode->path.motionHazard = false;
	pathnode->path.rescannable = true;
	pathnode->path.sameslice_relids = rel->relids;

	cost_appendonlyscan(pathnode, root, rel);

	return pathnode;
}

/* 
 * Create a path for scanning an append-only table
 */
AOCSPath *
create_aocs_path(PlannerInfo *root, RelOptInfo *rel)
{
	AOCSPath	   *pathnode = makeNode(AOCSPath);
	
	pathnode->path.pathtype = T_AOCSScan;
	pathnode->path.parent = rel;
	pathnode->path.pathkeys = NIL;	/* seqscan has unordered result */

	pathnode->path.locus = cdbpathlocus_from_baserel(root, rel);
	pathnode->path.motionHazard = false;
	pathnode->path.rescannable = true;
	pathnode->path.sameslice_relids = rel->relids;
	
	cost_aocsscan(pathnode, root, rel);
	return pathnode;
}
/* 
* Create a path for scanning an external table
 */
ExternalPath *
create_external_path(PlannerInfo *root, RelOptInfo *rel)
{
	ExternalPath   *pathnode = makeNode(ExternalPath);
	
	pathnode->path.pathtype = T_ExternalScan;
	pathnode->path.parent = rel;
	pathnode->path.pathkeys = NIL;	/* external scan has unordered result */
	
    pathnode->path.locus = cdbpathlocus_from_baserel(root, rel); 
    pathnode->path.motionHazard = false;

	/*
	 * Mark external tables as non-rescannable. While rescan is possible,
	 * it can lead to surprising results if the external table produces
	 * different results when invoked twice.
	 */
	pathnode->path.rescannable = false;
	pathnode->path.sameslice_relids = rel->relids;

	cost_externalscan(pathnode, root, rel);
	
	return pathnode;
}


/*
 * create_index_path
 *	  Creates a path node for an index scan.
 *
 * 'index' is a usable index.
 * 'clause_groups' is a list of lists of RestrictInfo nodes
 *			to be used as index qual conditions in the scan.
 * 'pathkeys' describes the ordering of the path.
 * 'indexscandir' is ForwardScanDirection or BackwardScanDirection
 *			for an ordered index, or NoMovementScanDirection for
 *			an unordered index.
 * 'outer_rel' is the outer relation if this is a join inner indexscan path.
 *			(pathkeys and indexscandir are ignored if so.)	NULL if not.
 *
 * Returns the new path node.
 */
IndexPath *
create_index_path(PlannerInfo *root,
				  IndexOptInfo *index,
				  List *clause_groups,
				  List *pathkeys,
				  ScanDirection indexscandir,
				  RelOptInfo *outer_rel)
{
	IndexPath  *pathnode = makeNode(IndexPath);
	RelOptInfo *rel = index->rel;
	List	   *indexquals,
			   *allclauses;

	/*
	 * For a join inner scan, there's no point in marking the path with any
	 * pathkeys, since it will only ever be used as the inner path of a
	 * nestloop, and so its ordering does not matter.  For the same reason we
	 * don't really care what order it's scanned in.  (We could expect the
	 * caller to supply the correct values, but it's easier to force it here.)
	 */
	if (outer_rel != NULL)
	{
		pathkeys = NIL;
		indexscandir = NoMovementScanDirection;
	}

	pathnode->path.pathtype = T_IndexScan;
	pathnode->path.parent = rel;
	pathnode->path.pathkeys = pathkeys;

	/* Convert clauses to indexquals the executor can handle */
	indexquals = expand_indexqual_conditions(index, clause_groups);

	/* Flatten the clause-groups list to produce indexclauses list */
	allclauses = flatten_clausegroups_list(clause_groups);

	/* Fill in the pathnode */
	pathnode->indexinfo = index;
	pathnode->indexclauses = allclauses;
	pathnode->indexquals = indexquals;

	pathnode->isjoininner = (outer_rel != NULL);
	pathnode->indexscandir = indexscandir;

	if (outer_rel != NULL)
	{
		/*
		 * We must compute the estimated number of output rows for the
		 * indexscan.  This is less than rel->rows because of the additional
		 * selectivity of the join clauses.  Since clause_groups may contain
		 * both restriction and join clauses, we have to do a set union to get
		 * the full set of clauses that must be considered to compute the
		 * correct selectivity.  (Without the union operation, we might have
		 * some restriction clauses appearing twice, which'd mislead
		 * clauselist_selectivity into double-counting their selectivity.
		 * However, since RestrictInfo nodes aren't copied when linking them
		 * into different lists, it should be sufficient to use pointer
		 * comparison to remove duplicates.)
		 *
		 * Note that we force the clauses to be treated as non-join clauses
		 * during selectivity estimation.
		 */
		allclauses = list_union_ptr(rel->baserestrictinfo, allclauses);
		pathnode->rows = rel->tuples *
			clauselist_selectivity(root,
								   allclauses,
								   rel->relid,	/* do not use 0! */
								   JOIN_INNER,
								   NULL,
								   false /* use_damping */);
		/* Like costsize.c, force estimate to be at least one row */
		pathnode->rows = clamp_row_est(pathnode->rows);
	}
	else
	{
		/*
		 * The number of rows is the same as the parent rel's estimate, since
		 * this isn't a join inner indexscan.
		 */
		pathnode->rows = rel->rows;
	}

	/* Distribution is same as the base table. */
	pathnode->path.locus = cdbpathlocus_from_baserel(root, rel);
	pathnode->path.motionHazard = false;
	pathnode->path.rescannable = true;
	pathnode->path.sameslice_relids = rel->relids;

	cost_index(pathnode, root, index, indexquals, outer_rel);

	return pathnode;
}

/*
 * create_bitmap_heap_path
 *	  Creates a path node for a bitmap scan.
 *
 * 'bitmapqual' is a tree of IndexPath, BitmapAndPath, and BitmapOrPath nodes.
 *
 * If this is a join inner indexscan path, 'outer_rel' is the outer relation,
 * and all the component IndexPaths should have been costed accordingly.
 */
BitmapHeapPath *
create_bitmap_heap_path(PlannerInfo *root,
						RelOptInfo *rel,
						Path *bitmapqual,
						RelOptInfo *outer_rel)
{
	BitmapHeapPath *pathnode = makeNode(BitmapHeapPath);

	pathnode->path.pathtype = T_BitmapHeapScan;
	pathnode->path.parent = rel;
	pathnode->path.pathkeys = NIL;		/* always unordered */

    /* Distribution is same as the base table. */
    pathnode->path.locus = cdbpathlocus_from_baserel(root, rel);
    pathnode->path.motionHazard = false;
    pathnode->path.rescannable = true;
	pathnode->path.sameslice_relids = rel->relids;

	pathnode->bitmapqual = bitmapqual;
	pathnode->isjoininner = (outer_rel != NULL);

	if (pathnode->isjoininner)
	{
		/*
		 * We must compute the estimated number of output rows for the
		 * indexscan.  This is less than rel->rows because of the additional
		 * selectivity of the join clauses.  We make use of the selectivity
		 * estimated for the bitmap to do this; this isn't really quite right
		 * since there may be restriction conditions not included in the
		 * bitmap ...
		 */
		Cost		indexTotalCost;
		Selectivity indexSelectivity;

		cost_bitmap_tree_node(bitmapqual, &indexTotalCost, &indexSelectivity);
		pathnode->rows = rel->tuples * indexSelectivity;
		if (pathnode->rows > rel->rows)
			pathnode->rows = rel->rows;
		/* Like costsize.c, force estimate to be at least one row */
		pathnode->rows = clamp_row_est(pathnode->rows);
	}
	else
	{
		/*
		 * The number of rows is the same as the parent rel's estimate, since
		 * this isn't a join inner indexscan.
		 */
		pathnode->rows = rel->rows;
	}

	cost_bitmap_heap_scan(&pathnode->path, root, rel, bitmapqual, outer_rel);

	return pathnode;
}

/*
 * create_bitmap_appendonly_path
 *	  Creates a path node for a bitmap Append-Only row table scan.
 *
 * 'bitmapqual' is a tree of IndexPath, BitmapAndPath, and BitmapOrPath nodes.
 *
 * If this is a join inner indexscan path, 'outer_rel' is the outer relation,
 * and all the component IndexPaths should have been costed accordingly.
 *
 * NOTE: This is mostly the same as the create_bitmap_heap_path routine.
 */
BitmapAppendOnlyPath *
create_bitmap_appendonly_path(PlannerInfo *root,
							  RelOptInfo *rel,
							  Path *bitmapqual,
							  RelOptInfo *outer_rel,
							  bool isAORow)
{
	BitmapAppendOnlyPath *pathnode = makeNode(BitmapAppendOnlyPath);

	pathnode->path.pathtype = T_BitmapAppendOnlyScan;
	pathnode->path.parent = rel;
	pathnode->path.pathkeys = NIL;		/* always unordered */

    /* Distribution is same as the base table. */
    pathnode->path.locus = cdbpathlocus_from_baserel(root, rel);
    pathnode->path.motionHazard = false;
    pathnode->path.rescannable = true;
	pathnode->path.sameslice_relids = rel->relids;

	pathnode->bitmapqual = bitmapqual;
	pathnode->isjoininner = (outer_rel != NULL);
	pathnode->isAORow = isAORow;

	if (pathnode->isjoininner)
	{
		/*
		 * We must compute the estimated number of output rows for the
		 * indexscan.  This is less than rel->rows because of the additional
		 * selectivity of the join clauses.  We make use of the selectivity
		 * estimated for the bitmap to do this; this isn't really quite right
		 * since there may be restriction conditions not included in the
		 * bitmap ...
		 */
		Cost		indexTotalCost;
		Selectivity indexSelectivity;

		cost_bitmap_tree_node(bitmapqual, &indexTotalCost, &indexSelectivity);
		pathnode->rows = rel->tuples * indexSelectivity;
		if (pathnode->rows > rel->rows)
			pathnode->rows = rel->rows;
		/* Like costsize.c, force estimate to be at least one row */
		pathnode->rows = clamp_row_est(pathnode->rows);
	}
	else
	{
		/*
		 * The number of rows is the same as the parent rel's estimate, since
		 * this isn't a join inner indexscan.
		 */
		pathnode->rows = rel->rows;
	}

	cost_bitmap_appendonly_scan(&pathnode->path, root, rel, bitmapqual, outer_rel);

	return pathnode;
}

/*
 * create_bitmap_and_path
 *	  Creates a path node representing a BitmapAnd.
 */
BitmapAndPath *
create_bitmap_and_path(PlannerInfo *root,
					   RelOptInfo *rel,
					   List *bitmapquals)
{
	BitmapAndPath *pathnode = makeNode(BitmapAndPath);

	pathnode->path.pathtype = T_BitmapAnd;
	pathnode->path.parent = rel;
	pathnode->path.pathkeys = NIL;		/* always unordered */

	pathnode->bitmapquals = bitmapquals;

	/* this sets bitmapselectivity as well as the regular cost fields: */
	cost_bitmap_and_node(pathnode, root);

	return pathnode;
}

/*
 * create_bitmap_or_path
 *	  Creates a path node representing a BitmapOr.
 */
BitmapOrPath *
create_bitmap_or_path(PlannerInfo *root,
					  RelOptInfo *rel,
					  List *bitmapquals)
{
	BitmapOrPath *pathnode = makeNode(BitmapOrPath);

	pathnode->path.pathtype = T_BitmapOr;
	pathnode->path.parent = rel;
	pathnode->path.pathkeys = NIL;		/* always unordered */

	pathnode->bitmapquals = bitmapquals;

	/* this sets bitmapselectivity as well as the regular cost fields: */
	cost_bitmap_or_node(pathnode, root);

	return pathnode;
}

/*
 * create_tidscan_path
 *	  Creates a path corresponding to a scan by TID, returning the pathnode.
 */
TidPath *
create_tidscan_path(PlannerInfo *root, RelOptInfo *rel, List *tidquals)
{
	TidPath    *pathnode = makeNode(TidPath);

	pathnode->path.pathtype = T_TidScan;
	pathnode->path.parent = rel;
	pathnode->path.pathkeys = NIL;

	pathnode->tidquals = tidquals;

    /* Distribution is same as the base table. */
    pathnode->path.locus = cdbpathlocus_from_baserel(root, rel);
    pathnode->path.motionHazard = false;
    pathnode->path.rescannable = true;
	pathnode->path.sameslice_relids = rel->relids;

	cost_tidscan(&pathnode->path, root, rel, tidquals);

	return pathnode;
}

/*
 * create_append_path
 *	  Creates a path corresponding to an Append plan, returning the
 *	  pathnode.
 */
AppendPath *
create_append_path(PlannerInfo *root, RelOptInfo *rel, List *subpaths)
{
	AppendPath *pathnode = makeNode(AppendPath);
	ListCell   *l;

	pathnode->path.pathtype = T_Append;
	pathnode->path.parent = rel;
	pathnode->path.pathkeys = NIL;		/* result is always considered
										 * unsorted */
	pathnode->subpaths = NIL;

    pathnode->path.motionHazard = false;
    pathnode->path.rescannable = true;

	pathnode->path.startup_cost = 0;
	pathnode->path.total_cost = 0;

    /* If no subpath, any worker can execute this Append.  Result has 0 rows. */
    if (!subpaths)
        CdbPathLocus_MakeGeneral(&pathnode->path.locus);
    else
	{
		bool fIsNotPartitioned = false;
		bool fIsPartitionInEntry = false;

		/*
		 * Do a first pass over the children to determine if
		 * there's any child which is not partitioned, i.e. a bottleneck or
		 * replicated.
		 */
		foreach(l, subpaths)
		{
			Path *subpath = (Path *) lfirst(l);

			if (CdbPathLocus_IsBottleneck(subpath->locus) ||
				CdbPathLocus_IsReplicated(subpath->locus))
			{
				fIsNotPartitioned = true;

				/* check whether any partition is on entry db */
				if (CdbPathLocus_IsEntry(subpath->locus))
				{
					fIsPartitionInEntry = true;
					break;
				}
			}
		}

		foreach(l, subpaths)
		{
			Path	       *subpath = (Path *) lfirst(l);
			CdbPathLocus    projectedlocus;

			/*
			 * In case any of the children is not partitioned convert all
			 * children to have singleQE locus
			 */
			if (fIsNotPartitioned)
			{
				/*
				 * if any partition is on entry db, we should gather all the
				 * partitions to QD to do the append
				 */
				if (fIsPartitionInEntry)
				{
					if (!CdbPathLocus_IsEntry(subpath->locus))
					{
						CdbPathLocus singleEntry;
						CdbPathLocus_MakeEntry(&singleEntry);

						subpath = cdbpath_create_motion_path(root, subpath, NIL, false, singleEntry);
					}
				}
				else /* fIsNotPartitioned true, fIsPartitionInEntry false */
				{
					if (!CdbPathLocus_IsSingleQE(subpath->locus))
					{
						CdbPathLocus    singleQE;
						CdbPathLocus_MakeSingleQE(&singleQE);

						subpath = cdbpath_create_motion_path(root, subpath, NIL, false, singleQE);
					}
				}
			}

			/* Transform subpath locus into the appendrel's space for comparison. */
			if (subpath->parent == rel ||
				subpath->parent->reloptkind != RELOPT_OTHER_MEMBER_REL)
				projectedlocus = subpath->locus;
			else
				projectedlocus =
					cdbpathlocus_pull_above_projection(root,
													   subpath->locus,
													   subpath->parent->relids,
													   subpath->parent->reltargetlist,
													   rel->reltargetlist,
													   rel->relid);

			if (l == list_head(subpaths))	/* first node? */
				pathnode->path.startup_cost = subpath->startup_cost;
			pathnode->path.total_cost += subpath->total_cost;

			/*
			 * CDB: If all the scans are distributed alike, set
			 * the result locus to match.  Otherwise, if all are partitioned,
			 * set it to strewn.  A mixture of partitioned and non-partitioned
			 * scans should not occur after above correction;
			 *
			 * CDB TODO: When the scans are not all partitioned alike, and the
			 * result is joined with another rel, consider pushing the join
			 * below the Append so that child tables that are properly
			 * distributed can be joined in place.
			 */
			if (l == list_head(subpaths))
				pathnode->path.locus = projectedlocus;
			else if (cdbpathlocus_compare(CdbPathLocus_Comparison_Equal,
										  pathnode->path.locus, projectedlocus))
			{}
			else if (CdbPathLocus_IsPartitioned(pathnode->path.locus) &&
					 CdbPathLocus_IsPartitioned(projectedlocus))
				CdbPathLocus_MakeStrewn(&pathnode->path.locus);
			else
				ereport(ERROR, (errcode(ERRCODE_GP_FEATURE_NOT_SUPPORTED),
								errmsg_internal("Cannot append paths with "
												"incompatible distribution")));

			pathnode->path.sameslice_relids = bms_union(pathnode->path.sameslice_relids, subpath->sameslice_relids);

			if (subpath->motionHazard)
				pathnode->path.motionHazard = true;

			if (!subpath->rescannable)
				pathnode->path.rescannable = false;

			pathnode->subpaths = lappend(pathnode->subpaths, subpath);
		}

		/*
		 * CDB: If there is exactly one subpath, its ordering is preserved.
		 * Child rel's pathkey exprs are already expressed in terms of the
		 * columns of the parent appendrel.  See find_usable_indexes().
		 */
		if (list_length(subpaths) == 1)
			pathnode->path.pathkeys = ((Path *)linitial(subpaths))->pathkeys;
	}
	return pathnode;
}

/*
 * create_result_path
 *	  Creates a path representing a Result-and-nothing-else plan.
 *	  This is only used for the case of a query with an empty jointree.
 */
ResultPath *
create_result_path(List *quals)
{
	ResultPath *pathnode = makeNode(ResultPath);

	pathnode->path.pathtype = T_Result;
	pathnode->path.parent = NULL;
	pathnode->path.pathkeys = NIL;
	pathnode->quals = quals;

	/* Ideally should define cost_result(), but I'm too lazy */
	pathnode->path.startup_cost = 0;
	pathnode->path.total_cost = cpu_tuple_cost;

	CdbPathLocus_MakeGeneral(&pathnode->path.locus);
	pathnode->path.motionHazard = false;
	pathnode->path.rescannable = true;

	/*
	 * In theory we should include the qual eval cost as well, but at present
	 * that doesn't accomplish much except duplicate work that will be done
	 * again in make_result; since this is only used for degenerate cases,
	 * nothing interesting will be done with the path cost values...
	 */

	return pathnode;
}

/*
 * create_material_path
 *	  Creates a path corresponding to a Material plan, returning the
 *	  pathnode.
 */
MaterialPath *
create_material_path(PlannerInfo *root, RelOptInfo *rel, Path *subpath)
{
	MaterialPath *pathnode = makeNode(MaterialPath);

	pathnode->path.pathtype = T_Material;
	pathnode->path.parent = rel;

	pathnode->path.pathkeys = subpath->pathkeys;

    pathnode->path.locus = subpath->locus;
    pathnode->path.motionHazard = subpath->motionHazard;
    pathnode->cdb_strict = false;
    pathnode->path.rescannable = true; /* Independent of sub-path */
	pathnode->path.sameslice_relids = subpath->sameslice_relids;

	pathnode->subpath = subpath;

	cost_material(&pathnode->path,
				  root,
				  subpath->total_cost,
				  cdbpath_rows(root, subpath),
				  rel->width);

	return pathnode;
}


/* GPDB_84_MERGE_NOTE: Before commit e006a24a, this function used in_info_list
 * to compute in_operators and uniq_exprs. After this commit, this function used sjinfo instead.
 * But in GPDB, this function receives distinct_on_operators (in_operators) and distinct_on_exprs (uniq_exprs)
 * hence we don't need to make any changes here. */

/*
 * create_unique_path
 *	  Creates a path representing elimination of distinct rows from the
 *	  input data.  Distinct-ness is defined according to the needs of the
 *	  semijoin represented by sjinfo.  If it is not possible to identify
 *	  how to make the data unique, NULL is returned.
 *
 * If used at all, this is likely to be called repeatedly on the same rel;
 * and the input subpath should always be the same (the cheapest_total path
 * for the rel).  So we cache the result.
 */
UniquePath *
create_unique_path(PlannerInfo *root,
                   Path        *subpath,
                   List        *distinct_on_exprs,
				   List		   *distinct_on_operators,
                   Relids       distinct_on_rowid_relids)
{
	UniquePath *pathnode;
	Path		sort_path;		/* dummy for result of cost_sort */
	Path		agg_path;		/* dummy for result of cost_agg */
    RelOptInfo *rel = subpath->parent;
	int			numCols;
    double      subpath_rows;
    bool        hashable = false;

    subpath_rows = cdbpath_rows(root, subpath);

    /* Allocate and partially initialize a UniquePath node. */
    pathnode = make_unique_path(subpath);

    /* Share caller's expr list and operators, and relids. */
    pathnode->distinct_on_exprs = distinct_on_exprs;
	pathnode->distinct_on_eq_operators = distinct_on_operators;
    pathnode->distinct_on_rowid_relids = distinct_on_rowid_relids;

	/*
	 * Treat the output as always unsorted, since we don't necessarily have
	 * pathkeys to represent it.
	 */
	pathnode->path.pathkeys = NIL;

	/*
	 * If we know the targetlist, try to estimate number of result rows;
	 * otherwise punt.
	 */
	if (distinct_on_exprs)
	{
		pathnode->rows = estimate_num_groups(root, distinct_on_exprs, subpath_rows);
		numCols = list_length(distinct_on_exprs);
	}
	else
	{
		pathnode->rows = subpath_rows;
		numCols = 1;
	}

	/*
	 * Estimate cost for sort+unique implementation
	 */
	cost_sort(&sort_path, root, NIL,
			  subpath->total_cost,
			  subpath_rows,
			  rel->width,
			  -1.0);

	/*
	 * Charge one cpu_operator_cost per comparison per input tuple. We assume
	 * all columns get compared at most of the tuples.	(XXX probably this is
	 * an overestimate.)  This should agree with make_unique.
	 */
	sort_path.total_cost += cpu_operator_cost * subpath_rows * numCols;

	/*
	 * Is it safe to use a hashed implementation?  If so, estimate and compare
	 * costs.  We only try this if we know the targetlist for sure (else we
	 * can't be sure about the datatypes involved).
     *
     * CDB: For dedup, the distinct_on_exprs list isn't built until later,
     * but we know the data types will be hashable.
	 */
	pathnode->umethod = UNIQUE_PATH_SORT;
	pathnode->path.startup_cost = sort_path.startup_cost;
	pathnode->path.total_cost = sort_path.total_cost;

    if (distinct_on_exprs && hash_safe_operators(distinct_on_operators))
        hashable = true;
    if (distinct_on_rowid_relids)
        hashable = true;
    if (hashable
    		&& (root->config->enable_hashagg
    				|| root->config->mpp_trying_fallback_plan
    		)
    )
	{
		/*
		 * Estimate the overhead per hashtable entry at 64 bytes (same as in
		 * planner.c).
		 */
		int			hashentrysize = rel->width + 64;

        /*
         * CDB TODO: Hybrid hashed aggregation is not limited by work_mem.
         */
        if (hashentrysize * pathnode->rows <= global_work_mem(root))
		{
			cost_agg(&agg_path, root,
					 AGG_HASHED, 0,
					 numCols, pathnode->rows,
					 subpath->startup_cost,
					 subpath->total_cost,
					 rel->rows, 0.0, 0.0, hashentrysize, false);
			if (agg_path.total_cost < sort_path.total_cost || 
                (!root->config->enable_sort && !root->config->mpp_trying_fallback_plan))
            {
                pathnode->umethod = UNIQUE_PATH_HASH;
		        pathnode->path.startup_cost = agg_path.startup_cost;
		        pathnode->path.total_cost = agg_path.total_cost;
            }
		}
	}

	/* see MPP-1140 */
	if (pathnode->umethod == UNIQUE_PATH_HASH)
	{
		/* hybrid hash agg is not rescannable, and may present a motion hazard */
		pathnode->path.motionHazard = subpath->motionHazard;
		pathnode->path.rescannable = false;
	}
	else
	{
		/* sort or plain implies materialization and breaks deadlock cycle.
		 *  (NB: Must not reset motionHazard when sort is eliminated due to
		 *  existing ordering; but Unique sort is never optimized away at present.)
		 */
		pathnode->path.motionHazard = subpath->motionHazard;

		/* Same reasoning applies to rescanablilty.  If no actual sort is placed
		 * in the plan, then rescannable is set correctly to the subpath value.
		 * If sort intervenes, it should be set to true.  We depend
		 * on the above claim that sort will always intervene.
		 */
		pathnode->path.rescannable = true;
	}

	return pathnode;
}                               /* create_unique_path */


/*
 * create_unique_exprlist_path
 *	  Creates a path representing elimination of distinct rows from the
 *	  input data.
 *
 * Returns a UniquePath node representing a "DISTINCT ON e1,...,en" operator,
 * where e1,...,en are the expressions in the 'distinct_on_exprs' list.
 *
 * NB: The returned node shares the 'distinct_on_exprs' list given by the
 * caller; the list and its members must not be changed or freed during the
 * node's lifetime.
 *
 * If a row's duplicates might occur in more than one partition, a Motion
 * operator will be needed to bring them together.  Since this path might
 * not be chosen, we won't take the time to create a CdbMotionPath node here.
 * Just estimate what the cost would be, and assign a dummy locus; leave
 * the real work for create_plan().
 */
static UniquePath *
create_unique_exprlist_path(PlannerInfo *root, Path *subpath,
                            List *distinct_on_exprs,
							List *distinct_on_operators)
{
	UniquePath *uniquepath;
    RelOptInfo *rel = subpath->parent;

    Assert(distinct_on_exprs);
    Assert(distinct_on_operators);

	/*
	 * If the input is a subquery whose output must be unique already, then we
	 * don't need to do anything.  The test for uniqueness has to consider
	 * exactly which columns we are extracting; for example "SELECT DISTINCT
	 * x,y" doesn't guarantee that x alone is distinct. So we cannot check for
	 * this optimization unless we found our own targetlist above, and it
	 * consists only of simple Vars referencing subquery outputs.  (Possibly
	 * we could do something with expressions in the subquery outputs, too,
	 * but for now keep it simple.)
	 */
	if (rel->rtekind == RTE_SUBQUERY)
	{
		RangeTblEntry *rte = planner_rt_fetch(rel->relid, root);
		List	   *sub_tlist_colnos;

		sub_tlist_colnos = translate_sub_tlist(distinct_on_exprs, rel->relid);

		if (sub_tlist_colnos &&
			query_is_distinct_for(rte->subquery, sub_tlist_colnos, distinct_on_operators))
		{
            uniquepath = make_unique_path(subpath);
			uniquepath->umethod = UNIQUE_PATH_NOOP;
			uniquepath->rows = cdbpath_rows(root, subpath);
            uniquepath->distinct_on_exprs = distinct_on_exprs;  /* share list */
			uniquepath->distinct_on_eq_operators = distinct_on_operators;
			return uniquepath;
		}
	}

    /* Repartition first if duplicates might be on different QEs. */
    if (!CdbPathLocus_IsBottleneck(subpath->locus) &&
        !cdbpathlocus_is_hashed_on_exprs(subpath->locus, distinct_on_exprs))
    {
        CdbPathLocus    locus;

        locus = cdbpathlocus_from_exprs(root, distinct_on_exprs);
        subpath = cdbpath_create_motion_path(root, subpath, NIL, false, locus);
        Insist(subpath);
    }

    /* Create the UniquePath node.  (Might return NULL if enable_sort = off.) */
    uniquepath = create_unique_path(root, subpath,
									distinct_on_exprs, distinct_on_operators,
									NULL);

	return uniquepath;
}                               /* create_unique_exprlist_path */


/*
 * create_unique_rowid_path
 *
 * CDB: Used when a subquery predicate (such as "x IN (SELECT ...)") has
 * been flattened into a join with the tables of the current query.  A row
 * of the cross-product of the current query's tables might join with more
 * than one row from the subquery and thus be duplicated.  Removing such
 * duplicates after the join is called deduping.
 *
 * Returns a UniquePath node representing a "DISTINCT ON r1,...,rn" operator,
 * where (r1,...,rn) represents a unique identifier for each row of the cross
 * product of the tables specified by the 'distinct_relids' parameter.
 *
 * NB: The returned node shares the given 'distinct_relids' bitmapset object;
 * so the caller must not free or modify it during the node's lifetime.
 *
 * If a row's duplicates might occur in more than one partition, a Motion
 * operator will be needed to bring them together.  Since this path might
 * not be chosen, we won't take the time to create a CdbMotionPath node here.
 * Just estimate what the cost would be, and assign a dummy locus; leave
 * the real work for create_plan().
 */
static UniquePath *
create_unique_rowid_path(PlannerInfo *root,
                         Path        *subpath,
                         Relids       distinct_relids)
{
	UniquePath *uniquepath;

    Assert(!bms_is_empty(distinct_relids));

    /* Create the UniquePath node.  (Might return NULL if enable_sort = off.) */
    uniquepath = create_unique_path(root, subpath, NIL, NIL, distinct_relids);
    if (!uniquepath)
        return NULL;

    /* Add repartitioning cost if duplicates might be on different QEs. */
    if (!CdbPathLocus_IsBottleneck(subpath->locus) &&
        !cdbpathlocus_is_hashed_on_relids(subpath->locus, distinct_relids))
    {
        CdbMotionPath   motionpath;     /* dummy for cost estimate */
        Cost            repartition_cost;

        /* Tell create_unique_plan() to insert Motion operator atop subpath. */
        uniquepath->must_repartition = true;

        /* Set a fake locus.  Repartitioning key won't be built until later. */
        CdbPathLocus_MakeStrewn(&uniquepath->path.locus);
		uniquepath->path.sameslice_relids = NULL;

        /* Estimate repartitioning cost. */
        memset(&motionpath, 0, sizeof(motionpath));
        motionpath.path.type = T_CdbMotionPath;
        motionpath.path.parent = subpath->parent;
        motionpath.path.locus = uniquepath->path.locus;
        motionpath.subpath = subpath;
        cdbpath_cost_motion(root, &motionpath);

        /* Add MotionPath cost to UniquePath cost. */
        repartition_cost = motionpath.path.total_cost - subpath->total_cost;
        uniquepath->path.total_cost += repartition_cost;
    }

	return uniquepath;
}                               /* create_unique_rowid_path */


/*
 * create_limit1_path
 *
 * CDB: Add operators on top of the path to ensure uniqueness by
 * discarding all but the first row of the given subpath's result.
 *
 * If a row's duplicates might occur in more than one partition, a Motion
 * operator will be inserted to bring them together.
 */
UniquePath *
create_limit1_path(PlannerInfo *root, Path *subpath)
{
    UniquePath     *uniquepath;
    CdbPathLocus    singleQE;

    /* Add LIMIT 1 operator. */
    uniquepath = make_limit1_path(subpath);

    /* Add Motion operator to gather to a single qExec, then LIMIT 1 again. */
    if (CdbPathLocus_IsPartitioned(subpath->locus))
    {
        CdbPathLocus_MakeSingleQE(&singleQE);
        subpath = cdbpath_create_motion_path(root, (Path *)uniquepath, NIL,
                                             false, singleQE);

        /* Add another LIMIT 1 on top. */
        uniquepath = make_limit1_path(subpath);

		uniquepath->path.motionHazard = subpath->motionHazard;
    }
	return uniquepath;
}                               /* create_limit1_path */


/*
 * make_limit1_path
 *
 * CDB: Returns a UniquePath which ensures uniqueness by producing at most
 * one row of the given subpath's result.
 */
UniquePath *
make_limit1_path(Path *subpath)
{
    UniquePath *uniquepath = make_unique_path(subpath);

    uniquepath->umethod = UNIQUE_PATH_LIMIT1;
    uniquepath->rows = 1;

    /* Cost to get a single row is same as startup cost (from subpath). */
    uniquepath->path.total_cost = uniquepath->path.startup_cost;

    return uniquepath;
}                               /* make_limit1_path */


/*
 * make_unique_path
 *    Allocates and partially initializes a UniquePath node to be completed
 *    by the caller.
 */
UniquePath *
make_unique_path(Path *subpath)
{
	UniquePath     *pathnode;
    MemoryContext   oldcontext;

	/* Allocate in same context as parent rel in case GEQO is ever used. */
	oldcontext = MemoryContextSwitchTo(GetMemoryChunkContext(subpath->parent));

    /* Allocate the UniquePath node. */
	pathnode = makeNode(UniquePath);

    /* Copy Path header from subpath. */
    pathnode->path = *subpath;

    /* Fix up the Path header. */
    pathnode->path.type = T_UniquePath;
    pathnode->path.pathtype = T_Unique;

    /* Initialize added UniquePath fields. */
    pathnode->subpath = subpath;
    pathnode->distinct_on_exprs = NIL;
    pathnode->distinct_on_eq_operators = NIL;
    pathnode->distinct_on_rowid_relids = NULL;
    pathnode->must_repartition = false;

	/* Restore caller's allocation context. */
	MemoryContextSwitchTo(oldcontext);

    return pathnode;
}                               /* make_unique_path */


/*
 * translate_sub_tlist - get subquery column numbers represented by tlist
 *
 * The given targetlist usually contains only Vars referencing the given relid.
 * Extract their varattnos (ie, the column numbers of the subquery) and return
 * as an integer List.
 *
 * If any of the tlist items is not a simple Var, we cannot determine whether
 * the subquery's uniqueness condition (if any) matches ours, so punt and
 * return NIL.
 */
static List *
translate_sub_tlist(List *tlist, int relid)
{
	List	   *result = NIL;
	ListCell   *l;

	foreach(l, tlist)
	{
		Var		   *var = (Var *) lfirst(l);

		if (!var || !IsA(var, Var) ||
			var->varno != relid)
			return NIL;			/* punt */

		result = lappend_int(result, var->varattno);
	}
	return result;
}

/*
 * query_is_distinct_for - does query never return duplicates of the
 *		specified columns?
 *
 * colnos is an integer list of output column numbers (resno's).  We are
 * interested in whether rows consisting of just these columns are certain
 * to be distinct.	"Distinctness" is defined according to whether the
 * corresponding upper-level equality operators listed in opids would think
 * the values are distinct.  (Note: the opids entries could be cross-type
 * operators, and thus not exactly the equality operators that the subquery
 * would use itself.  We assume that the subquery is compatible if these
 * operators appear in the same btree opfamily as the ones the subquery uses.)
 */
static bool
query_is_distinct_for(Query *query, List *colnos, List *opids)
{
	ListCell   *l;
	Oid			opid;

	Assert(list_length(colnos) == list_length(opids));

	/*
	 * A set-returning function in the query's targetlist can result in
	 * returning duplicate rows, if the SRF is evaluated after the
	 * de-duplication step; so we play it safe and say "no" if there are any
	 * SRFs.  (We could be certain that it's okay if SRFs appear only in the
	 * specified columns, since those must be evaluated before de-duplication;
	 * but it doesn't presently seem worth the complication to check that.)
	 */
	if (expression_returns_set((Node *) query->targetList))
		return false;

	/*
	 * DISTINCT (including DISTINCT ON) guarantees uniqueness if all the
	 * columns in the DISTINCT clause appear in colnos and operator semantics
	 * match.
	 */
	if (query->distinctClause)
	{
		foreach(l, query->distinctClause)
		{
			SortClause *scl = (SortClause *) lfirst(l);
			TargetEntry *tle = get_sortgroupclause_tle(scl,
													   query->targetList);

			opid = distinct_col_search(tle->resno, colnos, opids);
			if (!OidIsValid(opid) ||
				!ops_in_same_btree_opfamily(opid, scl->sortop))
				break;			/* exit early if no match */
		}
		if (l == NULL)			/* had matches for all? */
			return true;
	}

	/*
	 * Similarly, GROUP BY guarantees uniqueness if all the grouped columns
	 * appear in colnos and operator semantics match.
	 */
	if (query->groupClause)
	{
		List *grouptles;
		List *groupops;
		ListCell *l_groupop;

		get_sortgroupclauses_tles(query->groupClause, query->targetList,
								  &grouptles, &groupops);

		forboth(l, grouptles, l_groupop, groupops)
		{
			TargetEntry *tle = (TargetEntry *) lfirst(l);

			opid = distinct_col_search(tle->resno, colnos, opids);
			if (!OidIsValid(opid) ||
				!ops_in_same_btree_opfamily(opid, lfirst_oid(l_groupop)))
				break;			/* exit early if no match */
		}
		if (l == NULL)			/* had matches for all? */
			return true;
	}
	else
	{
		/*
		 * If we have no GROUP BY, but do have aggregates or HAVING, then the
		 * result is at most one row so it's surely unique, for any operators.
		 */
		if (query->hasAggs || query->havingQual)
			return true;
	}

	/*
	 * UNION, INTERSECT, EXCEPT guarantee uniqueness of the whole output row,
	 * except with ALL.
	 *
	 * XXX this code knows that prepunion.c will adopt the default ordering
	 * operator for each column datatype as the sortop.  It'd probably be
	 * better if these operators were chosen at parse time and stored into the
	 * parsetree, instead of leaving bits of the planner to decide semantics.
	 */
	if (query->setOperations)
	{
		SetOperationStmt *topop = (SetOperationStmt *) query->setOperations;

		Assert(IsA(topop, SetOperationStmt));
		Assert(topop->op != SETOP_NONE);

		if (!topop->all)
		{
			/* We're good if all the nonjunk output columns are in colnos */
			foreach(l, query->targetList)
			{
				TargetEntry *tle = (TargetEntry *) lfirst(l);

				if (tle->resjunk)
					continue;	/* ignore resjunk columns */

				opid = distinct_col_search(tle->resno, colnos, opids);
				if (!OidIsValid(opid) ||
					!ops_in_same_btree_opfamily(opid,
						   ordering_oper_opid(exprType((Node *) tle->expr))))
					break;		/* exit early if no match */
			}
			if (l == NULL)		/* had matches for all? */
				return true;
		}
	}

	/*
	 * XXX Are there any other cases in which we can easily see the result
	 * must be distinct?
	 */

	return false;
}

/*
 * distinct_col_search - subroutine for query_is_distinct_for
 *
 * If colno is in colnos, return the corresponding element of opids,
 * else return InvalidOid.	(We expect colnos does not contain duplicates,
 * so the result is well-defined.)
 */
static Oid
distinct_col_search(int colno, List *colnos, List *opids)
{
	ListCell   *lc1,
			   *lc2;

	forboth(lc1, colnos, lc2, opids)
	{
		if (colno == lfirst_int(lc1))
			return lfirst_oid(lc2);
	}
	return InvalidOid;
}

/*
 * hash_safe_operators - can all the specified IN operators be hashed?
 *
 * We assume hashed aggregation will work if each IN operator is marked
 * hashjoinable.  If the IN operators are cross-type, this could conceivably
 * fail: the aggregation will need a hashable equality operator for the RHS
 * datatype --- but it's pretty hard to conceive of a hash opfamily that has
 * cross-type hashing without support for hashing the individual types, so
 * we don't expend cycles here to support the case.  We could check
 * get_compatible_hash_operator() instead of just op_hashjoinable(), but the
 * former is a significantly more expensive test.
 */
static bool
hash_safe_operators(List *opids)
{
	ListCell   *lc;

	foreach(lc, opids)
	{
		if (!op_hashjoinable(lfirst_oid(lc)))
			return false;
	}
	return true;
}

/*
 * create_subqueryscan_path
 *	  Creates a path corresponding to a sequential scan of a subquery,
 *	  returning the pathnode.
 */
Path *
create_subqueryscan_path(PlannerInfo *root, RelOptInfo *rel, List *pathkeys)
{
	Path	   *pathnode = makeNode(Path);

	pathnode->pathtype = T_SubqueryScan;
	pathnode->parent = rel;
	pathnode->pathkeys = pathkeys;

    pathnode->locus = cdbpathlocus_from_subquery(root, rel->subplan, rel->relid);
    pathnode->motionHazard = true;          /* better safe than sorry */
    pathnode->rescannable = false;
	pathnode->sameslice_relids = NULL;

	cost_subqueryscan(pathnode, rel);

	return pathnode;
}

/*
 * create_functionscan_path
 *	  Creates a path corresponding to a sequential scan of a function,
 *	  returning the pathnode.
 */
Path *
create_functionscan_path(PlannerInfo *root, RelOptInfo *rel, RangeTblEntry *rte)
{
	Path	   *pathnode = makeNode(Path);

	pathnode->pathtype = T_FunctionScan;
	pathnode->parent = rel;
	pathnode->pathkeys = NIL;	/* for now, assume unordered result */

	/*
	 * If the function desires to run on segments, mark randomly-distributed.
	 * If expression contains mutable functions, evaluate it on entry db.
	 * Otherwise let it be evaluated in the same slice as its parent operator.
	 */
	Assert(rte->rtekind == RTE_FUNCTION);

	if (rte->funcexpr && IsA(rte->funcexpr, FuncExpr))
	{
		char		exec_location;

		exec_location = func_exec_location(((FuncExpr *) rte->funcexpr)->funcid);

		switch (exec_location)
		{
			case PROEXECLOCATION_ANY:
				CdbPathLocus_MakeGeneral(&pathnode->locus);

				/*
				 * If the function is ON ANY, we presumably could execute the
				 * function anywhere. However, historically, before the
				 * EXECUTE ON syntax was introduced, we always executed
				 * non-IMMUTABLE functions on the master. Keep that behavior
				 * for backwards compatibility.
				 */
				if (contain_mutable_functions(rte->funcexpr))
					CdbPathLocus_MakeEntry(&pathnode->locus);
				else
					CdbPathLocus_MakeGeneral(&pathnode->locus);
				break;
			case PROEXECLOCATION_MASTER:
				CdbPathLocus_MakeEntry(&pathnode->locus);
				break;
			case PROEXECLOCATION_ALL_SEGMENTS:
				CdbPathLocus_MakeStrewn(&pathnode->locus);
				break;
			default:
				elog(ERROR, "unrecognized proexeclocation '%c'", exec_location);
		}
	}
	else
	{
		/*
		 * The expression might've been simplified into a Const. Which can
		 * be executed anywhere.
		 */
		/* The default behavior is */
		if (contain_mutable_functions(rte->funcexpr))
			CdbPathLocus_MakeEntry(&pathnode->locus);
		else
			CdbPathLocus_MakeGeneral(&pathnode->locus);
	}

	pathnode->motionHazard = false;

	/* For now, be conservative. */
	pathnode->rescannable = false;
	pathnode->sameslice_relids = NULL;

	cost_functionscan(pathnode, root, rel);

	return pathnode;
}

/*
 * create_tablefunction_path
 *	  Creates a path corresponding to a sequential scan of a table function,
 *	  returning the pathnode.
 */
Path *
create_tablefunction_path(PlannerInfo *root, RelOptInfo *rel, RangeTblEntry *rte)
{
	Path	   *pathnode = makeNode(Path);

	Assert(rte->rtekind == RTE_TABLEFUNCTION);

	/* Setup the basics of the TableFunction path */
	pathnode->pathtype	   = T_TableFunctionScan;
	pathnode->parent	   = rel;
	pathnode->pathkeys	   = NIL;		/* no way to specify output ordering */
	pathnode->motionHazard = true;      /* better safe than sorry */
	pathnode->rescannable  = false;     /* better safe than sorry */

	/* 
	 * Inherit the locus of the input subquery.  This is necessary to handle the
	 * case of a General locus, e.g. if all the data has been concentrated to a
	 * single segment then the output will all be on that segment, otherwise the
	 * output must be declared as randomly distributed because we do not know
	 * what relationship, if any, there is between the input data and the output
	 * data.
	 */
	pathnode->locus = cdbpathlocus_from_subquery(root, rel->subplan, rel->relid);

	/* Mark the output as random if the input is partitioned */
	if (CdbPathLocus_IsPartitioned(pathnode->locus))
		CdbPathLocus_MakeStrewn(&pathnode->locus);
	pathnode->sameslice_relids = NULL;

	cost_tablefunction(pathnode, root, rel);

	return pathnode;
}

/*
 * create_valuesscan_path
 *	  Creates a path corresponding to a scan of a VALUES list,
 *	  returning the pathnode.
 */
Path *
create_valuesscan_path(PlannerInfo *root, RelOptInfo *rel, RangeTblEntry *rte)
{
	Path	   *pathnode = makeNode(Path);

	pathnode->pathtype = T_ValuesScan;
	pathnode->parent = rel;
	pathnode->pathkeys = NIL;	/* result is always unordered */

    /*
     * CDB: If VALUES list contains mutable functions, evaluate it on entry db.
     * Otherwise let it be evaluated in the same slice as its parent operator.
     */
    Assert(rte->rtekind == RTE_VALUES);
    if (contain_mutable_functions((Node *)rte->values_lists))
        CdbPathLocus_MakeEntry(&pathnode->locus);
    else
        CdbPathLocus_MakeGeneral(&pathnode->locus);

    pathnode->motionHazard = false;
	pathnode->rescannable = true;
	pathnode->sameslice_relids = NULL;

	cost_valuesscan(pathnode, root, rel);

	return pathnode;
}

/*
 * create_ctescan_path
 *	  Creates a path corresponding to a scan of a non-self-reference CTE,
 *	  returning the pathnode.
 */
Path *
create_ctescan_path(PlannerInfo *root, RelOptInfo *rel, List *pathkeys)
{
	Path	   *pathnode = makeNode(Path);

	pathnode->pathtype = T_CteScan;
	pathnode->parent = rel;
	pathnode->pathkeys = pathkeys;

	pathnode->locus = cdbpathlocus_from_subquery(root, rel->subplan, rel->relid);

	/*
	 * We can't extract these two values from the subplan, so we simple set
	 * them to their worst case here.
	 */
	pathnode->motionHazard = true;
	pathnode->rescannable = false;
	pathnode->sameslice_relids = NULL;


	cost_ctescan(pathnode, root, rel);

	return pathnode;
}

/*
 * create_worktablescan_path
 *	  Creates a path corresponding to a scan of a self-reference CTE,
 *	  returning the pathnode.
 */
Path *
create_worktablescan_path(PlannerInfo *root, RelOptInfo *rel, CdbLocusType ctelocus)
{
	Path	   *pathnode = makeNode(Path);
	CdbPathLocus result;

	if (ctelocus == CdbLocusType_Entry)
		CdbPathLocus_MakeEntry(&result);
	else if (ctelocus == CdbLocusType_SingleQE)
		CdbPathLocus_MakeSingleQE(&result);
	else if (ctelocus == CdbLocusType_General)
		CdbPathLocus_MakeGeneral(&result);
	else
		CdbPathLocus_MakeStrewn(&result);

	pathnode->pathtype = T_WorkTableScan;
	pathnode->parent = rel;
	pathnode->pathkeys = NIL;	/* result is always unordered */

	pathnode->locus = result;
	pathnode->motionHazard = false;
	pathnode->rescannable = true;
	pathnode->sameslice_relids = rel->relids;

	/* Cost is the same as for a regular CTE scan */
	cost_ctescan(pathnode, root, rel);

	return pathnode;
}

/*
 * cdb_jointype_to_join_in
 *    Returns JOIN_SEMI if the jointype should be changed from JOIN_INNER to
 *    JOIN_SEMI so as to produce at most one matching inner row per outer row.
 *    Else returns the given jointype.
 *
 * CDB TODO: Allow outer joins to use the JOIN_SEMI technique.
 * CDB TODO: Occasionally, symmetric JOIN_SEMI might be useful (aka 'match join').
 */
static inline JoinType
cdb_jointype_to_join_semi(RelOptInfo *joinrel, JoinType jointype, Path *inner_path)
{
    CdbRelDedupInfo    *dedup = joinrel->dedup_info;

    if (dedup &&
        dedup->spent_subqrelids &&
        bms_is_subset(inner_path->parent->relids, dedup->spent_subqrelids) &&
        !IsA(inner_path, UniquePath) &&
        jointype == JOIN_INNER)
    {
        jointype = JOIN_SEMI;
    }
    return jointype;
}                               /* cdb_jointype_to_join_semi */

bool
path_contains_inner_index(Path *path)
{
    if (IsA(path, IndexPath) &&
        ((IndexPath *)path)->isjoininner)
		return true;
    else if (IsA(path, BitmapHeapPath) &&
             ((BitmapHeapPath *)path)->isjoininner)
		return true;
	else if (IsA(path, BitmapAppendOnlyPath) &&
			 ((BitmapAppendOnlyPath *)path)->isjoininner)
		return true;
	else if (IsA(path, AppendPath))
	{
		/* MPP-2377: Append paths may conceal inner-index scans, if
		 * any of the subpaths are indexpaths or bitmapheap-paths we
		 * have to do more checking */
		ListCell   *l;

		/* scan the subpaths of the Append */
		foreach(l, ((AppendPath *)path)->subpaths)
		{
			Path *subpath = (Path *)lfirst(l);

			if (path_contains_inner_index(subpath))
				return true;
		}
	}

	return false;
}

/*
 * create_nestloop_path
 *	  Creates a pathnode corresponding to a nestloop join between two
 *	  relations.
 *
 * 'joinrel' is the join relation.
 * 'jointype' is the type of join required
 * 'sjinfo' is extra info about the join for selectivity estimation
 * 'outer_path' is the outer path
 * 'inner_path' is the inner path
 * 'restrict_clauses' are the RestrictInfo nodes to apply at the join
 * 'pathkeys' are the path keys of the new join path
 *
 * Returns the resulting path node.
 */
NestPath *
create_nestloop_path(PlannerInfo *root,
					 RelOptInfo *joinrel,
					 JoinType jointype,
					 SpecialJoinInfo *sjinfo,
					 Path *outer_path,
					 Path *inner_path,
					 List *restrict_clauses,
                     List *mergeclause_list,    /*CDB*/
					 List *pathkeys)
{
	NestPath       *pathnode;
    CdbPathLocus    join_locus;
    bool            inner_must_be_local = false;

    /* CDB: Change jointype to JOIN_SEMI from JOIN_INNER (if eligible). */
    if (joinrel->dedup_info)
    {
        jointype = cdb_jointype_to_join_semi(joinrel, jointype, inner_path);
        sjinfo->jointype = jointype;
    }

    /* CDB: Inner indexpath must execute in the same backend as the
     * nested join to receive input values from the outer rel.
     */
	inner_must_be_local = path_contains_inner_index(inner_path);

    /* Add motion nodes above subpaths and decide where to join. */
    join_locus = cdbpath_motion_for_join(root,
                                         jointype,
                                         &outer_path,       /* INOUT */
                                         &inner_path,       /* INOUT */
                                         mergeclause_list,
                                         pathkeys,
                                         NIL,
                                         false,
                                         inner_must_be_local);
    if (CdbPathLocus_IsNull(join_locus))
        return NULL;

    /* Outer might not be ordered anymore after motion. */
    if (!outer_path->pathkeys)
        pathkeys = NIL;

    /*
     * If outer has at most one row, NJ will make at most one pass over inner.
     * Else materialize inner rel after motion so NJ can loop over results.
     * Skip if an intervening Unique operator will materialize.
     */
    if (!outer_path->parent->onerow)
    {
        if (!inner_path->rescannable)
		{
			/* NLs potentially rescan the inner; if our inner path
			 * isn't rescannable we have to add a materialize node */
			inner_path = (Path *)create_material_path(root, inner_path->parent, inner_path);

			/* If we have motion on the outer, to avoid a deadlock; we
			 * need to set cdb_strict. In order for materialize to
			 * fully fetch the underlying (required to avoid our
			 * deadlock hazard) we must set cdb_strict! */
			if (inner_path->motionHazard && outer_path->motionHazard)
			{
				((MaterialPath *)inner_path)->cdb_strict = true;
				inner_path->motionHazard = false;
			}
		}
    }

    pathnode = makeNode(NestPath);
	pathnode->path.pathtype = T_NestLoop;
	pathnode->path.parent = joinrel;
	pathnode->jointype = jointype;
	pathnode->outerjoinpath = outer_path;
	pathnode->innerjoinpath = inner_path;
	pathnode->joinrestrictinfo = restrict_clauses;
	pathnode->path.pathkeys = pathkeys;

    pathnode->path.locus = join_locus;
    pathnode->path.motionHazard = outer_path->motionHazard || inner_path->motionHazard;

	/* we're only as rescannable as our child plans */
    pathnode->path.rescannable = outer_path->rescannable && inner_path->rescannable;

	pathnode->path.sameslice_relids = bms_union(inner_path->sameslice_relids, outer_path->sameslice_relids);

	cost_nestloop(pathnode, root, sjinfo);

	return pathnode;
}

/*
 * create_mergejoin_path
 *	  Creates a pathnode corresponding to a mergejoin join between
 *	  two relations
 *
 * 'joinrel' is the join relation
 * 'jointype' is the type of join required
 * 'sjinfo' is extra info about the join for selectivity estimation
 * 'outer_path' is the outer path
 * 'inner_path' is the inner path
 * 'restrict_clauses' are the RestrictInfo nodes to apply at the join
 * 'pathkeys' are the path keys of the new join path
 * 'mergeclauses' are the RestrictInfo nodes to use as merge clauses
 *		(this should be a subset of the restrict_clauses list)
 * 'allmergeclauses' are the RestrictInfo nodes that are of the form
 *      required of merge clauses (equijoin between outer and inner rel).
 *      Consists of the ones to be used for merging ('mergeclauses') plus
 *      any others in 'restrict_clauses' that are to be applied after the
 *      merge.  We use them for motion planning.  (CDB)

 * 'outersortkeys' are the sort varkeys for the outer relation
 *      or NIL to use existing ordering
 * 'innersortkeys' are the sort varkeys for the inner relation
 *      or NIL to use existing ordering
 */
MergePath *
create_mergejoin_path(PlannerInfo *root,
					  RelOptInfo *joinrel,
					  JoinType jointype,
					  SpecialJoinInfo *sjinfo,
					  Path *outer_path,
					  Path *inner_path,
					  List *restrict_clauses,
					  List *pathkeys,
					  List *mergeclauses,
                      List *allmergeclauses,    /*CDB*/
					  List *outersortkeys,
					  List *innersortkeys)
{
    MergePath      *pathnode;
    CdbPathLocus    join_locus;
    List           *outermotionkeys;
    List           *innermotionkeys;

    /* CDB: Change jointype to JOIN_SEMI from JOIN_INNER (if eligible). */
    if (joinrel->dedup_info)
    {
        jointype = cdb_jointype_to_join_semi(joinrel, jointype, inner_path);
        sjinfo->jointype = jointype;
    }

    /*
     * Do subpaths have useful ordering?
     */
    if (outersortkeys == NIL)           /* must preserve existing ordering */
        outermotionkeys = outer_path->pathkeys;
    else if (pathkeys_contained_in(outersortkeys, outer_path->pathkeys))
        outermotionkeys = outersortkeys;/* lucky coincidence, already ordered */
    else                                /* existing order useless; must sort */
        outermotionkeys = NIL;

    if (innersortkeys == NIL)
        innermotionkeys = inner_path->pathkeys;
    else if (pathkeys_contained_in(innersortkeys, inner_path->pathkeys))
        innermotionkeys = innersortkeys;
    else
        innermotionkeys = NIL;

    /*
     * Add motion nodes above subpaths and decide where to join.
     */
    join_locus = cdbpath_motion_for_join(root,
                                         jointype,
                                         &outer_path,       /* INOUT */
                                         &inner_path,       /* INOUT */
                                         allmergeclauses,
                                         outermotionkeys,
                                         innermotionkeys,
                                         outersortkeys == NIL,
                                         innersortkeys == NIL);
    if (CdbPathLocus_IsNull(join_locus))
        return NULL;

	/*
	 * Sort is not needed if subpath is already well enough ordered and a
     * disordering motion node (with pathkeys == NIL) hasn't been added.
	 */
	if (outermotionkeys &&
		outer_path->pathkeys)
		outersortkeys = NIL;
	if (innermotionkeys &&
		inner_path->pathkeys)
		innersortkeys = NIL;

    /* If user doesn't want sort, but this MJ requires a sort, fail. */
    if (!root->config->enable_sort &&
        !root->config->mpp_trying_fallback_plan)
    {
        if (outersortkeys || innersortkeys)
            return NULL;
    }

    pathnode = makeNode(MergePath);

	/*
	 * If we are not sorting the inner path, we may need a materialize node to
	 * ensure it can be marked/restored.  (Sort does support mark/restore, so
	 * no materialize is needed in that case.)
	 *
	 * Since the inner side must be ordered, and only Sorts and IndexScans can
	 * create order to begin with, you might think there's no problem --- but
	 * you'd be wrong.  Nestloop and merge joins can *preserve* the order of
	 * their inputs, so they can be selected as the input of a mergejoin, and
	 * they don't support mark/restore at present.
	 */
	if (!ExecSupportsMarkRestore(inner_path->pathtype))
	{
		/*
		 * The inner side does not support mark/restore capability.
		 * Check whether a sort node will be inserted later, and if that is not the case,
		 * add a materialize node.
		 * */
		bool need_sort = false;
		if (innersortkeys != NIL)
		{
			/* Check whether all sort keys are constants. If that is the case,
			 * no sort node is needed.
			 * The check is essentially the same as the one performed later in the
			 * make_sort_from_pathkeys() function (optimizer/plan/createplan.c),
			 * which decides whether a sort node is to be added.
			*/
			ListCell   *sortkeycell;

			foreach(sortkeycell, innersortkeys)
			{
				PathKey	   *keysublist = (PathKey *) lfirst(sortkeycell);

			    if (!CdbPathkeyEqualsConstant(keysublist))
			    {
			    	/* sort key is not a constant - sort will be added later */
			    	need_sort = true;
			    	break;
			    }
			}
		}
		// else: innersortkeys == NIL -> no sort node will be added
		
		if (!need_sort)
		{
			/* no sort node will be added - add a materialize node */
			inner_path = (Path *)
							create_material_path(root, inner_path->parent, inner_path);
		}
	}

	pathnode->jpath.path.pathtype = T_MergeJoin;
	pathnode->jpath.path.parent = joinrel;
	pathnode->jpath.jointype = jointype;
	pathnode->jpath.outerjoinpath = outer_path;
	pathnode->jpath.innerjoinpath = inner_path;
	pathnode->jpath.joinrestrictinfo = restrict_clauses;
	pathnode->jpath.path.pathkeys = pathkeys;
    pathnode->jpath.path.locus = join_locus;

	pathnode->jpath.path.motionHazard = outer_path->motionHazard || inner_path->motionHazard;
	pathnode->jpath.path.rescannable = outer_path->rescannable && inner_path->rescannable;
	pathnode->jpath.path.sameslice_relids = bms_union(inner_path->sameslice_relids, outer_path->sameslice_relids);

	pathnode->path_mergeclauses = mergeclauses;
	pathnode->outersortkeys = outersortkeys;
	pathnode->innersortkeys = innersortkeys;

	cost_mergejoin(pathnode, root, sjinfo);

	return pathnode;
}

/*
 * create_hashjoin_path
 *	  Creates a pathnode corresponding to a hash join between two relations.
 *
 * 'joinrel' is the join relation
 * 'jointype' is the type of join required
 * 'sjinfo' is extra info about the join for selectivity estimation
 * 'outer_path' is the cheapest outer path
 * 'inner_path' is the cheapest inner path
 * 'restrict_clauses' are the RestrictInfo nodes to apply at the join
 * 'hashclauses' are the RestrictInfo nodes to use as hash clauses
 *		(this should be a subset of the restrict_clauses list)
 */
HashPath *
create_hashjoin_path(PlannerInfo *root,
					 RelOptInfo *joinrel,
					 JoinType jointype,
					 SpecialJoinInfo *sjinfo,
					 Path *outer_path,
					 Path *inner_path,
					 List *restrict_clauses,
                     List *mergeclause_list,    /*CDB*/
					 List *hashclauses)
{
	HashPath       *pathnode;
	CdbPathLocus    join_locus;

	/* CDB: Change jointype to JOIN_SEMI from JOIN_INNER (if eligible). */
	if (joinrel->dedup_info)
	{
		jointype = cdb_jointype_to_join_semi(joinrel, jointype, inner_path);
		sjinfo->jointype = jointype;
	}

	/* Add motion nodes above subpaths and decide where to join. */
	join_locus = cdbpath_motion_for_join(root,
										 jointype,
										 &outer_path,       /* INOUT */
										 &inner_path,       /* INOUT */
										 mergeclause_list,
										 NIL,   /* don't care about ordering */
										 NIL,
										 false,
										 false);
	if (CdbPathLocus_IsNull(join_locus))
		return NULL;

	pathnode = makeNode(HashPath);

	pathnode->jpath.path.pathtype = T_HashJoin;
	pathnode->jpath.path.parent = joinrel;
	pathnode->jpath.jointype = jointype;
	pathnode->jpath.outerjoinpath = outer_path;
	pathnode->jpath.innerjoinpath = inner_path;
	pathnode->jpath.joinrestrictinfo = restrict_clauses;
	/* A hashjoin never has pathkeys, since its ordering is unpredictable */
	pathnode->jpath.path.pathkeys = NIL;
    pathnode->jpath.path.locus = join_locus;

	pathnode->path_hashclauses = hashclauses;

    /*
     * If hash table overflows to disk, and an ancestor node requests rescan
     * (e.g. because the HJ is in the inner subtree of a NJ), then the HJ has
     * to be redone, including rescanning the inner rel in order to rebuild
     * the hash table.
     */
    pathnode->jpath.path.rescannable = outer_path->rescannable && inner_path->rescannable;

	/* see the comment above; we may have a motion hazard on our inner ?! */
	if (pathnode->jpath.path.rescannable)
		pathnode->jpath.path.motionHazard = outer_path->motionHazard;
	else
		pathnode->jpath.path.motionHazard = outer_path->motionHazard || inner_path->motionHazard;
	pathnode->jpath.path.sameslice_relids = bms_union(inner_path->sameslice_relids, outer_path->sameslice_relids);

	cost_hashjoin(pathnode, root, sjinfo);

	return pathnode;
}<|MERGE_RESOLUTION|>--- conflicted
+++ resolved
@@ -10,11 +10,7 @@
  *
  *
  * IDENTIFICATION
-<<<<<<< HEAD
- *	  $PostgreSQL: pgsql/src/backend/optimizer/util/pathnode.c,v 1.148 2008/10/04 21:56:53 tgl Exp $
-=======
  *	  $PostgreSQL: pgsql/src/backend/optimizer/util/pathnode.c,v 1.143 2008/04/21 20:54:15 tgl Exp $
->>>>>>> 49f001d8
  *
  *-------------------------------------------------------------------------
  */
