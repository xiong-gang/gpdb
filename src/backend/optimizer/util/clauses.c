/*-------------------------------------------------------------------------
 *
 * clauses.c
 *	  routines to manipulate qualification clauses
 *
 * Portions Copyright (c) 2005-2008, Greenplum inc
 * Portions Copyright (c) 2012-Present Pivotal Software, Inc.
 * Portions Copyright (c) 1996-2009, PostgreSQL Global Development Group
 * Portions Copyright (c) 1994, Regents of the University of California
 *
 *
 * IDENTIFICATION
 *	  $PostgreSQL: pgsql/src/backend/optimizer/util/clauses.c,v 1.277 2009/06/11 14:48:59 momjian Exp $
 *
 * HISTORY
 *	  AUTHOR			DATE			MAJOR EVENT
 *	  Andrew Yu			Nov 3, 1994		clause.c and clauses.c combined
 *
 *-------------------------------------------------------------------------
 */

#include "postgres.h"

#include "catalog/pg_aggregate.h"
#include "catalog/pg_language.h"
#include "catalog/pg_operator.h"
#include "catalog/pg_proc.h"
#include "catalog/pg_type.h"
#include "executor/executor.h"
#include "executor/functions.h"
#include "miscadmin.h"
#include "nodes/makefuncs.h"
#include "nodes/nodeFuncs.h"
#include "optimizer/clauses.h"
#include "optimizer/cost.h"
#include "optimizer/planmain.h"
#include "optimizer/prep.h"
#include "optimizer/var.h"
#include "parser/analyze.h"
#include "parser/parse_agg.h"
#include "parser/parse_coerce.h"
#include "parser/parse_func.h"
#include "rewrite/rewriteManip.h"
#include "tcop/tcopprot.h"
#include "utils/acl.h"
#include "utils/builtins.h"
#include "utils/datum.h"
#include "utils/lsyscache.h"
#include "utils/memutils.h"
#include "utils/syscache.h"
#include "utils/typcache.h"


typedef struct
{
	ParamListInfo boundParams;
	PlannerGlobal *glob;
	List	   *active_fns;
	Node	   *case_val;
	bool		estimate;
	bool		recurse_queries; /* recurse into query structures */
	bool		recurse_sublink_testexpr; /* recurse into sublink test expressions */
	Size        max_size; /* max constant binary size in bytes, 0: no restrictions */
} eval_const_expressions_context;

typedef struct
{
	int			nargs;
	List	   *args;
	int		   *usecounts;
} substitute_actual_parameters_context;

typedef struct
{
	int			nargs;
	List	   *args;
	int			sublevels_up;
} substitute_actual_srf_parameters_context;

static bool contain_agg_clause_walker(Node *node, void *context);
static bool count_agg_clauses_walker(Node *node, AggClauseCounts *counts);
static bool find_window_functions_walker(Node *node, WindowFuncLists *lists);
static bool expression_returns_set_rows_walker(Node *node, double *count);
static bool contain_subplans_walker(Node *node, void *context);
static bool contain_mutable_functions_walker(Node *node, void *context);
static bool contain_volatile_functions_walker(Node *node, void *context);
static bool contain_nonstrict_functions_walker(Node *node, void *context);
static Relids find_nonnullable_rels_walker(Node *node, bool top_level);
static List *find_nonnullable_vars_walker(Node *node, bool top_level);
static bool is_strict_saop(ScalarArrayOpExpr *expr, bool falseOK);
static bool set_coercionform_dontcare_walker(Node *node, void *context);
static Node *eval_const_expressions_mutator(Node *node,
							   eval_const_expressions_context *context);
static List *simplify_or_arguments(List *args,
					  eval_const_expressions_context *context,
					  bool *haveNull, bool *forceTrue);
static List *simplify_and_arguments(List *args,
					   eval_const_expressions_context *context,
					   bool *haveNull, bool *forceFalse);
static Expr *simplify_boolean_equality(List *args);
static Expr *simplify_function(Oid funcid,
				  Oid result_type, int32 result_typmod, List **args,
				  bool funcvariadic, 
				  bool allow_inline,
				  eval_const_expressions_context *context);
static bool large_const(Expr *expr, Size max_size);
static List *add_function_defaults(List *args, Oid result_type,
					  HeapTuple func_tuple,
					  eval_const_expressions_context *context);
static Expr *evaluate_function(Oid funcid,
				  Oid result_type, int32 result_typmod, List *args,
				  bool funcvariadic,
				  HeapTuple func_tuple,
				  eval_const_expressions_context *context);
static Expr *inline_function(Oid funcid, Oid result_type, List *args,
				bool funcvariadic,
				HeapTuple func_tuple,
				eval_const_expressions_context *context);
static Node *substitute_actual_parameters(Node *expr, int nargs, List *args,
							 int *usecounts);
static Node *substitute_actual_parameters_mutator(Node *node,
							  substitute_actual_parameters_context *context);
static void sql_inline_error_callback(void *arg);
static Query *substitute_actual_srf_parameters(Query *expr,
								 int nargs, List *args);
static Node *substitute_actual_srf_parameters_mutator(Node *node,
						  substitute_actual_srf_parameters_context *context);
static bool tlist_matches_coltypelist(List *tlist, List *coltypelist);
static bool contain_grouping_clause_walker(Node *node, void *context);


/*****************************************************************************
 *		OPERATOR clause functions
 *****************************************************************************/

/*
 * make_opclause
 *	  Creates an operator clause given its operator info, left operand,
 *	  and right operand (pass NULL to create single-operand clause).
 */
Expr *
make_opclause(Oid opno, Oid opresulttype, bool opretset,
			  Expr *leftop, Expr *rightop)
{
	OpExpr	   *expr = makeNode(OpExpr);

	expr->opno = opno;
	expr->opfuncid = InvalidOid;
	expr->opresulttype = opresulttype;
	expr->opretset = opretset;
	if (rightop)
		expr->args = list_make2(leftop, rightop);
	else
		expr->args = list_make1(leftop);
	expr->location = -1;
	return (Expr *) expr;
}

/*
 * get_leftop
 *
 * Returns the left operand of a clause of the form (op expr expr)
 *		or (op expr)
 */
Node *
get_leftop(Expr *clause)
{
	OpExpr	   *expr = (OpExpr *) clause;

	if (expr->args != NIL)
		return linitial(expr->args);
	else
		return NULL;
}

/*
 * get_rightop
 *
 * Returns the right operand in a clause of the form (op expr expr).
 * NB: result will be NULL if applied to a unary op clause.
 */
Node *
get_rightop(Expr *clause)
{
	OpExpr	   *expr = (OpExpr *) clause;

	if (list_length(expr->args) >= 2)
		return lsecond(expr->args);
	else
		return NULL;
}

/*****************************************************************************
 *		NOT clause functions
 *****************************************************************************/

/*
 * not_clause
 *
 * Returns t iff this is a 'not' clause: (NOT expr).
 */
bool
not_clause(Node *clause)
{
	return (clause != NULL &&
			IsA(clause, BoolExpr) &&
			((BoolExpr *) clause)->boolop == NOT_EXPR);
}

/*
 * make_notclause
 *
 * Create a 'not' clause given the expression to be negated.
 */
Expr *
make_notclause(Expr *notclause)
{
	BoolExpr   *expr = makeNode(BoolExpr);

	expr->boolop = NOT_EXPR;
	expr->args = list_make1(notclause);
	expr->location = -1;
	return (Expr *) expr;
}

/*
 * get_notclausearg
 *
 * Retrieve the clause within a 'not' clause
 */
Expr *
get_notclausearg(Expr *notclause)
{
	return linitial(((BoolExpr *) notclause)->args);
}

/*****************************************************************************
 *		OR clause functions
 *****************************************************************************/

/*
 * or_clause
 *
 * Returns t iff the clause is an 'or' clause: (OR { expr }).
 */
bool
or_clause(Node *clause)
{
	return (clause != NULL &&
			IsA(clause, BoolExpr) &&
			((BoolExpr *) clause)->boolop == OR_EXPR);
}

/*
 * make_orclause
 *
 * Creates an 'or' clause given a list of its subclauses.
 */
Expr *
make_orclause(List *orclauses)
{
	BoolExpr   *expr = makeNode(BoolExpr);

	expr->boolop = OR_EXPR;
	expr->args = orclauses;
	expr->location = -1;
	return (Expr *) expr;
}

/*****************************************************************************
 *		AND clause functions
 *****************************************************************************/


/*
 * and_clause
 *
 * Returns t iff its argument is an 'and' clause: (AND { expr }).
 */
bool
and_clause(Node *clause)
{
	return (clause != NULL &&
			IsA(clause, BoolExpr) &&
			((BoolExpr *) clause)->boolop == AND_EXPR);
}

/*
 * make_andclause
 *
 * Creates an 'and' clause given a list of its subclauses.
 */
Expr *
make_andclause(List *andclauses)
{
	BoolExpr   *expr = makeNode(BoolExpr);

	expr->boolop = AND_EXPR;
	expr->args = andclauses;
	expr->location = -1;
	return (Expr *) expr;
}

/*
 * make_and_qual
 *
 * Variant of make_andclause for ANDing two qual conditions together.
 * Qual conditions have the property that a NULL nodetree is interpreted
 * as 'true'.
 *
 * NB: this makes no attempt to preserve AND/OR flatness; so it should not
 * be used on a qual that has already been run through prepqual.c.
 */
Node *
make_and_qual(Node *qual1, Node *qual2)
{
	if (qual1 == NULL)
		return qual2;
	if (qual2 == NULL)
		return qual1;
	return (Node *) make_andclause(list_make2(qual1, qual2));
}

/*
 * Sometimes (such as in the input of ExecQual), we use lists of expression
 * nodes with implicit AND semantics.
 *
 * These functions convert between an AND-semantics expression list and the
 * ordinary representation of a boolean expression.
 *
 * Note that an empty list is considered equivalent to TRUE.
 */
Expr *
make_ands_explicit(List *andclauses)
{
	if (andclauses == NIL)
		return (Expr *) makeBoolConst(true, false);
	else if (list_length(andclauses) == 1)
		return (Expr *) linitial(andclauses);
	else
		return make_andclause(andclauses);
}

List *
make_ands_implicit(Expr *clause)
{
	/*
	 * NB: because the parser sets the qual field to NULL in a query that has
	 * no WHERE clause, we must consider a NULL input clause as TRUE, even
	 * though one might more reasonably think it FALSE.  Grumble. If this
	 * causes trouble, consider changing the parser's behavior.
	 */
	if (clause == NULL)
		return NIL;				/* NULL -> NIL list == TRUE */
	else if (and_clause((Node *) clause))
		return ((BoolExpr *) clause)->args;
	else if (IsA(clause, Const) &&
			 !((Const *) clause)->constisnull &&
			 DatumGetBool(((Const *) clause)->constvalue))
		return NIL;				/* constant TRUE input -> NIL list */
	else if (IsA(clause, List))
	{
		/* already a list */
		Assert(list_length((List *) clause) == 0 || !IsA(list_nth((List *) clause, 0), List));
		return (List *) clause;
	}
	else
		return list_make1(clause);
}


/*****************************************************************************
 *		Aggregate-function clause manipulation
 *****************************************************************************/

/*
 * contain_agg_clause
 *	  Recursively search for Aggref nodes, GroupId, GroupingFunc within a clause.
 *
 *	  Returns true if any aggregate found.
 *
 * This does not descend into subqueries, and so should be used only after
 * reduction of sublinks to subplans, or in contexts where it's known there
 * are no subqueries.  There mustn't be outer-aggregate references either.
 *
 * (If you want something like this but able to deal with subqueries,
 * see rewriteManip.c's contain_aggs_of_level().)
 */
bool
contain_agg_clause(Node *clause)
{
	return contain_agg_clause_walker(clause, NULL);
}

static bool
contain_agg_clause_walker(Node *node, void *context)
{
	if (node == NULL)
		return false;
	if (IsA(node, Aggref))
	{
		Assert(((Aggref *) node)->agglevelsup == 0);
		return true;			/* abort the tree traversal and return true */
	}

	if (IsA(node, GroupId) || IsA(node, GroupingFunc))
		return true;

	Assert(!IsA(node, SubLink));
	return expression_tree_walker(node, contain_agg_clause_walker, context);
}

/*
 * count_agg_clauses
 *	  Recursively count the Aggref nodes in an expression tree.
 *
 *	  Note: this also checks for nested aggregates, which are an error.
 *
 * We not only count the nodes, but attempt to estimate the total space
 * needed for their transition state values if all are evaluated in parallel
 * (as would be done in a HashAgg plan).  See AggClauseCounts for the exact
 * set of statistics returned.
 *
 * NOTE that the counts are ADDED to those already in *counts ... so the
 * caller is responsible for zeroing the struct initially.
 *
 * This does not descend into subqueries, and so should be used only after
 * reduction of sublinks to subplans, or in contexts where it's known there
 * are no subqueries.  There mustn't be outer-aggregate references either.
 */
void
count_agg_clauses(Node *clause, AggClauseCounts *counts)
{
	/* no setup needed */
	count_agg_clauses_walker(clause, counts);
}

static bool
count_agg_clauses_walker(Node *node, AggClauseCounts *counts)
{
	if (node == NULL)
		return false;
	if (IsA(node, Aggref))
	{
		Aggref	   *aggref = (Aggref *) node;
		Oid			inputTypes[FUNC_MAX_ARGS];
		int			numArguments;
		HeapTuple	aggTuple;
		Form_pg_aggregate aggform;
		Oid			aggtranstype;
		Oid			aggprelimfn;

		Assert(aggref->agglevelsup == 0);

		/* fetch aggregate transition datatype from pg_aggregate */
		aggTuple = SearchSysCache(AGGFNOID,
								  ObjectIdGetDatum(aggref->aggfnoid),
								  0, 0, 0);
		if (!HeapTupleIsValid(aggTuple))
			elog(ERROR, "cache lookup failed for aggregate %u",
				 aggref->aggfnoid);
		aggform = (Form_pg_aggregate) GETSTRUCT(aggTuple);
		aggtranstype = aggform->aggtranstype;
		aggprelimfn = aggform->aggprelimfn;
		ReleaseSysCache(aggTuple);

		/* count it; note ordered-set aggs always have nonempty aggorder */
		counts->numAggs++;
		if (aggref->aggorder != NIL || aggref->aggdistinct != NIL)
			counts->numOrderedAggs++;

		if (aggref->aggdistinct != NIL)
		{
			ListCell *lc;

			foreach(lc, aggref->args)
			{
				TargetEntry *tle = (TargetEntry *) lfirst(lc);

				if ( !list_member(counts->dqaArgs, tle->expr) )
					counts->dqaArgs = lappend(counts->dqaArgs, tle->expr);
			}
		}

		/* CDB wants to know whether the function can do 2-stage aggregation */
		if ( aggprelimfn == InvalidOid )
		{
			counts->missing_prelimfunc = true; /* Nope! */
		}

		/* extract argument types (ignoring any ORDER BY expressions) */
		numArguments = get_aggregate_argtypes(aggref, inputTypes);

		/* resolve actual type of transition state, if polymorphic */
		aggtranstype = resolve_aggregate_transtype(aggref->aggfnoid,
												   aggtranstype,
												   inputTypes,
												   numArguments);

		/*
		 * If the transition type is pass-by-value then it doesn't add
		 * anything to the required size of the hashtable.	If it is
		 * pass-by-reference then we have to add the estimated size of the
		 * value itself, plus palloc overhead.
		 */
		if (!get_typbyval(aggtranstype))
		{
			int32		aggtranstypmod;
			int32		avgwidth;

			/*
			 * If transition state is of same type as first input, assume it's
			 * the same typmod (same width) as well.  This works for cases
			 * like MAX/MIN and is probably somewhat reasonable otherwise.
			 */
			if (numArguments > 0 && aggtranstype == inputTypes[0])
				aggtranstypmod = exprTypmod((Node *) linitial(aggref->args));
			else
				aggtranstypmod = -1;

			avgwidth = get_typavgwidth(aggtranstype, aggtranstypmod);
			avgwidth = MAXALIGN(avgwidth);

			counts->transitionSpace += avgwidth + 2 * sizeof(void *);
		}
		else if (aggtranstype == INTERNALOID)
		{
			/*
			 * INTERNAL transition type is a special case: although INTERNAL
			 * is pass-by-value, it's almost certainly being used as a pointer
			 * to some large data structure.  We assume usage of
			 * ALLOCSET_DEFAULT_INITSIZE, which is a good guess if the data is
			 * being kept in a private memory context, as is done by
			 * array_agg() for instance.
			 */
			counts->transitionSpace += ALLOCSET_DEFAULT_INITSIZE;
		}

		/*
		 * Complain if the aggregate's arguments contain any aggregates;
		 * nested agg functions are semantically nonsensical.  Aggregates in
		 * the FILTER clause are detected in transformAggregateCall().
		 */
		if (contain_agg_clause((Node *) aggref->args) ||
			contain_agg_clause((Node *) aggref->aggorder))
			ereport(ERROR,
					(errcode(ERRCODE_GROUPING_ERROR),
					 errmsg("aggregate function calls cannot be nested")));

		/*
		 * Having checked that, we need not recurse into the argument.
		 */
		return false;
	}
	Assert(!IsA(node, SubLink));
	return expression_tree_walker(node, count_agg_clauses_walker,
								  (void *) counts);
}


/*****************************************************************************
 *		Window-function clause manipulation
 *****************************************************************************/

/*
 * contain_window_function
 *	  Recursively search for WindowFunc nodes within a clause.
 *
 * Since window functions don't have level fields, but are hard-wired to
 * be associated with the current query level, this is just the same as
 * rewriteManip.c's function.
 */
bool
contain_window_function(Node *clause)
{
	return contain_windowfuncs(clause);
}

/*
 * find_window_functions
 *	  Locate all the WindowFunc nodes in an expression tree, and organize
 *	  them by winref ID number.
 *
 * Caller must provide an upper bound on the winref IDs expected in the tree.
 */
WindowFuncLists *
find_window_functions(Node *clause, Index maxWinRef)
{
	WindowFuncLists *lists = palloc(sizeof(WindowFuncLists));

	lists->numWindowFuncs = 0;
	lists->maxWinRef = maxWinRef;
	lists->windowFuncs = (List **) palloc0((maxWinRef + 1) * sizeof(List *));
	(void) find_window_functions_walker(clause, lists);
	return lists;
}

static bool
find_window_functions_walker(Node *node, WindowFuncLists *lists)
{
	if (node == NULL)
		return false;
	if (IsA(node, WindowFunc))
	{
		WindowFunc *wfunc = (WindowFunc *) node;

		/* winref is unsigned, so one-sided test is OK */
		if (wfunc->winref > lists->maxWinRef)
			elog(ERROR, "WindowFunc contains out-of-range winref %u",
				 wfunc->winref);
		lists->windowFuncs[wfunc->winref] =
			lappend(lists->windowFuncs[wfunc->winref], wfunc);
		lists->numWindowFuncs++;

		/*
<<<<<<< HEAD
		 * We assume that the parser checked that there are no window
		 * functions in the arguments or filter clause.  Hence, we need not
		 * recurse into them.  (If either the parser or the planner screws up
		 * on this point, the executor will still catch it; see ExecInitExpr.)
=======
		 * Complain if the window function's arguments contain window
		 * functions
		 */
		if (contain_window_function((Node *) wfunc->args))
			ereport(ERROR,
					(errcode(ERRCODE_WINDOWING_ERROR),
					 errmsg("window function calls cannot be nested")));

		/*
		 * Having checked that, we need not recurse into the argument.
>>>>>>> 4d53a2f9
		 */
		return false;
	}
	Assert(!IsA(node, SubLink));
	return expression_tree_walker(node, find_window_functions_walker,
								  (void *) lists);
}


/*****************************************************************************
 *		Support for expressions returning sets
 *****************************************************************************/

/*
 * expression_returns_set_rows
 *	  Estimate the number of rows in a set result.
 *
 * We use the product of the rowcount estimates of all the functions in
 * the given tree.	The result is 1 if there are no set-returning functions.
 *
 * Note: keep this in sync with expression_returns_set() in nodes/nodeFuncs.c.
 */
double
expression_returns_set_rows(Node *clause)
{
	double		result = 1;

	(void) expression_returns_set_rows_walker(clause, &result);
	return result;
}

static bool
expression_returns_set_rows_walker(Node *node, double *count)
{
	if (node == NULL)
		return false;
	if (IsA(node, FuncExpr))
	{
		FuncExpr   *expr = (FuncExpr *) node;

		if (expr->funcretset)
			*count *= get_func_rows(expr->funcid);
	}
	if (IsA(node, OpExpr))
	{
		OpExpr	   *expr = (OpExpr *) node;

		if (expr->opretset)
		{
			set_opfuncid(expr);
			*count *= get_func_rows(expr->opfuncid);
		}
	}

	/* Avoid recursion for some cases that can't return a set */
	if (IsA(node, Aggref))
		return false;
	if (IsA(node, WindowFunc))
		return false;
	if (IsA(node, DistinctExpr))
		return false;
	if (IsA(node, ScalarArrayOpExpr))
		return false;
	if (IsA(node, BoolExpr))
		return false;
	if (IsA(node, SubLink))
		return false;
	if (IsA(node, SubPlan))
		return false;
	if (IsA(node, AlternativeSubPlan))
		return false;
	if (IsA(node, ArrayExpr))
		return false;
	if (IsA(node, RowExpr))
		return false;
	if (IsA(node, RowCompareExpr))
		return false;
	if (IsA(node, CoalesceExpr))
		return false;
	if (IsA(node, MinMaxExpr))
		return false;
	if (IsA(node, XmlExpr))
		return false;
	if (IsA(node, NullIfExpr))
		return false;

	return expression_tree_walker(node, expression_returns_set_rows_walker,
								  (void *) count);
}


/*****************************************************************************
 *		Subplan clause manipulation
 *****************************************************************************/

/*
 * contain_subplans
 *	  Recursively search for subplan nodes within a clause.
 *
 * If we see a SubLink node, we will return TRUE.  This is only possible if
 * the expression tree hasn't yet been transformed by subselect.c.  We do not
 * know whether the node will produce a true subplan or just an initplan,
 * but we make the conservative assumption that it will be a subplan.
 *
 * Returns true if any subplan found.
 */
bool
contain_subplans(Node *clause)
{
	return contain_subplans_walker(clause, NULL);
}

static bool
contain_subplans_walker(Node *node, void *context)
{
	if (node == NULL)
		return false;
	if (IsA(node, SubPlan) ||
		IsA(node, AlternativeSubPlan) ||
		IsA(node, SubLink))
		return true;			/* abort the tree traversal and return true */
	return expression_tree_walker(node, contain_subplans_walker, context);
}


/*****************************************************************************
 *		Check clauses for mutable functions
 *****************************************************************************/

/*
 * contain_mutable_functions
 *	  Recursively search for mutable functions within a clause.
 *
 * Returns true if any mutable function (or operator implemented by a
 * mutable function) is found.	This test is needed so that we don't
 * mistakenly think that something like "WHERE random() < 0.5" can be treated
 * as a constant qualification.
 *
 * XXX we do not examine sub-selects to see if they contain uses of
 * mutable functions.  It's not real clear if that is correct or not...
 */
bool
contain_mutable_functions(Node *clause)
{
	return contain_mutable_functions_walker(clause, NULL);
}

static bool
contain_mutable_functions_walker(Node *node, void *context)
{
	if (node == NULL)
		return false;

    /* the functions in predtest.c handle expressions and
     * RestrictInfo objects -- so make this function handle
     * them too for convenience */
    if (IsA(node, RestrictInfo))
    {
        RestrictInfo * info = (RestrictInfo *) node;
        return contain_mutable_functions_walker((Node*)info->clause, context);
    }

	if (IsA(node, FuncExpr))
	{
		FuncExpr   *expr = (FuncExpr *) node;

		if (func_volatile(expr->funcid) != PROVOLATILE_IMMUTABLE)
			return true;
		/* else fall through to check args */
	}
	else if (IsA(node, OpExpr))
	{
		OpExpr	   *expr = (OpExpr *) node;

		set_opfuncid(expr);
		if (func_volatile(expr->opfuncid) != PROVOLATILE_IMMUTABLE)
			return true;
		/* else fall through to check args */
	}
	else if (IsA(node, DistinctExpr))
	{
		DistinctExpr *expr = (DistinctExpr *) node;

		set_opfuncid((OpExpr *) expr);	/* rely on struct equivalence */
		if (func_volatile(expr->opfuncid) != PROVOLATILE_IMMUTABLE)
			return true;
		/* else fall through to check args */
	}
	else if (IsA(node, ScalarArrayOpExpr))
	{
		ScalarArrayOpExpr *expr = (ScalarArrayOpExpr *) node;

		set_sa_opfuncid(expr);
		if (func_volatile(expr->opfuncid) != PROVOLATILE_IMMUTABLE)
			return true;
		/* else fall through to check args */
	}
	else if (IsA(node, CoerceViaIO))
	{
		CoerceViaIO *expr = (CoerceViaIO *) node;
		Oid			iofunc;
		Oid			typioparam;
		bool		typisvarlena;

		/* check the result type's input function */
		getTypeInputInfo(expr->resulttype,
						 &iofunc, &typioparam);
		if (func_volatile(iofunc) != PROVOLATILE_IMMUTABLE)
			return true;
		/* check the input type's output function */
		getTypeOutputInfo(exprType((Node *) expr->arg),
						  &iofunc, &typisvarlena);
		if (func_volatile(iofunc) != PROVOLATILE_IMMUTABLE)
			return true;
		/* else fall through to check args */
	}
	else if (IsA(node, ArrayCoerceExpr))
	{
		ArrayCoerceExpr *expr = (ArrayCoerceExpr *) node;

		if (OidIsValid(expr->elemfuncid) &&
			func_volatile(expr->elemfuncid) != PROVOLATILE_IMMUTABLE)
			return true;
		/* else fall through to check args */
	}
	else if (IsA(node, NullIfExpr))
	{
		NullIfExpr *expr = (NullIfExpr *) node;

		set_opfuncid((OpExpr *) expr);	/* rely on struct equivalence */
		if (func_volatile(expr->opfuncid) != PROVOLATILE_IMMUTABLE)
			return true;
		/* else fall through to check args */
	}
	else if (IsA(node, RowCompareExpr))
	{
		RowCompareExpr *rcexpr = (RowCompareExpr *) node;
		ListCell   *opid;

		foreach(opid, rcexpr->opnos)
		{
			if (op_volatile(lfirst_oid(opid)) != PROVOLATILE_IMMUTABLE)
				return true;
		}
		/* else fall through to check args */
	}
	return expression_tree_walker(node, contain_mutable_functions_walker,
								  context);
}


/*****************************************************************************
 *		Check clauses for volatile functions
 *****************************************************************************/

/*
 * contain_volatile_functions
 *	  Recursively search for volatile functions within a clause.
 *
 * Returns true if any volatile function (or operator implemented by a
 * volatile function) is found. This test prevents invalid conversions
 * of volatile expressions into indexscan quals.
 *
 * XXX we do not examine sub-selects to see if they contain uses of
 * volatile functions.	It's not real clear if that is correct or not...
 */
bool
contain_volatile_functions(Node *clause)
{
	return contain_volatile_functions_walker(clause, NULL);
}

static bool
contain_volatile_functions_walker(Node *node, void *context)
{
	if (node == NULL)
		return false;
	if (IsA(node, FuncExpr))
	{
		FuncExpr   *expr = (FuncExpr *) node;

		if (func_volatile(expr->funcid) == PROVOLATILE_VOLATILE)
			return true;
		/* else fall through to check args */
	}
	else if (IsA(node, OpExpr))
	{
		OpExpr	   *expr = (OpExpr *) node;

		set_opfuncid(expr);
		if (func_volatile(expr->opfuncid) == PROVOLATILE_VOLATILE)
			return true;
		/* else fall through to check args */
	}
	else if (IsA(node, DistinctExpr))
	{
		DistinctExpr *expr = (DistinctExpr *) node;

		set_opfuncid((OpExpr *) expr);	/* rely on struct equivalence */
		if (func_volatile(expr->opfuncid) == PROVOLATILE_VOLATILE)
			return true;
		/* else fall through to check args */
	}
	else if (IsA(node, ScalarArrayOpExpr))
	{
		ScalarArrayOpExpr *expr = (ScalarArrayOpExpr *) node;

		set_sa_opfuncid(expr);
		if (func_volatile(expr->opfuncid) == PROVOLATILE_VOLATILE)
			return true;
		/* else fall through to check args */
	}
	else if (IsA(node, CoerceViaIO))
	{
		CoerceViaIO *expr = (CoerceViaIO *) node;
		Oid			iofunc;
		Oid			typioparam;
		bool		typisvarlena;

		/* check the result type's input function */
		getTypeInputInfo(expr->resulttype,
						 &iofunc, &typioparam);
		if (func_volatile(iofunc) == PROVOLATILE_VOLATILE)
			return true;
		/* check the input type's output function */
		getTypeOutputInfo(exprType((Node *) expr->arg),
						  &iofunc, &typisvarlena);
		if (func_volatile(iofunc) == PROVOLATILE_VOLATILE)
			return true;
		/* else fall through to check args */
	}
	else if (IsA(node, ArrayCoerceExpr))
	{
		ArrayCoerceExpr *expr = (ArrayCoerceExpr *) node;

		if (OidIsValid(expr->elemfuncid) &&
			func_volatile(expr->elemfuncid) == PROVOLATILE_VOLATILE)
			return true;
		/* else fall through to check args */
	}
	else if (IsA(node, NullIfExpr))
	{
		NullIfExpr *expr = (NullIfExpr *) node;

		set_opfuncid((OpExpr *) expr);	/* rely on struct equivalence */
		if (func_volatile(expr->opfuncid) == PROVOLATILE_VOLATILE)
			return true;
		/* else fall through to check args */
	}
	else if (IsA(node, RowCompareExpr))
	{
		/* RowCompare probably can't have volatile ops, but check anyway */
		RowCompareExpr *rcexpr = (RowCompareExpr *) node;
		ListCell   *opid;

		foreach(opid, rcexpr->opnos)
		{
			if (op_volatile(lfirst_oid(opid)) == PROVOLATILE_VOLATILE)
				return true;
		}
		/* else fall through to check args */
	}
	return expression_tree_walker(node, contain_volatile_functions_walker,
								  context);
}


/*****************************************************************************
 *		Check clauses for nonstrict functions
 *****************************************************************************/

/*
 * contain_nonstrict_functions
 *	  Recursively search for nonstrict functions within a clause.
 *
 * Returns true if any nonstrict construct is found --- ie, anything that
 * could produce non-NULL output with a NULL input.
 *
 * The idea here is that the caller has verified that the expression contains
 * one or more Var or Param nodes (as appropriate for the caller's need), and
 * now wishes to prove that the expression result will be NULL if any of these
 * inputs is NULL.	If we return false, then the proof succeeded.
 */
bool
contain_nonstrict_functions(Node *clause)
{
	return contain_nonstrict_functions_walker(clause, NULL);
}

static bool
contain_nonstrict_functions_walker(Node *node, void *context)
{
	if (node == NULL)
		return false;
	if (IsA(node, Aggref))
	{
		/* an aggregate could return non-null with null input */
		return true;
	}
	if (IsA(node, WindowFunc))
	{
		/* a window function could return non-null with null input */
		return true;
	}
	if (IsA(node, ArrayRef))
	{
		/* array assignment is nonstrict, but subscripting is strict */
		if (((ArrayRef *) node)->refassgnexpr != NULL)
			return true;
		/* else fall through to check args */
	}
	if (IsA(node, FuncExpr))
	{
		FuncExpr   *expr = (FuncExpr *) node;

		if (!func_strict(expr->funcid))
			return true;
		/* else fall through to check args */
	}
	if (IsA(node, OpExpr))
	{
		OpExpr	   *expr = (OpExpr *) node;

		set_opfuncid(expr);
		if (!func_strict(expr->opfuncid))
			return true;
		/* else fall through to check args */
	}
	if (IsA(node, DistinctExpr))
	{
		/* IS DISTINCT FROM is inherently non-strict */
		return true;
	}
	if (IsA(node, ScalarArrayOpExpr))
	{
		ScalarArrayOpExpr *expr = (ScalarArrayOpExpr *) node;

		if (!is_strict_saop(expr, false))
			return true;
		/* else fall through to check args */
	}
	if (IsA(node, BoolExpr))
	{
		BoolExpr   *expr = (BoolExpr *) node;

		switch (expr->boolop)
		{
			case AND_EXPR:
			case OR_EXPR:
				/* AND, OR are inherently non-strict */
				return true;
			default:
				break;
		}
	}
	if (IsA(node, SubLink))
	{
		/* In some cases a sublink might be strict, but in general not */
		return true;
	}
	if (IsA(node, SubPlan))
		return true;
	if (IsA(node, AlternativeSubPlan))
		return true;
	/* ArrayCoerceExpr is strict at the array level, regardless of elemfunc */
	if (IsA(node, FieldStore))
		return true;
	if (IsA(node, CaseExpr))
		return true;
	if (IsA(node, ArrayExpr))
		return true;
	if (IsA(node, RowExpr))
		return true;
	if (IsA(node, RowCompareExpr))
		return true;
	if (IsA(node, CoalesceExpr))
		return true;
	if (IsA(node, MinMaxExpr))
		return true;
	if (IsA(node, XmlExpr))
		return true;
	if (IsA(node, NullIfExpr))
		return true;
	if (IsA(node, NullTest))
		return true;
	if (IsA(node, BooleanTest))
		return true;
	return expression_tree_walker(node, contain_nonstrict_functions_walker,
								  context);
}


/*
 * find_nonnullable_rels
 *		Determine which base rels are forced nonnullable by given clause.
 *
 * Returns the set of all Relids that are referenced in the clause in such
 * a way that the clause cannot possibly return TRUE if any of these Relids
 * is an all-NULL row.	(It is OK to err on the side of conservatism; hence
 * the analysis here is simplistic.)
 *
 * The semantics here are subtly different from contain_nonstrict_functions:
 * that function is concerned with NULL results from arbitrary expressions,
 * but here we assume that the input is a Boolean expression, and wish to
 * see if NULL inputs will provably cause a FALSE-or-NULL result.  We expect
 * the expression to have been AND/OR flattened and converted to implicit-AND
 * format.
 *
 * Note: this function is largely duplicative of find_nonnullable_vars().
 * The reason not to simplify this function into a thin wrapper around
 * find_nonnullable_vars() is that the tested conditions really are different:
 * a clause like "t1.v1 IS NOT NULL OR t1.v2 IS NOT NULL" does not prove
 * that either v1 or v2 can't be NULL, but it does prove that the t1 row
 * as a whole can't be all-NULL.
 *
 * top_level is TRUE while scanning top-level AND/OR structure; here, showing
 * the result is either FALSE or NULL is good enough.  top_level is FALSE when
 * we have descended below a NOT or a strict function: now we must be able to
 * prove that the subexpression goes to NULL.
 *
 * We don't use expression_tree_walker here because we don't want to descend
 * through very many kinds of nodes; only the ones we can be sure are strict.
 */
Relids
find_nonnullable_rels(Node *clause)
{
	return find_nonnullable_rels_walker(clause, true);
}

static Relids
find_nonnullable_rels_walker(Node *node, bool top_level)
{
	Relids		result = NULL;
	ListCell   *l;

	if (node == NULL)
		return NULL;
	if (IsA(node, Var))
	{
		Var		   *var = (Var *) node;

		if (var->varlevelsup == 0)
			result = bms_make_singleton(var->varno);
	}
	else if (IsA(node, List))
	{
		/*
		 * At top level, we are examining an implicit-AND list: if any of the
		 * arms produces FALSE-or-NULL then the result is FALSE-or-NULL. If
		 * not at top level, we are examining the arguments of a strict
		 * function: if any of them produce NULL then the result of the
		 * function must be NULL.  So in both cases, the set of nonnullable
		 * rels is the union of those found in the arms, and we pass down the
		 * top_level flag unmodified.
		 */
		foreach(l, (List *) node)
		{
			result = bms_join(result,
							  find_nonnullable_rels_walker(lfirst(l),
														   top_level));
		}
	}
	else if (IsA(node, FuncExpr))
	{
		FuncExpr   *expr = (FuncExpr *) node;

		if (func_strict(expr->funcid))
			result = find_nonnullable_rels_walker((Node *) expr->args, false);
	}
	else if (IsA(node, OpExpr))
	{
		OpExpr	   *expr = (OpExpr *) node;

		set_opfuncid(expr);
		if (func_strict(expr->opfuncid))
			result = find_nonnullable_rels_walker((Node *) expr->args, false);
	}
	else if (IsA(node, ScalarArrayOpExpr))
	{
		/* Strict if it's "foo op ANY array" and op is strict */
		ScalarArrayOpExpr *expr = (ScalarArrayOpExpr *) node;

		if (expr->useOr && op_strict(expr->opno))
			result = find_nonnullable_rels_walker((Node *) expr->args, false);
	}
	else if (IsA(node, BoolExpr))
	{
		BoolExpr   *expr = (BoolExpr *) node;

		switch (expr->boolop)
		{
			case AND_EXPR:
				/* At top level we can just recurse (to the List case) */
				if (top_level)
				{
					result = find_nonnullable_rels_walker((Node *) expr->args,
														  top_level);
					break;
				}

				/*
				 * Below top level, even if one arm produces NULL, the result
				 * could be FALSE (hence not NULL).  However, if *all* the
				 * arms produce NULL then the result is NULL, so we can take
				 * the intersection of the sets of nonnullable rels, just as
				 * for OR.	Fall through to share code.
				 */
				/* FALL THRU */
			case OR_EXPR:

				/*
				 * OR is strict if all of its arms are, so we can take the
				 * intersection of the sets of nonnullable rels for each arm.
				 * This works for both values of top_level.
				 */
				foreach(l, expr->args)
				{
					Relids		subresult;

					subresult = find_nonnullable_rels_walker(lfirst(l),
															 top_level);
					if (result == NULL) /* first subresult? */
						result = subresult;
					else
						result = bms_int_members(result, subresult);

					/*
					 * If the intersection is empty, we can stop looking. This
					 * also justifies the test for first-subresult above.
					 */
					if (bms_is_empty(result))
						break;
				}
				break;
			case NOT_EXPR:
				/* NOT will return null if its arg is null */
				result = find_nonnullable_rels_walker((Node *) expr->args,
													  false);
				break;
			default:
				elog(ERROR, "unrecognized boolop: %d", (int) expr->boolop);
				break;
		}
	}
	else if (IsA(node, RelabelType))
	{
		RelabelType *expr = (RelabelType *) node;

		result = find_nonnullable_rels_walker((Node *) expr->arg, top_level);
	}
	else if (IsA(node, CoerceViaIO))
	{
		/* not clear this is useful, but it can't hurt */
		CoerceViaIO *expr = (CoerceViaIO *) node;

		result = find_nonnullable_rels_walker((Node *) expr->arg, top_level);
	}
	else if (IsA(node, ArrayCoerceExpr))
	{
		/* ArrayCoerceExpr is strict at the array level */
		ArrayCoerceExpr *expr = (ArrayCoerceExpr *) node;

		result = find_nonnullable_rels_walker((Node *) expr->arg, top_level);
	}
	else if (IsA(node, ConvertRowtypeExpr))
	{
		/* not clear this is useful, but it can't hurt */
		ConvertRowtypeExpr *expr = (ConvertRowtypeExpr *) node;

		result = find_nonnullable_rels_walker((Node *) expr->arg, top_level);
	}
	else if (IsA(node, NullTest))
	{
		/* IS NOT NULL can be considered strict, but only at top level */
		NullTest   *expr = (NullTest *) node;

		if (top_level && expr->nulltesttype == IS_NOT_NULL)
			result = find_nonnullable_rels_walker((Node *) expr->arg, false);
	}
	else if (IsA(node, BooleanTest))
	{
		/* Boolean tests that reject NULL are strict at top level */
		BooleanTest *expr = (BooleanTest *) node;

		if (top_level &&
			(expr->booltesttype == IS_TRUE ||
			 expr->booltesttype == IS_FALSE ||
			 expr->booltesttype == IS_NOT_UNKNOWN))
			result = find_nonnullable_rels_walker((Node *) expr->arg, false);
	}
	else if (IsA(node, PlaceHolderVar))
	{
		PlaceHolderVar *phv = (PlaceHolderVar *) node;

		result = find_nonnullable_rels_walker((Node *) phv->phexpr, top_level);
	}
	return result;
}

/*
 * find_nonnullable_vars
 *		Determine which Vars are forced nonnullable by given clause.
 *
 * Returns a list of all level-zero Vars that are referenced in the clause in
 * such a way that the clause cannot possibly return TRUE if any of these Vars
 * is NULL.  (It is OK to err on the side of conservatism; hence the analysis
 * here is simplistic.)
 *
 * The semantics here are subtly different from contain_nonstrict_functions:
 * that function is concerned with NULL results from arbitrary expressions,
 * but here we assume that the input is a Boolean expression, and wish to
 * see if NULL inputs will provably cause a FALSE-or-NULL result.  We expect
 * the expression to have been AND/OR flattened and converted to implicit-AND
 * format.
 *
 * The result is a palloc'd List, but we have not copied the member Var nodes.
 * Also, we don't bother trying to eliminate duplicate entries.
 *
 * top_level is TRUE while scanning top-level AND/OR structure; here, showing
 * the result is either FALSE or NULL is good enough.  top_level is FALSE when
 * we have descended below a NOT or a strict function: now we must be able to
 * prove that the subexpression goes to NULL.
 *
 * We don't use expression_tree_walker here because we don't want to descend
 * through very many kinds of nodes; only the ones we can be sure are strict.
 */
List *
find_nonnullable_vars(Node *clause)
{
	return find_nonnullable_vars_walker(clause, true);
}

static List *
find_nonnullable_vars_walker(Node *node, bool top_level)
{
	List	   *result = NIL;
	ListCell   *l;

	if (node == NULL)
		return NIL;
	if (IsA(node, Var))
	{
		Var		   *var = (Var *) node;

		if (var->varlevelsup == 0)
			result = list_make1(var);
	}
	else if (IsA(node, List))
	{
		/*
		 * At top level, we are examining an implicit-AND list: if any of the
		 * arms produces FALSE-or-NULL then the result is FALSE-or-NULL. If
		 * not at top level, we are examining the arguments of a strict
		 * function: if any of them produce NULL then the result of the
		 * function must be NULL.  So in both cases, the set of nonnullable
		 * vars is the union of those found in the arms, and we pass down the
		 * top_level flag unmodified.
		 */
		foreach(l, (List *) node)
		{
			result = list_concat(result,
								 find_nonnullable_vars_walker(lfirst(l),
															  top_level));
		}
	}
	else if (IsA(node, FuncExpr))
	{
		FuncExpr   *expr = (FuncExpr *) node;

		if (func_strict(expr->funcid))
			result = find_nonnullable_vars_walker((Node *) expr->args, false);
	}
	else if (IsA(node, OpExpr))
	{
		OpExpr	   *expr = (OpExpr *) node;

		set_opfuncid(expr);
		if (func_strict(expr->opfuncid))
			result = find_nonnullable_vars_walker((Node *) expr->args, false);
	}
	else if (IsA(node, ScalarArrayOpExpr))
	{
		ScalarArrayOpExpr *expr = (ScalarArrayOpExpr *) node;

		if (is_strict_saop(expr, true))
			result = find_nonnullable_vars_walker((Node *) expr->args, false);
	}
	else if (IsA(node, BoolExpr))
	{
		BoolExpr   *expr = (BoolExpr *) node;

		switch (expr->boolop)
		{
			case AND_EXPR:
				/* At top level we can just recurse (to the List case) */
				if (top_level)
				{
					result = find_nonnullable_vars_walker((Node *) expr->args,
														  top_level);
					break;
				}

				/*
				 * Below top level, even if one arm produces NULL, the result
				 * could be FALSE (hence not NULL).  However, if *all* the
				 * arms produce NULL then the result is NULL, so we can take
				 * the intersection of the sets of nonnullable vars, just as
				 * for OR.	Fall through to share code.
				 */
				/* FALL THRU */
			case OR_EXPR:

				/*
				 * OR is strict if all of its arms are, so we can take the
				 * intersection of the sets of nonnullable vars for each arm.
				 * This works for both values of top_level.
				 */
				foreach(l, expr->args)
				{
					List	   *subresult;

					subresult = find_nonnullable_vars_walker(lfirst(l),
															 top_level);
					if (result == NIL)	/* first subresult? */
						result = subresult;
					else
						result = list_intersection(result, subresult);

					/*
					 * If the intersection is empty, we can stop looking. This
					 * also justifies the test for first-subresult above.
					 */
					if (result == NIL)
						break;
				}
				break;
			case NOT_EXPR:
				/* NOT will return null if its arg is null */
				result = find_nonnullable_vars_walker((Node *) expr->args,
													  false);
				break;
			default:
				elog(ERROR, "unrecognized boolop: %d", (int) expr->boolop);
				break;
		}
	}
	else if (IsA(node, RelabelType))
	{
		RelabelType *expr = (RelabelType *) node;

		result = find_nonnullable_vars_walker((Node *) expr->arg, top_level);
	}
	else if (IsA(node, CoerceViaIO))
	{
		/* not clear this is useful, but it can't hurt */
		CoerceViaIO *expr = (CoerceViaIO *) node;

		result = find_nonnullable_vars_walker((Node *) expr->arg, false);
	}
	else if (IsA(node, ArrayCoerceExpr))
	{
		/* ArrayCoerceExpr is strict at the array level */
		ArrayCoerceExpr *expr = (ArrayCoerceExpr *) node;

		result = find_nonnullable_vars_walker((Node *) expr->arg, top_level);
	}
	else if (IsA(node, ConvertRowtypeExpr))
	{
		/* not clear this is useful, but it can't hurt */
		ConvertRowtypeExpr *expr = (ConvertRowtypeExpr *) node;

		result = find_nonnullable_vars_walker((Node *) expr->arg, top_level);
	}
	else if (IsA(node, NullTest))
	{
		/* IS NOT NULL can be considered strict, but only at top level */
		NullTest   *expr = (NullTest *) node;

		if (top_level && expr->nulltesttype == IS_NOT_NULL)
			result = find_nonnullable_vars_walker((Node *) expr->arg, false);
	}
	else if (IsA(node, BooleanTest))
	{
		/* Boolean tests that reject NULL are strict at top level */
		BooleanTest *expr = (BooleanTest *) node;

		if (top_level &&
			(expr->booltesttype == IS_TRUE ||
			 expr->booltesttype == IS_FALSE ||
			 expr->booltesttype == IS_NOT_UNKNOWN))
			result = find_nonnullable_vars_walker((Node *) expr->arg, false);
	}
	else if (IsA(node, PlaceHolderVar))
	{
		PlaceHolderVar *phv = (PlaceHolderVar *) node;

		result = find_nonnullable_vars_walker((Node *) phv->phexpr, top_level);
	}
	return result;
}

/*
 * find_forced_null_vars
 *		Determine which Vars must be NULL for the given clause to return TRUE.
 *
 * This is the complement of find_nonnullable_vars: find the level-zero Vars
 * that must be NULL for the clause to return TRUE.  (It is OK to err on the
 * side of conservatism; hence the analysis here is simplistic.  In fact,
 * we only detect simple "var IS NULL" tests at the top level.)
 *
 * The result is a palloc'd List, but we have not copied the member Var nodes.
 * Also, we don't bother trying to eliminate duplicate entries.
 */
List *
find_forced_null_vars(Node *node)
{
	List	   *result = NIL;
	Var		   *var;
	ListCell   *l;

	if (node == NULL)
		return NIL;
	/* Check single-clause cases using subroutine */
	var = find_forced_null_var(node);
	if (var)
	{
		result = list_make1(var);
	}
	/* Otherwise, handle AND-conditions */
	else if (IsA(node, List))
	{
		/*
		 * At top level, we are examining an implicit-AND list: if any of the
		 * arms produces FALSE-or-NULL then the result is FALSE-or-NULL.
		 */
		foreach(l, (List *) node)
		{
			result = list_concat(result,
								 find_forced_null_vars(lfirst(l)));
		}
	}
	else if (IsA(node, BoolExpr))
	{
		BoolExpr   *expr = (BoolExpr *) node;

		/*
		 * We don't bother considering the OR case, because it's fairly
		 * unlikely anyone would write "v1 IS NULL OR v1 IS NULL". Likewise,
		 * the NOT case isn't worth expending code on.
		 */
		if (expr->boolop == AND_EXPR)
		{
			/* At top level we can just recurse (to the List case) */
			result = find_forced_null_vars((Node *) expr->args);
		}
	}
	return result;
}

/*
 * find_forced_null_var
 *		Return the Var forced null by the given clause, or NULL if it's
 *		not an IS NULL-type clause.  For success, the clause must enforce
 *		*only* nullness of the particular Var, not any other conditions.
 *
 * This is just the single-clause case of find_forced_null_vars(), without
 * any allowance for AND conditions.  It's used by initsplan.c on individual
 * qual clauses.  The reason for not just applying find_forced_null_vars()
 * is that if an AND of an IS NULL clause with something else were to somehow
 * survive AND/OR flattening, initsplan.c might get fooled into discarding
 * the whole clause when only the IS NULL part of it had been proved redundant.
 */
Var *
find_forced_null_var(Node *node)
{
	if (node == NULL)
		return NULL;
	if (IsA(node, NullTest))
	{
		/* check for var IS NULL */
		NullTest   *expr = (NullTest *) node;

		if (expr->nulltesttype == IS_NULL)
		{
			Var		   *var = (Var *) expr->arg;

			if (var && IsA(var, Var) &&
				var->varlevelsup == 0)
				return var;
		}
	}
	else if (IsA(node, BooleanTest))
	{
		/* var IS UNKNOWN is equivalent to var IS NULL */
		BooleanTest *expr = (BooleanTest *) node;

		if (expr->booltesttype == IS_UNKNOWN)
		{
			Var		   *var = (Var *) expr->arg;

			if (var && IsA(var, Var) &&
				var->varlevelsup == 0)
				return var;
		}
	}
	return NULL;
}

/*
 * Can we treat a ScalarArrayOpExpr as strict?
 *
 * If "falseOK" is true, then a "false" result can be considered strict,
 * else we need to guarantee an actual NULL result for NULL input.
 *
 * "foo op ALL array" is strict if the op is strict *and* we can prove
 * that the array input isn't an empty array.  We can check that
 * for the cases of an array constant and an ARRAY[] construct.
 *
 * "foo op ANY array" is strict in the falseOK sense if the op is strict.
 * If not falseOK, the test is the same as for "foo op ALL array".
 */
static bool
is_strict_saop(ScalarArrayOpExpr *expr, bool falseOK)
{
	Node	   *rightop;

	/* The contained operator must be strict. */
	set_sa_opfuncid(expr);
	if (!func_strict(expr->opfuncid))
		return false;
	/* If ANY and falseOK, that's all we need to check. */
	if (expr->useOr && falseOK)
		return true;
	/* Else, we have to see if the array is provably non-empty. */
	Assert(list_length(expr->args) == 2);
	rightop = (Node *) lsecond(expr->args);
	if (rightop && IsA(rightop, Const))
	{
		Datum		arraydatum = ((Const *) rightop)->constvalue;
		bool		arrayisnull = ((Const *) rightop)->constisnull;
		ArrayType  *arrayval;
		int			nitems;

		if (arrayisnull)
			return false;
		arrayval = DatumGetArrayTypeP(arraydatum);
		nitems = ArrayGetNItems(ARR_NDIM(arrayval), ARR_DIMS(arrayval));
		if (nitems > 0)
			return true;
	}
	else if (rightop && IsA(rightop, ArrayExpr))
	{
		ArrayExpr  *arrayexpr = (ArrayExpr *) rightop;

		if (arrayexpr->elements != NIL && !arrayexpr->multidims)
			return true;
	}
	return false;
}



typedef struct
{
	char		exec_location;
} check_execute_on_functions_context;

static bool
check_execute_on_functions_walker(Node *node,
								  check_execute_on_functions_context *context)
{
	if (node == NULL)
		return false;

	if (IsA(node, FuncExpr))
	{
		FuncExpr   *expr = (FuncExpr *) node;
		char		exec_location;

		exec_location = func_exec_location(expr->funcid);
		if (exec_location != PROEXECLOCATION_ANY && exec_location != context->exec_location)
		{
			if (context->exec_location != PROEXECLOCATION_ANY)
				ereport(ERROR,
						(errcode(ERRCODE_FEATURE_NOT_SUPPORTED),
						 errmsg("cannot mix EXECUTE ON MASTER and EXECUTE ON ALL SEGMENTS functions in same query level")));
			context->exec_location = exec_location;
		}
		/* fall through to check args */
	}
	return expression_tree_walker(node, check_execute_on_functions_walker, context);
}


char
check_execute_on_functions(Node *clause)
{
	check_execute_on_functions_context context;

	context.exec_location = PROEXECLOCATION_ANY;

	check_execute_on_functions_walker(clause, &context);

	return context.exec_location;
}

/*****************************************************************************
 *		Check for "pseudo-constant" clauses
 *****************************************************************************/

/*
 * is_pseudo_constant_clause
 *	  Detect whether an expression is "pseudo constant", ie, it contains no
 *	  variables of the current query level and no uses of volatile functions.
 *	  Such an expr is not necessarily a true constant: it can still contain
 *	  Params and outer-level Vars, not to mention functions whose results
 *	  may vary from one statement to the next.	However, the expr's value
 *	  will be constant over any one scan of the current query, so it can be
 *	  used as, eg, an indexscan key.
 *
 * CAUTION: this function omits to test for one very important class of
 * not-constant expressions, namely aggregates (Aggrefs).  In current usage
 * this is only applied to WHERE clauses and so a check for Aggrefs would be
 * a waste of cycles; but be sure to also check contain_agg_clause() if you
 * want to know about pseudo-constness in other contexts.  The same goes
 * for window functions (WindowFuncs).
 */
bool
is_pseudo_constant_clause(Node *clause)
{
	/*
	 * We could implement this check in one recursive scan.  But since the
	 * check for volatile functions is both moderately expensive and unlikely
	 * to fail, it seems better to look for Vars first and only check for
	 * volatile functions if we find no Vars.
	 */
	if (!contain_var_clause(clause) &&
		!contain_volatile_functions(clause))
		return true;
	return false;
}

/*
 * is_pseudo_constant_clause_relids
 *	  Same as above, except caller already has available the var membership
 *	  of the expression; this lets us avoid the contain_var_clause() scan.
 */
bool
is_pseudo_constant_clause_relids(Node *clause, Relids relids)
{
	if (bms_is_empty(relids) &&
		!contain_volatile_functions(clause))
		return true;
	return false;
}


/*****************************************************************************
 *																			 *
 *		General clause-manipulating routines								 *
 *																			 *
 *****************************************************************************/

/*
 * NumRelids
 *		(formerly clause_relids)
 *
 * Returns the number of different relations referenced in 'clause'.
 */
int
NumRelids(Node *clause)
{
	Relids		varnos = pull_varnos(clause);
	int			result = bms_num_members(varnos);

	bms_free(varnos);
	return result;
}

/*
 * CommuteOpExpr: commute a binary operator clause
 *
 * XXX the clause is destructively modified!
 */
void
CommuteOpExpr(OpExpr *clause)
{
	Oid			opoid;
	Node	   *temp;

	/* Sanity checks: caller is at fault if these fail */
	if (!is_opclause(clause) ||
		list_length(clause->args) != 2)
		elog(ERROR, "cannot commute non-binary-operator clause");

	opoid = get_commutator(clause->opno);

	if (!OidIsValid(opoid))
		elog(ERROR, "could not find commutator for operator %u",
			 clause->opno);

	/*
	 * modify the clause in-place!
	 */
	clause->opno = opoid;
	clause->opfuncid = InvalidOid;
	/* opresulttype and opretset are assumed not to change */

	temp = linitial(clause->args);
	linitial(clause->args) = lsecond(clause->args);
	lsecond(clause->args) = temp;
}

/*
 * CommuteRowCompareExpr: commute a RowCompareExpr clause
 *
 * XXX the clause is destructively modified!
 */
void
CommuteRowCompareExpr(RowCompareExpr *clause)
{
	List	   *newops;
	List	   *temp;
	ListCell   *l;

	/* Sanity checks: caller is at fault if these fail */
	if (!IsA(clause, RowCompareExpr))
		elog(ERROR, "expected a RowCompareExpr");

	/* Build list of commuted operators */
	newops = NIL;
	foreach(l, clause->opnos)
	{
		Oid			opoid = lfirst_oid(l);

		opoid = get_commutator(opoid);
		if (!OidIsValid(opoid))
			elog(ERROR, "could not find commutator for operator %u",
				 lfirst_oid(l));
		newops = lappend_oid(newops, opoid);
	}

	/*
	 * modify the clause in-place!
	 */
	switch (clause->rctype)
	{
		case ROWCOMPARE_LT:
			clause->rctype = ROWCOMPARE_GT;
			break;
		case ROWCOMPARE_LE:
			clause->rctype = ROWCOMPARE_GE;
			break;
		case ROWCOMPARE_GE:
			clause->rctype = ROWCOMPARE_LE;
			break;
		case ROWCOMPARE_GT:
			clause->rctype = ROWCOMPARE_LT;
			break;
		default:
			elog(ERROR, "unexpected RowCompare type: %d",
				 (int) clause->rctype);
			break;
	}

	clause->opnos = newops;

	/*
	 * Note: we need not change the opfamilies list; we assume any btree
	 * opfamily containing an operator will also contain its commutator.
	 */

	temp = clause->largs;
	clause->largs = clause->rargs;
	clause->rargs = temp;
}

/*
 * strip_implicit_coercions: remove implicit coercions at top level of tree
 *
 * Note: there isn't any useful thing we can do with a RowExpr here, so
 * just return it unchanged, even if it's marked as an implicit coercion.
 */
Node *
strip_implicit_coercions(Node *node)
{
	if (node == NULL)
		return NULL;
	if (IsA(node, FuncExpr))
	{
		FuncExpr   *f = (FuncExpr *) node;

		if (f->funcformat == COERCE_IMPLICIT_CAST)
			return strip_implicit_coercions(linitial(f->args));
	}
	else if (IsA(node, RelabelType))
	{
		RelabelType *r = (RelabelType *) node;

		if (r->relabelformat == COERCE_IMPLICIT_CAST)
			return strip_implicit_coercions((Node *) r->arg);
	}
	else if (IsA(node, CoerceViaIO))
	{
		CoerceViaIO *c = (CoerceViaIO *) node;

		if (c->coerceformat == COERCE_IMPLICIT_CAST)
			return strip_implicit_coercions((Node *) c->arg);
	}
	else if (IsA(node, ArrayCoerceExpr))
	{
		ArrayCoerceExpr *c = (ArrayCoerceExpr *) node;

		if (c->coerceformat == COERCE_IMPLICIT_CAST)
			return strip_implicit_coercions((Node *) c->arg);
	}
	else if (IsA(node, ConvertRowtypeExpr))
	{
		ConvertRowtypeExpr *c = (ConvertRowtypeExpr *) node;

		if (c->convertformat == COERCE_IMPLICIT_CAST)
			return strip_implicit_coercions((Node *) c->arg);
	}
	else if (IsA(node, CoerceToDomain))
	{
		CoerceToDomain *c = (CoerceToDomain *) node;

		if (c->coercionformat == COERCE_IMPLICIT_CAST)
			return strip_implicit_coercions((Node *) c->arg);
	}
	return node;
}

/*
 * set_coercionform_dontcare: set all CoercionForm fields to COERCE_DONTCARE
 *
 * This is used to make index expressions and index predicates more easily
 * comparable to clauses of queries.  CoercionForm is not semantically
 * significant (for cases where it does matter, the significant info is
 * coded into the coercion function arguments) so we can ignore it during
 * comparisons.  Thus, for example, an index on "foo::int4" can match an
 * implicit coercion to int4.
 *
 * Caution: the passed expression tree is modified in-place.
 */
void
set_coercionform_dontcare(Node *node)
{
	(void) set_coercionform_dontcare_walker(node, NULL);
}

static bool
set_coercionform_dontcare_walker(Node *node, void *context)
{
	if (node == NULL)
		return false;
	if (IsA(node, FuncExpr))
		((FuncExpr *) node)->funcformat = COERCE_DONTCARE;
	else if (IsA(node, RelabelType))
		((RelabelType *) node)->relabelformat = COERCE_DONTCARE;
	else if (IsA(node, CoerceViaIO))
		((CoerceViaIO *) node)->coerceformat = COERCE_DONTCARE;
	else if (IsA(node, ArrayCoerceExpr))
		((ArrayCoerceExpr *) node)->coerceformat = COERCE_DONTCARE;
	else if (IsA(node, ConvertRowtypeExpr))
		((ConvertRowtypeExpr *) node)->convertformat = COERCE_DONTCARE;
	else if (IsA(node, RowExpr))
		((RowExpr *) node)->row_format = COERCE_DONTCARE;
	else if (IsA(node, CoerceToDomain))
		((CoerceToDomain *) node)->coercionformat = COERCE_DONTCARE;
	return expression_tree_walker(node, set_coercionform_dontcare_walker,
								  context);
}

/*
 * Helper for eval_const_expressions: check that datatype of an attribute
 * is still what it was when the expression was parsed.  This is needed to
 * guard against improper simplification after ALTER COLUMN TYPE.  (XXX we
 * may well need to make similar checks elsewhere?)
 */
static bool
rowtype_field_matches(Oid rowtypeid, int fieldnum,
					  Oid expectedtype, int32 expectedtypmod)
{
	TupleDesc	tupdesc;
	Form_pg_attribute attr;

	/* No issue for RECORD, since there is no way to ALTER such a type */
	if (rowtypeid == RECORDOID)
		return true;
	tupdesc = lookup_rowtype_tupdesc(rowtypeid, -1);
	if (fieldnum <= 0 || fieldnum > tupdesc->natts)
	{
		ReleaseTupleDesc(tupdesc);
		return false;
	}
	attr = tupdesc->attrs[fieldnum - 1];
	if (attr->attisdropped ||
		attr->atttypid != expectedtype ||
		attr->atttypmod != expectedtypmod)
	{
		ReleaseTupleDesc(tupdesc);
		return false;
	}
	ReleaseTupleDesc(tupdesc);
	return true;
}


/**
 * fold_constants
 *
 * Recurses into query tree and folds all constant expressions.
 */
Query *
fold_constants(PlannerGlobal *glob, Query *q, ParamListInfo boundParams, Size max_size)
{
	eval_const_expressions_context context;

	context.glob = glob;
	context.boundParams = boundParams;
	context.active_fns = NIL;	/* nothing being recursively simplified */
	context.case_val = NULL;	/* no CASE being examined */
	context.estimate = false;	/* safe transformations only */
	context.recurse_queries = true; /* recurse into query structures */
	context.recurse_sublink_testexpr = false; /* do not recurse into sublink test expressions */

	context.max_size = max_size;
	
	return (Query *) query_or_expression_tree_mutator
						(
						(Node *) q,
						eval_const_expressions_mutator,
						&context,
						0
						);
}

/*
 * Transform a small array constant to an ArrayExpr.
 *
 * This used by ORCA, to transform the array argument of a ScalarArrayExpr
 * into an ArrayExpr. If a ScalarArrayExpr has an ArrayExpr argument, ORCA
 * can perform some optimizations - partition pruning at least - based on
 * the elements in the ArrayExpr. It doesn't currently know how to extract
 * elements from an Array const, however, so to enable those optimizations
 * in ORCA, we convert small Array Consts into corresponding ArrayExprs.
 *
 * If the argument is not an array constant or the number of elements in the
 * array is greater than optimizer_array_expansion_threshold, returns the
 * original Const unmodified.
 */
Expr *
transform_array_Const_to_ArrayExpr(Const *c)
{
	Oid			elemtype;
	int16		elemlen;
	bool		elembyval;
	char		elemalign;
	int			nelems;
	Datum	   *elems;
	bool	   *nulls;
	ArrayType  *ac;
	ArrayExpr *aexpr;
	int			i;

	Assert(IsA(c, Const));

	/* Does it look like the right kind of an array Const? */
	if (c->constisnull)
		return (Expr *) c;	/* NULL const */

	elemtype = get_element_type(c->consttype);
	if (elemtype == InvalidOid)
		return (Expr *) c;	/* not an array */

	ac = (ArrayType *) c->constvalue;
	nelems = ArrayGetNItems(ARR_NDIM(ac), ARR_DIMS(ac));

	/* All set, extract the elements, and an ArrayExpr to hold them. */
	get_typlenbyvalalign(elemtype, &elemlen, &elembyval, &elemalign);
	deconstruct_array(ac, elemtype, elemlen, elembyval, elemalign,
					  &elems, &nulls, &nelems);

	if (nelems > optimizer_array_expansion_threshold)
		return (Expr *) c;	/* too many elements */

	aexpr = makeNode(ArrayExpr);
	aexpr->array_typeid = c->consttype;
	aexpr->element_typeid = elemtype;
	aexpr->multidims = false;
	aexpr->location = c->location;

	for (i = 0; i < nelems; i++)
	{
		aexpr->elements = lappend(aexpr->elements,
								  makeConst(elemtype,
											-1,
											elemlen,
											elems[i],
											nulls[i],
											elembyval));
	}

	return (Expr *) aexpr;
}

/*--------------------
 * eval_const_expressions
 *
 * Reduce any recognizably constant subexpressions of the given
 * expression tree, for example "2 + 2" => "4".  More interestingly,
 * we can reduce certain boolean expressions even when they contain
 * non-constant subexpressions: "x OR true" => "true" no matter what
 * the subexpression x is.	(XXX We assume that no such subexpression
 * will have important side-effects, which is not necessarily a good
 * assumption in the presence of user-defined functions; do we need a
 * pg_proc flag that prevents discarding the execution of a function?)
 *
 * We do understand that certain functions may deliver non-constant
 * results even with constant inputs, "nextval()" being the classic
 * example.  Functions that are not marked "immutable" in pg_proc
 * will not be pre-evaluated here, although we will reduce their
 * arguments as far as possible.
 *
 * We assume that the tree has already been type-checked and contains
 * only operators and functions that are reasonable to try to execute.
 *
 * NOTE: "root" can be passed as NULL if the caller never wants to do any
 * Param substitutions.
 *
 * NOTE: the planner assumes that this will always flatten nested AND and
 * OR clauses into N-argument form.  See comments in prepqual.c.
 *
 * NOTE: another critical effect is that any function calls that require
 * default arguments will be expanded.
 *--------------------
 */
Node *
eval_const_expressions(PlannerInfo *root, Node *node)
{
	eval_const_expressions_context context;

	if (root)
	{
		context.boundParams = root->glob->boundParams;	/* bound Params */
		context.glob = root->glob;		/* for inlined-function dependencies */
	}
	else
	{
		context.boundParams = NULL;
		context.glob = NULL;
	}
	context.active_fns = NIL;	/* nothing being recursively simplified */
	context.case_val = NULL;	/* no CASE being examined */
	context.estimate = false;	/* safe transformations only */
	context.recurse_queries = false; /* do not recurse into query structures */
	context.recurse_sublink_testexpr = true;
	context.max_size = 0;

	return eval_const_expressions_mutator(node, &context);
}

/*--------------------
 * estimate_expression_value
 *
 * This function attempts to estimate the value of an expression for
 * planning purposes.  It is in essence a more aggressive version of
 * eval_const_expressions(): we will perform constant reductions that are
 * not necessarily 100% safe, but are reasonable for estimation purposes.
 *
 * Currently the extra steps that are taken in this mode are:
 * 1. Substitute values for Params, where a bound Param value has been made
 *	  available by the caller of planner(), even if the Param isn't marked
 *	  constant.  This effectively means that we plan using the first supplied
 *	  value of the Param.
 * 2. Fold stable, as well as immutable, functions to constants.
 * 3. Reduce PlaceHolderVar nodes to their contained expressions.
 *--------------------
 */
Node *
estimate_expression_value(PlannerInfo *root, Node *node)
{
	eval_const_expressions_context context;

	context.boundParams = root->glob->boundParams;		/* bound Params */
	/* we do not need to mark the plan as depending on inlined functions */
	context.glob = NULL;
	context.active_fns = NIL;	/* nothing being recursively simplified */
	context.case_val = NULL;	/* no CASE being examined */
	context.estimate = true;	/* unsafe transformations OK */
	context.recurse_queries = false; /* do not recurse into query structures */
	context.recurse_sublink_testexpr = true;
	context.max_size = 0;

	return eval_const_expressions_mutator(node, &context);
}

static Node *
eval_const_expressions_mutator(Node *node,
							   eval_const_expressions_context *context)
{
	if (node == NULL)
		return NULL;
	if (IsA(node, Param))
	{
		Param	   *param = (Param *) node;

		/* Look to see if we've been given a value for this Param */
		if (param->paramkind == PARAM_EXTERN &&
			context->boundParams != NULL &&
			param->paramid > 0 &&
			param->paramid <= context->boundParams->numParams)
		{
			ParamExternData *prm = &context->boundParams->params[param->paramid - 1];

			if (OidIsValid(prm->ptype))
			{
				/* OK to substitute parameter value? */
				if (context->estimate || (prm->pflags & PARAM_FLAG_CONST) ||
					context->glob)
				{
					/*
					 * Return a Const representing the param value.  Must copy
					 * pass-by-ref datatypes, since the Param might be in a
					 * memory context shorter-lived than our output plan
					 * should be.
					 */
					int16		typLen;
					bool		typByVal;
					Datum		pval;

					/*
					 * In GPDB, unlike in upstream, we go ahead and evaluate
					 * stable functions in any case. But it means that the
					 * plan is only good for this execution, and will need to
					 * be re-planned on next one. For GPDB, that's considered
					 * a good tradeoff, as typical queries are long running,
					 * and evaluating the stable functions aggressively can
					 * allow partition pruning to happen, which can be a big
					 * win.
					 */
					if (!(context->estimate || (prm->pflags & PARAM_FLAG_CONST)))
						context->glob->oneoffPlan = true;

					Assert(prm->ptype == param->paramtype);
					get_typlenbyval(param->paramtype, &typLen, &typByVal);
					if (prm->isnull || typByVal)
						pval = prm->value;
					else
						pval = datumCopy(prm->value, typByVal, typLen);
					return (Node *) makeConst(param->paramtype,
											  param->paramtypmod,
											  (int) typLen,
											  pval,
											  prm->isnull,
											  typByVal);
				}
			}
		}
		/* Not replaceable, so just copy the Param (no need to recurse) */
		return (Node *) copyObject(param);
	}
	if (IsA(node, FuncExpr))
	{
		FuncExpr   *expr = (FuncExpr *) node;
		List	   *args;
		Expr	   *simple;
		FuncExpr   *newexpr;

		/*
		 * Reduce constants in the FuncExpr's arguments.  We know args is
		 * either NIL or a List node, so we can call expression_tree_mutator
		 * directly rather than recursing to self.
		 */
		args = (List *) expression_tree_mutator((Node *) expr->args,
											  eval_const_expressions_mutator,
												(void *) context);

		/*
		 * Code for op/func reduction is pretty bulky, so split it out as a
		 * separate function.  Note: exprTypmod normally returns -1 for a
		 * FuncExpr, but not when the node is recognizably a length coercion;
		 * we want to preserve the typmod in the eventual Const if so.
		 */
		simple = simplify_function(expr->funcid,
								   expr->funcresulttype, exprTypmod(node),
								   &args,
								   expr->funcvariadic,
								   true, context);
		if (simple)				/* successfully simplified it */
			return (Node *) simple;

		/*
		 * The expression cannot be simplified any further, so build and
		 * return a replacement FuncExpr node using the possibly-simplified
		 * arguments.
		 */
		newexpr = makeNode(FuncExpr);
		newexpr->funcid = expr->funcid;
		newexpr->funcresulttype = expr->funcresulttype;
		newexpr->funcretset = expr->funcretset;
		newexpr->funcvariadic = expr->funcvariadic;
		newexpr->funcformat = expr->funcformat;
		newexpr->args = args;
		newexpr->location = expr->location;
		return (Node *) newexpr;
	}
	if (IsA(node, OpExpr))
	{
		OpExpr	   *expr = (OpExpr *) node;
		List	   *args;
		Expr	   *simple;
		OpExpr	   *newexpr;

		/*
		 * Reduce constants in the OpExpr's arguments.  We know args is either
		 * NIL or a List node, so we can call expression_tree_mutator directly
		 * rather than recursing to self.
		 */
		args = (List *) expression_tree_mutator((Node *) expr->args,
											  eval_const_expressions_mutator,
												(void *) context);

		/*
		 * Need to get OID of underlying function.	Okay to scribble on input
		 * to this extent.
		 */
		set_opfuncid(expr);
		
		/*
		 * CDB: don't optimize divide, because we might hit a divide by zero in
		 * an expression that won't necessarily get executed later.  2006-01-09
		 */
		if ((expr->opfuncid >=153 && expr->opfuncid <=157) ||
			(expr->opfuncid >=172 && expr->opfuncid <=176))
		{
			simple = NULL;
		}
		else

		/*
		 * Code for op/func reduction is pretty bulky, so split it out as a
		 * separate function.
		 */
		simple = simplify_function(expr->opfuncid,
								   expr->opresulttype, -1,
								   &args,
								   false,
								   true, context);
		if (simple)				/* successfully simplified it */
			return (Node *) simple;

		/*
		 * If the operator is boolean equality, we know how to simplify cases
		 * involving one constant and one non-constant argument.
		 */
		if (expr->opno == BooleanEqualOperator)
		{
			simple = simplify_boolean_equality(args);
			if (simple)			/* successfully simplified it */
				return (Node *) simple;
		}

		/*
		 * The expression cannot be simplified any further, so build and
		 * return a replacement OpExpr node using the possibly-simplified
		 * arguments.
		 */
		newexpr = makeNode(OpExpr);
		newexpr->opno = expr->opno;
		newexpr->opfuncid = expr->opfuncid;
		newexpr->opresulttype = expr->opresulttype;
		newexpr->opretset = expr->opretset;
		newexpr->args = args;
		newexpr->location = expr->location;
		return (Node *) newexpr;
	}
	if (IsA(node, DistinctExpr))
	{
		DistinctExpr *expr = (DistinctExpr *) node;
		List	   *args;
		ListCell   *arg;
		bool		has_null_input = false;
		bool		all_null_input = true;
		bool		has_nonconst_input = false;
		Expr	   *simple;
		DistinctExpr *newexpr;

		/*
		 * Reduce constants in the DistinctExpr's arguments.  We know args is
		 * either NIL or a List node, so we can call expression_tree_mutator
		 * directly rather than recursing to self.
		 */
		args = (List *) expression_tree_mutator((Node *) expr->args,
											  eval_const_expressions_mutator,
												(void *) context);

		/*
		 * We must do our own check for NULLs because DistinctExpr has
		 * different results for NULL input than the underlying operator does.
		 */
		foreach(arg, args)
		{
			if (IsA(lfirst(arg), Const))
			{
				has_null_input |= ((Const *) lfirst(arg))->constisnull;
				all_null_input &= ((Const *) lfirst(arg))->constisnull;
			}
			else
				has_nonconst_input = true;
		}

		/* all constants? then can optimize this out */
		if (!has_nonconst_input)
		{
			/* all nulls? then not distinct */
			if (all_null_input)
				return makeBoolConst(false, false);

			/* one null? then distinct */
			if (has_null_input)
				return makeBoolConst(true, false);

			/* otherwise try to evaluate the '=' operator */
			/* (NOT okay to try to inline it, though!) */

			/*
			 * Need to get OID of underlying function.	Okay to scribble on
			 * input to this extent.
			 */
			set_opfuncid((OpExpr *) expr);		/* rely on struct equivalence */

			/*
			 * Code for op/func reduction is pretty bulky, so split it out as
			 * a separate function.
			 */
			simple = simplify_function(expr->opfuncid,
									   expr->opresulttype, -1,
									   &args,
									   false,
									   false, context);
			if (simple)			/* successfully simplified it */
			{
				/*
				 * Since the underlying operator is "=", must negate its
				 * result
				 */
				Const	   *csimple = (Const *) simple;

				Assert(IsA(csimple, Const));
				csimple->constvalue =
					BoolGetDatum(!DatumGetBool(csimple->constvalue));
				return (Node *) csimple;
			}
		}

		/*
		 * The expression cannot be simplified any further, so build and
		 * return a replacement DistinctExpr node using the
		 * possibly-simplified arguments.
		 */
		newexpr = makeNode(DistinctExpr);
		newexpr->opno = expr->opno;
		newexpr->opfuncid = expr->opfuncid;
		newexpr->opresulttype = expr->opresulttype;
		newexpr->opretset = expr->opretset;
		newexpr->args = args;
		newexpr->location = expr->location;
		return (Node *) newexpr;
	}
	if (IsA(node, BoolExpr))
	{
		BoolExpr   *expr = (BoolExpr *) node;

		switch (expr->boolop)
		{
			case OR_EXPR:
				{
					List	   *newargs;
					bool		haveNull = false;
					bool		forceTrue = false;

					newargs = simplify_or_arguments(expr->args, context,
													&haveNull, &forceTrue);
					if (forceTrue)
						return makeBoolConst(true, false);
					if (haveNull)
						newargs = lappend(newargs, makeBoolConst(false, true));
					/* If all the inputs are FALSE, result is FALSE */
					if (newargs == NIL)
						return makeBoolConst(false, false);
					/* If only one nonconst-or-NULL input, it's the result */
					if (list_length(newargs) == 1)
						return (Node *) linitial(newargs);
					/* Else we still need an OR node */
					return (Node *) make_orclause(newargs);
				}
			case AND_EXPR:
				{
					List	   *newargs;
					bool		haveNull = false;
					bool		forceFalse = false;

					newargs = simplify_and_arguments(expr->args, context,
													 &haveNull, &forceFalse);
					if (forceFalse)
						return makeBoolConst(false, false);
					if (haveNull)
						newargs = lappend(newargs, makeBoolConst(false, true));
					/* If all the inputs are TRUE, result is TRUE */
					if (newargs == NIL)
						return makeBoolConst(true, false);
					/* If only one nonconst-or-NULL input, it's the result */
					if (list_length(newargs) == 1)
						return (Node *) linitial(newargs);
					/* Else we still need an AND node */
					return (Node *) make_andclause(newargs);
				}
			case NOT_EXPR:
				{
					Node	   *arg;

					Assert(list_length(expr->args) == 1);
					arg = eval_const_expressions_mutator(linitial(expr->args),
														 context);
					if (IsA(arg, Const))
					{
						Const	   *const_input = (Const *) arg;

						/* NOT NULL => NULL */
						if (const_input->constisnull)
							return makeBoolConst(false, true);
						/* otherwise pretty easy */
						return makeBoolConst(!DatumGetBool(const_input->constvalue),
											 false);
					}
					else if (not_clause(arg))
					{
						/* Cancel NOT/NOT */
						return (Node *) get_notclausearg((Expr *) arg);
					}
					/* Else we still need a NOT node */
					return (Node *) make_notclause((Expr *) arg);
				}
			default:
				elog(ERROR, "unrecognized boolop: %d",
					 (int) expr->boolop);
				break;
		}
	}
	if (IsA(node, SubPlan) ||
		IsA(node, AlternativeSubPlan))
	{
		/*
		 * Return a SubPlan unchanged --- too late to do anything with it.
		 *
		 * XXX should we ereport() here instead?  Probably this routine should
		 * never be invoked after SubPlan creation.
		 */
		return node;
	}
	if (IsA(node, RelabelType))
	{
		/*
		 * If we can simplify the input to a constant, then we don't need the
		 * RelabelType node anymore: just change the type field of the Const
		 * node.  Otherwise, must copy the RelabelType node.
		 */
		RelabelType *relabel = (RelabelType *) node;
		Node	   *arg;

		arg = eval_const_expressions_mutator((Node *) relabel->arg,
											 context);

		/*
		 * If we find stacked RelabelTypes (eg, from foo :: int :: oid) we can
		 * discard all but the top one.
		 */
		while (arg && IsA(arg, RelabelType))
			arg = (Node *) ((RelabelType *) arg)->arg;

		if (arg && IsA(arg, Const))
		{
			Const	   *con = (Const *) arg;

			con->consttype = relabel->resulttype;
			con->consttypmod = relabel->resulttypmod;
			return (Node *) con;
		}
		else
		{
			RelabelType *newrelabel = makeNode(RelabelType);

			newrelabel->arg = (Expr *) arg;
			newrelabel->resulttype = relabel->resulttype;
			newrelabel->resulttypmod = relabel->resulttypmod;
			newrelabel->relabelformat = relabel->relabelformat;
			newrelabel->location = relabel->location;
			return (Node *) newrelabel;
		}
	}
	if (IsA(node, CoerceViaIO))
	{
		CoerceViaIO *expr = (CoerceViaIO *) node;
		Expr	   *arg;
		List	   *args;
		Oid			outfunc;
		bool		outtypisvarlena;
		Oid			infunc;
		Oid			intypioparam;
		Expr	   *simple;
		CoerceViaIO *newexpr;

		/*
		 * Reduce constants in the CoerceViaIO's argument.
		 */
		arg = (Expr *) eval_const_expressions_mutator((Node *) expr->arg,
													  context);
		args = list_make1(arg);

		/*
		 * CoerceViaIO represents calling the source type's output function
		 * then the result type's input function.  So, try to simplify it as
		 * though it were a stack of two such function calls.  First we need
		 * to know what the functions are.
		 */
		getTypeOutputInfo(exprType((Node *) arg), &outfunc, &outtypisvarlena);
		getTypeInputInfo(expr->resulttype, &infunc, &intypioparam);

		simple = simplify_function(outfunc,
								   CSTRINGOID, -1,
								   &args,
								   false,
								   true,
								   context);
		if (simple)				/* successfully simplified output fn */
		{
			/*
			 * Input functions may want 1 to 3 arguments.  We always supply
			 * all three, trusting that nothing downstream will complain.
			 */
			args = list_make3(simple,
							  makeConst(OIDOID, -1, sizeof(Oid),
										ObjectIdGetDatum(intypioparam),
										false, true),
							  makeConst(INT4OID, -1, sizeof(int32),
										Int32GetDatum(-1),
										false, true));

			simple = simplify_function(infunc,
									   expr->resulttype, -1,
									   &args,
									   false,
									   true,
									   context);
			if (simple)			/* successfully simplified input fn */
				return (Node *) simple;
		}

		/*
		 * The expression cannot be simplified any further, so build and
		 * return a replacement CoerceViaIO node using the possibly-simplified
		 * argument.
		 */
		newexpr = makeNode(CoerceViaIO);
		newexpr->arg = arg;
		newexpr->resulttype = expr->resulttype;
		newexpr->coerceformat = expr->coerceformat;
		newexpr->location = expr->location;
		return (Node *) newexpr;
	}
	if (IsA(node, ArrayCoerceExpr))
	{
		ArrayCoerceExpr *expr = (ArrayCoerceExpr *) node;
		Expr	   *arg;
		ArrayCoerceExpr *newexpr;

		/*
		 * Reduce constants in the ArrayCoerceExpr's argument, then build a
		 * new ArrayCoerceExpr.
		 */
		arg = (Expr *) eval_const_expressions_mutator((Node *) expr->arg,
													  context);

		newexpr = makeNode(ArrayCoerceExpr);
		newexpr->arg = arg;
		newexpr->elemfuncid = expr->elemfuncid;
		newexpr->resulttype = expr->resulttype;
		newexpr->resulttypmod = expr->resulttypmod;
		newexpr->isExplicit = expr->isExplicit;
		newexpr->coerceformat = expr->coerceformat;
		newexpr->location = expr->location;

		/*
		 * If constant argument and it's a binary-coercible or immutable
		 * conversion, we can simplify it to a constant.
		 */
		if (arg && IsA(arg, Const) &&
			(!OidIsValid(newexpr->elemfuncid) ||
			 func_volatile(newexpr->elemfuncid) == PROVOLATILE_IMMUTABLE))
			return (Node *) evaluate_expr((Expr *) newexpr,
										  newexpr->resulttype,
										  newexpr->resulttypmod);

		/* Else we must return the partially-simplified node */
		return (Node *) newexpr;
	}
	if (IsA(node, ArrayCoerceExpr))
	{
		ArrayCoerceExpr *expr = (ArrayCoerceExpr *) node;
		Expr	   *arg;
		ArrayCoerceExpr *newexpr;

		/*
		 * Reduce constants in the ArrayCoerceExpr's argument, then build
		 * a new ArrayCoerceExpr.
		 */
		arg = (Expr *) eval_const_expressions_mutator((Node *) expr->arg,
													  context);

		newexpr = makeNode(ArrayCoerceExpr);
		newexpr->arg = arg;
		newexpr->elemfuncid = expr->elemfuncid;
		newexpr->resulttype = expr->resulttype;
		newexpr->resulttypmod = expr->resulttypmod;
		newexpr->isExplicit = expr->isExplicit;
		newexpr->coerceformat = expr->coerceformat;

		/*
		 * If constant argument and it's a binary-coercible or immutable
		 * conversion, we can simplify it to a constant.
		 */
		if (arg && IsA(arg, Const) &&
			(!OidIsValid(newexpr->elemfuncid) ||
			 func_volatile(newexpr->elemfuncid) == PROVOLATILE_IMMUTABLE))
			return (Node *) evaluate_expr((Expr *) newexpr,
										  newexpr->resulttype,
										  newexpr->resulttypmod);

		/* Else we must return the partially-simplified node */
		return (Node *) newexpr;
	}
	if (IsA(node, CaseExpr))
	{
		/*----------
		 * CASE expressions can be simplified if there are constant
		 * condition clauses:
		 *		FALSE (or NULL): drop the alternative
		 *		TRUE: drop all remaining alternatives
		 * If the first non-FALSE alternative is a constant TRUE, we can
		 * simplify the entire CASE to that alternative's expression.
		 * If there are no non-FALSE alternatives, we simplify the entire
		 * CASE to the default result (ELSE result).
		 *
		 * If we have a simple-form CASE with constant test expression,
		 * we substitute the constant value for contained CaseTestExpr
		 * placeholder nodes, so that we have the opportunity to reduce
		 * constant test conditions.  For example this allows
		 *		CASE 0 WHEN 0 THEN 1 ELSE 1/0 END
		 * to reduce to 1 rather than drawing a divide-by-0 error.  Note
		 * that when the test expression is constant, we don't have to
		 * include it in the resulting CASE; for example
		 *		CASE 0 WHEN x THEN y ELSE z END
		 * is transformed by the parser to
		 *		CASE 0 WHEN CaseTestExpr = x THEN y ELSE z END
		 * which we can simplify to
		 *		CASE WHEN 0 = x THEN y ELSE z END
		 * It is not necessary for the executor to evaluate the "arg"
		 * expression when executing the CASE, since any contained
		 * CaseTestExprs that might have referred to it will have been
		 * replaced by the constant.
		 *----------
		 */
		CaseExpr   *caseexpr = (CaseExpr *) node;
		CaseExpr   *newcase;
		Node	   *save_case_val;
		Node	   *newarg;
		List	   *newargs;
		bool		const_true_cond;
		Node	   *defresult = NULL;
		ListCell   *arg;

		/* Simplify the test expression, if any */
		newarg = eval_const_expressions_mutator((Node *) caseexpr->arg,
												context);

		/* Set up for contained CaseTestExpr nodes */
		save_case_val = context->case_val;
		if (newarg && IsA(newarg, Const))
		{
			context->case_val = newarg;
			newarg = NULL;		/* not needed anymore, see comment above */
		}
		else
			context->case_val = NULL;

		/* Simplify the WHEN clauses */
		newargs = NIL;
		const_true_cond = false;
		foreach(arg, caseexpr->args)
		{
			CaseWhen   *oldcasewhen = (CaseWhen *) lfirst(arg);
			Node	   *casecond;
			Node	   *caseresult;

			Assert(IsA(oldcasewhen, CaseWhen));

			/* Simplify this alternative's test condition */
			casecond =
				eval_const_expressions_mutator((Node *) oldcasewhen->expr,
											   context);

			/*
			 * If the test condition is constant FALSE (or NULL), then drop
			 * this WHEN clause completely, without processing the result.
			 */
			if (casecond && IsA(casecond, Const))
			{
				Const	   *const_input = (Const *) casecond;

				if (const_input->constisnull ||
					!DatumGetBool(const_input->constvalue))
					continue;	/* drop alternative with FALSE condition */
				/* Else it's constant TRUE */
				const_true_cond = true;
			}

			/* Simplify this alternative's result value */
			caseresult =
				eval_const_expressions_mutator((Node *) oldcasewhen->result,
											   context);

			/* If non-constant test condition, emit a new WHEN node */
			if (!const_true_cond)
			{
				CaseWhen   *newcasewhen = makeNode(CaseWhen);

				newcasewhen->expr = (Expr *) casecond;
				newcasewhen->result = (Expr *) caseresult;
				newcasewhen->location = oldcasewhen->location;
				newargs = lappend(newargs, newcasewhen);
				continue;
			}

			/*
			 * Found a TRUE condition, so none of the remaining alternatives
			 * can be reached.	We treat the result as the default result.
			 */
			defresult = caseresult;
			break;
		}

		/* Simplify the default result, unless we replaced it above */
		if (!const_true_cond)
			defresult =
				eval_const_expressions_mutator((Node *) caseexpr->defresult,
											   context);

		context->case_val = save_case_val;

		/* If no non-FALSE alternatives, CASE reduces to the default result */
		if (newargs == NIL)
			return defresult;
		/* Otherwise we need a new CASE node */
		newcase = makeNode(CaseExpr);
		newcase->casetype = caseexpr->casetype;
		newcase->arg = (Expr *) newarg;
		newcase->args = newargs;
		newcase->defresult = (Expr *) defresult;
		newcase->location = caseexpr->location;
		return (Node *) newcase;
	}
	if (IsA(node, CaseTestExpr))
	{
		/*
		 * If we know a constant test value for the current CASE construct,
		 * substitute it for the placeholder.  Else just return the
		 * placeholder as-is.
		 */
		if (context->case_val)
			return copyObject(context->case_val);
		else
			return copyObject(node);
	}

	if (IsA(node, ScalarArrayOpExpr ))
	{
        ScalarArrayOpExpr *saop;
        Node *scalar;
        Node *values;

		saop = (ScalarArrayOpExpr *) expression_tree_mutator(node, eval_const_expressions_mutator,
															 (void *) context);

		Assert( IsA(saop, ScalarArrayOpExpr));
		Assert( list_length(saop->args) == 2);

		scalar = (Node *) linitial(saop->args);
		values = (Node *) lsecond(saop->args);

		if ( IsA(scalar, Const) && IsA(values, Const))
		{
			Node *result = (Node *) evaluate_expr( (Expr *) saop, BOOLOID, -1);
			Assert(IsA(result, Const));
			return result;
		}

		/* note a couple things:
		 *
		 * 1) If values is not a constant (it could be an ArrayExpr) then that means
		 *    the ArrayExpr could not be reduced to a constant ...
		 * 2) We could further improve this by, for OR scalar array ops, extract only the Const values
		 *    from the array and make a constant out of those to evaluate.  If it evaluates to true then
		 *    we can return true, otherwise we can return a new ScalarArrayOpExpr with values being
		 *    only the non-Const values.  This seems overkill: I think      a in (1,2,3,x,y,z)    is rare
		 */

        return (Node *) saop; /* this has been walked and is a new one */
	}
	if (IsA(node, ArrayExpr))
	{
		ArrayExpr  *arrayexpr = (ArrayExpr *) node;
		ArrayExpr  *newarray;
		bool		all_const = true;
		List	   *newelems;
		ListCell   *element;

		newelems = NIL;
		foreach(element, arrayexpr->elements)
		{
			Node	   *e;

			e = eval_const_expressions_mutator((Node *) lfirst(element),
											   context);
			if (!IsA(e, Const))
				all_const = false;
			newelems = lappend(newelems, e);
		}

		newarray = makeNode(ArrayExpr);
		newarray->array_typeid = arrayexpr->array_typeid;
		newarray->element_typeid = arrayexpr->element_typeid;
		newarray->elements = newelems;
		newarray->multidims = arrayexpr->multidims;
		newarray->location = arrayexpr->location;

		if (all_const)
			return (Node *) evaluate_expr((Expr *) newarray,
										  newarray->array_typeid,
										  exprTypmod(node));

		return (Node *) newarray;
	}
	if (IsA(node, CoalesceExpr))
	{
		CoalesceExpr *coalesceexpr = (CoalesceExpr *) node;
		CoalesceExpr *newcoalesce;
		List	   *newargs;
		ListCell   *arg;

		newargs = NIL;
		foreach(arg, coalesceexpr->args)
		{
			Node	   *e;

			e = eval_const_expressions_mutator((Node *) lfirst(arg),
											   context);

			/*
			 * We can remove null constants from the list. For a non-null
			 * constant, if it has not been preceded by any other
			 * non-null-constant expressions then it is the result.  Otherwise,
			 * it's the next argument, but we can drop following arguments
			 * since they will never be reached.
			 */
			if (IsA(e, Const))
			{
				if (((Const *) e)->constisnull)
					continue;	/* drop null constant */
				if (newargs == NIL)
					return e;	/* first expr */
				newargs = lappend(newargs, e);
				break;
			}
			newargs = lappend(newargs, e);
		}

		/* If all the arguments were constant null, the result is just null */
		if (newargs == NIL)
			return (Node *) makeNullConst(coalesceexpr->coalescetype, -1);

		newcoalesce = makeNode(CoalesceExpr);
		newcoalesce->coalescetype = coalesceexpr->coalescetype;
		newcoalesce->args = newargs;
		newcoalesce->location = coalesceexpr->location;
		return (Node *) newcoalesce;
	}
	if (IsA(node, FieldSelect))
	{
		/*
		 * We can optimize field selection from a whole-row Var into a simple
		 * Var.  (This case won't be generated directly by the parser, because
		 * ParseComplexProjection short-circuits it. But it can arise while
		 * simplifying functions.)	Also, we can optimize field selection from
		 * a RowExpr construct.
		 *
		 * We must however check that the declared type of the field is still
		 * the same as when the FieldSelect was created --- this can change if
		 * someone did ALTER COLUMN TYPE on the rowtype.
		 */
		FieldSelect *fselect = (FieldSelect *) node;
		FieldSelect *newfselect;
		Node	   *arg;

		arg = eval_const_expressions_mutator((Node *) fselect->arg,
											 context);
		if (arg && IsA(arg, Var) &&
			((Var *) arg)->varattno == InvalidAttrNumber)
		{
			if (rowtype_field_matches(((Var *) arg)->vartype,
									  fselect->fieldnum,
									  fselect->resulttype,
									  fselect->resulttypmod))
				return (Node *) makeVar(((Var *) arg)->varno,
										fselect->fieldnum,
										fselect->resulttype,
										fselect->resulttypmod,
										((Var *) arg)->varlevelsup);
		}
		if (arg && IsA(arg, RowExpr))
		{
			RowExpr    *rowexpr = (RowExpr *) arg;

			if (fselect->fieldnum > 0 &&
				fselect->fieldnum <= list_length(rowexpr->args))
			{
				Node	   *fld = (Node *) list_nth(rowexpr->args,
													fselect->fieldnum - 1);

				if (rowtype_field_matches(rowexpr->row_typeid,
										  fselect->fieldnum,
										  fselect->resulttype,
										  fselect->resulttypmod) &&
					fselect->resulttype == exprType(fld) &&
					fselect->resulttypmod == exprTypmod(fld))
					return fld;
			}
		}
		newfselect = makeNode(FieldSelect);
		newfselect->arg = (Expr *) arg;
		newfselect->fieldnum = fselect->fieldnum;
		newfselect->resulttype = fselect->resulttype;
		newfselect->resulttypmod = fselect->resulttypmod;
		return (Node *) newfselect;
	}
	if (IsA(node, NullTest))
	{
		NullTest   *ntest = (NullTest *) node;
		NullTest   *newntest;
		Node	   *arg;

		arg = eval_const_expressions_mutator((Node *) ntest->arg,
											 context);
		if (arg && IsA(arg, RowExpr))
		{
			RowExpr    *rarg = (RowExpr *) arg;
			List	   *newargs = NIL;
			ListCell   *l;

			/*
			 * We break ROW(...) IS [NOT] NULL into separate tests on its
			 * component fields.  This form is usually more efficient to
			 * evaluate, as well as being more amenable to optimization.
			 */
			foreach(l, rarg->args)
			{
				Node	   *relem = (Node *) lfirst(l);

				/*
				 * A constant field refutes the whole NullTest if it's of the
				 * wrong nullness; else we can discard it.
				 */
				if (relem && IsA(relem, Const))
				{
					Const	   *carg = (Const *) relem;

					if (carg->constisnull ?
						(ntest->nulltesttype == IS_NOT_NULL) :
						(ntest->nulltesttype == IS_NULL))
						return makeBoolConst(false, false);
					continue;
				}
				newntest = makeNode(NullTest);
				newntest->arg = (Expr *) relem;
				newntest->nulltesttype = ntest->nulltesttype;
				newargs = lappend(newargs, newntest);
			}
			/* If all the inputs were constants, result is TRUE */
			if (newargs == NIL)
				return makeBoolConst(true, false);
			/* If only one nonconst input, it's the result */
			if (list_length(newargs) == 1)
				return (Node *) linitial(newargs);
			/* Else we need an AND node */
			return (Node *) make_andclause(newargs);
		}
		if (arg && IsA(arg, Const))
		{
			Const	   *carg = (Const *) arg;
			bool		result;

			switch (ntest->nulltesttype)
			{
				case IS_NULL:
					result = carg->constisnull;
					break;
				case IS_NOT_NULL:
					result = !carg->constisnull;
					break;
				default:
					elog(ERROR, "unrecognized nulltesttype: %d",
						 (int) ntest->nulltesttype);
					result = false;		/* keep compiler quiet */
					break;
			}

			return makeBoolConst(result, false);
		}

		newntest = makeNode(NullTest);
		newntest->arg = (Expr *) arg;
		newntest->nulltesttype = ntest->nulltesttype;
		return (Node *) newntest;
	}
	if (IsA(node, BooleanTest))
	{
		BooleanTest *btest = (BooleanTest *) node;
		BooleanTest *newbtest;
		Node	   *arg;

		arg = eval_const_expressions_mutator((Node *) btest->arg,
											 context);
		if (arg && IsA(arg, Const))
		{
			Const	   *carg = (Const *) arg;
			bool		result;

			switch (btest->booltesttype)
			{
				case IS_TRUE:
					result = (!carg->constisnull &&
							  DatumGetBool(carg->constvalue));
					break;
				case IS_NOT_TRUE:
					result = (carg->constisnull ||
							  !DatumGetBool(carg->constvalue));
					break;
				case IS_FALSE:
					result = (!carg->constisnull &&
							  !DatumGetBool(carg->constvalue));
					break;
				case IS_NOT_FALSE:
					result = (carg->constisnull ||
							  DatumGetBool(carg->constvalue));
					break;
				case IS_UNKNOWN:
					result = carg->constisnull;
					break;
				case IS_NOT_UNKNOWN:
					result = !carg->constisnull;
					break;
				default:
					elog(ERROR, "unrecognized booltesttype: %d",
						 (int) btest->booltesttype);
					result = false;		/* keep compiler quiet */
					break;
			}

			return makeBoolConst(result, false);
		}

		newbtest = makeNode(BooleanTest);
		newbtest->arg = (Expr *) arg;
		newbtest->booltesttype = btest->booltesttype;
		return (Node *) newbtest;
	}
<<<<<<< HEAD
	if (IsA(node, PlaceHolderVar) && context->estimate)
=======
	if (IsA(node, PlaceHolderVar) &&context->estimate)
>>>>>>> 4d53a2f9
	{
		/*
		 * In estimation mode, just strip the PlaceHolderVar node altogether;
		 * this amounts to estimating that the contained value won't be forced
		 * to null by an outer join.  In regular mode we just use the default
		 * behavior (ie, simplify the expression but leave the PlaceHolderVar
		 * node intact).
		 */
		PlaceHolderVar *phv = (PlaceHolderVar *) node;

		return eval_const_expressions_mutator((Node *) phv->phexpr,
											  context);
	}

	/* prevent recursion into sublinks */
	if (IsA(node, SubLink) && !context->recurse_sublink_testexpr)
	{
		SubLink    *sublink = (SubLink *) node;
		SubLink    *newnode = copyObject(sublink);

		/*
		 * Also invoke the mutator on the sublink's Query node, so it
		 * can recurse into the sub-query if it wants to.
		 */
		newnode->subselect = (Node *) query_tree_mutator((Query *) sublink->subselect, eval_const_expressions_mutator, (void*) context, 0);
		return (Node *) newnode;
	}

	/* recurse into query structure if requested */
	if (IsA(node, Query) && context->recurse_queries)
	{
		return (Node *)
					query_tree_mutator
					(
					(Query *) node,
					eval_const_expressions_mutator,
					(void *) context,
					0);
	}

	/*
	 * For any node type not handled above, we recurse using
	 * expression_tree_mutator, which will copy the node unchanged but try to
	 * simplify its arguments (if any) using this routine. For example: we
	 * cannot eliminate an ArrayRef node, but we might be able to simplify
	 * constant expressions in its subscripts.
	 */
	return expression_tree_mutator(node, eval_const_expressions_mutator,
								   (void *) context);
}

/*
 * Subroutine for eval_const_expressions: process arguments of an OR clause
 *
 * This includes flattening of nested ORs as well as recursion to
 * eval_const_expressions to simplify the OR arguments.
 *
 * After simplification, OR arguments are handled as follows:
 *		non constant: keep
 *		FALSE: drop (does not affect result)
 *		TRUE: force result to TRUE
 *		NULL: keep only one
 * We must keep one NULL input because ExecEvalOr returns NULL when no input
 * is TRUE and at least one is NULL.  We don't actually include the NULL
 * here, that's supposed to be done by the caller.
 *
 * The output arguments *haveNull and *forceTrue must be initialized FALSE
 * by the caller.  They will be set TRUE if a null constant or true constant,
 * respectively, is detected anywhere in the argument list.
 */
static List *
simplify_or_arguments(List *args,
					  eval_const_expressions_context *context,
					  bool *haveNull, bool *forceTrue)
{
	List	   *newargs = NIL;
	List	   *unprocessed_args;

	/*
	 * Since the parser considers OR to be a binary operator, long OR lists
	 * become deeply nested expressions.  We must flatten these into long
	 * argument lists of a single OR operator.	To avoid blowing out the stack
	 * with recursion of eval_const_expressions, we resort to some tenseness
	 * here: we keep a list of not-yet-processed inputs, and handle flattening
	 * of nested ORs by prepending to the to-do list instead of recursing.
	 */
	unprocessed_args = list_copy(args);
	while (unprocessed_args)
	{
		Node	   *arg = (Node *) linitial(unprocessed_args);

		unprocessed_args = list_delete_first(unprocessed_args);

		/* flatten nested ORs as per above comment */
		if (or_clause(arg))
		{
			List	   *subargs = list_copy(((BoolExpr *) arg)->args);

			/* overly tense code to avoid leaking unused list header */
			if (!unprocessed_args)
				unprocessed_args = subargs;
			else
			{
				List	   *oldhdr = unprocessed_args;

				unprocessed_args = list_concat(subargs, unprocessed_args);
				pfree(oldhdr);
			}
			continue;
		}

		/* If it's not an OR, simplify it */
		arg = eval_const_expressions_mutator(arg, context);

		/*
		 * It is unlikely but not impossible for simplification of a non-OR
		 * clause to produce an OR.  Recheck, but don't be too tense about it
		 * since it's not a mainstream case. In particular we don't worry
		 * about const-simplifying the input twice.
		 */
		if (or_clause(arg))
		{
			List	   *subargs = list_copy(((BoolExpr *) arg)->args);

			unprocessed_args = list_concat(subargs, unprocessed_args);
			continue;
		}

		/*
		 * OK, we have a const-simplified non-OR argument.	Process it per
		 * comments above.
		 */
		if (IsA(arg, Const))
		{
			Const	   *const_input = (Const *) arg;

			if (const_input->constisnull)
				*haveNull = true;
			else if (DatumGetBool(const_input->constvalue))
			{
				*forceTrue = true;

				/*
				 * Once we detect a TRUE result we can just exit the loop
				 * immediately.  However, if we ever add a notion of
				 * non-removable functions, we'd need to keep scanning.
				 */
				return NIL;
			}
			/* otherwise, we can drop the constant-false input */
			continue;
		}

		/* else emit the simplified arg into the result list */
		newargs = lappend(newargs, arg);
	}

	return newargs;
}

/*
 * Subroutine for eval_const_expressions: process arguments of an AND clause
 *
 * This includes flattening of nested ANDs as well as recursion to
 * eval_const_expressions to simplify the AND arguments.
 *
 * After simplification, AND arguments are handled as follows:
 *		non constant: keep
 *		TRUE: drop (does not affect result)
 *		FALSE: force result to FALSE
 *		NULL: keep only one
 * We must keep one NULL input because ExecEvalAnd returns NULL when no input
 * is FALSE and at least one is NULL.  We don't actually include the NULL
 * here, that's supposed to be done by the caller.
 *
 * The output arguments *haveNull and *forceFalse must be initialized FALSE
 * by the caller.  They will be set TRUE if a null constant or false constant,
 * respectively, is detected anywhere in the argument list.
 */
static List *
simplify_and_arguments(List *args,
					   eval_const_expressions_context *context,
					   bool *haveNull, bool *forceFalse)
{
	List	   *newargs = NIL;
	List	   *unprocessed_args;

	/* See comments in simplify_or_arguments */
	unprocessed_args = list_copy(args);
	while (unprocessed_args)
	{
		Node	   *arg = (Node *) linitial(unprocessed_args);

		unprocessed_args = list_delete_first(unprocessed_args);

		/* flatten nested ANDs as per above comment */
		if (and_clause(arg))
		{
			List	   *subargs = list_copy(((BoolExpr *) arg)->args);

			/* overly tense code to avoid leaking unused list header */
			if (!unprocessed_args)
				unprocessed_args = subargs;
			else
			{
				List	   *oldhdr = unprocessed_args;

				unprocessed_args = list_concat(subargs, unprocessed_args);
				pfree(oldhdr);
			}
			continue;
		}

		/* If it's not an AND, simplify it */
		arg = eval_const_expressions_mutator(arg, context);

		/*
		 * It is unlikely but not impossible for simplification of a non-AND
		 * clause to produce an AND.  Recheck, but don't be too tense about it
		 * since it's not a mainstream case. In particular we don't worry
		 * about const-simplifying the input twice.
		 */
		if (and_clause(arg))
		{
			List	   *subargs = list_copy(((BoolExpr *) arg)->args);

			unprocessed_args = list_concat(subargs, unprocessed_args);
			continue;
		}

		/*
		 * OK, we have a const-simplified non-AND argument.  Process it per
		 * comments above.
		 */
		if (IsA(arg, Const))
		{
			Const	   *const_input = (Const *) arg;

			if (const_input->constisnull)
				*haveNull = true;
			else if (!DatumGetBool(const_input->constvalue))
			{
				*forceFalse = true;

				/*
				 * Once we detect a FALSE result we can just exit the loop
				 * immediately.  However, if we ever add a notion of
				 * non-removable functions, we'd need to keep scanning.
				 */
				return NIL;
			}
			/* otherwise, we can drop the constant-true input */
			continue;
		}

		/* else emit the simplified arg into the result list */
		newargs = lappend(newargs, arg);
	}

	return newargs;
}

/*
 * Subroutine for eval_const_expressions: try to simplify boolean equality
 *
 * Input is the list of simplified arguments to the operator.
 * Returns a simplified expression if successful, or NULL if cannot
 * simplify the expression.
 *
 * The idea here is to reduce "x = true" to "x" and "x = false" to "NOT x".
 * This is only marginally useful in itself, but doing it in constant folding
 * ensures that we will recognize the two forms as being equivalent in, for
 * example, partial index matching.
 *
 * We come here only if simplify_function has failed; therefore we cannot
 * see two constant inputs, nor a constant-NULL input.
 */
static Expr *
simplify_boolean_equality(List *args)
{
	Expr	   *leftop;
	Expr	   *rightop;

	Assert(list_length(args) == 2);
	leftop = linitial(args);
	rightop = lsecond(args);
	if (leftop && IsA(leftop, Const))
	{
		Assert(!((Const *) leftop)->constisnull);
		if (DatumGetBool(((Const *) leftop)->constvalue))
			return rightop;		/* true = foo */
		else
			return make_notclause(rightop);		/* false = foo */
	}
	if (rightop && IsA(rightop, Const))
	{
		Assert(!((Const *) rightop)->constisnull);
		if (DatumGetBool(((Const *) rightop)->constvalue))
			return leftop;		/* foo = true */
		else
			return make_notclause(leftop);		/* foo = false */
	}
	return NULL;
}

/*
 * Subroutine for eval_const_expressions: try to simplify a function call
 * (which might originally have been an operator; we don't care)
 *
 * Inputs are the function OID, actual result type OID (which is needed for
 * polymorphic functions) and typmod, and the pre-simplified argument list;
 * also the context data for eval_const_expressions.
 *
 * Returns a simplified expression if successful, or NULL if cannot
 * simplify the function call.
 *
 * This function is also responsible for adding any default argument
 * expressions onto the function argument list; which is a bit grotty,
 * but it avoids an extra fetch of the function's pg_proc tuple.  For this
 * reason, the args list is pass-by-reference, and it may get modified
 * even if simplification fails.
 */
static Expr *
simplify_function(Oid funcid, Oid result_type, int32 result_typmod,
				  List **args,
				  bool funcvariadic,
				  bool allow_inline,
				  eval_const_expressions_context *context)
{
	HeapTuple	func_tuple;
	Expr	   *newexpr;

	/*
	 * We have two strategies for simplification: either execute the function
	 * to deliver a constant result, or expand in-line the body of the
	 * function definition (which only works for simple SQL-language
	 * functions, but that is a common case).  In either case we need access
	 * to the function's pg_proc tuple, so fetch it just once to use in both
	 * attempts.
	 */
	func_tuple = SearchSysCache(PROCOID,
								ObjectIdGetDatum(funcid),
								0, 0, 0);
	if (!HeapTupleIsValid(func_tuple))
		elog(ERROR, "cache lookup failed for function %u", funcid);

	/* While we have the tuple, check if we need to add defaults */
	if (((Form_pg_proc) GETSTRUCT(func_tuple))->pronargs > list_length(*args))
		*args = add_function_defaults(*args, result_type, func_tuple, context);

	newexpr = evaluate_function(funcid, result_type, result_typmod, *args,
								funcvariadic,
								func_tuple, context);

	if (large_const(newexpr, context->max_size))
	{
		// folded expression prohibitively large
		newexpr = NULL;
	}

	if (!newexpr && allow_inline)
		newexpr = inline_function(funcid, result_type, *args,
								  funcvariadic,
								  func_tuple, context);

	ReleaseSysCache(func_tuple);

	return newexpr;
}

/*
 * add_function_defaults: add missing function arguments from its defaults
 *
 * It is possible for some of the defaulted arguments to be polymorphic;
 * therefore we can't assume that the default expressions have the correct
 * data types already.	We have to re-resolve polymorphics and do coercion
 * just like the parser did.
 */
static List *
add_function_defaults(List *args, Oid result_type, HeapTuple func_tuple,
					  eval_const_expressions_context *context)
{
	Form_pg_proc funcform = (Form_pg_proc) GETSTRUCT(func_tuple);
	int			nargsprovided = list_length(args);
	Datum		proargdefaults;
	bool		isnull;
	char	   *str;
	List	   *defaults;
	int			ndelete;
	int			nargs;
	Oid			actual_arg_types[FUNC_MAX_ARGS];
	Oid			declared_arg_types[FUNC_MAX_ARGS];
	Oid			rettype;
	ListCell   *lc;

	/* The error cases here shouldn't happen, but check anyway */
	proargdefaults = SysCacheGetAttr(PROCOID, func_tuple,
									 Anum_pg_proc_proargdefaults,
									 &isnull);
	if (isnull)
		elog(ERROR, "not enough default arguments");
	str = TextDatumGetCString(proargdefaults);
	defaults = (List *) stringToNode(str);
	Assert(IsA(defaults, List));
	pfree(str);
	/* Delete any unused defaults from the list */
	ndelete = nargsprovided + list_length(defaults) - funcform->pronargs;
	if (ndelete < 0)
		elog(ERROR, "not enough default arguments");
	while (ndelete-- > 0)
		defaults = list_delete_first(defaults);
	/* And form the combined argument list */
	args = list_concat(args, defaults);
	Assert(list_length(args) == funcform->pronargs);

	/*
	 * The next part should be a no-op if there are no polymorphic arguments,
	 * but we do it anyway to be sure.
	 */
	if (list_length(args) > FUNC_MAX_ARGS)
		elog(ERROR, "too many function arguments");
	nargs = 0;
	foreach(lc, args)
	{
		actual_arg_types[nargs++] = exprType((Node *) lfirst(lc));
	}
	memcpy(declared_arg_types, funcform->proargtypes.values,
		   funcform->pronargs * sizeof(Oid));
	rettype = enforce_generic_type_consistency(actual_arg_types,
											   declared_arg_types,
											   nargs,
											   funcform->prorettype,
											   false);
	/* let's just check we got the same answer as the parser did ... */
	if (rettype != result_type)
		elog(ERROR, "function's resolved result type changed during planning");

	/* perform any necessary typecasting of arguments */
	make_fn_arguments(NULL, args, actual_arg_types, declared_arg_types);

	/*
	 * Lastly, we have to recursively simplify the arguments we just added
	 * (but don't recurse on the ones passed in, as we already did those).
	 * This isn't merely an optimization, it's *necessary* since there could
	 * be functions with defaulted arguments down in there.
	 */
	foreach(lc, args)
	{
		if (nargsprovided-- > 0)
			continue;			/* skip original arg positions */
		lfirst(lc) = eval_const_expressions_mutator((Node *) lfirst(lc),
													context);
	}

	return args;
}

/*
 * large_const: check if given expression is a Const expression larger than
 * the given size
 *
 */
static bool
large_const(Expr *expr, Size max_size)
{
	if (NULL == expr || 0 == max_size)
	{
		return false;
	}
	
	if (!IsA(expr, Const))
	{
		return false;
	}
	
	Const *const_expr = (Const *) expr;
	
	if (const_expr->constisnull)
	{
		return false;
	}
	
	Size size = datumGetSize(const_expr->constvalue, const_expr->constbyval, const_expr->constlen);
	return size > max_size;
}

/*
 * evaluate_function: try to pre-evaluate a function call
 *
 * We can do this if the function is strict and has any constant-null inputs
 * (just return a null constant), or if the function is immutable and has all
 * constant inputs (call it and return the result as a Const node).  In
 * estimation mode we are willing to pre-evaluate stable functions too.
 *
 * Returns a simplified expression if successful, or NULL if cannot
 * simplify the function.
 */
static Expr *
evaluate_function(Oid funcid, Oid result_type, int32 result_typmod, List *args,
				  bool funcvariadic,
				  HeapTuple func_tuple,
				  eval_const_expressions_context *context)
{
	Form_pg_proc funcform = (Form_pg_proc) GETSTRUCT(func_tuple);
	bool		has_nonconst_input = false;
	bool		has_null_input = false;
	ListCell   *arg;
	FuncExpr   *newexpr;

	/*
	 * Can't simplify if it returns a set.
	 */
	if (funcform->proretset)
		return NULL;

	/*
	 * Can't simplify if it returns RECORD.  The immediate problem is that it
	 * will be needing an expected tupdesc which we can't supply here.
	 *
	 * In the case where it has OUT parameters, it could get by without an
	 * expected tupdesc, but we still have issues: get_expr_result_type()
	 * doesn't know how to extract type info from a RECORD constant, and in
	 * the case of a NULL function result there doesn't seem to be any clean
	 * way to fix that.  In view of the likelihood of there being still other
	 * gotchas, seems best to leave the function call unreduced.
	 */
	if (funcform->prorettype == RECORDOID)
		return NULL;

	/*
	 * Check for constant inputs and especially constant-NULL inputs.
	 */
	foreach(arg, args)
	{
		if (IsA(lfirst(arg), Const))
			has_null_input |= ((Const *) lfirst(arg))->constisnull;
		else
			has_nonconst_input = true;
	}

	/*
	 * If the function is strict and has a constant-NULL input, it will never
	 * be called at all, so we can replace the call by a NULL constant, even
	 * if there are other inputs that aren't constant, and even if the
	 * function is not otherwise immutable.
	 */
	if (funcform->proisstrict && has_null_input)
		return (Expr *) makeNullConst(result_type, result_typmod);

	/*
	 * Otherwise, can simplify only if all inputs are constants. (For a
	 * non-strict function, constant NULL inputs are treated the same as
	 * constant non-NULL inputs.)
	 */
	if (has_nonconst_input)
		return NULL;

	/*
	 * Ordinarily we are only allowed to simplify immutable functions. But for
	 * purposes of estimation, we consider it okay to simplify functions that
	 * are merely stable; the risk that the result might change from planning
	 * time to execution time is worth taking in preference to not being able
	 * to estimate the value at all.
	 */
	if (funcform->provolatile == PROVOLATILE_IMMUTABLE)
		 /* okay */ ;
	else if (context->estimate && funcform->provolatile == PROVOLATILE_STABLE)
		 /* okay */ ;
	else if (context->glob && funcform->provolatile == PROVOLATILE_STABLE)
	{
		 /* okay, but we cannot reuse this plan */
		context->glob->oneoffPlan = true;
	}
	else
		return NULL;

	/*
	 * OK, looks like we can simplify this operator/function.
	 *
	 * Build a new FuncExpr node containing the already-simplified arguments.
	 */
	newexpr = makeNode(FuncExpr);
	newexpr->funcid = funcid;
	newexpr->funcresulttype = result_type;
	newexpr->funcretset = false;
	newexpr->funcvariadic = funcvariadic;
	newexpr->funcformat = COERCE_DONTCARE;		/* doesn't matter */
	newexpr->args = args;
	newexpr->location = -1;

	return evaluate_expr((Expr *) newexpr, result_type, result_typmod);
}

/*
 * inline_function: try to expand a function call inline
 *
 * If the function is a sufficiently simple SQL-language function
 * (just "SELECT expression"), then we can inline it and avoid the rather
 * high per-call overhead of SQL functions.  Furthermore, this can expose
 * opportunities for constant-folding within the function expression.
 *
 * We have to beware of some special cases however.  A directly or
 * indirectly recursive function would cause us to recurse forever,
 * so we keep track of which functions we are already expanding and
 * do not re-expand them.  Also, if a parameter is used more than once
 * in the SQL-function body, we require it not to contain any volatile
 * functions (volatiles might deliver inconsistent answers) nor to be
 * unreasonably expensive to evaluate.	The expensiveness check not only
 * prevents us from doing multiple evaluations of an expensive parameter
 * at runtime, but is a safety value to limit growth of an expression due
 * to repeated inlining.
 *
 * We must also beware of changing the volatility or strictness status of
 * functions by inlining them.
 *
 * Also, at the moment we can't inline functions returning RECORD.  This
 * doesn't work in the general case because it discards information such
 * as OUT-parameter declarations.
 *
 * Returns a simplified expression if successful, or NULL if cannot
 * simplify the function.
 */
static Expr *
inline_function(Oid funcid, Oid result_type, List *args,
				bool funcvariadic,
				HeapTuple func_tuple,
				eval_const_expressions_context *context)
{
	Form_pg_proc funcform = (Form_pg_proc) GETSTRUCT(func_tuple);
	Oid		   *argtypes;
	char	   *src;
	Datum		tmp;
	bool		isNull;
	MemoryContext oldcxt;
	MemoryContext mycxt;
	ErrorContextCallback sqlerrcontext;
	List	   *raw_parsetree_list;
	Query	   *querytree;
	Node	   *newexpr;
	int		   *usecounts;
	ListCell   *arg;
	int			i;

	/*
	 * Forget it if the function is not SQL-language or has other showstopper
	 * properties.	(The nargs check is just paranoia.)
	 */
	if (funcform->prolang != SQLlanguageId ||
		funcform->prosecdef ||
		funcform->proretset ||
		funcform->prorettype == RECORDOID ||
		!heap_attisnull(func_tuple, Anum_pg_proc_proconfig) ||
		funcform->pronargs != list_length(args))
		return NULL;

	/* Check for recursive function, and give up trying to expand if so */
	if (list_member_oid(context->active_fns, funcid))
		return NULL;

	/* Check permission to call function (fail later, if not) */
	if (pg_proc_aclcheck(funcid, GetUserId(), ACL_EXECUTE) != ACLCHECK_OK)
		return NULL;

	/*
	 * Setup error traceback support for ereport().  This is so that we can
	 * finger the function that bad information came from.
	 */
	sqlerrcontext.callback = sql_inline_error_callback;
	sqlerrcontext.arg = func_tuple;
	sqlerrcontext.previous = error_context_stack;
	error_context_stack = &sqlerrcontext;

	/*
	 * Make a temporary memory context, so that we don't leak all the stuff
	 * that parsing might create.
	 */
	mycxt = AllocSetContextCreate(CurrentMemoryContext,
								  "inline_function",
								  ALLOCSET_DEFAULT_MINSIZE,
								  ALLOCSET_DEFAULT_INITSIZE,
								  ALLOCSET_DEFAULT_MAXSIZE);
	oldcxt = MemoryContextSwitchTo(mycxt);

	/* Check for polymorphic arguments, and substitute actual arg types */
	argtypes = (Oid *) palloc(funcform->pronargs * sizeof(Oid));
	memcpy(argtypes, funcform->proargtypes.values,
		   funcform->pronargs * sizeof(Oid));
	for (i = 0; i < funcform->pronargs; i++)
	{
		if (IsPolymorphicType(argtypes[i]))
		{
			argtypes[i] = exprType((Node *) list_nth(args, i));
		}
	}

	/* Fetch and parse the function body */
	tmp = SysCacheGetAttr(PROCOID,
						  func_tuple,
						  Anum_pg_proc_prosrc,
						  &isNull);
	if (isNull)
		elog(ERROR, "null prosrc for function %u", funcid);
	src = TextDatumGetCString(tmp);

	/*
	 * We just do parsing and parse analysis, not rewriting, because rewriting
	 * will not affect table-free-SELECT-only queries, which is all that we
	 * care about.	Also, we can punt as soon as we detect more than one
	 * command in the function body.
	 */
	raw_parsetree_list = pg_parse_query(src);
	if (list_length(raw_parsetree_list) != 1)
		goto fail;

	querytree = parse_analyze(linitial(raw_parsetree_list), src,
							  argtypes, funcform->pronargs);

	/*
	 * The single command must be a simple "SELECT expression".
	 */
	if (!IsA(querytree, Query) ||
		querytree->commandType != CMD_SELECT ||
		querytree->utilityStmt ||
		querytree->intoClause ||
		querytree->hasAggs ||
		querytree->hasWindowFuncs ||
		querytree->hasSubLinks ||
		querytree->cteList ||
		querytree->rtable ||
		querytree->jointree->fromlist ||
		querytree->jointree->quals ||
		querytree->groupClause ||
		querytree->havingQual ||
		querytree->windowClause ||
		querytree->distinctClause ||
		querytree->sortClause ||
		querytree->limitOffset ||
		querytree->limitCount ||
		querytree->setOperations ||
		list_length(querytree->targetList) != 1)
		goto fail;

	/*
	 * Make sure the function (still) returns what it's declared to.  This
	 * will raise an error if wrong, but that's okay since the function would
	 * fail at runtime anyway.	Note that check_sql_fn_retval will also insert
	 * a RelabelType if needed to make the tlist expression match the declared
	 * type of the function.
	 *
	 * Note: we do not try this until we have verified that no rewriting was
	 * needed; that's probably not important, but let's be careful.
	 */
	if (check_sql_fn_retval(funcid, result_type, list_make1(querytree),
							true, NULL))
		goto fail;				/* reject whole-tuple-result cases */

	/* Now we can grab the tlist expression */
	newexpr = (Node *) ((TargetEntry *) linitial(querytree->targetList))->expr;

	/* Assert that check_sql_fn_retval did the right thing */
	Assert(exprType(newexpr) == result_type);

	/*
	 * Additional validity checks on the expression.  It mustn't return a set,
	 * and it mustn't be more volatile than the surrounding function (this is
	 * to avoid breaking hacks that involve pretending a function is immutable
	 * when it really ain't).  If the surrounding function is declared strict,
	 * then the expression must contain only strict constructs and must use
	 * all of the function parameters (this is overkill, but an exact analysis
	 * is hard).
	 */
	if (expression_returns_set(newexpr))
		goto fail;

	if (funcform->provolatile == PROVOLATILE_IMMUTABLE &&
		contain_mutable_functions(newexpr))
		goto fail;
	else if (funcform->provolatile == PROVOLATILE_STABLE &&
			 contain_volatile_functions(newexpr))
		goto fail;

	if (funcform->proisstrict &&
		contain_nonstrict_functions(newexpr))
		goto fail;

	/*
	 * We may be able to do it; there are still checks on parameter usage to
	 * make, but those are most easily done in combination with the actual
	 * substitution of the inputs.	So start building expression with inputs
	 * substituted.
	 */
	usecounts = (int *) palloc0(funcform->pronargs * sizeof(int));
	newexpr = substitute_actual_parameters(newexpr, funcform->pronargs,
										   args, usecounts);

	/* Now check for parameter usage */
	i = 0;
	foreach(arg, args)
	{
		Node	   *param = lfirst(arg);

		if (usecounts[i] == 0)
		{
			/* Param not used at all: uncool if func is strict */
			if (funcform->proisstrict)
				goto fail;
		}
		else if (usecounts[i] != 1)
		{
			/* Param used multiple times: uncool if expensive or volatile */
			QualCost	eval_cost;

			/*
			 * We define "expensive" as "contains any subplan or more than 10
			 * operators".  Note that the subplan search has to be done
			 * explicitly, since cost_qual_eval() will barf on unplanned
			 * subselects.
			 */
			if (contain_subplans(param))
				goto fail;
			cost_qual_eval(&eval_cost, list_make1(param), NULL);
			if (eval_cost.startup + eval_cost.per_tuple >
				10 * cpu_operator_cost)
				goto fail;

			/*
			 * Check volatility last since this is more expensive than the
			 * above tests
			 */
			if (contain_volatile_functions(param))
				goto fail;
		}
		i++;
	}

	/*
	 * Whew --- we can make the substitution.  Copy the modified expression
	 * out of the temporary memory context, and clean up.
	 */
	MemoryContextSwitchTo(oldcxt);

	newexpr = copyObject(newexpr);

	MemoryContextDelete(mycxt);

	/*
	 * Since there is now no trace of the function in the plan tree, we must
	 * explicitly record the plan's dependency on the function.
	 */
	if (context->glob)
		record_plan_function_dependency(context->glob, funcid);

	/*
	 * Recursively try to simplify the modified expression.  Here we must add
	 * the current function to the context list of active functions.
	 */
	context->active_fns = lcons_oid(funcid, context->active_fns);
	newexpr = eval_const_expressions_mutator(newexpr, context);
	context->active_fns = list_delete_first(context->active_fns);

	error_context_stack = sqlerrcontext.previous;

	return (Expr *) newexpr;

	/* Here if func is not inlinable: release temp memory and return NULL */
fail:
	MemoryContextSwitchTo(oldcxt);
	MemoryContextDelete(mycxt);
	error_context_stack = sqlerrcontext.previous;

	return NULL;
}

/*
 * Replace Param nodes by appropriate actual parameters
 */
static Node *
substitute_actual_parameters(Node *expr, int nargs, List *args,
							 int *usecounts)
{
	substitute_actual_parameters_context context;

	context.nargs = nargs;
	context.args = args;
	context.usecounts = usecounts;

	return substitute_actual_parameters_mutator(expr, &context);
}

static Node *
substitute_actual_parameters_mutator(Node *node,
							   substitute_actual_parameters_context *context)
{
	if (node == NULL)
		return NULL;
	if (IsA(node, Param))
	{
		Param	   *param = (Param *) node;

		if (param->paramkind != PARAM_EXTERN)
			elog(ERROR, "unexpected paramkind: %d", (int) param->paramkind);
		if (param->paramid <= 0 || param->paramid > context->nargs)
			elog(ERROR, "invalid paramid: %d", param->paramid);

		/* Count usage of parameter */
		context->usecounts[param->paramid - 1]++;

		/* Select the appropriate actual arg and replace the Param with it */
		/* We don't need to copy at this time (it'll get done later) */
		return list_nth(context->args, param->paramid - 1);
	}
	return expression_tree_mutator(node, substitute_actual_parameters_mutator,
								   (void *) context);
}

/*
 * error context callback to let us supply a call-stack traceback
 */
static void
sql_inline_error_callback(void *arg)
{
	HeapTuple	func_tuple = (HeapTuple) arg;
	Form_pg_proc funcform = (Form_pg_proc) GETSTRUCT(func_tuple);
	int			syntaxerrposition;

	/* If it's a syntax error, convert to internal syntax error report */
	syntaxerrposition = geterrposition();
	if (syntaxerrposition > 0)
	{
		bool		isnull;
		Datum		tmp;
		char	   *prosrc;

		tmp = SysCacheGetAttr(PROCOID, func_tuple, Anum_pg_proc_prosrc,
							  &isnull);
		if (isnull)
			elog(ERROR, "null prosrc");
		prosrc = TextDatumGetCString(tmp);
		errposition(0);
		internalerrposition(syntaxerrposition);
		internalerrquery(prosrc);
	}

	errcontext("SQL function \"%s\" during inlining",
			   NameStr(funcform->proname));
}

/*
 * evaluate_expr: pre-evaluate a constant expression
 *
 * We use the executor's routine ExecEvalExpr() to avoid duplication of
 * code and ensure we get the same result as the executor would get.
 */
Expr *
evaluate_expr(Expr *expr, Oid result_type, int32 result_typmod)
{
	EState	   *estate;
	ExprState  *exprstate;
	MemoryContext oldcontext;
	Datum		const_val;
	bool		const_is_null;
	int16		resultTypLen;
	bool		resultTypByVal;

	/*
	 * To use the executor, we need an EState.
	 */
	estate = CreateExecutorState();

	/* We can use the estate's working context to avoid memory leaks. */
	oldcontext = MemoryContextSwitchTo(estate->es_query_cxt);

	/* Make sure any opfuncids are filled in. */
	fix_opfuncids((Node *) expr);

	/*
	 * Prepare expr for execution.	(Note: we can't use ExecPrepareExpr
	 * because it'd result in recursively invoking eval_const_expressions.)
	 */
	exprstate = ExecInitExpr(expr, NULL);

	/*
	 * And evaluate it.
	 *
	 * It is OK to use a default econtext because none of the ExecEvalExpr()
	 * code used in this situation will use econtext.  That might seem
	 * fortuitous, but it's not so unreasonable --- a constant expression does
	 * not depend on context, by definition, n'est ce pas?
	 */
	const_val = ExecEvalExprSwitchContext(exprstate,
										  GetPerTupleExprContext(estate),
										  &const_is_null, NULL);

	/* Get info needed about result datatype */
	get_typlenbyval(result_type, &resultTypLen, &resultTypByVal);

	/* Get back to outer memory context */
	MemoryContextSwitchTo(oldcontext);

	/*
	 * Must copy result out of sub-context used by expression eval.
	 *
	 * Also, if it's varlena, forcibly detoast it.  This protects us against
	 * storing TOAST pointers into plans that might outlive the referenced
	 * data.
	 */
	if (!const_is_null)
	{
		if (resultTypLen == -1)
			const_val = PointerGetDatum(PG_DETOAST_DATUM_COPY(const_val));
		else
			const_val = datumCopy(const_val, resultTypByVal, resultTypLen);
	}

	/* Release all the junk we just created */
	FreeExecutorState(estate);

	/*
	 * Make the constant result node.
	 */
	return (Expr *) makeConst(result_type, result_typmod, resultTypLen,
							  const_val, const_is_null,
							  resultTypByVal);
}


/*
 * inline_set_returning_function
 *		Attempt to "inline" a set-returning function in the FROM clause.
 *
 * "rte" is an RTE_FUNCTION rangetable entry.  If it represents a call of a
 * set-returning SQL function that can safely be inlined, expand the function
 * and return the substitute Query structure.  Otherwise, return NULL.
 *
 * This has a good deal of similarity to inline_function(), but that's
 * for the non-set-returning case, and there are enough differences to
 * justify separate functions.
 */
Query *
inline_set_returning_function(PlannerInfo *root, RangeTblEntry *rte)
{
	FuncExpr   *fexpr;
	HeapTuple	func_tuple;
	Form_pg_proc funcform;
	Oid		   *argtypes;
	char	   *src;
	Datum		tmp;
	bool		isNull;
	MemoryContext oldcxt;
	MemoryContext mycxt;
	ErrorContextCallback sqlerrcontext;
	List	   *raw_parsetree_list;
	List	   *querytree_list;
	Query	   *querytree;
	int			i;

	Assert(rte->rtekind == RTE_FUNCTION);

	/*
	 * It doesn't make a lot of sense for a SQL SRF to refer to itself in its
	 * own FROM clause, since that must cause infinite recursion at runtime.
	 * It will cause this code to recurse too, so check for stack overflow.
	 * (There's no need to do more.)
	 */
	check_stack_depth();

	/* Fail if FROM item isn't a simple FuncExpr */
	fexpr = (FuncExpr *) rte->funcexpr;
	if (fexpr == NULL || !IsA(fexpr, FuncExpr))
		return NULL;

	/*
	 * The function must be declared to return a set, else inlining would
	 * change the results if the contained SELECT didn't return exactly one
	 * row.
	 */
	if (!fexpr->funcretset)
		return NULL;

	/*
	 * Refuse to inline if the arguments contain any volatile functions or
	 * sub-selects.  Volatile functions are rejected because inlining may
	 * result in the arguments being evaluated multiple times, risking a
	 * change in behavior.	Sub-selects are rejected partly for implementation
	 * reasons (pushing them down another level might change their behavior)
	 * and partly because they're likely to be expensive and so multiple
	 * evaluation would be bad.
	 */
	if (contain_volatile_functions((Node *) fexpr->args) ||
		contain_subplans((Node *) fexpr->args))
		return NULL;

	/* Check permission to call function (fail later, if not) */
	if (pg_proc_aclcheck(fexpr->funcid, GetUserId(), ACL_EXECUTE) != ACLCHECK_OK)
		return NULL;

	/*
	 * OK, let's take a look at the function's pg_proc entry.
	 */
	func_tuple = SearchSysCache(PROCOID,
								ObjectIdGetDatum(fexpr->funcid),
								0, 0, 0);
	if (!HeapTupleIsValid(func_tuple))
		elog(ERROR, "cache lookup failed for function %u", fexpr->funcid);
	funcform = (Form_pg_proc) GETSTRUCT(func_tuple);

	/*
	 * Forget it if the function is not SQL-language or has other showstopper
	 * properties.	In particular it mustn't be declared STRICT, since we
	 * couldn't enforce that.  It also mustn't be VOLATILE, because that is
	 * supposed to cause it to be executed with its own snapshot, rather than
	 * sharing the snapshot of the calling query.  (The nargs check is just
	 * paranoia, ditto rechecking proretset.)
	 */
	if (funcform->prolang != SQLlanguageId ||
		funcform->proisstrict ||
		funcform->provolatile == PROVOLATILE_VOLATILE ||
		funcform->prosecdef ||
		!funcform->proretset ||
		!heap_attisnull(func_tuple, Anum_pg_proc_proconfig) ||
		funcform->pronargs != list_length(fexpr->args))
	{
		ReleaseSysCache(func_tuple);
		return NULL;
	}

	/*
	 * Setup error traceback support for ereport().  This is so that we can
	 * finger the function that bad information came from.
	 */
	sqlerrcontext.callback = sql_inline_error_callback;
	sqlerrcontext.arg = func_tuple;
	sqlerrcontext.previous = error_context_stack;
	error_context_stack = &sqlerrcontext;

	/*
	 * Make a temporary memory context, so that we don't leak all the stuff
	 * that parsing might create.
	 */
	mycxt = AllocSetContextCreate(CurrentMemoryContext,
								  "inline_set_returning_function",
								  ALLOCSET_DEFAULT_MINSIZE,
								  ALLOCSET_DEFAULT_INITSIZE,
								  ALLOCSET_DEFAULT_MAXSIZE);
	oldcxt = MemoryContextSwitchTo(mycxt);

	/* Check for polymorphic arguments, and substitute actual arg types */
	argtypes = (Oid *) palloc(funcform->pronargs * sizeof(Oid));
	memcpy(argtypes, funcform->proargtypes.values,
		   funcform->pronargs * sizeof(Oid));
	for (i = 0; i < funcform->pronargs; i++)
	{
		if (IsPolymorphicType(argtypes[i]))
		{
			argtypes[i] = exprType((Node *) list_nth(fexpr->args, i));
		}
	}

	/* Fetch and parse the function body */
	tmp = SysCacheGetAttr(PROCOID,
						  func_tuple,
						  Anum_pg_proc_prosrc,
						  &isNull);
	if (isNull)
		elog(ERROR, "null prosrc for function %u", fexpr->funcid);
	src = TextDatumGetCString(tmp);

	/*
	 * Parse, analyze, and rewrite (unlike inline_function(), we can't skip
	 * rewriting here).  We can fail as soon as we find more than one query,
	 * though.
	 */
	raw_parsetree_list = pg_parse_query(src);
	if (list_length(raw_parsetree_list) != 1)
		goto fail;

	querytree_list = pg_analyze_and_rewrite(linitial(raw_parsetree_list), src,
											argtypes, funcform->pronargs);
	if (list_length(querytree_list) != 1)
		goto fail;
	querytree = linitial(querytree_list);

	/*
	 * The single command must be a regular results-returning SELECT.
	 */
	if (!IsA(querytree, Query) ||
		querytree->commandType != CMD_SELECT ||
		querytree->utilityStmt ||
		querytree->intoClause)
		goto fail;

	/*
	 * Make sure the function (still) returns what it's declared to.  This
	 * will raise an error if wrong, but that's okay since the function would
	 * fail at runtime anyway.	Note that check_sql_fn_retval will also insert
	 * RelabelType(s) if needed to make the tlist expression(s) match the
	 * declared type of the function.
	 *
	 * If the function returns a composite type, don't inline unless the check
	 * shows it's returning a whole tuple result; otherwise what it's
	 * returning is a single composite column which is not what we need.
	 */
	if (!check_sql_fn_retval(fexpr->funcid, fexpr->funcresulttype,
							 querytree_list,
							 true, NULL) &&
		(get_typtype(fexpr->funcresulttype) == TYPTYPE_COMPOSITE ||
		 fexpr->funcresulttype == RECORDOID))
		goto fail;				/* reject not-whole-tuple-result cases */

	/*
	 * If it returns RECORD, we have to check against the column type list
	 * provided in the RTE; check_sql_fn_retval can't do that.  (If no match,
	 * we just fail to inline, rather than complaining; see notes for
	 * tlist_matches_coltypelist.)
	 */
	if (fexpr->funcresulttype == RECORDOID &&
		!tlist_matches_coltypelist(querytree->targetList, rte->funccoltypes))
		goto fail;

	/*
	 * Looks good --- substitute parameters into the query.
	 */
	querytree = substitute_actual_srf_parameters(querytree,
												 funcform->pronargs,
												 fexpr->args);

	/*
	 * Copy the modified query out of the temporary memory context, and clean
	 * up.
	 */
	MemoryContextSwitchTo(oldcxt);

	querytree = copyObject(querytree);

	MemoryContextDelete(mycxt);
	error_context_stack = sqlerrcontext.previous;
	ReleaseSysCache(func_tuple);

	/*
	 * Since there is now no trace of the function in the plan tree, we must
	 * explicitly record the plan's dependency on the function.
	 */
	record_plan_function_dependency(root->glob, fexpr->funcid);

	return querytree;

	/* Here if func is not inlinable: release temp memory and return NULL */
fail:
	MemoryContextSwitchTo(oldcxt);
	MemoryContextDelete(mycxt);
	error_context_stack = sqlerrcontext.previous;
	ReleaseSysCache(func_tuple);

	return NULL;
}

/*
 * Replace Param nodes by appropriate actual parameters
 *
 * This is just enough different from substitute_actual_parameters()
 * that it needs its own code.
 */
static Query *
substitute_actual_srf_parameters(Query *expr, int nargs, List *args)
{
	substitute_actual_srf_parameters_context context;

	context.nargs = nargs;
	context.args = args;
	context.sublevels_up = 1;

	return query_tree_mutator(expr,
							  substitute_actual_srf_parameters_mutator,
							  &context,
							  0);
}

static Node *
substitute_actual_srf_parameters_mutator(Node *node,
						   substitute_actual_srf_parameters_context *context)
{
	Node	   *result;

	if (node == NULL)
		return NULL;
	if (IsA(node, Query))
	{
		context->sublevels_up++;
		result = (Node *) query_tree_mutator((Query *) node,
									substitute_actual_srf_parameters_mutator,
											 (void *) context,
											 0);
		context->sublevels_up--;
		return result;
	}
	if (IsA(node, Param))
	{
		Param	   *param = (Param *) node;

		if (param->paramkind == PARAM_EXTERN)
		{
			if (param->paramid <= 0 || param->paramid > context->nargs)
				elog(ERROR, "invalid paramid: %d", param->paramid);

			/*
			 * Since the parameter is being inserted into a subquery, we must
			 * adjust levels.
			 */
			result = copyObject(list_nth(context->args, param->paramid - 1));
			IncrementVarSublevelsUp(result, context->sublevels_up, 0);
			return result;
		}
	}
	return expression_tree_mutator(node,
								   substitute_actual_srf_parameters_mutator,
								   (void *) context);
}

/*
 * flatten_join_alias_var_optimizer
 *	  Replace Vars that reference JOIN outputs with references to the original
 *	  relation variables instead.
 */
Query *
flatten_join_alias_var_optimizer(Query *query, int queryLevel)
{
	Query *queryNew = (Query *) copyObject(query);

	/* Create a PlannerInfo data structure for this subquery */
	PlannerInfo *root = makeNode(PlannerInfo);
	root->parse = queryNew;
	root->query_level = queryLevel;

	root->glob = makeNode(PlannerGlobal);
	root->glob->boundParams = NULL;
	root->glob->paramlist = NIL;
	root->glob->subplans = NIL;
	root->glob->subrtables = NIL;
	root->glob->finalrtable = NIL;
	root->glob->relationOids = NIL;
	root->glob->invalItems = NIL;
	root->glob->transientPlan = false;

	root->config = DefaultPlannerConfig();

	root->parent_root = NULL;
	root->planner_cxt = CurrentMemoryContext;
	root->init_plans = NIL;

	root->list_cteplaninfo = NIL;
	root->join_info_list = NIL;
	root->append_rel_list = NIL;

	root->hasJoinRTEs = false;

	ListCell *plc = NULL;
	foreach(plc, queryNew->rtable)
	{
		RangeTblEntry *rte = (RangeTblEntry *) lfirst(plc);

		if (rte->rtekind == RTE_JOIN)
		{
			root->hasJoinRTEs = true;
			if (IS_OUTER_JOIN(rte->jointype))
			{
				break;
			}
		}
	}

	/*
	 * Flatten join alias for expression in
	 * 1. targetlist
	 * 2. returningList
	 * 3. having qual
	 * 4. scatterClause
	 * 5. limit offset
	 * 6. limit count
	 * 
	 * We flatten the above expressions since these entries may be moved during the query 
	 * normalization step before algebrization. In contrast, the planner flattens alias 
	 * inside quals to allow predicates involving such vars to be pushed down. 
	 * 
	 * Here we ignore the flattening of quals due to the following reasons:
	 * 1. we assume that the function will be called before Query->DXL translation:
	 * 2. the quals never gets moved from old query to the new top-level query in the 
	 * query normalization phase before algebrization. In other words, the quals hang of 
	 * the same query structure that is now the new derived table.
	 * 3. the algebrizer can resolve the abiquity of join aliases in quals since we maintain 
	 * all combinations of <query level, varno, varattno> to DXL-ColId during Query->DXL translation.
	 * 
	 */

	List *targetList = queryNew->targetList;
	if (NIL != targetList)
	{
		queryNew->targetList = (List *) flatten_join_alias_vars(root, (Node *) targetList);
		pfree(targetList);
	}

	List * returningList = queryNew->returningList;
	if (NIL != returningList)
	{
		queryNew->returningList = (List *) flatten_join_alias_vars(root, (Node *) returningList);
		pfree(returningList);
	}

	Node *havingQual = queryNew->havingQual;
	if (NULL != havingQual)
	{
		queryNew->havingQual = flatten_join_alias_vars(root, havingQual);
		pfree(havingQual);
	}

	List *scatterClause = queryNew->scatterClause;
	if (NIL != scatterClause)
	{
		queryNew->scatterClause = (List *) flatten_join_alias_vars(root, (Node *) scatterClause);
		pfree(scatterClause);
	}

	Node *limitOffset = queryNew->limitOffset;
	if (NULL != limitOffset)
	{
		queryNew->limitOffset = flatten_join_alias_vars(root, limitOffset);
		pfree(limitOffset);
	}

	List *windowClause = queryNew->windowClause;
	if (NIL != queryNew->windowClause)
	{
		ListCell *l;

		foreach (l, windowClause)
		{
			WindowClause *wc = (WindowClause *) lfirst(l);

			if (wc == NULL)
				continue;

			if (wc->startOffset)
				wc->startOffset = flatten_join_alias_vars(root, wc->startOffset);

			if (wc->endOffset)
				wc->endOffset = flatten_join_alias_vars(root, wc->endOffset);
		}
	}

	Node *limitCount = queryNew->limitCount;
	if (NULL != limitCount)
	{
		queryNew->limitCount = flatten_join_alias_vars(root, limitCount);
		pfree(limitCount);
	}

    return queryNew;
}

/* 
 * Does grp contain GroupingClause or not? Useful for indentifying use of
 * ROLLUP, CUBE and grouping sets.
 */
bool
contain_extended_grouping(List *grp)
{
	return contain_grouping_clause_walker((Node *)grp, NULL);
}

static bool
contain_grouping_clause_walker(Node *node, void *context)
{
	if (node == NULL)
		return false;
	else if (IsA(node, GroupingClause))
		return true;			/* abort the tree traversal and return true */
	
	Assert(!IsA(node, SubLink));
	return expression_tree_walker(node, contain_grouping_clause_walker, 
								  context);
}

/*
 * is_grouping_extension -
 *     Return true if a given grpsets contain multiple grouping sets.
 *
 * This function also returns false when a query has a single unique
 * groupig set appearing multiple times.
 */
bool
is_grouping_extension(CanonicalGroupingSets *grpsets)
{
	if (grpsets == NULL ||
		grpsets->ngrpsets == 0)
		return false;

	if (grpsets->ngrpsets == 1)
		return false;

	return true;
}

/**
 * Returns true if the equality operator with the given opno
 *   values is a true equality operator (unlike some of the
 *   box/rectangle/etc. types which implement 'goofy' operators).
 *
 * This function currently only knows about built-in types, and is
 *   conservative with regard to which it returns true for (only
 *     ones which have been verified to work the right way).
 */
bool is_builtin_true_equality_between_same_type(int opno)
{
	switch (opno)
	{
	case BitEqualOperator:
	case BooleanEqualOperator:
	case BPCharEqualOperator:
	case CashEqualOperator:
	case CharEqualOperator:
	case CidEqualOperator:
	case DateEqualOperator:
	case Float4EqualOperator:
	case Float8EqualOperator:
	case Int2EqualOperator:
	case Int4EqualOperator:
	case Int8EqualOperator:
	case IntervalEqualOperator:
	case NameEqualOperator:
	case NumericEqualOperator:
	case OidEqualOperator:
	case RelTimeEqualOperator:
	case TextEqualOperator:
	case TIDEqualOperator:
	case TimeEqualOperator:
	case TimestampEqualOperator:
	case TimestampTZEqualOperator:
	case TimeTZEqualOperator:
	case XidEqualOperator:
		return true;

	default:
		return false;
	}
}

/**
 * Returns true if the equality operator with the given opno
 *   values is an equality operator, with same type on both sides
 *  (unlike int24 equality) AND the type being compare is greenplum hashable
 *
 *
 * Note that this function is conservative with regard to when it returns true:
 *   it is okay to have some greenplum hashtable types that don't have entries here
 *   (this function may return false even if this is a comparison between
 *        a greenplum hashable type and itself
 *
 * Note also that i think it might be possible for this to return true even
 *   if the operands of the operator are not themselves greenplum hashable,
 *   because of type conversion or something.  I'm not 100% sure on that.
 */
bool
is_builtin_greenplum_hashable_equality_between_same_type(int opno)
{
    switch(opno)
    {
        case BitEqualOperator:
        case BooleanEqualOperator:
        case BPCharEqualOperator:
        case CashEqualOperator:
        case CharEqualOperator:
        case DateEqualOperator:
        case Float4EqualOperator:
        case Float8EqualOperator:
        case Int2EqualOperator:
        case Int4EqualOperator:
        case Int8EqualOperator:
        case IntervalEqualOperator:
        case NameEqualOperator:
        case NumericEqualOperator:
        case OidEqualOperator:
        case RelTimeEqualOperator:
        case TextEqualOperator:
        case TIDEqualOperator:
        case TimeEqualOperator:
        case TimestampEqualOperator:
        case TimestampTZEqualOperator:
        case TimeTZEqualOperator:

        /* these new ones were added to list for MPP-7858 */
        case AbsTimeEqualOperator:
        case ByteaEqualOperator:
        case InetEqualOperator: /* for inet and cidr */
        case MacAddrEqualOperator:
        case TIntervalEqualOperator:
        case VarbitEqualOperator:
            return true;

/*
        these types are greenplum hashable but haven't checked the semantics of these types function
        case ACLITEMOID:
        case ANYARRAYOID: 
        case INT2VECTOROID: 
        case OIDVECTOROID: 
        case REGPROCOID: 
        case REGPROCEDUREOID: 
        case REGOPEROID: 
        case REGOPERATOROID: 
        case REGCLASSOID: 
        case REGTYPEOID: 
  */
        default:

        return false;
    }
}

/**
 * Structs and Methods to support searching of matching subexpressions.
 */

typedef struct subexpression_matching_context
{
	Expr *needle;	/* This is the expression being searched */
} subexpression_matching_context;

/**
 * expression_matching_walker checks if the expression 'needle' in context is a sub-expression of hayStack.
 */
static bool subexpression_matching_walker(Node *hayStack, void *context)
{
	Assert(context);
	subexpression_matching_context *ctx = (subexpression_matching_context *) context;
	Assert(ctx->needle);

	if (!hayStack)
	{
		return false;
	}

	if (equal(ctx->needle, hayStack))
	{
		return true;
	}

	return expression_tree_walker(hayStack, subexpression_matching_walker, (void *) context);
}

/**
 * Method checks if expr1 is a subexpression of expr2.
 * For example, expr1 = (x + 2) and expr = (x + 2 ) * 100 + 20 would return true.
 */
bool subexpression_match(Expr *expr1, Expr *expr2)
{
	subexpression_matching_context ctx;
	ctx.needle = expr1;
	return subexpression_matching_walker((Node *) expr2, (void *) &ctx);
}

/*
 * Check whether a SELECT targetlist emits the specified column types,
 * to see if it's safe to inline a function returning record.
 *
 * We insist on exact match here.  The executor allows binary-coercible
 * cases too, but we don't have a way to preserve the correct column types
 * in the correct places if we inline the function in such a case.
 *
 * Note that we only check type OIDs not typmods; this agrees with what the
 * executor would do at runtime, and attributing a specific typmod to a
 * function result is largely wishful thinking anyway.
 */
static bool
tlist_matches_coltypelist(List *tlist, List *coltypelist)
{
	ListCell   *tlistitem;
	ListCell   *clistitem;

	clistitem = list_head(coltypelist);
	foreach(tlistitem, tlist)
	{
		TargetEntry *tle = (TargetEntry *) lfirst(tlistitem);
		Oid			coltype;

		if (tle->resjunk)
			continue;			/* ignore junk columns */

		if (clistitem == NULL)
			return false;		/* too many tlist items */

		coltype = lfirst_oid(clistitem);
		clistitem = lnext(clistitem);

		if (exprType((Node *) tle->expr) != coltype)
			return false;		/* column type mismatch */
	}

	if (clistitem != NULL)
		return false;			/* too few tlist items */

	return true;
}<|MERGE_RESOLUTION|>--- conflicted
+++ resolved
@@ -613,23 +613,10 @@
 		lists->numWindowFuncs++;
 
 		/*
-<<<<<<< HEAD
 		 * We assume that the parser checked that there are no window
 		 * functions in the arguments or filter clause.  Hence, we need not
 		 * recurse into them.  (If either the parser or the planner screws up
 		 * on this point, the executor will still catch it; see ExecInitExpr.)
-=======
-		 * Complain if the window function's arguments contain window
-		 * functions
-		 */
-		if (contain_window_function((Node *) wfunc->args))
-			ereport(ERROR,
-					(errcode(ERRCODE_WINDOWING_ERROR),
-					 errmsg("window function calls cannot be nested")));
-
-		/*
-		 * Having checked that, we need not recurse into the argument.
->>>>>>> 4d53a2f9
 		 */
 		return false;
 	}
@@ -3217,11 +3204,7 @@
 		newbtest->booltesttype = btest->booltesttype;
 		return (Node *) newbtest;
 	}
-<<<<<<< HEAD
 	if (IsA(node, PlaceHolderVar) && context->estimate)
-=======
-	if (IsA(node, PlaceHolderVar) &&context->estimate)
->>>>>>> 4d53a2f9
 	{
 		/*
 		 * In estimation mode, just strip the PlaceHolderVar node altogether;
