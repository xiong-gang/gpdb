/*-------------------------------------------------------------------------
 *
 * pathkeys.c
 *	  Utilities for matching and building path keys
 *
 * See src/backend/optimizer/README for a great deal of information about
 * the nature and use of path keys.
 *
 *
<<<<<<< HEAD
 * Portions Copyright (c) 2005-2008, Greenplum inc
 * Portions Copyright (c) 2012-Present Pivotal Software, Inc.
 * Portions Copyright (c) 1996-2009, PostgreSQL Global Development Group
=======
 * Portions Copyright (c) 1996-2010, PostgreSQL Global Development Group
>>>>>>> 1084f317
 * Portions Copyright (c) 1994, Regents of the University of California
 *
 * IDENTIFICATION
 *	  $PostgreSQL: pgsql/src/backend/optimizer/path/pathkeys.c,v 1.101 2010/02/26 02:00:45 momjian Exp $
 *
 *-------------------------------------------------------------------------
 */
#include "postgres.h"

#include "access/skey.h"
#include "catalog/pg_type.h"
#include "nodes/makefuncs.h"
#include "nodes/nodeFuncs.h"
#include "nodes/plannodes.h"
#include "optimizer/clauses.h"
#include "optimizer/pathnode.h"
#include "optimizer/paths.h"
#include "optimizer/planmain.h"
#include "optimizer/tlist.h"
#include "optimizer/var.h"
#include "optimizer/restrictinfo.h"
#include "parser/parsetree.h"
#include "parser/parse_oper.h" /* for compatible_oper_opid() */
#include "utils/lsyscache.h"

#include "cdb/cdbpullup.h"		/* cdbpullup_expr(), cdbpullup_make_var() */

static PathKey *make_canonical_pathkey(PlannerInfo *root,
					   EquivalenceClass *eclass, Oid opfamily,
					   int strategy, bool nulls_first);
static bool pathkey_is_redundant(PathKey *new_pathkey, List *pathkeys);
static PathKey *make_pathkey_from_sortinfo(PlannerInfo *root,
						   Expr *expr, Oid ordering_op,
						   bool nulls_first,
						   Index sortref,
						   bool canonicalize);
static bool right_merge_direction(PlannerInfo *root, PathKey *pathkey);


/****************************************************************************
 *		PATHKEY CONSTRUCTION AND REDUNDANCY TESTING
 ****************************************************************************/

/*
 * makePathKey
 *		create a PathKey node
 *
 * This does not promise to create a canonical PathKey, it's merely a
 * convenience routine to build the specified node.
 */
PathKey *
makePathKey(EquivalenceClass *eclass, Oid opfamily,
			int strategy, bool nulls_first)
{
	PathKey    *pk = makeNode(PathKey);

	pk->pk_eclass = eclass;
	pk->pk_opfamily = opfamily;
	pk->pk_strategy = strategy;
	pk->pk_nulls_first = nulls_first;

	return pk;
}

/**
 * replace_expression_mutator
 *
 * Copy an expression tree, but replace all occurrences of one node with
 *	 another.
 *
 * The replacement is passed in the context as a pointer to
 *	  ReplaceExpressionMutatorReplacement
 *
 * context should be ReplaceExpressionMutatorReplacement*
 */
Node *
replace_expression_mutator(Node *node, void *context)
{
	ReplaceExpressionMutatorReplacement *repl;

	if (node == NULL)
		return NULL;

	if (IsA(node, RestrictInfo))
	{
		RestrictInfo *info = (RestrictInfo *) node;

		return replace_expression_mutator((Node *) info->clause, context);
	}

	repl = (ReplaceExpressionMutatorReplacement *) context;
	if (equal(node, repl->replaceThis))
	{
		repl->numReplacementsDone++;
		return copyObject(repl->withThis);
	}
	return expression_tree_mutator(node, replace_expression_mutator, (void *) context);
}

/**
 * Generate implied qual
 * Input:
 *	root - planner information
 *	old_rinfo - old clause to infer from
 *	old_expr - the expression to be replaced
 *	new_expr - new expression replacing it
 */
static void
gen_implied_qual(PlannerInfo *root,
				 RestrictInfo *old_rinfo,
				 Node *old_expr,
				 Node *new_expr)
{
	Node	   *new_clause;
	ReplaceExpressionMutatorReplacement ctx;
	Relids		new_qualscope;
	ListCell   *lc;
	RestrictInfo *new_rinfo;
	Relids		required_relids;

	/* Expression types must match */
	Assert(exprType(old_expr) == exprType(new_expr)
		   && exprTypmod(old_expr) == exprTypmod(new_expr));

	/*
	 * Clone the clause, replacing first node with the second.
	 */
	ctx.replaceThis = old_expr;
	ctx.withThis = new_expr;
	ctx.numReplacementsDone = 0;
	new_clause = (Node *) replace_expression_mutator((Node *) old_rinfo->clause, &ctx);

	if (ctx.numReplacementsDone == 0)
		return;

	new_qualscope = pull_varnos(new_clause);

	/* distribute_qual_to_rels doesn't accept pseudoconstants? XXX: doesn't it? */
	if (new_qualscope == NULL)
		return;

	if (subexpression_match((Expr *) new_expr, old_rinfo->clause))
		return;

	/* No inferences may be performed across an outer join */
	if (old_rinfo->ojscope_relids && !bms_is_subset(new_qualscope, old_rinfo->ojscope_relids))
		return;

	/*
	 * Have we seen this clause before? This is needed to avoid infinite
	 * recursion.
	 */
	foreach(lc, root->non_eq_clauses)
	{
		RestrictInfo *r = (RestrictInfo *) lfirst(lc);

		if (equal(r->clause, new_clause))
			return;
	}

	/*
	 * Ok, we're good to go. Construct a new RestrictInfo, and pass it to
	 * distribute_to_rels(). This is a cut-down version of
	 * distribute_qual_to_rels(): We know the qual is not useful for the
	 * equivalence class machinery, because it's derived from a clause that
	 * wasn't either.
	 */
	required_relids = bms_union(new_qualscope, old_rinfo->ojscope_relids);

	new_rinfo = make_restrictinfo((Expr *) new_clause,
								  old_rinfo->is_pushed_down,
								  old_rinfo->outerjoin_delayed,
								  old_rinfo->pseudoconstant,
								  required_relids,
								  old_rinfo->nullable_relids,
								  old_rinfo->ojscope_relids);
	check_mergejoinable(new_rinfo);
	check_hashjoinable(new_rinfo);

	/*
	 * If it's a join clause (either naturally, or because delayed by
	 * outer-join rules), add vars used in the clause to targetlists of their
	 * relations, so that they will be emitted by the plan nodes that scan
	 * those relations (else they won't be available at the join node!).
	 */
	if (bms_membership(new_qualscope) == BMS_MULTIPLE)
	{
		List	   *vars = pull_var_clause(new_clause,
										   PVC_RECURSE_AGGREGATES,
										   PVC_INCLUDE_PLACEHOLDERS);

		add_vars_to_targetlist(root, vars, required_relids);
		list_free(vars);
	}

	distribute_restrictinfo_to_rels(root, new_rinfo);
}

/**
 * Generate all qualifications that are implied by the given RestrictInfo and
 * the equivalence classes.

 * Input:
 * - root: planner info structure
 * - rinfo: clause to derive more quals from.
 */
static void
gen_implied_quals(PlannerInfo *root, RestrictInfo *rinfo)
{
	ListCell   *lcec;

	/*
	 * Is it safe to infer from this clause?
	 */
	if (contain_volatile_functions((Node *) rinfo->clause) ||
		contain_subplans((Node *) rinfo->clause))
	{
		return;
	}

	/*
	 * Find every equivalence class that's relevant for this RestrictInfo.
	 *
	 * Relevant means that some member of the equivalence class appears in the
	 * clause, that we can replace it with another member.
	 */
	foreach(lcec, root->eq_classes)
	{
		EquivalenceClass *eclass = (EquivalenceClass *) lfirst(lcec);
		ListCell   *lcem1;

		/* Single-member ECs won't generate any deductions */
		if (list_length(eclass->ec_members) <= 1)
			continue;

		if (!bms_overlap(eclass->ec_relids, rinfo->clause_relids))
			continue;			/* none of the members can appear in the
								 * clause */

		foreach(lcem1, eclass->ec_members)
		{
			EquivalenceMember *em1 = (EquivalenceMember *) lfirst(lcem1);
			ListCell   *lcem2;

			if (!bms_overlap(em1->em_relids, rinfo->clause_relids))
				continue;		/* this member cannot appear in the clause */

			/*
			 * Skip duplicating subplans clauses as multiple subplan node referring
			 * to the same plan node fails the assertion made by the code which adds
			 * motion to the plan
			 */
			if (contain_subplans((Node *) em1->em_expr))
				continue;
			/* now try to apply to others in the equivalence class */
			foreach(lcem2, eclass->ec_members)
			{
				EquivalenceMember *em2 = (EquivalenceMember *) lfirst(lcem2);

				if (em2 == em1)
					continue;

				if (exprType((Node *) em1->em_expr) == exprType((Node *) em2->em_expr)
					&& exprTypmod((Node *) em1->em_expr) == exprTypmod((Node *) em2->em_expr))
				{
					/* Skip SubPlans */
					if (contain_subplans((Node *) em2->em_expr))
						continue;
					gen_implied_qual(root,
									 rinfo,
									 (Node *) em1->em_expr,
									 (Node *) em2->em_expr);
				}
			}
		}
	}
}

/* TODO:
 *
 * note that we require types to be the same.  We could try converting them
 * (introducing relabel nodes) as long as the conversion is a widening
 * conversion (clause on int4 can be applied to int2 type by widening the
 * int2 to an int4 when creating the replicated clause)
 * likewise, is varchar(10) vs varchar(50) an issue at this point?
 */
void
generate_implied_quals(PlannerInfo *root)
{
	ListCell   *lc;

	if (!root->config->gp_enable_predicate_propagation)
		return;

	foreach(lc, root->non_eq_clauses)
	{
		RestrictInfo *rinfo = (RestrictInfo *) lfirst(lc);

		gen_implied_quals(root, rinfo);

		/*
		 * NOTE: gen_implied_quals() can append more quals to the list! We
		 * will process those as well, as we iterate.
		 */
	}
}

/*
 * make_canonical_pathkey
 *	  Given the parameters for a PathKey, find any pre-existing matching
 *	  pathkey in the query's list of "canonical" pathkeys.  Make a new
 *	  entry if there's not one already.
 *
 * Note that this function must not be used until after we have completed
 * merging EquivalenceClasses.
 */
static PathKey *
make_canonical_pathkey(PlannerInfo *root,
					   EquivalenceClass *eclass, Oid opfamily,
					   int strategy, bool nulls_first)
{
	PathKey    *pk;
	ListCell   *lc;
	MemoryContext oldcontext;

	/* The passed eclass might be non-canonical, so chase up to the top */
	while (eclass->ec_merged)
		eclass = eclass->ec_merged;

	foreach(lc, root->canon_pathkeys)
	{
		pk = (PathKey *) lfirst(lc);
		if (eclass == pk->pk_eclass &&
			opfamily == pk->pk_opfamily &&
			strategy == pk->pk_strategy &&
			nulls_first == pk->pk_nulls_first)
			return pk;
	}

	/*
	 * Be sure canonical pathkeys are allocated in the main planning context.
	 * Not an issue in normal planning, but it is for GEQO.
	 */
	oldcontext = MemoryContextSwitchTo(root->planner_cxt);

	pk = makePathKey(eclass, opfamily, strategy, nulls_first);
	root->canon_pathkeys = lappend(root->canon_pathkeys, pk);

	MemoryContextSwitchTo(oldcontext);

	return pk;
}

/*
 * pathkey_is_redundant
 *	   Is a pathkey redundant with one already in the given list?
 *
 * Both the given pathkey and the list members must be canonical for this
 * to work properly.  We detect two cases:
 *
 * 1. If the new pathkey's equivalence class contains a constant, and isn't
 * below an outer join, then we can disregard it as a sort key.  An example:
 *			SELECT ... WHERE x = 42 ORDER BY x, y;
 * We may as well just sort by y.  Note that because of opfamily matching,
 * this is semantically correct: we know that the equality constraint is one
 * that actually binds the variable to a single value in the terms of any
 * ordering operator that might go with the eclass.  This rule not only lets
 * us simplify (or even skip) explicit sorts, but also allows matching index
 * sort orders to a query when there are don't-care index columns.
 *
 * 2. If the new pathkey's equivalence class is the same as that of any
 * existing member of the pathkey list, then it is redundant.  Some examples:
 *			SELECT ... ORDER BY x, x;
 *			SELECT ... ORDER BY x, x DESC;
 *			SELECT ... WHERE x = y ORDER BY x, y;
 * In all these cases the second sort key cannot distinguish values that are
 * considered equal by the first, and so there's no point in using it.
 * Note in particular that we need not compare opfamily (all the opfamilies
 * of the EC have the same notion of equality) nor sort direction.
 *
 * Because the equivclass.c machinery forms only one copy of any EC per query,
 * pointer comparison is enough to decide whether canonical ECs are the same.
 */
static bool
pathkey_is_redundant(PathKey *new_pathkey, List *pathkeys)
{
	EquivalenceClass *new_ec = new_pathkey->pk_eclass;
	ListCell   *lc;

	/* Assert we've been given canonical pathkeys */
	Assert(!new_ec->ec_merged);

	/* Check for EC containing a constant --- unconditionally redundant */
	if (EC_MUST_BE_REDUNDANT(new_ec))
		return true;

	/* If same EC already used in list, then redundant */
	foreach(lc, pathkeys)
	{
		PathKey    *old_pathkey = (PathKey *) lfirst(lc);

		/* Assert we've been given canonical pathkeys */
		Assert(!old_pathkey->pk_eclass->ec_merged);

		if (new_ec == old_pathkey->pk_eclass)
			return true;
	}

	return false;
}

/*
 * canonicalize_pathkeys
 *	   Convert a not-necessarily-canonical pathkeys list to canonical form.
 *
 * Note that this function must not be used until after we have completed
 * merging EquivalenceClasses.
 */
List *
canonicalize_pathkeys(PlannerInfo *root, List *pathkeys)
{
	List	   *new_pathkeys = NIL;
	ListCell   *l;

	foreach(l, pathkeys)
	{
		PathKey    *pathkey = (PathKey *) lfirst(l);
		EquivalenceClass *eclass;
		PathKey    *cpathkey;

		/* Find the canonical (merged) EquivalenceClass */
		eclass = pathkey->pk_eclass;
		while (eclass->ec_merged)
			eclass = eclass->ec_merged;

		/*
		 * If we can tell it's redundant just from the EC, skip.
		 * pathkey_is_redundant would notice that, but we needn't even bother
		 * constructing the node...
		 */
		if (EC_MUST_BE_REDUNDANT(eclass))
			continue;

		/* OK, build a canonicalized PathKey struct */
		cpathkey = make_canonical_pathkey(root,
										  eclass,
										  pathkey->pk_opfamily,
										  pathkey->pk_strategy,
										  pathkey->pk_nulls_first);

		/* Add to list unless redundant */
		if (!pathkey_is_redundant(cpathkey, new_pathkeys))
			new_pathkeys = lappend(new_pathkeys, cpathkey);
	}
	return new_pathkeys;
}

/*
 * make_pathkey_from_sortinfo
 *	  Given an expression, a sortop, and a nulls-first flag, create
 *	  a PathKey.  If canonicalize = true, the result is a "canonical"
 *	  PathKey, otherwise not.  (But note it might be redundant anyway.)
 *
 * If the PathKey is being generated from a SortGroupClause, sortref should be
 * the SortGroupClause's SortGroupRef; otherwise zero.
 *
 * canonicalize should always be TRUE after EquivalenceClass merging has
 * been performed, but FALSE if we haven't done EquivalenceClass merging yet.
 */
static PathKey *
make_pathkey_from_sortinfo(PlannerInfo *root,
						   Expr *expr, Oid ordering_op,
						   bool nulls_first,
						   Index sortref,
						   bool canonicalize)
{
	Oid			opfamily,
				opcintype;
	int16		strategy;
	Oid			equality_op;
	List	   *opfamilies;
	EquivalenceClass *eclass;

	/*
	 * An ordering operator fully determines the behavior of its opfamily, so
	 * could only meaningfully appear in one family --- or perhaps two if one
	 * builds a reverse-sort opfamily, but there's not much point in that
	 * anymore.  But EquivalenceClasses need to contain opfamily lists based
	 * on the family membership of equality operators, which could easily be
	 * bigger.	So, look up the equality operator that goes with the ordering
	 * operator (this should be unique) and get its membership.
	 */

	/* Find the operator in pg_amop --- failure shouldn't happen */
	if (!get_ordering_op_properties(ordering_op,
									&opfamily, &opcintype, &strategy))
		elog(ERROR, "operator %u is not a valid ordering operator",
			 ordering_op);
	/* Get matching equality operator */
	equality_op = get_opfamily_member(opfamily,
									  opcintype,
									  opcintype,
									  BTEqualStrategyNumber);
	if (!OidIsValid(equality_op))		/* shouldn't happen */
		elog(ERROR, "could not find equality operator for ordering operator %u",
			 ordering_op);
	opfamilies = get_mergejoin_opfamilies(equality_op);
	if (!opfamilies)			/* certainly should find some */
		elog(ERROR, "could not find opfamilies for ordering operator %u",
			 ordering_op);

	/*
	 * When dealing with binary-compatible opclasses, we have to ensure that
	 * the exposed type of the expression tree matches the declared input type
	 * of the opclass, except when that is a polymorphic type (compare the
	 * behavior of parse_coerce.c).  This ensures that we can correctly match
	 * the indexkey or sortclause expression to other expressions we find in
	 * the query, because arguments of ordinary operator expressions will be
	 * cast that way.  (We have to do this for indexkeys because they are
	 * represented without any explicit relabel in pg_index, and for sort
	 * clauses because the parser is likewise cavalier about putting relabels
	 * on them.)
	 */
	if (exprType((Node *) expr) != opcintype &&
		!IsPolymorphicType(opcintype))
	{
		/* Strip any existing RelabelType, and add a new one if needed */
		while (expr && IsA(expr, RelabelType))
			expr = (Expr *) ((RelabelType *) expr)->arg;
		if (exprType((Node *) expr) != opcintype)
			expr = (Expr *) makeRelabelType(expr,
											opcintype,
											-1,
											COERCE_DONTCARE);
	}

	/* Now find or create a matching EquivalenceClass */
	eclass = get_eclass_for_sort_expr(root, expr, opcintype, opfamilies,
									  sortref);

	/* And finally we can find or create a PathKey node */
	if (canonicalize)
		return make_canonical_pathkey(root, eclass, opfamily,
									  strategy, nulls_first);
	else
		return makePathKey(eclass, opfamily, strategy, nulls_first);
}


/****************************************************************************
 *		PATHKEY COMPARISONS
 ****************************************************************************/

/*
 * compare_pathkeys
 *	  Compare two pathkeys to see if they are equivalent, and if not whether
 *	  one is "better" than the other.
 *
 *	  This function may only be applied to canonicalized pathkey lists.
 *	  In the canonical representation, pathkeys can be checked for equality
 *	  by simple pointer comparison.
 */
PathKeysComparison
compare_pathkeys(List *keys1, List *keys2)
{
	ListCell   *key1,
			   *key2;

	/*
	 * Fall out quickly if we are passed two identical lists.  This mostly
	 * catches the case where both are NIL, but that's common enough to
	 * warrant the test.
	 */
	if (keys1 == keys2)
		return PATHKEYS_EQUAL;

	forboth(key1, keys1, key2, keys2)
	{
		PathKey    *pathkey1 = (PathKey *) lfirst(key1);
		PathKey    *pathkey2 = (PathKey *) lfirst(key2);

		/*
		 * XXX would like to check that we've been given canonicalized input,
		 * but PlannerInfo not accessible here...
		 */
#ifdef NOT_USED
		Assert(list_member_ptr(root->canon_pathkeys, pathkey1));
		Assert(list_member_ptr(root->canon_pathkeys, pathkey2));
#endif

		if (pathkey1 != pathkey2)
			return PATHKEYS_DIFFERENT;	/* no need to keep looking */
	}

	/*
	 * If we reached the end of only one list, the other is longer and
	 * therefore not a subset.
	 */
	if (key1 != NULL)
		return PATHKEYS_BETTER1;	/* key1 is longer */
	if (key2 != NULL)
		return PATHKEYS_BETTER2;	/* key2 is longer */
	return PATHKEYS_EQUAL;
}

/*
 * pathkeys_contained_in
 *	  Common special case of compare_pathkeys: we just want to know
 *	  if keys2 are at least as well sorted as keys1.
 */
bool
pathkeys_contained_in(List *keys1, List *keys2)
{
	switch (compare_pathkeys(keys1, keys2))
	{
		case PATHKEYS_EQUAL:
		case PATHKEYS_BETTER2:
			return true;
		default:
			break;
	}
	return false;
}

/*
 * get_cheapest_path_for_pathkeys
 *	  Find the cheapest path (according to the specified criterion) that
 *	  satisfies the given pathkeys.  Return NULL if no such path.
 *
 * 'paths' is a list of possible paths that all generate the same relation
 * 'pathkeys' represents a required ordering (already canonicalized!)
 * 'cost_criterion' is STARTUP_COST or TOTAL_COST
 */
Path *
get_cheapest_path_for_pathkeys(List *paths, List *pathkeys,
							   CostSelector cost_criterion)
{
	Path	   *matched_path = NULL;
	ListCell   *l;

	foreach(l, paths)
	{
		Path	   *path = (Path *) lfirst(l);

		/*
		 * Since cost comparison is a lot cheaper than pathkey comparison, do
		 * that first.	(XXX is that still true?)
		 */
		if (matched_path != NULL &&
			compare_path_costs(matched_path, path, cost_criterion) <= 0)
			continue;

		if (pathkeys_contained_in(pathkeys, path->pathkeys))
			matched_path = path;
	}
	return matched_path;
}

/*
 * get_cheapest_fractional_path_for_pathkeys
 *	  Find the cheapest path (for retrieving a specified fraction of all
 *	  the tuples) that satisfies the given pathkeys.
 *	  Return NULL if no such path.
 *
 * See compare_fractional_path_costs() for the interpretation of the fraction
 * parameter.
 *
 * 'paths' is a list of possible paths that all generate the same relation
 * 'pathkeys' represents a required ordering (already canonicalized!)
 * 'fraction' is the fraction of the total tuples expected to be retrieved
 */
Path *
get_cheapest_fractional_path_for_pathkeys(List *paths,
										  List *pathkeys,
										  double fraction)
{
	Path	   *matched_path = NULL;
	ListCell   *l;

	foreach(l, paths)
	{
		Path	   *path = (Path *) lfirst(l);

		/*
		 * Since cost comparison is a lot cheaper than pathkey comparison, do
		 * that first.
		 */
		if (matched_path != NULL &&
			compare_fractional_path_costs(matched_path, path, fraction) <= 0)
			continue;

		if (pathkeys_contained_in(pathkeys, path->pathkeys))
			matched_path = path;
	}
	return matched_path;
}

/****************************************************************************
 *		NEW PATHKEY FORMATION
 ****************************************************************************/

/*
 * build_index_pathkeys
 *	  Build a pathkeys list that describes the ordering induced by an index
 *	  scan using the given index.  (Note that an unordered index doesn't
 *	  induce any ordering; such an index will have no sortop OIDS in
 *	  its sortops arrays, and we will return NIL.)
 *
 * If 'scandir' is BackwardScanDirection, attempt to build pathkeys
 * representing a backwards scan of the index.	Return NIL if can't do it.
 *
 * The result is canonical, meaning that redundant pathkeys are removed;
 * it may therefore have fewer entries than there are index columns.
 *
 * We generate the full pathkeys list whether or not all are useful for the
 * current query.  Caller should do truncate_useless_pathkeys().
 */
List *
build_index_pathkeys(PlannerInfo *root,
					 IndexOptInfo *index,
					 ScanDirection scandir)
{
	List	   *retval = NIL;
	ListCell   *indexprs_item = list_head(index->indexprs);
	int			i;

	for (i = 0; i < index->ncolumns; i++)
	{
		Oid			sortop;
		bool		nulls_first;
		int			ikey;
		Expr	   *indexkey;
		PathKey    *cpathkey;

		if (ScanDirectionIsBackward(scandir))
		{
			sortop = index->revsortop[i];
			nulls_first = !index->nulls_first[i];
		}
		else
		{
			sortop = index->fwdsortop[i];
			nulls_first = index->nulls_first[i];
		}

		if (!OidIsValid(sortop))
			break;				/* no more orderable columns */

		ikey = index->indexkeys[i];
		if (ikey != 0)
		{
			/* simple index column */
			indexkey = (Expr *) find_indexkey_var(root, index->rel, ikey);
		}
		else
		{
			/* expression --- assume we need not copy it */
			if (indexprs_item == NULL)
				elog(ERROR, "wrong number of index expressions");
			indexkey = (Expr *) lfirst(indexprs_item);
			indexprs_item = lnext(indexprs_item);
		}

		/* OK, make a canonical pathkey for this sort key */
		cpathkey = make_pathkey_from_sortinfo(root,
											  indexkey,
											  sortop,
											  nulls_first,
											  0,
											  true);

		/* Add to list unless redundant */
		if (!pathkey_is_redundant(cpathkey, retval))
			retval = lappend(retval, cpathkey);
	}

	return retval;
}

/*
 * Find or make a Var node for the specified attribute of the rel.
 *
 * We first look for the var in the rel's target list, because that's
 * easy and fast.  But the var might not be there (this should normally
 * only happen for vars that are used in WHERE restriction clauses,
 * but not in join clauses or in the SELECT target list).  In that case,
 * gin up a Var node the hard way.
 */
Var *
find_indexkey_var(PlannerInfo *root, RelOptInfo *rel, AttrNumber varattno)
{
	ListCell   *temp;
	Index		relid;
	Oid			reloid,
				vartypeid;
	int32		type_mod;

	foreach(temp, rel->reltargetlist)
	{
		Var		   *var = (Var *) lfirst(temp);

		if (IsA(var, Var) &&
			var->varattno == varattno)
			return var;
	}

	relid = rel->relid;
	reloid = getrelid(relid, root->parse->rtable);
	get_atttypetypmod(reloid, varattno, &vartypeid, &type_mod);

	return makeVar(relid, varattno, vartypeid, type_mod, 0);
}

/*
 * convert_subquery_pathkeys
 *	  Build a pathkeys list that describes the ordering of a subquery's
 *	  result, in the terms of the outer query.	This is essentially a
 *	  task of conversion.
 *
 * 'rel': outer query's RelOptInfo for the subquery relation.
 * 'subquery_pathkeys': the subquery's output pathkeys, in its terms.
 *
 * It is not necessary for caller to do truncate_useless_pathkeys(),
 * because we select keys in a way that takes usefulness of the keys into
 * account.
 */
List *
convert_subquery_pathkeys(PlannerInfo *root, RelOptInfo *rel,
						  List *subquery_pathkeys)
{
	List	   *retval = NIL;
	int			retvallen = 0;
	int			outer_query_keys = list_length(root->query_pathkeys);
	List	   *sub_tlist = rel->subplan->targetlist;
	ListCell   *i;

	foreach(i, subquery_pathkeys)
	{
		PathKey    *sub_pathkey = (PathKey *) lfirst(i);
		EquivalenceClass *sub_eclass = sub_pathkey->pk_eclass;
		PathKey    *best_pathkey = NULL;

		if (sub_eclass->ec_has_volatile)
		{
			/*
			 * If the sub_pathkey's EquivalenceClass is volatile, then it must
			 * have come from an ORDER BY clause, and we have to match it to
			 * that same targetlist entry.
			 */
			TargetEntry *tle;

			if (sub_eclass->ec_sortref == 0)	/* can't happen */
				elog(ERROR, "volatile EquivalenceClass has no sortref");
			tle = get_sortgroupref_tle(sub_eclass->ec_sortref, sub_tlist);
			Assert(tle);
			/* resjunk items aren't visible to outer query */
			if (!tle->resjunk)
			{
				/* We can represent this sub_pathkey */
				EquivalenceMember *sub_member;
				Expr	   *outer_expr;
				EquivalenceClass *outer_ec;

				Assert(list_length(sub_eclass->ec_members) == 1);
				sub_member = (EquivalenceMember *) linitial(sub_eclass->ec_members);
				outer_expr = (Expr *)
					makeVar(rel->relid,
							tle->resno,
							exprType((Node *) tle->expr),
							exprTypmod((Node *) tle->expr),
							0);

				/*
				 * Note: it might look funny to be setting sortref = 0 for a
				 * reference to a volatile sub_eclass.	However, the
				 * expression is *not* volatile in the outer query: it's just
				 * a Var referencing whatever the subquery emitted. (IOW, the
				 * outer query isn't going to re-execute the volatile
				 * expression itself.)	So this is okay.
				 */
				outer_ec =
					get_eclass_for_sort_expr(root,
											 outer_expr,
											 sub_member->em_datatype,
											 sub_eclass->ec_opfamilies,
											 0);
				best_pathkey =
					make_canonical_pathkey(root,
										   outer_ec,
										   sub_pathkey->pk_opfamily,
										   sub_pathkey->pk_strategy,
										   sub_pathkey->pk_nulls_first);
			}
		}
		else
		{
			/*
			 * Otherwise, the sub_pathkey's EquivalenceClass could contain
			 * multiple elements (representing knowledge that multiple items
			 * are effectively equal).	Each element might match none, one, or
			 * more of the output columns that are visible to the outer query.
			 * This means we may have multiple possible representations of the
			 * sub_pathkey in the context of the outer query.  Ideally we
			 * would generate them all and put them all into an EC of the
			 * outer query, thereby propagating equality knowledge up to the
			 * outer query.  Right now we cannot do so, because the outer
			 * query's EquivalenceClasses are already frozen when this is
			 * called. Instead we prefer the one that has the highest "score"
			 * (number of EC peers, plus one if it matches the outer
			 * query_pathkeys). This is the most likely to be useful in the
			 * outer query.
			 */
			int			best_score = -1;
			ListCell   *j;

			foreach(j, sub_eclass->ec_members)
			{
				EquivalenceMember *sub_member = (EquivalenceMember *) lfirst(j);
				Expr	   *sub_expr = sub_member->em_expr;
				Expr	   *sub_stripped;
				ListCell   *k;

				/*
				 * We handle two cases: the sub_pathkey key can be either an
				 * exact match for a targetlist entry, or it could match after
				 * stripping RelabelType nodes.  (We need that case since
				 * make_pathkey_from_sortinfo could add or remove
				 * RelabelType.)
				 */
				sub_stripped = sub_expr;
				while (sub_stripped && IsA(sub_stripped, RelabelType))
					sub_stripped = ((RelabelType *) sub_stripped)->arg;

				foreach(k, sub_tlist)
				{
					TargetEntry *tle = (TargetEntry *) lfirst(k);
					Expr	   *outer_expr;
					EquivalenceClass *outer_ec;
					PathKey    *outer_pk;
					int			score;

					/* resjunk items aren't visible to outer query */
					if (tle->resjunk)
						continue;

					if (equal(tle->expr, sub_expr))
					{
						/* Exact match */
						outer_expr = (Expr *)
							makeVar(rel->relid,
									tle->resno,
									exprType((Node *) tle->expr),
									exprTypmod((Node *) tle->expr),
									0);
					}
					else
					{
						Expr	   *tle_stripped;

						tle_stripped = tle->expr;
						while (tle_stripped && IsA(tle_stripped, RelabelType))
							tle_stripped = ((RelabelType *) tle_stripped)->arg;

						if (equal(tle_stripped, sub_stripped))
						{
							/* Match after discarding RelabelType */
							outer_expr = (Expr *)
								makeVar(rel->relid,
										tle->resno,
										exprType((Node *) tle->expr),
										exprTypmod((Node *) tle->expr),
										0);
							if (exprType((Node *) outer_expr) !=
								exprType((Node *) sub_expr))
								outer_expr = (Expr *)
									makeRelabelType(outer_expr,
												 exprType((Node *) sub_expr),
													-1,
													COERCE_DONTCARE);
						}
						else
							continue;
					}

					/* Found a representation for this sub_pathkey */
					outer_ec = get_eclass_for_sort_expr(root,
														outer_expr,
													 sub_member->em_datatype,
												   sub_eclass->ec_opfamilies,
														0);
					outer_pk = make_canonical_pathkey(root,
													  outer_ec,
													sub_pathkey->pk_opfamily,
													sub_pathkey->pk_strategy,
												sub_pathkey->pk_nulls_first);
					/* score = # of equivalence peers */
					score = list_length(outer_ec->ec_members) - 1;
					/* +1 if it matches the proper query_pathkeys item */
					if (retvallen < outer_query_keys &&
						list_nth(root->query_pathkeys, retvallen) == outer_pk)
						score++;
					if (score > best_score)
					{
						best_pathkey = outer_pk;
						best_score = score;
					}
				}
			}
		}

		/*
		 * If we couldn't find a representation of this sub_pathkey, we're
		 * done (we can't use the ones to its right, either).
		 */
		if (!best_pathkey)
			break;

		/*
		 * Eliminate redundant ordering info; could happen if outer query
		 * equivalences subquery keys...
		 */
		if (!pathkey_is_redundant(best_pathkey, retval))
		{
			retval = lappend(retval, best_pathkey);
			retvallen++;
		}
	}

	return retval;
}

/*
 * build_join_pathkeys
 *	  Build the path keys for a join relation constructed by mergejoin or
 *	  nestloop join.  This is normally the same as the outer path's keys.
 *
 *	  EXCEPTION: in a FULL or RIGHT join, we cannot treat the result as
 *	  having the outer path's path keys, because null lefthand rows may be
 *	  inserted at random points.  It must be treated as unsorted.
 *
 *	  We truncate away any pathkeys that are uninteresting for higher joins.
 *
 * 'joinrel' is the join relation that paths are being formed for
 * 'jointype' is the join type (inner, left, full, etc)
 * 'outer_pathkeys' is the list of the current outer path's path keys
 *
 * Returns the list of new path keys.
 */
List *
build_join_pathkeys(PlannerInfo *root,
					RelOptInfo *joinrel,
					JoinType jointype,
					List *outer_pathkeys)
{
	if (jointype == JOIN_FULL || jointype == JOIN_RIGHT)
		return NIL;

	/*
	 * This used to be quite a complex bit of code, but now that all pathkey
	 * sublists start out life canonicalized, we don't have to do a darn thing
	 * here!
	 *
	 * We do, however, need to truncate the pathkeys list, since it may
	 * contain pathkeys that were useful for forming this joinrel but are
	 * uninteresting to higher levels.
	 */
	return truncate_useless_pathkeys(root, joinrel, outer_pathkeys);
}


/****************************************************************************
 *		PATHKEYS FOR DISTRIBUTED QUERIES
 ****************************************************************************/

/*
 * cdb_make_pathkey_for_expr
 *	  Returns a canonicalized PathKey which represents an equivalence
 *	  class of expressions that must be equal to the given expression.
 *
 *	  The caller specifies the name of the equality operator thus:
 *			list_make1(makeString("="))
 *
 *	  The 'opfamily' field of resulting PathKey is filled with the operator
 *	  family that would be used for a merge join with another expr of the
 *	  same data type, using the equality operator whose name is given.
 *	  Partitioning doesn't itself use the sort operator, but its Oid is
 *	  needed to associate the PathKey with the same equivalence class
 *	  (canonical pathkey) as any other expressions to which
 *	  our expr is constrained by compatible merge-joinable
 *	  equality operators.  (We assume, in what may be a temporary
 *	  excess of optimism, that our hashed partitioning function
 *	  implements the same notion of equality as these operators.)
 */
PathKey *
cdb_make_pathkey_for_expr(PlannerInfo *root,
						  Node *expr,
						  List *eqopname,
						  bool canonical)
{
	Oid			opfamily = InvalidOid;
	Oid			typeoid = InvalidOid;
	Oid			eqopoid = InvalidOid;
	PathKey    *pk = NULL;
	List	   *mergeopfamilies;
	EquivalenceClass *eclass;
	int			strategy = 0;
	ListCell   *lc;

	/* Get the expr's data type. */
	typeoid = exprType(expr);

	/* Get Oid of the equality operator applied to two values of that type. */
	eqopoid = compatible_oper_opid(eqopname, typeoid, typeoid, true);

	/*
	 * Get Oid of the sort operator that would be used for a sort-merge
	 * equijoin on a pair of exprs of the same type.
	 */
	if (eqopoid == InvalidOid || !op_mergejoinable(eqopoid))
		elog(ERROR, "could not find mergejoinable = operator for type %u", typeoid);

	mergeopfamilies = get_mergejoin_opfamilies(eqopoid);
	foreach(lc, mergeopfamilies)
	{
		opfamily = lfirst_oid(lc);
		strategy = get_op_opfamily_strategy(eqopoid, opfamily);
		if (strategy)
			break;
	}
	if (!lc)
		elog(ERROR, "could not find operator family for equality operator %u", eqopoid);
	eclass = get_eclass_for_sort_expr(root, (Expr *) expr, typeoid, mergeopfamilies, 0);
	if (!canonical)
		pk = makePathKey(eclass, opfamily, strategy, false);
	else
		pk = make_canonical_pathkey(root, eclass, opfamily, strategy, false);

	return pk;
}

/*
 * cdb_pull_up_pathkey
 *
 * Given a pathkey, finds a PathKey whose key expr can be projected
 * thru a given targetlist.  If found, builds the transformed key expr
 * and returns the canonical pathkey representing its equivalence class.
 *
 * Returns NULL if the given pathkey does not have a PathKey whose
 * key expr can be rewritten in terms of the projected output columns.
 *
 * Note that this function does not unite the pre- and post-projection
 * equivalence classes.  Equivalences known on one side of the projection
 * are not made known on the other side.  Although that might be useful,
 * it would have to be done at an earlier point in the planner.
 *
 * At present this function doesn't support pull-up from a subquery into a
 * containing query: there is no provision for adjusting the varlevelsup
 * field in Var nodes for outer references.  This could be added if needed.
 *
 * 'pathkey' is a List of PathKey.
 * 'relids' is the set of relids that may occur in the targetlist exprs.
 * 'targetlist' specifies the projection.  It is a List of TargetEntry
 *		or merely a List of Expr.
 * 'newvarlist' is an optional List of Expr, in 1-1 correspondence with
 *		'targetlist'.  If specified, instead of creating a Var node to
 *		reference a targetlist item, we plug in a copy of the corresponding
 *		newvarlist item.
 * 'newrelid' is the RTE index of the projected result, for finding or
 *		building Var nodes that reference the projected columns.
 *		Ignored if 'newvarlist' is specified.
 *
 * NB: We ignore the presence or absence of a RelabelType node atop either
 * expr in determining whether a PathKey expr matches a targetlist expr.
 */
PathKey *
cdb_pull_up_pathkey(PlannerInfo *root,
					PathKey *pathkey,
					Relids relids,
					List *targetlist,
					List *newvarlist,
					Index newrelid)
{
	Expr	   *sub_pathkeyexpr;
	EquivalenceClass *outer_ec;
	Expr	   *newexpr = NULL;

	Assert(pathkey);
	Assert(!newvarlist ||
		   list_length(newvarlist) == list_length(targetlist));

	/* Find an expr that we can rewrite to use the projected columns. */
	sub_pathkeyexpr = cdbpullup_findPathKeyExprInTargetList(pathkey, targetlist);

	/* Replace expr's Var nodes with new ones referencing the targetlist. */
	if (sub_pathkeyexpr)
	{
		newexpr = cdbpullup_expr(sub_pathkeyexpr,
								 targetlist,
								 newvarlist,
								 newrelid);
	}
	/* If not found, see if the equiv class contains a constant expr. */
	else if (CdbPathkeyEqualsConstant(pathkey))
	{
		ListCell   *lc;

		foreach(lc, pathkey->pk_eclass->ec_members)
		{
			EquivalenceMember *em = lfirst(lc);

			if (em->em_is_const)
			{
				newexpr = (Expr *) copyObject(em->em_expr);
				break;
			}
		}
	}
	/* Fail if no usable expr. */
	else
		return NULL;

	if (!newexpr)
		elog(ERROR, "could not pull up path key using projected target list");

	outer_ec = get_eclass_for_sort_expr(root,
										newexpr,
										exprType((Node *) newexpr),
										pathkey->pk_eclass->ec_opfamilies,
										0);

	/* Find or create the equivalence class for the transformed expr. */
	return make_canonical_pathkey(root,
								  outer_ec,
								  pathkey->pk_opfamily,
								  pathkey->pk_strategy,
								  false);
}



/****************************************************************************
 *		PATHKEYS AND SORT CLAUSES
 ****************************************************************************/

/*
 * make_pathkeys_for_sortclauses
 *		Generate a pathkeys list that represents the sort order specified
 *		by a list of SortGroupClauses
 *
 * If canonicalize is TRUE, the resulting PathKeys are all in canonical form;
 * otherwise not.  canonicalize should always be TRUE after EquivalenceClass
 * merging has been performed, but FALSE if we haven't done EquivalenceClass
 * merging yet.  (We provide this option because grouping_planner() needs to
 * be able to represent requested pathkeys before the equivalence classes have
 * been created for the query.)
 *
 * 'sortclauses' is a list of SortGroupClause nodes
 * 'tlist' is the targetlist to find the referenced tlist entries in
 */
List *
make_pathkeys_for_sortclauses(PlannerInfo *root,
							  List *sortclauses,
							  List *tlist,
							  bool canonicalize)
{
	List	   *pathkeys = NIL;
	ListCell   *l;

	foreach(l, sortclauses)
	{
		SortGroupClause *sortcl = (SortGroupClause *) lfirst(l);
		Expr	   *sortkey;
		PathKey    *pathkey;

		sortkey = (Expr *) get_sortgroupclause_expr(sortcl, tlist);
		Assert(OidIsValid(sortcl->sortop));
		pathkey = make_pathkey_from_sortinfo(root,
											 sortkey,
											 sortcl->sortop,
											 sortcl->nulls_first,
											 sortcl->tleSortGroupRef,
											 canonicalize);

		/* Canonical form eliminates redundant ordering keys */
		if (canonicalize)
		{
			if (!pathkey_is_redundant(pathkey, pathkeys))
				pathkeys = lappend(pathkeys, pathkey);
		}
		else
			pathkeys = lappend(pathkeys, pathkey);
	}
	return pathkeys;
}

/****************************************************************************
 *		PATHKEYS AND GROUPCLAUSES AND GROUPINGCLAUSE
 ***************************************************************************/

/*
 * make_pathkeys_for_groupclause
 *	 Generate a pathkeys list that represents the sort order specified by
 *	 a list of GroupClauses or GroupingClauses.
 *
 * Note: similar to make_pathkeys_for_sortclauses, the result is NOT in
 * canonical form.
 */
List *
make_pathkeys_for_groupclause(PlannerInfo *root,
							  List *groupclause,
							  List *tlist)
{
	List	   *pathkeys = NIL;
	ListCell   *l;

	List	   *sub_pathkeys = NIL;

	foreach(l, groupclause)
	{
		Expr	   *sortkey;
		PathKey    *pathkey;

		Node	   *node = lfirst(l);

		if (node == NULL)
			continue;

		if (IsA(node, SortGroupClause))
		{
			SortGroupClause *sortcl = (SortGroupClause *) node;

			sortkey = (Expr *) get_sortgroupclause_expr(sortcl, tlist);
			Assert(OidIsValid(sortcl->sortop));
			pathkey = make_pathkey_from_sortinfo(root,
												 sortkey,
												 sortcl->sortop,
												 sortcl->nulls_first,
												 sortcl->tleSortGroupRef,
												 false);

			/*
			 * The pathkey becomes a one-element sublist. canonicalize_pathkeys() might
			 * replace it with a longer sublist later.
			 */
			pathkeys = lappend(pathkeys, pathkey);
		}
		else if (IsA(node, List))
		{
			pathkeys = list_concat(pathkeys,
						   make_pathkeys_for_groupclause(root, (List *) node,
														 tlist));
		}
		else if (IsA(node, GroupingClause))
		{
			sub_pathkeys =
				list_concat(sub_pathkeys,
							make_pathkeys_for_groupclause(root, ((GroupingClause *) node)->groupsets,
														  tlist));
		}
	}

	pathkeys = list_concat(pathkeys, sub_pathkeys);

	return pathkeys;
}

/****************************************************************************
 *		PATHKEYS AND MERGECLAUSES
 ****************************************************************************/

/*
 * cache_mergeclause_eclasses
 *		Make the cached EquivalenceClass links valid in a mergeclause
 *		restrictinfo.
 *
 * RestrictInfo contains fields in which we may cache pointers to
 * EquivalenceClasses for the left and right inputs of the mergeclause.
 * (If the mergeclause is a true equivalence clause these will be the
 * same EquivalenceClass, otherwise not.)
 */
void
cache_mergeclause_eclasses(PlannerInfo *root, RestrictInfo *restrictinfo)
{
	Assert(restrictinfo->mergeopfamilies != NIL);

	/* the cached values should be either both set or both not */
	if (restrictinfo->left_ec == NULL)
	{
		Expr	   *clause = restrictinfo->clause;
		Oid			lefttype,
					righttype;

		/* Need the declared input types of the operator */
		op_input_types(((OpExpr *) clause)->opno, &lefttype, &righttype);

		/* Find or create a matching EquivalenceClass for each side */
		restrictinfo->left_ec =
			get_eclass_for_sort_expr(root,
									 (Expr *) get_leftop(clause),
									 lefttype,
									 restrictinfo->mergeopfamilies,
									 0);
		restrictinfo->right_ec =
			get_eclass_for_sort_expr(root,
									 (Expr *) get_rightop(clause),
									 righttype,
									 restrictinfo->mergeopfamilies,
									 0);
	}
	else
		Assert(restrictinfo->right_ec != NULL);
}

/*
 * find_mergeclauses_for_pathkeys
 *	  This routine attempts to find a set of mergeclauses that can be
 *	  used with a specified ordering for one of the input relations.
 *	  If successful, it returns a list of mergeclauses.
 *
 * 'pathkeys' is a pathkeys list showing the ordering of an input path.
 * 'outer_keys' is TRUE if these keys are for the outer input path,
 *			FALSE if for inner.
 * 'restrictinfos' is a list of mergejoinable restriction clauses for the
 *			join relation being formed.
 *
 * The restrictinfos must be marked (via outer_is_left) to show which side
 * of each clause is associated with the current outer path.  (See
 * select_mergejoin_clauses())
 *
 * The result is NIL if no merge can be done, else a maximal list of
 * usable mergeclauses (represented as a list of their restrictinfo nodes).
 */
List *
find_mergeclauses_for_pathkeys(PlannerInfo *root,
							   List *pathkeys,
							   bool outer_keys,
							   List *restrictinfos)
{
	List	   *mergeclauses = NIL;
	ListCell   *i;

	/* make sure we have eclasses cached in the clauses */
	foreach(i, restrictinfos)
	{
		RestrictInfo *rinfo = (RestrictInfo *) lfirst(i);

		cache_mergeclause_eclasses(root, rinfo);
	}

	foreach(i, pathkeys)
	{
		PathKey    *pathkey = (PathKey *) lfirst(i);
		EquivalenceClass *pathkey_ec = pathkey->pk_eclass;
		List	   *matched_restrictinfos = NIL;
		ListCell   *j;

		/*----------
		 * A mergejoin clause matches a pathkey if it has the same EC.
		 * If there are multiple matching clauses, take them all.  In plain
		 * inner-join scenarios we expect only one match, because
		 * equivalence-class processing will have removed any redundant
		 * mergeclauses.  However, in outer-join scenarios there might be
		 * multiple matches.  An example is
		 *
		 *	select * from a full join b
		 *		on a.v1 = b.v1 and a.v2 = b.v2 and a.v1 = b.v2;
		 *
		 * Given the pathkeys ({a.v1}, {a.v2}) it is okay to return all three
		 * clauses (in the order a.v1=b.v1, a.v1=b.v2, a.v2=b.v2) and indeed
		 * we *must* do so or we will be unable to form a valid plan.
		 *
		 * We expect that the given pathkeys list is canonical, which means
		 * no two members have the same EC, so it's not possible for this
		 * code to enter the same mergeclause into the result list twice.
		 *
		 * It's possible that multiple matching clauses might have different
		 * ECs on the other side, in which case the order we put them into our
		 * result makes a difference in the pathkeys required for the other
		 * input path.	However this routine hasn't got any info about which
		 * order would be best, so we don't worry about that.
		 *
		 * It's also possible that the selected mergejoin clauses produce
		 * a noncanonical ordering of pathkeys for the other side, ie, we
		 * might select clauses that reference b.v1, b.v2, b.v1 in that
		 * order.  This is not harmful in itself, though it suggests that
		 * the clauses are partially redundant.  Since it happens only with
		 * redundant query conditions, we don't bother to eliminate it.
		 * make_inner_pathkeys_for_merge() has to delete duplicates when
		 * it constructs the canonical pathkeys list, and we also have to
		 * deal with the case in create_mergejoin_plan().
		 *----------
		 */
		foreach(j, restrictinfos)
		{
			RestrictInfo *rinfo = (RestrictInfo *) lfirst(j);
			EquivalenceClass *clause_ec;

			if (outer_keys)
				clause_ec = rinfo->outer_is_left ?
					rinfo->left_ec : rinfo->right_ec;
			else
				clause_ec = rinfo->outer_is_left ?
					rinfo->right_ec : rinfo->left_ec;
			if (clause_ec == pathkey_ec)
				matched_restrictinfos = lappend(matched_restrictinfos, rinfo);
		}

		/*
		 * If we didn't find a mergeclause, we're done --- any additional
		 * sort-key positions in the pathkeys are useless.	(But we can still
		 * mergejoin if we found at least one mergeclause.)
		 */
		if (matched_restrictinfos == NIL)
			break;

		/*
		 * If we did find usable mergeclause(s) for this sort-key position,
		 * add them to result list.
		 */
		mergeclauses = list_concat(mergeclauses, matched_restrictinfos);
	}

	return mergeclauses;
}

/*
 * select_outer_pathkeys_for_merge
 *	  Builds a pathkey list representing a possible sort ordering
 *	  that can be used with the given mergeclauses.
 *
 * 'mergeclauses' is a list of RestrictInfos for mergejoin clauses
 *			that will be used in a merge join.
 * 'joinrel' is the join relation we are trying to construct.
 *
 * The restrictinfos must be marked (via outer_is_left) to show which side
 * of each clause is associated with the current outer path.  (See
 * select_mergejoin_clauses())
 *
 * Returns a pathkeys list that can be applied to the outer relation.
 *
 * Since we assume here that a sort is required, there is no particular use
 * in matching any available ordering of the outerrel.	(joinpath.c has an
 * entirely separate code path for considering sort-free mergejoins.)  Rather,
 * it's interesting to try to match the requested query_pathkeys so that a
 * second output sort may be avoided; and failing that, we try to list "more
 * popular" keys (those with the most unmatched EquivalenceClass peers)
 * earlier, in hopes of making the resulting ordering useful for as many
 * higher-level mergejoins as possible.
 */
List *
select_outer_pathkeys_for_merge(PlannerInfo *root,
								List *mergeclauses,
								RelOptInfo *joinrel)
{
	List	   *pathkeys = NIL;
	int			nClauses = list_length(mergeclauses);
	EquivalenceClass **ecs;
	int		   *scores;
	int			necs;
	ListCell   *lc;
	int			j;

	/* Might have no mergeclauses */
	if (nClauses == 0)
		return NIL;

	/*
	 * Make arrays of the ECs used by the mergeclauses (dropping any
	 * duplicates) and their "popularity" scores.
	 */
	ecs = (EquivalenceClass **) palloc(nClauses * sizeof(EquivalenceClass *));
	scores = (int *) palloc(nClauses * sizeof(int));
	necs = 0;

	foreach(lc, mergeclauses)
	{
		RestrictInfo *rinfo = (RestrictInfo *) lfirst(lc);
		EquivalenceClass *oeclass;
		int			score;
		ListCell   *lc2;

		/* get the outer eclass */
		cache_mergeclause_eclasses(root, rinfo);

		if (rinfo->outer_is_left)
			oeclass = rinfo->left_ec;
		else
			oeclass = rinfo->right_ec;

		/* reject duplicates */
		for (j = 0; j < necs; j++)
		{
			if (ecs[j] == oeclass)
				break;
		}
		if (j < necs)
			continue;

		/* compute score */
		score = 0;
		foreach(lc2, oeclass->ec_members)
		{
			EquivalenceMember *em = (EquivalenceMember *) lfirst(lc2);

			/* Potential future join partner? */
			if (!em->em_is_const && !em->em_is_child &&
				!bms_overlap(em->em_relids, joinrel->relids))
				score++;
		}

		ecs[necs] = oeclass;
		scores[necs] = score;
		necs++;
	}

	/*
	 * Find out if we have all the ECs mentioned in query_pathkeys; if so we
	 * can generate a sort order that's also useful for final output. There is
	 * no percentage in a partial match, though, so we have to have 'em all.
	 */
	if (root->query_pathkeys)
	{
		foreach(lc, root->query_pathkeys)
		{
			PathKey    *query_pathkey = (PathKey *) lfirst(lc);
			EquivalenceClass *query_ec = query_pathkey->pk_eclass;

			for (j = 0; j < necs; j++)
			{
				if (ecs[j] == query_ec)
					break;		/* found match */
			}
			if (j >= necs)
				break;			/* didn't find match */
		}
		/* if we got to the end of the list, we have them all */
		if (lc == NULL)
		{
			/* copy query_pathkeys as starting point for our output */
			pathkeys = list_copy(root->query_pathkeys);
			/* mark their ECs as already-emitted */
			foreach(lc, root->query_pathkeys)
			{
				PathKey    *query_pathkey = (PathKey *) lfirst(lc);
				EquivalenceClass *query_ec = query_pathkey->pk_eclass;

				for (j = 0; j < necs; j++)
				{
					if (ecs[j] == query_ec)
					{
						scores[j] = -1;
						break;
					}
				}
			}
		}
	}

	/*
	 * Add remaining ECs to the list in popularity order, using a default sort
	 * ordering.  (We could use qsort() here, but the list length is usually
	 * so small it's not worth it.)
	 */
	for (;;)
	{
		int			best_j;
		int			best_score;
		EquivalenceClass *ec;
		PathKey    *pathkey;

		best_j = 0;
		best_score = scores[0];
		for (j = 1; j < necs; j++)
		{
			if (scores[j] > best_score)
			{
				best_j = j;
				best_score = scores[j];
			}
		}
		if (best_score < 0)
			break;				/* all done */
		ec = ecs[best_j];
		scores[best_j] = -1;
		pathkey = make_canonical_pathkey(root,
										 ec,
										 linitial_oid(ec->ec_opfamilies),
										 BTLessStrategyNumber,
										 false);
		/* can't be redundant because no duplicate ECs */
		Assert(!pathkey_is_redundant(pathkey, pathkeys));
		pathkeys = lappend(pathkeys, pathkey);
	}

	pfree(ecs);
	pfree(scores);

	return pathkeys;
}

/*
 * make_inner_pathkeys_for_merge
 *	  Builds a pathkey list representing the explicit sort order that
 *	  must be applied to an inner path to make it usable with the
 *	  given mergeclauses.
 *
 * 'mergeclauses' is a list of RestrictInfos for mergejoin clauses
 *			that will be used in a merge join.
 * 'outer_pathkeys' are the already-known canonical pathkeys for the outer
 *			side of the join.
 *
 * The restrictinfos must be marked (via outer_is_left) to show which side
 * of each clause is associated with the current outer path.  (See
 * select_mergejoin_clauses())
 *
 * Returns a pathkeys list that can be applied to the inner relation.
 *
 * Note that it is not this routine's job to decide whether sorting is
 * actually needed for a particular input path.  Assume a sort is necessary;
 * just make the keys, eh?
 */
List *
make_inner_pathkeys_for_merge(PlannerInfo *root,
							  List *mergeclauses,
							  List *outer_pathkeys)
{
	List	   *pathkeys = NIL;
	EquivalenceClass *lastoeclass;
	PathKey    *opathkey;
	ListCell   *lc;
	ListCell   *lop;

	lastoeclass = NULL;
	opathkey = NULL;
	lop = list_head(outer_pathkeys);

	foreach(lc, mergeclauses)
	{
		RestrictInfo *rinfo = (RestrictInfo *) lfirst(lc);
		EquivalenceClass *oeclass;
		EquivalenceClass *ieclass;
		PathKey    *pathkey;

		cache_mergeclause_eclasses(root, rinfo);

		if (rinfo->outer_is_left)
		{
			oeclass = rinfo->left_ec;
			ieclass = rinfo->right_ec;
		}
		else
		{
			oeclass = rinfo->right_ec;
			ieclass = rinfo->left_ec;
		}

		/* outer eclass should match current or next pathkeys */
		/* we check this carefully for debugging reasons */
		if (oeclass != lastoeclass)
		{
			if (!lop)
				elog(ERROR, "too few pathkeys for mergeclauses");
			opathkey = (PathKey *) lfirst(lop);
			lop = lnext(lop);
			lastoeclass = opathkey->pk_eclass;
			if (oeclass != lastoeclass)
				elog(ERROR, "outer pathkeys do not match mergeclause");
		}

		/*
		 * Often, we'll have same EC on both sides, in which case the outer
		 * pathkey is also canonical for the inner side, and we can skip a
		 * useless search.
		 */
		if (ieclass == oeclass)
			pathkey = opathkey;
		else
			pathkey = make_canonical_pathkey(root,
											 ieclass,
											 opathkey->pk_opfamily,
											 opathkey->pk_strategy,
											 opathkey->pk_nulls_first);

		/*
		 * Don't generate redundant pathkeys (can happen if multiple
		 * mergeclauses refer to same EC).
		 */
		if (!pathkey_is_redundant(pathkey, pathkeys))
			pathkeys = lappend(pathkeys, pathkey);
	}

	return pathkeys;
}

/****************************************************************************
 *		PATHKEY USEFULNESS CHECKS
 *
 * We only want to remember as many of the pathkeys of a path as have some
 * potential use, either for subsequent mergejoins or for meeting the query's
 * requested output ordering.  This ensures that add_path() won't consider
 * a path to have a usefully different ordering unless it really is useful.
 * These routines check for usefulness of given pathkeys.
 ****************************************************************************/

/*
 * pathkeys_useful_for_merging
 *		Count the number of pathkeys that may be useful for mergejoins
 *		above the given relation.
 *
 * We consider a pathkey potentially useful if it corresponds to the merge
 * ordering of either side of any joinclause for the rel.  This might be
 * overoptimistic, since joinclauses that require different other relations
 * might never be usable at the same time, but trying to be exact is likely
 * to be more trouble than it's worth.
 *
 * To avoid doubling the number of mergejoin paths considered, we would like
 * to consider only one of the two scan directions (ASC or DESC) as useful
 * for merging for any given target column.  The choice is arbitrary unless
 * one of the directions happens to match an ORDER BY key, in which case
 * that direction should be preferred, in hopes of avoiding a final sort step.
 * right_merge_direction() implements this heuristic.
 */
int
pathkeys_useful_for_merging(PlannerInfo *root, RelOptInfo *rel, List *pathkeys)
{
	int			useful = 0;
	ListCell   *i;

	foreach(i, pathkeys)
	{
		PathKey    *pathkey = (PathKey *) lfirst(i);
		bool		matched = false;
		ListCell   *j;

		/* If "wrong" direction, not useful for merging */
		if (!right_merge_direction(root, pathkey))
			break;

		/*
		 * First look into the EquivalenceClass of the pathkey, to see if
		 * there are any members not yet joined to the rel.  If so, it's
		 * surely possible to generate a mergejoin clause using them.
		 */
		if (rel->has_eclass_joins &&
			eclass_useful_for_merging(pathkey->pk_eclass, rel))
			matched = true;
		else
		{
			/*
			 * Otherwise search the rel's joininfo list, which contains
			 * non-EquivalenceClass-derivable join clauses that might
			 * nonetheless be mergejoinable.
			 */
			foreach(j, rel->joininfo)
			{
				RestrictInfo *restrictinfo = (RestrictInfo *) lfirst(j);

				if (restrictinfo->mergeopfamilies == NIL)
					continue;
				cache_mergeclause_eclasses(root, restrictinfo);

				if (pathkey->pk_eclass == restrictinfo->left_ec ||
					pathkey->pk_eclass == restrictinfo->right_ec)
				{
					matched = true;
					break;
				}
			}
		}

		/*
		 * If we didn't find a mergeclause, we're done --- any additional
		 * sort-key positions in the pathkeys are useless.	(But we can still
		 * mergejoin if we found at least one mergeclause.)
		 */
		if (matched)
			useful++;
		else
			break;
	}

	return useful;
}

/*
 * right_merge_direction
 *		Check whether the pathkey embodies the preferred sort direction
 *		for merging its target column.
 */
static bool
right_merge_direction(PlannerInfo *root, PathKey *pathkey)
{
	ListCell   *l;

	foreach(l, root->query_pathkeys)
	{
		PathKey    *query_pathkey = (PathKey *) lfirst(l);

		if (pathkey->pk_eclass == query_pathkey->pk_eclass &&
			pathkey->pk_opfamily == query_pathkey->pk_opfamily)
		{
			/*
			 * Found a matching query sort column.	Prefer this pathkey's
			 * direction iff it matches.  Note that we ignore pk_nulls_first,
			 * which means that a sort might be needed anyway ... but we still
			 * want to prefer only one of the two possible directions, and we
			 * might as well use this one.
			 */
			return (pathkey->pk_strategy == query_pathkey->pk_strategy);
		}
	}

	/* If no matching ORDER BY request, prefer the ASC direction */
	return (pathkey->pk_strategy == BTLessStrategyNumber);
}

/*
 * pathkeys_useful_for_ordering
 *		Count the number of pathkeys that are useful for meeting the
 *		query's requested output ordering.
 *
 * Unlike merge pathkeys, this is an all-or-nothing affair: it does us
 * no good to order by just the first key(s) of the requested ordering.
 * So the result is always either 0 or list_length(root->query_pathkeys).
 */
int
pathkeys_useful_for_ordering(PlannerInfo *root, List *pathkeys)
{
	if (root->query_pathkeys == NIL)
		return 0;				/* no special ordering requested */

	if (pathkeys == NIL)
		return 0;				/* unordered path */

	if (pathkeys_contained_in(root->query_pathkeys, pathkeys))
	{
		/* It's useful ... or at least the first N keys are */
		return list_length(root->query_pathkeys);
	}

	return 0;					/* path ordering not useful */
}

/*
 * truncate_useless_pathkeys
 *		Shorten the given pathkey list to just the useful pathkeys.
 */
List *
truncate_useless_pathkeys(PlannerInfo *root,
						  RelOptInfo *rel,
						  List *pathkeys)
{
	int			nuseful;
	int			nuseful2;

	nuseful = pathkeys_useful_for_merging(root, rel, pathkeys);
	nuseful2 = pathkeys_useful_for_ordering(root, pathkeys);
	if (nuseful2 > nuseful)
		nuseful = nuseful2;

	/*
	 * Note: not safe to modify input list destructively, but we can avoid
	 * copying the list if we're not actually going to change it
	 */
	if (nuseful == 0)
		return NIL;
	else if (nuseful == list_length(pathkeys))
		return pathkeys;
	else
		return list_truncate(list_copy(pathkeys), nuseful);
}

/*
 * has_useful_pathkeys
 *		Detect whether the specified rel could have any pathkeys that are
 *		useful according to truncate_useless_pathkeys().
 *
 * This is a cheap test that lets us skip building pathkeys at all in very
 * simple queries.	It's OK to err in the direction of returning "true" when
 * there really aren't any usable pathkeys, but erring in the other direction
 * is bad --- so keep this in sync with the routines above!
 *
 * We could make the test more complex, for example checking to see if any of
 * the joinclauses are really mergejoinable, but that likely wouldn't win
 * often enough to repay the extra cycles.	Queries with neither a join nor
 * a sort are reasonably common, though, so this much work seems worthwhile.
 */
bool
has_useful_pathkeys(PlannerInfo *root, RelOptInfo *rel)
{
	if (rel->joininfo != NIL || rel->has_eclass_joins)
		return true;			/* might be able to use pathkeys for merging */
	if (root->query_pathkeys != NIL)
		return true;			/* might be able to use them for ordering */
	return false;				/* definitely useless */
}<|MERGE_RESOLUTION|>--- conflicted
+++ resolved
@@ -7,13 +7,9 @@
  * the nature and use of path keys.
  *
  *
-<<<<<<< HEAD
  * Portions Copyright (c) 2005-2008, Greenplum inc
  * Portions Copyright (c) 2012-Present Pivotal Software, Inc.
- * Portions Copyright (c) 1996-2009, PostgreSQL Global Development Group
-=======
  * Portions Copyright (c) 1996-2010, PostgreSQL Global Development Group
->>>>>>> 1084f317
  * Portions Copyright (c) 1994, Regents of the University of California
  *
  * IDENTIFICATION
