--- conflicted
+++ resolved
@@ -252,11 +252,7 @@
 			TargetEntry *tle;
 
 			if (IsA(var, Var) &&
-<<<<<<< HEAD
-					var->varno == result_relation)
-=======
 				var->varno == result_relation)
->>>>>>> 38e93482
 				continue;		/* don't need it */
 
 			if (tlist_member((Node *) var, tlist))
