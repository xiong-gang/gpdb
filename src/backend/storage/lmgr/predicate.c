--- conflicted
+++ resolved
@@ -118,15 +118,12 @@
  *			than its own active transaction must acquire an exclusive
  *			lock.
  *
-<<<<<<< HEAD
-=======
  *	SERIALIZABLEXACT's member 'predicateLockListLock'
  *		- Protects the linked list of locks held by a transaction.  Only
  *			needed for parallel mode, where multiple backends share the
  *			same SERIALIZABLEXACT object.  Not needed if
  *			SerializablePredicateLockListLock is held exclusively.
  *
->>>>>>> 9e1c9f95
  *	PredicateLockHashPartitionLock(hashcode)
  *		- The same lock protects a target, all locks on that target, and
  *			the linked list of locks on the target.
@@ -1750,15 +1747,9 @@
 	} while (!sxact);
 
 	/* Get the snapshot, or check that it's safe to use */
-<<<<<<< HEAD
-	if (!TransactionIdIsValid(sourcexid))
+	if (!sourcevxid)
 		snapshot = GetSnapshotData(snapshot, DistributedTransactionContext);
-	else if (!ProcArrayInstallImportedXmin(snapshot->xmin, sourcexid))
-=======
-	if (!sourcevxid)
-		snapshot = GetSnapshotData(snapshot);
 	else if (!ProcArrayInstallImportedXmin(snapshot->xmin, sourcevxid))
->>>>>>> 9e1c9f95
 	{
 		ReleasePredXact(sxact);
 		LWLockRelease(SerializableXactHashLock);
