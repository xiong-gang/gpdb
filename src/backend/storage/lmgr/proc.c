/*-------------------------------------------------------------------------
 *
 * proc.c
 *	  routines to manage per-process shared memory data structure
 *
<<<<<<< HEAD
 * Portions Copyright (c) 2006-2008, Greenplum inc
 * Portions Copyright (c) 2012-Present Pivotal Software, Inc.
 * Portions Copyright (c) 1996-2015, PostgreSQL Global Development Group
=======
 * Portions Copyright (c) 1996-2016, PostgreSQL Global Development Group
>>>>>>> b5bce6c1
 * Portions Copyright (c) 1994, Regents of the University of California
 *
 *
 * IDENTIFICATION
 *	  src/backend/storage/lmgr/proc.c
 *
 *-------------------------------------------------------------------------
 */
/*
 * Interface (a):
 *		ProcSleep(), ProcWakeup(),
 *		ProcQueueAlloc() -- create a shm queue for sleeping processes
 *		ProcQueueInit() -- create a queue without allocing memory
 *
 * Waiting for a lock causes the backend to be put to sleep.  Whoever releases
 * the lock wakes the process up again (and gives it an error code so it knows
 * whether it was awoken on an error condition).
 *
 * Interface (b):
 *
 * ProcReleaseLocks -- frees the locks associated with current transaction
 *
 * ProcKill -- destroys the shared memory state (and locks)
 * associated with the process.
 */
#include "postgres.h"

#include <signal.h>
#include <unistd.h>
#include <sys/time.h>

#include "access/transam.h"
#include "access/twophase.h"
#include "access/xact.h"
#include "catalog/namespace.h" /* TempNamespaceOidIsValid */
#include "commands/async.h"
#include "miscadmin.h"
#include "postmaster/autovacuum.h"
#include "replication/slot.h"
#include "replication/syncrep.h"
<<<<<<< HEAD
#include "replication/walsender.h"
=======
#include "storage/standby.h"
>>>>>>> b5bce6c1
#include "storage/ipc.h"
#include "storage/spin.h"
#include "storage/sinval.h"
#include "storage/lmgr.h"
#include "storage/pmsignal.h"
#include "storage/proc.h"
#include "storage/procarray.h"
#include "storage/procsignal.h"
#include "storage/spin.h"
#include "utils/faultinjector.h"
#include "utils/timeout.h"
#include "utils/timestamp.h"

#include "utils/sharedsnapshot.h"  /*SharedLocalSnapshotSlot*/

#include "cdb/cdblocaldistribxact.h"
#include "cdb/cdbtm.h"
#include "cdb/cdbvars.h"  /*Gp_is_writer*/
#include "port/atomics.h"
#include "postmaster/fts.h"
#include "tcop/idle_resource_cleaner.h"
#include "utils/resource_manager.h"
#include "utils/resscheduler.h"
#include "utils/session_state.h"

/* GUC variables */
int			DeadlockTimeout = 1000;
int			StatementTimeout = 0;
int			LockTimeout = 0;
int			IdleInTransactionSessionTimeout = 0;
bool		log_lock_waits = false;

/* Pointer to this process's PGPROC and PGXACT structs, if any */
PGPROC	   *MyProc = NULL;
PGXACT	   *MyPgXact = NULL;
TMGXACT	   *MyTmGxact = NULL;
TMGXACTLOCAL	*MyTmGxactLocal = NULL;

/* Special for MPP reader gangs */
PGPROC	   *lockHolderProcPtr;

/*
 * This spinlock protects the freelist of recycled PGPROC structures.
 * We cannot use an LWLock because the LWLock manager depends on already
 * having a PGPROC and a wait semaphore!  But these structures are touched
 * relatively infrequently (only at backend startup or shutdown) and not for
 * very long, so a spinlock is okay.
 */
NON_EXEC_STATIC slock_t *ProcStructLock = NULL;

/* Pointers to shared-memory structures */
PROC_HDR   *ProcGlobal = NULL;
NON_EXEC_STATIC PGPROC *AuxiliaryProcs = NULL;
PGPROC	   *PreparedXactProcs = NULL;

/* If we are waiting for a lock, this points to the associated LOCALLOCK */
static LOCALLOCK *lockAwaited = NULL;

static DeadLockState deadlock_state = DS_NOT_YET_CHECKED;

/* Is a deadlock check pending? */
static volatile sig_atomic_t got_deadlock_timeout;

static void RemoveProcFromArray(int code, Datum arg);
static void ProcKill(int code, Datum arg);
static void AuxiliaryProcKill(int code, Datum arg);
static void CheckDeadLock(void);


/*
 * Report shared-memory space needed by InitProcGlobal.
 */
Size
ProcGlobalShmemSize(void)
{
	Size		size = 0;

	/* ProcGlobal */
	size = add_size(size, sizeof(PROC_HDR));
	/* MyProcs, including autovacuum workers and launcher */
	size = add_size(size, mul_size(MaxBackends, sizeof(PGPROC)));
	/* AuxiliaryProcs */
	size = add_size(size, mul_size(NUM_AUXILIARY_PROCS, sizeof(PGPROC)));
	/* Prepared xacts */
	size = add_size(size, mul_size(max_prepared_xacts, sizeof(PGPROC)));
	/* ProcStructLock */
	size = add_size(size, sizeof(slock_t));

	size = add_size(size, mul_size(MaxBackends, sizeof(PGXACT)));
	size = add_size(size, mul_size(NUM_AUXILIARY_PROCS, sizeof(PGXACT)));
	size = add_size(size, mul_size(max_prepared_xacts, sizeof(PGXACT)));

	return size;
}

/*
 * Report number of semaphores needed by InitProcGlobal.
 */
int
ProcGlobalSemas(void)
{
	/*
	 * We need a sema per backend (including autovacuum), plus one for each
	 * auxiliary process.
	 */
	return MaxBackends + NUM_AUXILIARY_PROCS;
}

/*
 * InitProcGlobal -
 *	  Initialize the global process table during postmaster or standalone
 *	  backend startup.
 *
 *	  We also create all the per-process semaphores we will need to support
 *	  the requested number of backends.  We used to allocate semaphores
 *	  only when backends were actually started up, but that is bad because
 *	  it lets Postgres fail under load --- a lot of Unix systems are
 *	  (mis)configured with small limits on the number of semaphores, and
 *	  running out when trying to start another backend is a common failure.
 *	  So, now we grab enough semaphores to support the desired max number
 *	  of backends immediately at initialization --- if the sysadmin has set
 *	  MaxConnections, max_worker_processes, or autovacuum_max_workers higher
 *	  than his kernel will support, he'll find out sooner rather than later.
 *
 *	  Another reason for creating semaphores here is that the semaphore
 *	  implementation typically requires us to create semaphores in the
 *	  postmaster, not in backends.
 *
 * Note: this is NOT called by individual backends under a postmaster,
 * not even in the EXEC_BACKEND case.  The ProcGlobal and AuxiliaryProcs
 * pointers must be propagated specially for EXEC_BACKEND operation.
 */
void
InitProcGlobal(void)
{
	PGPROC	   *procs;
	PGXACT	   *pgxacts;
	TMGXACT	   *tmgxacts;
	int			i,
				j;
	bool		found;
	uint32		TotalProcs = MaxBackends + NUM_AUXILIARY_PROCS + max_prepared_xacts;

	/* Create the ProcGlobal shared structure */
	ProcGlobal = (PROC_HDR *)
		ShmemInitStruct("Proc Header", sizeof(PROC_HDR), &found);
	Assert(!found);

	/*
	 * Initialize the data structures.
	 */
	ProcGlobal->spins_per_delay = DEFAULT_SPINS_PER_DELAY;
	ProcGlobal->freeProcs = NULL;
	ProcGlobal->autovacFreeProcs = NULL;
	ProcGlobal->bgworkerFreeProcs = NULL;
	ProcGlobal->startupProc = NULL;
	ProcGlobal->startupProcPid = 0;
	ProcGlobal->startupBufferPinWaitBufId = -1;
	ProcGlobal->walwriterLatch = NULL;
	ProcGlobal->checkpointerLatch = NULL;
	pg_atomic_init_u32(&ProcGlobal->procArrayGroupFirst, INVALID_PGPROCNO);

	ProcGlobal->mppLocalProcessCounter = 0;

	/*
	 * Create and initialize all the PGPROC structures we'll need.  There are
	 * five separate consumers: (1) normal backends, (2) autovacuum workers
	 * and the autovacuum launcher, (3) background workers, (4) auxiliary
	 * processes, and (5) prepared transactions.  Each PGPROC structure is
	 * dedicated to exactly one of these purposes, and they do not move
	 * between groups.
	 */
	procs = (PGPROC *) ShmemAlloc(TotalProcs * sizeof(PGPROC));
	ProcGlobal->allProcs = procs;
	/* XXX allProcCount isn't really all of them; it excludes prepared xacts */
	ProcGlobal->allProcCount = MaxBackends + NUM_AUXILIARY_PROCS;
	if (!procs)
		ereport(FATAL,
				(errcode(ERRCODE_OUT_OF_MEMORY),
				 errmsg("out of shared memory")));
	MemSet(procs, 0, TotalProcs * sizeof(PGPROC));

	/*
	 * Also allocate a separate array of PGXACT structures.  This is separate
	 * from the main PGPROC array so that the most heavily accessed data is
	 * stored contiguously in memory in as few cache lines as possible. This
	 * provides significant performance benefits, especially on a
	 * multiprocessor system.  There is one PGXACT structure for every PGPROC
	 * structure.
	 */
	pgxacts = (PGXACT *) ShmemAlloc(TotalProcs * sizeof(PGXACT));
	MemSet(pgxacts, 0, TotalProcs * sizeof(PGXACT));
	ProcGlobal->allPgXact = pgxacts;

	/*
	 * Also allocate a separate array of TMGXACT structures out of the same
	 * consideration as above.
	 */
	tmgxacts = (TMGXACT *) ShmemAlloc(TotalProcs * sizeof(TMGXACT));
	MemSet(tmgxacts, 0, TotalProcs * sizeof(TMGXACT));
	ProcGlobal->allTmGxact = tmgxacts;

	for (i = 0; i < TotalProcs; i++)
	{
		/* Common initialization for all PGPROCs, regardless of type. */

		/*
		 * Set up per-PGPROC semaphore, latch, and backendLock. Prepared xact
		 * dummy PGPROCs don't need these though - they're never associated
		 * with a real process
		 */
		if (i < MaxBackends + NUM_AUXILIARY_PROCS)
		{
			PGSemaphoreCreate(&(procs[i].sem));
			InitSharedLatch(&(procs[i].procLatch));
			LWLockInitialize(&(procs[i].backendLock), LWTRANCHE_PROC);
		}
		procs[i].pgprocno = i;

		/*
		 * Newly created PGPROCs for normal backends, autovacuum and bgworkers
		 * must be queued up on the appropriate free list.  Because there can
		 * only ever be a small, fixed number of auxiliary processes, no free
		 * list is used in that case; InitAuxiliaryProcess() instead uses a
		 * linear search.   PGPROCs for prepared transactions are added to a
		 * free list by TwoPhaseShmemInit().
		 */
		if (i < MaxConnections)
		{
			/* PGPROC for normal backend, add to freeProcs list */
			procs[i].links.next = (SHM_QUEUE *) ProcGlobal->freeProcs;
			ProcGlobal->freeProcs = &procs[i];
			procs[i].procgloballist = &ProcGlobal->freeProcs;
		}
		else if (i < MaxConnections + autovacuum_max_workers + 1)
		{
			/* PGPROC for AV launcher/worker, add to autovacFreeProcs list */
			procs[i].links.next = (SHM_QUEUE *) ProcGlobal->autovacFreeProcs;
			ProcGlobal->autovacFreeProcs = &procs[i];
			procs[i].procgloballist = &ProcGlobal->autovacFreeProcs;
		}
		else if (i < MaxBackends)
		{
			/* PGPROC for bgworker, add to bgworkerFreeProcs list */
			procs[i].links.next = (SHM_QUEUE *) ProcGlobal->bgworkerFreeProcs;
			ProcGlobal->bgworkerFreeProcs = &procs[i];
			procs[i].procgloballist = &ProcGlobal->bgworkerFreeProcs;
		}

		/* Initialize myProcLocks[] shared memory queues. */
		for (j = 0; j < NUM_LOCK_PARTITIONS; j++)
			SHMQueueInit(&(procs[i].myProcLocks[j]));

		/* Initialize lockGroupMembers list. */
		dlist_init(&procs[i].lockGroupMembers);
	}

	/*
	 * Save pointers to the blocks of PGPROC structures reserved for auxiliary
	 * processes and prepared transactions.
	 */
	AuxiliaryProcs = &procs[MaxBackends];
	PreparedXactProcs = &procs[MaxBackends + NUM_AUXILIARY_PROCS];

	/* Create ProcStructLock spinlock, too */
	ProcStructLock = (slock_t *) ShmemAlloc(sizeof(slock_t));
	SpinLockInit(ProcStructLock);
}

/*
 * InitProcess -- initialize a per-process data structure for this backend
 */
void
InitProcess(void)
{
	PGPROC	   *volatile * procgloballist;

	/*
	 * Autovacuum, WAL sender, FTS handler and FTS daemon processes are marked
	 * as GP_ROLE_UTILITY to prevent unwanted GP_ROLE_DISPATCH MyProc settings
	 * such as mppSessionId being valid and mppIsWriter set to true.
	 */
	if (IsAutoVacuumWorkerProcess() || am_walsender || am_ftshandler ||
		IsFaultHandler)
		Gp_role = GP_ROLE_UTILITY;

	/*
	 * ProcGlobal should be set up already (if we are a backend, we inherit
	 * this by fork() or EXEC_BACKEND mechanism from the postmaster).
	 */
	if (ProcGlobal == NULL)
		elog(PANIC, "proc header uninitialized");

	if (MyProc != NULL)
		elog(ERROR, "you already exist");

	/* Decide which list should supply our PGPROC. */
	if (IsAnyAutoVacuumProcess())
		procgloballist = &ProcGlobal->autovacFreeProcs;
	else if (IsBackgroundWorker)
		procgloballist = &ProcGlobal->bgworkerFreeProcs;
	else
		procgloballist = &ProcGlobal->freeProcs;

	/*
	 * Try to get a proc struct from the appropriate free list.  If this
	 * fails, we must be out of PGPROC structures (not to mention semaphores).
	 *
	 * While we are holding the ProcStructLock, also copy the current shared
	 * estimate of spins_per_delay to local storage.
	 */
	SpinLockAcquire(ProcStructLock);

	set_spins_per_delay(ProcGlobal->spins_per_delay);

	MyProc = *procgloballist;

	if (MyProc != NULL)
	{
		*procgloballist = (PGPROC *) MyProc->links.next;
		SpinLockRelease(ProcStructLock);
	}
	else
	{
		/*
		 * If we reach here, all the PGPROCs are in use.  This is one of the
		 * possible places to detect "too many backends", so give the standard
		 * error message.  XXX do we need to give a different failure message
		 * in the autovacuum case?
		 */
		SpinLockRelease(ProcStructLock);
		ereport(FATAL,
				(errcode(ERRCODE_TOO_MANY_CONNECTIONS),
				 errmsg("sorry, too many clients already")));
	}
	MyPgXact = &ProcGlobal->allPgXact[MyProc->pgprocno];
	MyTmGxact = &ProcGlobal->allTmGxact[MyProc->pgprocno];
	MyTmGxactLocal = (TMGXACTLOCAL*)MemoryContextAllocZero(TopMemoryContext, sizeof(TMGXACTLOCAL));
	if (MyTmGxactLocal == NULL)
		elog(FATAL, "allocating TMGXACTLOCAL failed");

	if (gp_debug_pgproc)
	{
		elog(LOG, "allocating PGPROC entry for pid %d, freeProcs (prev ptr, new ptr): (%p, %p)",
			 MyProcPid, MyProc, MyProc->links.next);
	}

	int mppLocalProcessSerial = pg_atomic_add_fetch_u32((pg_atomic_uint32 *)&procglobal->mppLocalProcessCounter, 1);

	lockHolderProcPtr = MyProc;

	/* Set the next pointer to NULL */
	MyProc->links.next = NULL;

	/*
	 * Cross-check that the PGPROC is of the type we expect; if this were not
	 * the case, it would get returned to the wrong list.
	 */
	Assert(MyProc->procgloballist == procgloballist);

	/*
	 * Now that we have a PGPROC, mark ourselves as an active postmaster
	 * child; this is so that the postmaster can detect it if we exit without
	 * cleaning up.  (XXX autovac launcher currently doesn't participate in
	 * this; it probably should.)
	 *
	 * Ideally, we should create functions similar to IsAutoVacuumLauncherProcess()
	 * for ftsProber, etc who call InitProcess().
	 * But MyPMChildSlot helps to get away with it.
	 */
	if (IsUnderPostmaster && !IsAutoVacuumLauncherProcess()
		&& MyPMChildSlot > 0)
		MarkPostmasterChildActive();

	/*
	 * Initialize all fields of MyProc, except for those previously
	 * initialized by InitProcGlobal.
	 */
	SHMQueueElemInit(&(MyProc->links));
	MyProc->waitStatus = STATUS_OK;
	MyProc->lxid = InvalidLocalTransactionId;
	MyProc->fpVXIDLock = false;
	MyProc->fpLocalTransactionId = InvalidLocalTransactionId;
	MyPgXact->xid = InvalidTransactionId;
	MyPgXact->xmin = InvalidTransactionId;
	MyProc->localDistribXactData.state = LOCALDISTRIBXACT_STATE_NONE;
	MyProc->serializableIsoLevel = false;
	MyProc->pid = MyProcPid;
	/* backendId, databaseId and roleId will be filled in later */
	MyProc->backendId = InvalidBackendId;
	MyProc->databaseId = InvalidOid;
	MyProc->roleId = InvalidOid;
	MyPgXact->delayChkpt = false;
	MyPgXact->vacuumFlags = 0;
	/* NB -- autovac launcher intentionally does not set IS_AUTOVACUUM */
	if (IsAutoVacuumWorkerProcess())
		MyPgXact->vacuumFlags |= PROC_IS_AUTOVACUUM;
	MyProc->lwWaiting = false;
	MyProc->lwWaitMode = 0;
	MyProc->waitLock = NULL;
	MyProc->waitProcLock = NULL;
	MyProc->resSlot = NULL;

    /* 
     * mppLocalProcessSerial uniquely identifies this backend process among
     * all those that our parent postmaster process creates over its lifetime. 
     *
  	 * Since we use the process serial number to decide if we should
	 * deliver a response from a server under this spin, we need to 
	 * assign it under the spin lock.
	 */
    MyProc->mppLocalProcessSerial = mppLocalProcessSerial;

    /* 
     * A nonzero gp_session_id uniquely identifies an MPP client session 
     * over the lifetime of the entry postmaster process. A qDisp passes
     * its gp_session_id down to all of its qExecs. If this is a qExec,
     * we have already received the gp_session_id from the qDisp.
	 *
	 * Utility mode connections on segments should not be assigned a valid
	 * session ID.  Otherwise, locks acquired by them may result in incorrect
	 * determination of conflicts.  See LockCheckConflicts().
	 *
	 * It is ok to assign a valid session ID to a utility mode connection on
	 * master, because session IDs are generated only on master by atomically
	 * incrementing a counter.  Therefore, it is not possible for a utility
	 * mode connection to be assigned the same session ID as a normal mode
	 * connection on master.
     */
	if (IS_QUERY_DISPATCHER() &&
		Gp_role == GP_ROLE_DISPATCH &&
		gp_session_id == InvalidGpSessionId)
        gp_session_id = mppLocalProcessSerial;

	AssertImply(Gp_role == GP_ROLE_UTILITY && !IS_QUERY_DISPATCHER(),
				gp_session_id == InvalidGpSessionId);

    MyProc->mppSessionId = gp_session_id;
    elog(DEBUG1,"InitProcess(): gp_session_id %d, Gp_role %d",gp_session_id, Gp_role);
    
    MyProc->mppIsWriter = Gp_is_writer;

	if (Gp_role == GP_ROLE_DISPATCH)
	{
		MyProc->mppIsWriter = true;
	}
    
	/* Initialise for sync rep */
#ifdef USE_ASSERT_CHECKING
	{
		int			i;

		/* Last process should have released all locks. */
		for (i = 0; i < NUM_LOCK_PARTITIONS; i++)
			Assert(SHMQueueEmpty(&(MyProc->myProcLocks[i])));
	}
#endif
	MyProc->recoveryConflictPending = false;

	/* Initialize fields for sync rep */
	MyProc->waitLSN = 0;
	MyProc->syncRepState = SYNC_REP_NOT_WAITING;
	SHMQueueElemInit(&(MyProc->syncRepLinks));

	/* Initialize fields for group XID clearing. */
	MyProc->procArrayGroupMember = false;
	MyProc->procArrayGroupMemberXid = InvalidTransactionId;
	pg_atomic_init_u32(&MyProc->procArrayGroupNext, INVALID_PGPROCNO);

	/* Check that group locking fields are in a proper initial state. */
	Assert(MyProc->lockGroupLeader == NULL);
	Assert(dlist_is_empty(&MyProc->lockGroupMembers));

	/* Initialize wait event information. */
	MyProc->wait_event_info = 0;

	/*
	 * Acquire ownership of the PGPROC's latch, so that we can use WaitLatch
	 * on it.  That allows us to repoint the process latch, which so far
	 * points to process local one, to the shared one.
	 */
	OwnLatch(&MyProc->procLatch);
	SwitchToSharedLatch();

	/*
	 * We might be reusing a semaphore that belonged to a failed process. So
	 * be careful and reinitialize its value here.  (This is not strictly
	 * necessary anymore, but seems like a good idea for cleanliness.)
	 */
	PGSemaphoreReset(&MyProc->sem);

	/* Set wait portal (do not check if resource scheduling is enabled) */
	MyProc->waitPortalId = INVALID_PORTALID;

	MyProc->queryCommandId = -1;

	/* Init gxact */
	resetGxact();

	/*
	 * Arrange to clean up at backend exit.
	 */
	on_shmem_exit(ProcKill, 0);

	/*
	 * Now that we have a PGPROC, we could try to acquire locks, so initialize
	 * local state needed for LWLocks, and the deadlock checker.
	 */
	InitLWLockAccess();
	InitDeadLockChecking();
}

/*
 * InitProcessPhase2 -- make MyProc visible in the shared ProcArray.
 *
 * This is separate from InitProcess because we can't acquire LWLocks until
 * we've created a PGPROC, but in the EXEC_BACKEND case ProcArrayAdd won't
 * work until after we've done CreateSharedMemoryAndSemaphores.
 */
void
InitProcessPhase2(void)
{
	Assert(MyProc != NULL);

	/*
	 * Add our PGPROC to the PGPROC array in shared memory.
	 */
	ProcArrayAdd(MyProc);

	/*
	 * Arrange to clean that up at backend exit.
	 */
	on_shmem_exit(RemoveProcFromArray, 0);
}

/*
 * InitAuxiliaryProcess -- create a per-auxiliary-process data structure
 *
 * This is called by bgwriter and similar processes so that they will have a
 * MyProc value that's real enough to let them wait for LWLocks.  The PGPROC
 * and sema that are assigned are one of the extra ones created during
 * InitProcGlobal.
 *
 * Auxiliary processes are presently not expected to wait for real (lockmgr)
 * locks, so we need not set up the deadlock checker.  They are never added
 * to the ProcArray or the sinval messaging mechanism, either.  They also
 * don't get a VXID assigned, since this is only useful when we actually
 * hold lockmgr locks.
 *
 * Startup process however uses locks but never waits for them in the
 * normal backend sense. Startup process also takes part in sinval messaging
 * as a sendOnly process, so never reads messages from sinval queue. So
 * Startup process does have a VXID and does show up in pg_locks.
 */
void
InitAuxiliaryProcess(void)
{
	PGPROC	   *auxproc;
	int			proctype;

	/*
	 * ProcGlobal should be set up already (if we are a backend, we inherit
	 * this by fork() or EXEC_BACKEND mechanism from the postmaster).
	 */
	if (ProcGlobal == NULL || AuxiliaryProcs == NULL)
		elog(PANIC, "proc header uninitialized");

	if (MyProc != NULL)
		elog(ERROR, "you already exist");

	/*
	 * We use the ProcStructLock to protect assignment and releasing of
	 * AuxiliaryProcs entries.
	 *
	 * While we are holding the ProcStructLock, also copy the current shared
	 * estimate of spins_per_delay to local storage.
	 */
	SpinLockAcquire(ProcStructLock);

	set_spins_per_delay(ProcGlobal->spins_per_delay);

	/*
	 * Find a free auxproc ... *big* trouble if there isn't one ...
	 */
	for (proctype = 0; proctype < NUM_AUXILIARY_PROCS; proctype++)
	{
		auxproc = &AuxiliaryProcs[proctype];
		if (auxproc->pid == 0)
			break;
	}
	if (proctype >= NUM_AUXILIARY_PROCS)
	{
		SpinLockRelease(ProcStructLock);
		elog(FATAL, "all AuxiliaryProcs are in use");
	}

	/* Mark auxiliary proc as in use by me */
	/* use volatile pointer to prevent code rearrangement */
	((volatile PGPROC *) auxproc)->pid = MyProcPid;

	MyProc = auxproc;
	lockHolderProcPtr = auxproc;
	MyPgXact = &ProcGlobal->allPgXact[auxproc->pgprocno];
	MyTmGxact = &ProcGlobal->allTmGxact[auxproc->pgprocno];
	MyTmGxactLocal = (TMGXACTLOCAL*)MemoryContextAllocZero(TopMemoryContext, sizeof(TMGXACTLOCAL));
	if (MyTmGxactLocal == NULL)
		elog(FATAL, "allocating TMGXACTLOCAL failed");

	SpinLockRelease(ProcStructLock);

	/*
	 * Initialize all fields of MyProc, except for those previously
	 * initialized by InitProcGlobal.
	 */
	SHMQueueElemInit(&(MyProc->links));
	MyProc->waitStatus = STATUS_OK;
	MyProc->lxid = InvalidLocalTransactionId;
	MyProc->fpVXIDLock = false;
	MyProc->fpLocalTransactionId = InvalidLocalTransactionId;
	MyPgXact->xid = InvalidTransactionId;
	MyPgXact->xmin = InvalidTransactionId;
	MyProc->localDistribXactData.state = LOCALDISTRIBXACT_STATE_NONE;
	MyProc->serializableIsoLevel = false;
	MyProc->backendId = InvalidBackendId;
	MyProc->databaseId = InvalidOid;
	MyProc->roleId = InvalidOid;
    MyProc->mppLocalProcessSerial = 0;
	MyProc->mppSessionId = InvalidGpSessionId;
    MyProc->mppIsWriter = false;
	MyPgXact->delayChkpt = false;
	MyPgXact->vacuumFlags = 0;
	MyProc->lwWaiting = false;
	MyProc->lwWaitMode = 0;
	MyProc->waitLock = NULL;
	MyProc->waitProcLock = NULL;
#ifdef USE_ASSERT_CHECKING
	{
		int			i;

		/* Last process should have released all locks. */
		for (i = 0; i < NUM_LOCK_PARTITIONS; i++)
			Assert(SHMQueueEmpty(&(MyProc->myProcLocks[i])));
	}
#endif

	/*
	 * Acquire ownership of the PGPROC's latch, so that we can use WaitLatch
	 * on it.  That allows us to repoint the process latch, which so far
	 * points to process local one, to the shared one.
	 */
	OwnLatch(&MyProc->procLatch);
	SwitchToSharedLatch();

	/* Check that group locking fields are in a proper initial state. */
	Assert(MyProc->lockGroupLeader == NULL);
	Assert(dlist_is_empty(&MyProc->lockGroupMembers));

	/*
	 * We might be reusing a semaphore that belonged to a failed process. So
	 * be careful and reinitialize its value here.  (This is not strictly
	 * necessary anymore, but seems like a good idea for cleanliness.)
	 */
	PGSemaphoreReset(&MyProc->sem);

	MyProc->queryCommandId = -1;

	/*
	 * Arrange to clean up at process exit.
	 */
	on_shmem_exit(AuxiliaryProcKill, Int32GetDatum(proctype));
}

/*
 * Record the PID and PGPROC structures for the Startup process, for use in
 * ProcSendSignal().  See comments there for further explanation.
 */
void
PublishStartupProcessInformation(void)
{
	SpinLockAcquire(ProcStructLock);

	ProcGlobal->startupProc = MyProc;
	ProcGlobal->startupProcPid = MyProcPid;

	SpinLockRelease(ProcStructLock);
}

/*
 * Used from bufgr to share the value of the buffer that Startup waits on,
 * or to reset the value to "not waiting" (-1). This allows processing
 * of recovery conflicts for buffer pins. Set is made before backends look
 * at this value, so locking not required, especially since the set is
 * an atomic integer set operation.
 */
void
SetStartupBufferPinWaitBufId(int bufid)
{
	/* use volatile pointer to prevent code rearrangement */
	volatile PROC_HDR *procglobal = ProcGlobal;

	procglobal->startupBufferPinWaitBufId = bufid;
}

/*
 * Used by backends when they receive a request to check for buffer pin waits.
 */
int
GetStartupBufferPinWaitBufId(void)
{
	/* use volatile pointer to prevent code rearrangement */
	volatile PROC_HDR *procglobal = ProcGlobal;

	return procglobal->startupBufferPinWaitBufId;
}

/*
 * Check whether there are at least N free PGPROC objects.
 *
 * Note: this is designed on the assumption that N will generally be small.
 */
bool
HaveNFreeProcs(int n)
{
	PGPROC	   *proc;

	SpinLockAcquire(ProcStructLock);

	proc = ProcGlobal->freeProcs;

	while (n > 0 && proc != NULL)
	{
		proc = (PGPROC *) proc->links.next;
		n--;
	}

	SpinLockRelease(ProcStructLock);

	return (n <= 0);
}

/*
 * Check if the current process is awaiting a lock.
 */
bool
IsWaitingForLock(void)
{
	if (lockAwaited == NULL)
		return false;

	return true;
}

/*
 * Cancel any pending wait for lock, when aborting a transaction, and revert
 * any strong lock count acquisition for a lock being acquired.
 *
 * (Normally, this would only happen if we accept a cancel/die
 * interrupt while waiting; but an ereport(ERROR) before or during the lock
 * wait is within the realm of possibility, too.)
 */
void
LockErrorCleanup(void)
{
	LWLock	   *partitionLock;
	DisableTimeoutParams timeouts[2];

	HOLD_INTERRUPTS();

	AbortStrongLockAcquire();

	/* Nothing to do if we weren't waiting for a lock */
	if (lockAwaited == NULL)
	{
		RESUME_INTERRUPTS();
		return;
	}

	/* Don't try to cancel resource locks.*/
	if (Gp_role == GP_ROLE_DISPATCH && IsResQueueEnabled() &&
		LOCALLOCK_LOCKMETHOD(*lockAwaited) == RESOURCE_LOCKMETHOD)
		return;

	/*
	 * Turn off the deadlock and lock timeout timers, if they are still
	 * running (see ProcSleep).  Note we must preserve the LOCK_TIMEOUT
	 * indicator flag, since this function is executed before
	 * ProcessInterrupts when responding to SIGINT; else we'd lose the
	 * knowledge that the SIGINT came from a lock timeout and not an external
	 * source.
	 */
	timeouts[0].id = DEADLOCK_TIMEOUT;
	timeouts[0].keep_indicator = false;
	timeouts[1].id = LOCK_TIMEOUT;
	timeouts[1].keep_indicator = true;
	disable_timeouts(timeouts, 2);

	/* Unlink myself from the wait queue, if on it (might not be anymore!) */
	partitionLock = LockHashPartitionLock(lockAwaited->hashcode);
	LWLockAcquire(partitionLock, LW_EXCLUSIVE);

	if (MyProc->links.next != NULL)
	{
		/* We could not have been granted the lock yet */
		RemoveFromWaitQueue(MyProc, lockAwaited->hashcode);
	}
	else
	{
		/*
		 * Somebody kicked us off the lock queue already.  Perhaps they
		 * granted us the lock, or perhaps they detected a deadlock. If they
		 * did grant us the lock, we'd better remember it in our local lock
		 * table.
		 */
		if (MyProc->waitStatus == STATUS_OK)
			GrantAwaitedLock();
	}

	lockAwaited = NULL;

	LWLockRelease(partitionLock);

	RESUME_INTERRUPTS();
}


/*
 * ProcReleaseLocks() -- release locks associated with current transaction
 *			at main transaction commit or abort
 *
 * At main transaction commit, we release standard locks except session locks.
 * At main transaction abort, we release all locks including session locks.
 *
 * Advisory locks are released only if they are transaction-level;
 * session-level holds remain, whether this is a commit or not.
 *
 * At subtransaction commit, we don't release any locks (so this func is not
 * needed at all); we will defer the releasing to the parent transaction.
 * At subtransaction abort, we release all locks held by the subtransaction;
 * this is implemented by retail releasing of the locks under control of
 * the ResourceOwner mechanism.
 */
void
ProcReleaseLocks(bool isCommit)
{
	if (!MyProc)
		return;
	/* If waiting, get off wait queue (should only be needed after error) */
	LockErrorCleanup();
	/* Release standard locks, including session-level if aborting */
	LockReleaseAll(DEFAULT_LOCKMETHOD, !isCommit);
	/* Release transaction-level advisory locks */
	LockReleaseAll(USER_LOCKMETHOD, false);
}


/*
 * RemoveProcFromArray() -- Remove this process from the shared ProcArray.
 */
static void
RemoveProcFromArray(int code, Datum arg)
{
	Assert(MyProc != NULL);
	ProcArrayRemove(MyProc, InvalidTransactionId);
}

/*
 * update_spins_per_delay
 *   Update spins_per_delay value in ProcGlobal.
 */
static void
update_spins_per_delay(void)
{
	volatile PROC_HDR *procglobal = ProcGlobal;
	bool casResult = false;

	while (!casResult)
	{
		int old_spins_per_delay = procglobal->spins_per_delay;
		int new_spins_per_delay = recompute_spins_per_delay(old_spins_per_delay);
		casResult = pg_atomic_compare_exchange_u32((pg_atomic_uint32 *)&procglobal->spins_per_delay,
										(uint32 *)&old_spins_per_delay,
										new_spins_per_delay);
	}
}

/*
 * ProcKill() -- Destroy the per-proc data structure for
 *		this process. Release any of its held LW locks.
 */
static void
ProcKill(int code, Datum arg)
{
	PGPROC	   *proc;
	PGPROC	   *volatile * procgloballist;

	Assert(MyProc != NULL);

	/* Make sure we're out of the sync rep lists */
	SyncRepCleanupAtProcExit();

	/* 
	 * Cleanup for any resource locks on portals - from holdable cursors or
	 * unclean process abort (assertion failures).
	 */
	if (Gp_role == GP_ROLE_DISPATCH && IsResQueueEnabled())
		AtExitCleanup_ResPortals();

	/*
	 * Remove the shared snapshot slot.
	 */
	if (SharedLocalSnapshotSlot != NULL)
	{
		if (Gp_role == GP_ROLE_DISPATCH)
		{
			SharedSnapshotRemove(SharedLocalSnapshotSlot,
								 "Query Dispatcher");
		}
	    else if (IS_QUERY_DISPATCHER() && Gp_role == GP_ROLE_EXECUTE && !Gp_is_writer)
	    {
			/* 
			 * Entry db singleton QE is a user of the shared snapshot -- not a creator.
			 */	
	    }
		else if (Gp_role == GP_ROLE_EXECUTE && Gp_is_writer)
		{
			SharedSnapshotRemove(SharedLocalSnapshotSlot,
								 "Writer qExec");
		}
		SharedLocalSnapshotSlot = NULL;
	}

	SyncRepCleanupAtProcExit();

#ifdef USE_ASSERT_CHECKING
	{
		int			i;

		/* Last process should have released all locks. */
		for (i = 0; i < NUM_LOCK_PARTITIONS; i++)
			Assert(SHMQueueEmpty(&(MyProc->myProcLocks[i])));
	}
#endif

	/*
	 * Release any LW locks I am holding.  There really shouldn't be any, but
	 * it's cheap to check again before we cut the knees off the LWLock
	 * facility by releasing our PGPROC ...
	 */
	LWLockReleaseAll();

	MyProc->localDistribXactData.state = LOCALDISTRIBXACT_STATE_NONE;
    MyProc->mppLocalProcessSerial = 0;
	MyProc->mppSessionId = InvalidGpSessionId;
    MyProc->mppIsWriter = false;
	MyProc->pid = 0;

	/* Make sure active replication slots are released */
	if (MyReplicationSlot != NULL)
		ReplicationSlotRelease();

	/*
	 * Detach from any lock group of which we are a member.  If the leader
	 * exist before all other group members, it's PGPROC will remain allocated
	 * until the last group process exits; that process must return the
	 * leader's PGPROC to the appropriate list.
	 */
	if (MyProc->lockGroupLeader != NULL)
	{
		PGPROC	   *leader = MyProc->lockGroupLeader;
		LWLock	   *leader_lwlock = LockHashPartitionLockByProc(leader);

		LWLockAcquire(leader_lwlock, LW_EXCLUSIVE);
		Assert(!dlist_is_empty(&leader->lockGroupMembers));
		dlist_delete(&MyProc->lockGroupLink);
		if (dlist_is_empty(&leader->lockGroupMembers))
		{
			leader->lockGroupLeader = NULL;
			if (leader != MyProc)
			{
				procgloballist = leader->procgloballist;

				/* Leader exited first; return its PGPROC. */
				SpinLockAcquire(ProcStructLock);
				leader->links.next = (SHM_QUEUE *) *procgloballist;
				*procgloballist = leader;
				SpinLockRelease(ProcStructLock);
			}
		}
		else if (leader != MyProc)
			MyProc->lockGroupLeader = NULL;
		LWLockRelease(leader_lwlock);
	}

	/*
	 * Reset MyLatch to the process local one.  This is so that signal
	 * handlers et al can continue using the latch after the shared latch
	 * isn't ours anymore. After that clear MyProc and disown the shared
	 * latch.
	 */
	SwitchBackToLocalLatch();
	proc = MyProc;
	MyProc = NULL;
	lockHolderProcPtr = NULL;
	DisownLatch(&proc->procLatch);

	procgloballist = proc->procgloballist;
	SpinLockAcquire(ProcStructLock);

	/*
	 * If we're still a member of a locking group, that means we're a leader
	 * which has somehow exited before its children.  The last remaining child
	 * will release our PGPROC.  Otherwise, release it now.
	 */
	if (proc->lockGroupLeader == NULL)
	{
		/* Since lockGroupLeader is NULL, lockGroupMembers should be empty. */
		Assert(dlist_is_empty(&proc->lockGroupMembers));

		/* Return PGPROC structure (and semaphore) to appropriate freelist */
		proc->links.next = (SHM_QUEUE *) *procgloballist;
		*procgloballist = proc;
	}

	/* Update shared estimate of spins_per_delay */
<<<<<<< HEAD
	update_spins_per_delay();
=======
	ProcGlobal->spins_per_delay = update_spins_per_delay(ProcGlobal->spins_per_delay);
>>>>>>> b5bce6c1

	SpinLockRelease(ProcStructLock);

	/*
	 * This process is no longer present in shared memory in any meaningful
	 * way, so tell the postmaster we've cleaned up acceptably well. (XXX
	 * autovac launcher should be included here someday)
	 */
	if (IsUnderPostmaster && !IsAutoVacuumLauncherProcess()
		&& MyPMChildSlot > 0)
		MarkPostmasterChildInactive();

	/* wake autovac launcher if needed -- see comments in FreeWorkerInfo */
	if (AutovacuumLauncherPid != 0)
		kill(AutovacuumLauncherPid, SIGUSR2);
}

/*
 * AuxiliaryProcKill() -- Cut-down version of ProcKill for auxiliary
 *		processes (bgwriter, etc).  The PGPROC and sema are not released, only
 *		marked as not-in-use.
 */
static void
AuxiliaryProcKill(int code, Datum arg)
{
	int			proctype = DatumGetInt32(arg);
	PGPROC	   *auxproc PG_USED_FOR_ASSERTS_ONLY;
	PGPROC	   *proc;

	Assert(proctype >= 0 && proctype < NUM_AUXILIARY_PROCS);

	auxproc = &AuxiliaryProcs[proctype];

	Assert(MyProc == auxproc);

	/* Release any LW locks I am holding (see notes above) */
	LWLockReleaseAll();

	/*
	 * Reset MyLatch to the process local one.  This is so that signal
	 * handlers et al can continue using the latch after the shared latch
	 * isn't ours anymore. After that clear MyProc and disown the shared
	 * latch.
	 */
	SwitchBackToLocalLatch();
	proc = MyProc;
	MyProc = NULL;
	lockHolderProcPtr = NULL;
	DisownLatch(&proc->procLatch);

	SpinLockAcquire(ProcStructLock);

	/* Mark auxiliary proc no longer in use */
	proc->pid = 0;

	/* Update shared estimate of spins_per_delay */
	update_spins_per_delay();

	SpinLockRelease(ProcStructLock);
}


/*
 * ProcQueue package: routines for putting processes to sleep
 *		and  waking them up
 */

/*
 * ProcQueueAlloc -- alloc/attach to a shared memory process queue
 *
 * Returns: a pointer to the queue
 * Side Effects: Initializes the queue if it wasn't there before
 */
#ifdef NOT_USED
PROC_QUEUE *
ProcQueueAlloc(const char *name)
{
	PROC_QUEUE *queue;
	bool		found;

	queue = (PROC_QUEUE *)
		ShmemInitStruct(name, sizeof(PROC_QUEUE), &found);

	if (!found)
		ProcQueueInit(queue);

	return queue;
}
#endif

/*
 * ProcQueueInit -- initialize a shared memory process queue
 */
void
ProcQueueInit(PROC_QUEUE *queue)
{
	SHMQueueInit(&(queue->links));
	queue->size = 0;
}


/*
 * ProcSleep -- put a process to sleep on the specified lock
 *
 * Caller must have set MyProc->heldLocks to reflect locks already held
 * on the lockable object by this process (under all XIDs).
 *
 * The lock table's partition lock must be held at entry, and will be held
 * at exit.
 *
 * Result: STATUS_OK if we acquired the lock, STATUS_ERROR if not (deadlock).
 *
 * ASSUME: that no one will fiddle with the queue until after
 *		we release the partition lock.
 *
 * NOTES: The process queue is now a priority queue for locking.
 */
int
ProcSleep(LOCALLOCK *locallock, LockMethod lockMethodTable)
{
	LOCKMODE	lockmode = locallock->tag.mode;
	LOCK	   *lock = locallock->lock;
	PROCLOCK   *proclock = locallock->proclock;
	uint32		hashcode = locallock->hashcode;
	LWLock	   *partitionLock = LockHashPartitionLock(hashcode);
	PROC_QUEUE *waitQueue = &(lock->waitProcs);
	LOCKMASK	myHeldLocks = MyProc->heldLocks;
	bool		early_deadlock = false;
	bool		allow_autovacuum_cancel = true;
	int			myWaitStatus;
	PGPROC	   *proc;
	PGPROC	   *leader = MyProc->lockGroupLeader;
	int			i;

	/*
	 * If group locking is in use, locks held by members of my locking group
	 * need to be included in myHeldLocks.
	 */
	if (leader != NULL)
	{
		SHM_QUEUE  *procLocks = &(lock->procLocks);
		PROCLOCK   *otherproclock;

		otherproclock = (PROCLOCK *)
			SHMQueueNext(procLocks, procLocks, offsetof(PROCLOCK, lockLink));
		while (otherproclock != NULL)
		{
			if (otherproclock->groupLeader == leader)
				myHeldLocks |= otherproclock->holdMask;
			otherproclock = (PROCLOCK *)
				SHMQueueNext(procLocks, &otherproclock->lockLink,
							 offsetof(PROCLOCK, lockLink));
		}
	}

	/*
	 * Determine where to add myself in the wait queue.
	 *
	 * Normally I should go at the end of the queue.  However, if I already
	 * hold locks that conflict with the request of any previous waiter, put
	 * myself in the queue just in front of the first such waiter. This is not
	 * a necessary step, since deadlock detection would move me to before that
	 * waiter anyway; but it's relatively cheap to detect such a conflict
	 * immediately, and avoid delaying till deadlock timeout.
	 *
	 * Special case: if I find I should go in front of some waiter, check to
	 * see if I conflict with already-held locks or the requests before that
	 * waiter.  If not, then just grant myself the requested lock immediately.
	 * This is the same as the test for immediate grant in LockAcquire, except
	 * we are only considering the part of the wait queue before my insertion
	 * point.
	 */
	if (myHeldLocks != 0)
	{
		LOCKMASK	aheadRequests = 0;

		proc = (PGPROC *) waitQueue->links.next;
		for (i = 0; i < waitQueue->size; i++)
		{
			/*
			 * If we're part of the same locking group as this waiter, its
			 * locks neither conflict with ours nor contribute to
			 * aheadRequests.
			 */
			if (leader != NULL && leader == proc->lockGroupLeader)
			{
				proc = (PGPROC *) proc->links.next;
				continue;
			}
			/* Must he wait for me? */
			if (lockMethodTable->conflictTab[proc->waitLockMode] & myHeldLocks)
			{
				/* Must I wait for him ? */
				if (lockMethodTable->conflictTab[lockmode] & proc->heldLocks)
				{
					/*
					 * Yes, so we have a deadlock.  Easiest way to clean up
					 * correctly is to call RemoveFromWaitQueue(), but we
					 * can't do that until we are *on* the wait queue. So, set
					 * a flag to check below, and break out of loop.  Also,
					 * record deadlock info for later message.
					 */
					RememberSimpleDeadLock(MyProc, lockmode, lock, proc);
					early_deadlock = true;
					break;
				}
				/* I must go before this waiter.  Check special case. */
				if ((lockMethodTable->conflictTab[lockmode] & aheadRequests) == 0 &&
					LockCheckConflicts(lockMethodTable,
									   lockmode,
									   lock,
									   proclock) == STATUS_OK)
				{
					/* Skip the wait and just grant myself the lock. */
					GrantLock(lock, proclock, lockmode);
					GrantAwaitedLock();
					return STATUS_OK;
				}
				/* Break out of loop to put myself before him */
				break;
			}
			/* Nope, so advance to next waiter */
			aheadRequests |= LOCKBIT_ON(proc->waitLockMode);
			proc = (PGPROC *) proc->links.next;
		}

		/*
		 * If we fall out of loop normally, proc points to waitQueue head, so
		 * we will insert at tail of queue as desired.
		 */
	}
	else
	{
		/* I hold no locks, so I can't push in front of anyone. */
		proc = (PGPROC *) &(waitQueue->links);
	}

	/*
	 * Insert self into queue, ahead of the given proc (or at tail of queue).
	 */
	SHMQueueInsertBefore(&(proc->links), &(MyProc->links));
	waitQueue->size++;

	lock->waitMask |= LOCKBIT_ON(lockmode);

	/* Set up wait information in PGPROC object, too */
	MyProc->waitLock = lock;
	MyProc->waitProcLock = proclock;
	MyProc->waitLockMode = lockmode;

	MyProc->waitStatus = STATUS_WAITING;

	/*
	 * If we detected deadlock, give up without waiting.  This must agree with
	 * CheckDeadLock's recovery code, except that we shouldn't release the
	 * semaphore since we haven't tried to lock it yet.
	 */
	if (early_deadlock)
	{
		RemoveFromWaitQueue(MyProc, hashcode);
		return STATUS_ERROR;
	}

	/* mark that we are waiting for a lock */
	lockAwaited = locallock;

	/*
	 * Release the lock table's partition lock.
	 *
	 * NOTE: this may also cause us to exit critical-section state, possibly
	 * allowing a cancel/die interrupt to be accepted. This is OK because we
	 * have recorded the fact that we are waiting for a lock, and so
	 * LockErrorCleanup will clean up if cancel/die happens.
	 */
	LWLockRelease(partitionLock);

	/*
	 * Also, now that we will successfully clean up after an ereport, it's
	 * safe to check to see if there's a buffer pin deadlock against the
	 * Startup process.  Of course, that's only necessary if we're doing Hot
	 * Standby and are not the Startup process ourselves.
	 */
	if (RecoveryInProgress() && !InRecovery)
		CheckRecoveryConflictDeadlock();

	/* Reset deadlock_state before enabling the timeout handler */
	deadlock_state = DS_NOT_YET_CHECKED;
	got_deadlock_timeout = false;

	/*
	 * Set timer so we can wake up after awhile and check for a deadlock. If a
	 * deadlock is detected, the handler releases the process's semaphore and
	 * sets MyProc->waitStatus = STATUS_ERROR, allowing us to know that we
	 * must report failure rather than success.
	 *
	 * By delaying the check until we've waited for a bit, we can avoid
	 * running the rather expensive deadlock-check code in most cases.
	 *
	 * If LockTimeout is set, also enable the timeout for that.  We can save a
	 * few cycles by enabling both timeout sources in one call.
	 *
	 * If InHotStandby we set lock waits slightly later for clarity with other
	 * code.
	 */
	if (!InHotStandby)
	{
		if (LockTimeout > 0)
		{
			EnableTimeoutParams timeouts[2];

			timeouts[0].id = DEADLOCK_TIMEOUT;
			timeouts[0].type = TMPARAM_AFTER;
			timeouts[0].delay_ms = DeadlockTimeout;
			timeouts[1].id = LOCK_TIMEOUT;
			timeouts[1].type = TMPARAM_AFTER;
			timeouts[1].delay_ms = LockTimeout;
			enable_timeouts(timeouts, 2);
		}
		else
			enable_timeout_after(DEADLOCK_TIMEOUT, DeadlockTimeout);
	}

	/*
	 * If somebody wakes us between LWLockRelease and WaitLatch, the latch
	 * will not wait. But a set latch does not necessarily mean that the lock
	 * is free now, as there are many other sources for latch sets than
	 * somebody releasing the lock.
	 *
	 * We process interrupts whenever the latch has been set, so cancel/die
	 * interrupts are processed quickly. This means we must not mind losing
	 * control to a cancel/die interrupt here.  We don't, because we have no
	 * shared-state-change work to do after being granted the lock (the
	 * grantor did it all).  We do have to worry about canceling the deadlock
	 * timeout and updating the locallock table, but if we lose control to an
	 * error, LockErrorCleanup will fix that up.
	 */
	do
	{
		if (InHotStandby)
		{
			/* Set a timer and wait for that or for the Lock to be granted */
			ResolveRecoveryConflictWithLock(locallock->tag.lock);
		}
		else
		{
			WaitLatch(MyLatch, WL_LATCH_SET, 0);
			ResetLatch(MyLatch);
			/* check for deadlocks first, as that's probably log-worthy */
			if (got_deadlock_timeout)
			{
				CheckDeadLock();
				got_deadlock_timeout = false;
			}
			CHECK_FOR_INTERRUPTS();
		}

		/*
		 * waitStatus could change from STATUS_WAITING to something else
		 * asynchronously.  Read it just once per loop to prevent surprising
		 * behavior (such as missing log messages).
		 */
		myWaitStatus = *((volatile int *) &MyProc->waitStatus);

		/*
		 * If we are not deadlocked, but are waiting on an autovacuum-induced
		 * task, send a signal to interrupt it.
		 */
		if (deadlock_state == DS_BLOCKED_BY_AUTOVACUUM && allow_autovacuum_cancel)
		{
			PGPROC	   *autovac = GetBlockingAutoVacuumPgproc();
			PGXACT	   *autovac_pgxact = &ProcGlobal->allPgXact[autovac->pgprocno];

			LWLockAcquire(ProcArrayLock, LW_EXCLUSIVE);

			/*
			 * Only do it if the worker is not working to protect against Xid
			 * wraparound.
			 */
			if ((autovac_pgxact->vacuumFlags & PROC_IS_AUTOVACUUM) &&
				!(autovac_pgxact->vacuumFlags & PROC_VACUUM_FOR_WRAPAROUND))
			{
				int			pid = autovac->pid;
				StringInfoData locktagbuf;
				StringInfoData logbuf;	/* errdetail for server log */

				initStringInfo(&locktagbuf);
				initStringInfo(&logbuf);
				DescribeLockTag(&locktagbuf, &lock->tag);
				appendStringInfo(&logbuf,
								 _("Process %d waits for %s on %s."),
								 MyProcPid,
							  GetLockmodeName(lock->tag.locktag_lockmethodid,
											  lockmode),
								 locktagbuf.data);

				/* release lock as quickly as possible */
				LWLockRelease(ProcArrayLock);

				/* send the autovacuum worker Back to Old Kent Road */
				ereport(DEBUG1,
					  (errmsg("sending cancel to blocking autovacuum PID %d",
							  pid),
					   errdetail_log("%s", logbuf.data)));

				if (kill(pid, SIGINT) < 0)
				{
					/*
					 * There's a race condition here: once we release the
					 * ProcArrayLock, it's possible for the autovac worker to
					 * close up shop and exit before we can do the kill().
					 * Therefore, we do not whinge about no-such-process.
					 * Other errors such as EPERM could conceivably happen if
					 * the kernel recycles the PID fast enough, but such cases
					 * seem improbable enough that it's probably best to issue
					 * a warning if we see some other errno.
					 */
					if (errno != ESRCH)
						ereport(WARNING,
						   (errmsg("could not send signal to process %d: %m",
								   pid)));
				}

				pfree(logbuf.data);
				pfree(locktagbuf.data);
			}
			else
				LWLockRelease(ProcArrayLock);

			/* prevent signal from being resent more than once */
			allow_autovacuum_cancel = false;
		}

		/*
		 * If awoken after the deadlock check interrupt has run, and
		 * log_lock_waits is on, then report about the wait.
		 */
		if (log_lock_waits && deadlock_state != DS_NOT_YET_CHECKED)
		{
			StringInfoData buf,
						lock_waiters_sbuf,
						lock_holders_sbuf;
			const char *modename;
			long		secs;
			int			usecs;
			long		msecs;
			SHM_QUEUE  *procLocks;
			PROCLOCK   *proclock;
			bool		first_holder = true,
						first_waiter = true;
			int			lockHoldersNum = 0;

			initStringInfo(&buf);
			initStringInfo(&lock_waiters_sbuf);
			initStringInfo(&lock_holders_sbuf);

			DescribeLockTag(&buf, &locallock->tag.lock);
			modename = GetLockmodeName(locallock->tag.lock.locktag_lockmethodid,
									   lockmode);
			TimestampDifference(get_timeout_start_time(DEADLOCK_TIMEOUT),
								GetCurrentTimestamp(),
								&secs, &usecs);
			msecs = secs * 1000 + usecs / 1000;
			usecs = usecs % 1000;

			/*
			 * we loop over the lock's procLocks to gather a list of all
			 * holders and waiters. Thus we will be able to provide more
			 * detailed information for lock debugging purposes.
			 *
			 * lock->procLocks contains all processes which hold or wait for
			 * this lock.
			 */

			LWLockAcquire(partitionLock, LW_SHARED);

			procLocks = &(lock->procLocks);
			proclock = (PROCLOCK *) SHMQueueNext(procLocks, procLocks,
											   offsetof(PROCLOCK, lockLink));

			while (proclock)
			{
				/*
				 * we are a waiter if myProc->waitProcLock == proclock; we are
				 * a holder if it is NULL or something different
				 */
				if (proclock->tag.myProc->waitProcLock == proclock)
				{
					if (first_waiter)
					{
						appendStringInfo(&lock_waiters_sbuf, "%d",
										 proclock->tag.myProc->pid);
						first_waiter = false;
					}
					else
						appendStringInfo(&lock_waiters_sbuf, ", %d",
										 proclock->tag.myProc->pid);
				}
				else
				{
					if (first_holder)
					{
						appendStringInfo(&lock_holders_sbuf, "%d",
										 proclock->tag.myProc->pid);
						first_holder = false;
					}
					else
						appendStringInfo(&lock_holders_sbuf, ", %d",
										 proclock->tag.myProc->pid);

					lockHoldersNum++;
				}

				proclock = (PROCLOCK *) SHMQueueNext(procLocks, &proclock->lockLink,
											   offsetof(PROCLOCK, lockLink));
			}

			LWLockRelease(partitionLock);

			if (deadlock_state == DS_SOFT_DEADLOCK)
				ereport(LOG,
						(errmsg("process %d avoided deadlock for %s on %s by rearranging queue order after %ld.%03d ms",
								MyProcPid, modename, buf.data, msecs, usecs),
						 (errdetail_log_plural("Process holding the lock: %s. Wait queue: %s.",
						   "Processes holding the lock: %s. Wait queue: %s.",
											   lockHoldersNum, lock_holders_sbuf.data, lock_waiters_sbuf.data))));
			else if (deadlock_state == DS_HARD_DEADLOCK)
			{
				/*
				 * This message is a bit redundant with the error that will be
				 * reported subsequently, but in some cases the error report
				 * might not make it to the log (eg, if it's caught by an
				 * exception handler), and we want to ensure all long-wait
				 * events get logged.
				 */
				ereport(LOG,
						(errmsg("process %d detected deadlock while waiting for %s on %s after %ld.%03d ms",
								MyProcPid, modename, buf.data, msecs, usecs),
						 (errdetail_log_plural("Process holding the lock: %s. Wait queue: %s.",
						   "Processes holding the lock: %s. Wait queue: %s.",
											   lockHoldersNum, lock_holders_sbuf.data, lock_waiters_sbuf.data))));
			}

			if (myWaitStatus == STATUS_WAITING)
				ereport(LOG,
						(errmsg("process %d still waiting for %s on %s after %ld.%03d ms",
								MyProcPid, modename, buf.data, msecs, usecs),
						 (errdetail_log_plural("Process holding the lock: %s. Wait queue: %s.",
						   "Processes holding the lock: %s. Wait queue: %s.",
											   lockHoldersNum, lock_holders_sbuf.data, lock_waiters_sbuf.data))));
			else if (myWaitStatus == STATUS_OK)
				ereport(LOG,
					(errmsg("process %d acquired %s on %s after %ld.%03d ms",
							MyProcPid, modename, buf.data, msecs, usecs)));
			else
			{
				Assert(myWaitStatus == STATUS_ERROR);

				/*
				 * Currently, the deadlock checker always kicks its own
				 * process, which means that we'll only see STATUS_ERROR when
				 * deadlock_state == DS_HARD_DEADLOCK, and there's no need to
				 * print redundant messages.  But for completeness and
				 * future-proofing, print a message if it looks like someone
				 * else kicked us off the lock.
				 */
				if (deadlock_state != DS_HARD_DEADLOCK)
					ereport(LOG,
							(errmsg("process %d failed to acquire %s on %s after %ld.%03d ms",
								MyProcPid, modename, buf.data, msecs, usecs),
							 (errdetail_log_plural("Process holding the lock: %s. Wait queue: %s.",
						   "Processes holding the lock: %s. Wait queue: %s.",
												   lockHoldersNum, lock_holders_sbuf.data, lock_waiters_sbuf.data))));
			}

			/*
			 * At this point we might still need to wait for the lock. Reset
			 * state so we don't print the above messages again.
			 */
			deadlock_state = DS_NO_DEADLOCK;

			pfree(buf.data);
			pfree(lock_holders_sbuf.data);
			pfree(lock_waiters_sbuf.data);
		}
	} while (myWaitStatus == STATUS_WAITING);

	/*
	 * Disable the timers, if they are still running.  As in LockErrorCleanup,
	 * we must preserve the LOCK_TIMEOUT indicator flag: if a lock timeout has
	 * already caused QueryCancelPending to become set, we want the cancel to
	 * be reported as a lock timeout, not a user cancel.
	 */
	if (!InHotStandby)
	{
		if (LockTimeout > 0)
		{
			DisableTimeoutParams timeouts[2];

			timeouts[0].id = DEADLOCK_TIMEOUT;
			timeouts[0].keep_indicator = false;
			timeouts[1].id = LOCK_TIMEOUT;
			timeouts[1].keep_indicator = true;
			disable_timeouts(timeouts, 2);
		}
		else
			disable_timeout(DEADLOCK_TIMEOUT, false);
	}

	/*
	 * Re-acquire the lock table's partition lock.  We have to do this to hold
	 * off cancel/die interrupts before we can mess with lockAwaited (else we
	 * might have a missed or duplicated locallock update).
	 */
	LWLockAcquire(partitionLock, LW_EXCLUSIVE);

	/*
	 * We no longer want LockErrorCleanup to do anything.
	 */
	lockAwaited = NULL;

	/*
	 * If we got the lock, be sure to remember it in the locallock table.
	 */
	if (MyProc->waitStatus == STATUS_OK)
		GrantAwaitedLock();

	/*
	 * We don't have to do anything else, because the awaker did all the
	 * necessary update of the lock table and MyProc.
	 */
	return MyProc->waitStatus;
}


/*
 * ProcWakeup -- wake up a process by releasing its private semaphore.
 *
 *	 Also remove the process from the wait queue and set its links invalid.
 *	 RETURN: the next process in the wait queue.
 *
 * The appropriate lock partition lock must be held by caller.
 *
 * XXX: presently, this code is only used for the "success" case, and only
 * works correctly for that case.  To clean up in failure case, would need
 * to twiddle the lock's request counts too --- see RemoveFromWaitQueue.
 * Hence, in practice the waitStatus parameter must be STATUS_OK.
 */
PGPROC *
ProcWakeup(PGPROC *proc, int waitStatus)
{
	PGPROC	   *retProc;

	/* Proc should be sleeping ... */
	if (proc->links.prev == NULL ||
		proc->links.next == NULL)
		return NULL;
	Assert(proc->waitStatus == STATUS_WAITING);

	/* Save next process before we zap the list link */
	retProc = (PGPROC *) proc->links.next;

	/* Remove process from wait queue */
	SHMQueueDelete(&(proc->links));
	(proc->waitLock->waitProcs.size)--;

	/* Clean up process' state and pass it the ok/fail signal */
	proc->waitLock = NULL;
	proc->waitProcLock = NULL;
	proc->waitStatus = waitStatus;

	/* And awaken it */
	SetLatch(&proc->procLatch);

	return retProc;
}

/*
 * ProcLockWakeup -- routine for waking up processes when a lock is
 *		released (or a prior waiter is aborted).  Scan all waiters
 *		for lock, waken any that are no longer blocked.
 *
 * The appropriate lock partition lock must be held by caller.
 */
void
ProcLockWakeup(LockMethod lockMethodTable, LOCK *lock)
{
	PROC_QUEUE *waitQueue = &(lock->waitProcs);
	int			queue_size = waitQueue->size;
	PGPROC	   *proc;
	LOCKMASK	aheadRequests = 0;

	Assert(queue_size >= 0);

	if (queue_size == 0)
		return;

	proc = (PGPROC *) waitQueue->links.next;

	while (queue_size-- > 0)
	{
		LOCKMODE	lockmode = proc->waitLockMode;

		/*
		 * Waken if (a) doesn't conflict with requests of earlier waiters, and
		 * (b) doesn't conflict with already-held locks.
		 */
		if ((lockMethodTable->conflictTab[lockmode] & aheadRequests) == 0 &&
			LockCheckConflicts(lockMethodTable,
							   lockmode,
							   lock,
							   proc->waitProcLock) == STATUS_OK)
		{
			/* OK to waken */
			GrantLock(lock, proc->waitProcLock, lockmode);
			proc = ProcWakeup(proc, STATUS_OK);

			/*
			 * ProcWakeup removes proc from the lock's waiting process queue
			 * and returns the next proc in chain; don't use proc's next-link,
			 * because it's been cleared.
			 */
		}
		else
		{
			/*
			 * Cannot wake this guy. Remember his request for later checks.
			 */
			aheadRequests |= LOCKBIT_ON(lockmode);
			proc = (PGPROC *) proc->links.next;
		}
	}

	Assert(waitQueue->size >= 0);
}

/*
 * CheckDeadLock
 *
 * We only get to this routine, if DEADLOCK_TIMEOUT fired while waiting for a
 * lock to be released by some other process.  Check if there's a deadlock; if
 * not, just return.  (But signal ProcSleep to log a message, if
 * log_lock_waits is true.)  If we have a real deadlock, remove ourselves from
 * the lock's wait queue and signal an error to ProcSleep.
 */
static void
CheckDeadLock(void)
{
	int			i;

	/*
	 * This check was added in GPDB a long time ago. Not sure if it's still
	 * needed, but seems like it can't hurt.
	 *
	 * From old pre-open sourcing git repository:
	 * commit d628fac161d0536b344348927915335bbcd38c1a
	 * Date:   Wed Aug 19 03:26:36 2015 -0400
	 *
	 *    [JIRA: MPP-25646] Add proc_exit_inprogress check in handle_sig_alarm.
	 *
	 *    If SIGALRM happens in the middle if handling SIGTERM, there are risks causing
	 *    SIGSEGV, for instance, double free gang, or accessing MyProc while it was freed
	 *    already. The solution is to ignore SIGALRM while we are dying.
	 */
	if (proc_exit_inprogress)
		return;

	/*
	 * Acquire exclusive lock on the entire shared lock data structures. Must
	 * grab LWLocks in partition-number order to avoid LWLock deadlock.
	 *
	 * Note that the deadlock check interrupt had better not be enabled
	 * anywhere that this process itself holds lock partition locks, else this
	 * will wait forever.  Also note that LWLockAcquire creates a critical
	 * section, so that this routine cannot be interrupted by cancel/die
	 * interrupts.
	 */
	for (i = 0; i < NUM_LOCK_PARTITIONS; i++)
		LWLockAcquire(LockHashPartitionLockByIndex(i), LW_EXCLUSIVE);

	/*
	 * Check to see if we've been awoken by anyone in the interim.
	 *
	 * If we have, we can return and resume our transaction -- happy day.
	 * Before we are awoken the process releasing the lock grants it to us so
	 * we know that we don't have to wait anymore.
	 *
	 * We check by looking to see if we've been unlinked from the wait queue.
	 * This is quicker than checking our semaphore's state, since no kernel
	 * call is needed, and it is safe because we hold the lock partition lock.
	 */
	if (MyProc->links.prev == NULL ||
		MyProc->links.next == NULL)
		goto check_done;

#ifdef LOCK_DEBUG
	if (Debug_deadlocks)
		DumpAllLocks();
#endif

	/* Run the deadlock check, and set deadlock_state for use by ProcSleep */
	deadlock_state = DeadLockCheck(MyProc);

	if (deadlock_state == DS_HARD_DEADLOCK)
	{
		/*
		 * Oops.  We have a deadlock.
		 *
		 * Get this process out of wait state.	(Note: we could do this more
		 * efficiently by relying on lockAwaited, but use this coding to
		 * preserve the flexibility to kill some other transaction than the
		 * one detecting the deadlock.)
		 *
		 * RemoveFromWaitQueue sets MyProc->waitStatus to STATUS_ERROR, so
		 * ProcSleep will report an error after we return from the signal
		 * handler.
		 */
		Assert(MyProc->waitLock != NULL);
		if (Gp_role == GP_ROLE_DISPATCH && IsResQueueEnabled() &&
			LOCK_LOCKMETHOD(*(MyProc->waitLock)) == RESOURCE_LOCKMETHOD)
		{
			ResRemoveFromWaitQueue(MyProc, 
								   LockTagHashCode(&(MyProc->waitLock->tag)));
		}
		else
		{
			RemoveFromWaitQueue(MyProc, LockTagHashCode(&(MyProc->waitLock->tag)));
		}

		/*
		 * We're done here.  Transaction abort caused by the error that
		 * ProcSleep will raise will cause any other locks we hold to be
		 * released, thus allowing other processes to wake up; we don't need
		 * to do that here.  NOTE: an exception is that releasing locks we
		 * hold doesn't consider the possibility of waiters that were blocked
		 * behind us on the lock we just failed to get, and might now be
		 * wakable because we're not in front of them anymore.  However,
		 * RemoveFromWaitQueue took care of waking up any such processes.
		 */
	}

	/*
	 * And release locks.  We do this in reverse order for two reasons: (1)
	 * Anyone else who needs more than one of the locks will be trying to lock
	 * them in increasing order; we don't want to release the other process
	 * until it can get all the locks it needs. (2) This avoids O(N^2)
	 * behavior inside LWLockRelease.
	 */
check_done:
	for (i = NUM_LOCK_PARTITIONS; --i >= 0;)
		LWLockRelease(LockHashPartitionLockByIndex(i));
}

/*
 * CheckDeadLockAlert - Handle the expiry of deadlock_timeout.
 *
 * NB: Runs inside a signal handler, be careful.
 */
void
CheckDeadLockAlert(void)
{
	int			save_errno = errno;

	got_deadlock_timeout = true;

	/*
	 * Have to set the latch again, even if handle_sig_alarm already did. Back
	 * then got_deadlock_timeout wasn't yet set... It's unlikely that this
	 * ever would be a problem, but setting a set latch again is cheap.
	 */
	SetLatch(MyLatch);
	errno = save_errno;
}

/*
 * ProcWaitForSignal - wait for a signal from another backend.
 *
 * As this uses the generic process latch the caller has to be robust against
 * unrelated wakeups: Always check that the desired state has occurred, and
 * wait again if not.
 */
void
ProcWaitForSignal(void)
{
	WaitLatch(MyLatch, WL_LATCH_SET, 0);
	ResetLatch(MyLatch);
	CHECK_FOR_INTERRUPTS();
}

/*
 * ProcSendSignal - send a signal to a backend identified by PID
 */
void
ProcSendSignal(int pid)
{
	PGPROC	   *proc = NULL;

	if (RecoveryInProgress())
	{
		SpinLockAcquire(ProcStructLock);

		/*
		 * Check to see whether it is the Startup process we wish to signal.
		 * This call is made by the buffer manager when it wishes to wake up a
		 * process that has been waiting for a pin in so it can obtain a
		 * cleanup lock using LockBufferForCleanup(). Startup is not a normal
		 * backend, so BackendPidGetProc() will not return any pid at all. So
		 * we remember the information for this special case.
		 */
		if (pid == ProcGlobal->startupProcPid)
			proc = ProcGlobal->startupProc;

		SpinLockRelease(ProcStructLock);
	}

	if (proc == NULL)
		proc = BackendPidGetProc(pid);

	if (proc != NULL)
	{
		SetLatch(&proc->procLatch);
	}
}

/*
<<<<<<< HEAD
 * ResProcSleep -- put a process to sleep (that is waiting for a resource lock).
 *
 * Notes:
 * 	Locktable's masterLock must be held at entry, and will be held
 * 	at exit.
 *
 *	This is merely a version of ProcSleep modified for resource locks.
 *	The logic here could have been merged into ProcSleep, however it was
 *	requested to keep as much as possible of this resource lock code 
 *	separate from its standard lock relatives - in the interest of not
 *	introducing new bugs or performance regressions into the lock code.
 */
int
ResProcSleep(LOCKMODE lockmode, LOCALLOCK *locallock, void *incrementSet)
{
	LOCK	   *lock = locallock->lock;
	PROCLOCK   *proclock = locallock->proclock;
	PROC_QUEUE	*waitQueue = &(lock->waitProcs);
	PGPROC		*proc;
	uint32		hashcode = locallock->hashcode;
	LWLockId	partitionLock = LockHashPartitionLock(hashcode);

	bool		selflock = true;		/* initialize result for error. */

	/*
	 * Don't check my held locks, as we just add at the end of the queue.
	 */
	proc = (PGPROC *) &(waitQueue->links);
	SHMQueueInsertBefore(&(proc->links), &(MyProc->links));
	waitQueue->size++;

	lock->waitMask |= LOCKBIT_ON(lockmode);

	/*
	 * reflect this in PGPROC object, too.
	 */
	MyProc->waitLock = lock;
	MyProc->waitProcLock = (PROCLOCK *) proclock;
	MyProc->waitLockMode = lockmode;

	MyProc->waitStatus = STATUS_ERROR;	/* initialize result for error */

	/* Now check the status of the self lock footgun. */
	selflock = ResCheckSelfDeadLock(lock, proclock, incrementSet);
	if (selflock)
	{
		LWLockRelease(partitionLock);
		ereport(ERROR,
				(errcode(ERRCODE_T_R_DEADLOCK_DETECTED),
				 errmsg("deadlock detected, locking against self")));
	}

	/* Mark that we are waiting for a lock */
	lockAwaited = locallock;

	/* Ok to wait.*/
	LWLockRelease(partitionLock);

	if (LockTimeout > 0)
	{
		EnableTimeoutParams timeouts[2];

		timeouts[0].id = DEADLOCK_TIMEOUT;
		timeouts[0].type = TMPARAM_AFTER;
		timeouts[0].delay_ms = DeadlockTimeout;
		timeouts[1].id = LOCK_TIMEOUT;
		timeouts[1].type = TMPARAM_AFTER;
		timeouts[1].delay_ms = LockTimeout;
		enable_timeouts(timeouts, 2);
	}
	else
		enable_timeout_after(DEADLOCK_TIMEOUT, DeadlockTimeout);

	/*
	 * Sleep on the semaphore.
	 */
	PGSemaphoreLock(&MyProc->sem);

	if (LockTimeout > 0)
	{
		DisableTimeoutParams timeouts[2];

		timeouts[0].id = DEADLOCK_TIMEOUT;
		timeouts[0].keep_indicator = false;
		timeouts[1].id = LOCK_TIMEOUT;
		timeouts[1].keep_indicator = false;
		disable_timeouts(timeouts, 2);
	}
	else
		disable_timeout(DEADLOCK_TIMEOUT, false);

	/*
	 * Have been awakened, so continue.
	 */
	LWLockAcquire(partitionLock, LW_EXCLUSIVE);

	/*
	 * We no longer want (Res)LockWaitCancel to do anything.
	 */
	lockAwaited = NULL;

	return MyProc->waitStatus;
}


/*
 * ResLockWaitCancel -- Cancel any pending wait for a resource lock, when 
 *	aborting a transaction.
 */
void
ResLockWaitCancel(void)
{
	LWLockId	partitionLock;

	if (lockAwaited != NULL)
	{
		/* Unlink myself from the wait queue, if on it  */
		partitionLock = LockHashPartitionLock(lockAwaited->hashcode);
		LWLockAcquire(partitionLock, LW_EXCLUSIVE);

		if (MyProc->links.next != NULL)
		{
			/* We could not have been granted the lock yet */
			Assert(MyProc->waitStatus == STATUS_ERROR);

			/* We should only be trying to cancel resource locks. */
			Assert(LOCALLOCK_LOCKMETHOD(*lockAwaited) == RESOURCE_LOCKMETHOD);

			ResRemoveFromWaitQueue(MyProc, lockAwaited->hashcode);
		}

		lockAwaited = NULL;

		LWLockRelease(partitionLock);
	}

	/*
	 * Reset the proc wait semaphore to zero. This is necessary in the
	 * scenario where someone else granted us the lock we wanted before we
	 * were able to remove ourselves from the wait-list.
	 */
	PGSemaphoreReset(&MyProc->sem);

	return;
}

bool ProcCanSetMppSessionId(void)
{
	if (ProcGlobal == NULL || MyProc == NULL)
		return false;

	return true;
}


void ProcNewMppSessionId(int *newSessionId)
{
	Assert(newSessionId != NULL);

    *newSessionId = MyProc->mppSessionId =
		pg_atomic_add_fetch_u32((pg_atomic_uint32 *)&ProcGlobal->mppLocalProcessCounter, 1);

    /*
     * Make sure that our SessionState entry correctly records our
     * new session id.
     */
    if (NULL != MySessionState)
    {
    	/* This should not happen outside of dispatcher on the master */
    	Assert(IS_QUERY_DISPATCHER() && Gp_role == GP_ROLE_DISPATCH);

    	ereport(gp_sessionstate_loglevel, (errmsg("ProcNewMppSessionId: changing session id (old: %d, new: %d), pinCount: %d, activeProcessCount: %d",
    			MySessionState->sessionId, *newSessionId, MySessionState->pinCount, MySessionState->activeProcessCount), errprintstack(true)));

#ifdef USE_ASSERT_CHECKING
    	MySessionState->isModifiedSessionId = true;
#endif

    	MySessionState->sessionId = *newSessionId;
    }
=======
 * BecomeLockGroupLeader - designate process as lock group leader
 *
 * Once this function has returned, other processes can join the lock group
 * by calling BecomeLockGroupMember.
 */
void
BecomeLockGroupLeader(void)
{
	LWLock	   *leader_lwlock;

	/* If we already did it, we don't need to do it again. */
	if (MyProc->lockGroupLeader == MyProc)
		return;

	/* We had better not be a follower. */
	Assert(MyProc->lockGroupLeader == NULL);

	/* Create single-member group, containing only ourselves. */
	leader_lwlock = LockHashPartitionLockByProc(MyProc);
	LWLockAcquire(leader_lwlock, LW_EXCLUSIVE);
	MyProc->lockGroupLeader = MyProc;
	dlist_push_head(&MyProc->lockGroupMembers, &MyProc->lockGroupLink);
	LWLockRelease(leader_lwlock);
}

/*
 * BecomeLockGroupMember - designate process as lock group member
 *
 * This is pretty straightforward except for the possibility that the leader
 * whose group we're trying to join might exit before we manage to do so;
 * and the PGPROC might get recycled for an unrelated process.  To avoid
 * that, we require the caller to pass the PID of the intended PGPROC as
 * an interlock.  Returns true if we successfully join the intended lock
 * group, and false if not.
 */
bool
BecomeLockGroupMember(PGPROC *leader, int pid)
{
	LWLock	   *leader_lwlock;
	bool		ok = false;

	/* Group leader can't become member of group */
	Assert(MyProc != leader);

	/* Can't already be a member of a group */
	Assert(MyProc->lockGroupLeader == NULL);

	/* PID must be valid. */
	Assert(pid != 0);

	/*
	 * Get lock protecting the group fields.  Note LockHashPartitionLockByProc
	 * accesses leader->pgprocno in a PGPROC that might be free.  This is safe
	 * because all PGPROCs' pgprocno fields are set during shared memory
	 * initialization and never change thereafter; so we will acquire the
	 * correct lock even if the leader PGPROC is in process of being recycled.
	 */
	leader_lwlock = LockHashPartitionLockByProc(leader);
	LWLockAcquire(leader_lwlock, LW_EXCLUSIVE);

	/* Is this the leader we're looking for? */
	if (leader->pid == pid && leader->lockGroupLeader == leader)
	{
		/* OK, join the group */
		ok = true;
		MyProc->lockGroupLeader = leader;
		dlist_push_tail(&leader->lockGroupMembers, &MyProc->lockGroupLink);
	}
	LWLockRelease(leader_lwlock);

	return ok;
>>>>>>> b5bce6c1
}<|MERGE_RESOLUTION|>--- conflicted
+++ resolved
@@ -3,13 +3,9 @@
  * proc.c
  *	  routines to manage per-process shared memory data structure
  *
-<<<<<<< HEAD
  * Portions Copyright (c) 2006-2008, Greenplum inc
  * Portions Copyright (c) 2012-Present Pivotal Software, Inc.
- * Portions Copyright (c) 1996-2015, PostgreSQL Global Development Group
-=======
  * Portions Copyright (c) 1996-2016, PostgreSQL Global Development Group
->>>>>>> b5bce6c1
  * Portions Copyright (c) 1994, Regents of the University of California
  *
  *
@@ -50,11 +46,8 @@
 #include "postmaster/autovacuum.h"
 #include "replication/slot.h"
 #include "replication/syncrep.h"
-<<<<<<< HEAD
 #include "replication/walsender.h"
-=======
 #include "storage/standby.h"
->>>>>>> b5bce6c1
 #include "storage/ipc.h"
 #include "storage/spin.h"
 #include "storage/sinval.h"
@@ -402,7 +395,7 @@
 			 MyProcPid, MyProc, MyProc->links.next);
 	}
 
-	int mppLocalProcessSerial = pg_atomic_add_fetch_u32((pg_atomic_uint32 *)&procglobal->mppLocalProcessCounter, 1);
+	int mppLocalProcessSerial = pg_atomic_add_fetch_u32((pg_atomic_uint32 *)&ProcGlobal->mppLocalProcessCounter, 1);
 
 	lockHolderProcPtr = MyProc;
 
@@ -1079,11 +1072,7 @@
 	}
 
 	/* Update shared estimate of spins_per_delay */
-<<<<<<< HEAD
 	update_spins_per_delay();
-=======
-	ProcGlobal->spins_per_delay = update_spins_per_delay(ProcGlobal->spins_per_delay);
->>>>>>> b5bce6c1
 
 	SpinLockRelease(ProcStructLock);
 
@@ -2008,7 +1997,6 @@
 }
 
 /*
-<<<<<<< HEAD
  * ResProcSleep -- put a process to sleep (that is waiting for a resource lock).
  *
  * Notes:
@@ -2189,7 +2177,9 @@
 
     	MySessionState->sessionId = *newSessionId;
     }
-=======
+}
+
+/*
  * BecomeLockGroupLeader - designate process as lock group leader
  *
  * Once this function has returned, other processes can join the lock group
@@ -2261,5 +2251,4 @@
 	LWLockRelease(leader_lwlock);
 
 	return ok;
->>>>>>> b5bce6c1
 }