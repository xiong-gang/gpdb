# Some commonly-used locks have predefined positions within MainLWLockArray;
# these are defined here.  If you add a lock, add it to the end to avoid
# renumbering the existing locks; if you remove a lock, consider leaving a gap
# in the numbering sequence for the benefit of DTrace and other external
# debugging scripts.

# 0 is available; was formerly BufFreelistLock
ShmemIndexLock						1
OidGenLock							2
XidGenLock							3
ProcArrayLock						4
SInvalReadLock						5
SInvalWriteLock						6
WALBufMappingLock					7
WALWriteLock						8
ControlFileLock						9
CheckpointLock						10
CLogControlLock						11
SubtransControlLock					12
MultiXactGenLock					13
MultiXactOffsetControlLock			14
MultiXactMemberControlLock			15
RelCacheInitLock					16
CheckpointerCommLock				17
TwoPhaseStateLock					18
TablespaceCreateLock				19
BtreeVacuumLock						20
AddinShmemInitLock					21
AutovacuumLock						22
AutovacuumScheduleLock				23
SyncScanLock						24
RelationMappingLock					25
AsyncCtlLock						26
AsyncQueueLock						27
SerializableXactHashLock			28
SerializableFinishedListLock		29
SerializablePredicateLockListLock	30
OldSerXidLock						31
SyncRepLock							32
BackgroundWorkerLock				33
DynamicSharedMemoryControlLock		34
AutoFileLock						35
ReplicationSlotAllocationLock		36
ReplicationSlotControlLock			37
CommitTsControlLock					38
CommitTsLock						39
ReplicationOriginLock				40
MultiXactTruncationLock				41
OldSnapshotTimeMapLock				42
<<<<<<< HEAD

# Additional individual locks in GPDB
SharedSnapshotLock					43
DistributedLogControlLock			44
# 45 is available; was formerly AOSegFileLock
ResQueueLock						46
ResGroupLock						47
ErrorLogLock						48
SessionStateLock					49
RelfilenodeGenLock					50
WorkFileManagerLock					51
DistributedLogTruncateLock			52
TwophaseCommitLock					53
ShareInputScanLock					54
FTSReplicationStatusLock			55
=======
LogicalRepWorkerLock				43
CLogTruncationLock					44
>>>>>>> 9e1c9f95
<|MERGE_RESOLUTION|>--- conflicted
+++ resolved
@@ -47,23 +47,20 @@
 ReplicationOriginLock				40
 MultiXactTruncationLock				41
 OldSnapshotTimeMapLock				42
-<<<<<<< HEAD
+LogicalRepWorkerLock				43
+CLogTruncationLock					44
 
 # Additional individual locks in GPDB
-SharedSnapshotLock					43
-DistributedLogControlLock			44
-# 45 is available; was formerly AOSegFileLock
-ResQueueLock						46
-ResGroupLock						47
-ErrorLogLock						48
-SessionStateLock					49
-RelfilenodeGenLock					50
-WorkFileManagerLock					51
-DistributedLogTruncateLock			52
-TwophaseCommitLock					53
-ShareInputScanLock					54
-FTSReplicationStatusLock			55
-=======
-LogicalRepWorkerLock				43
-CLogTruncationLock					44
->>>>>>> 9e1c9f95
+SharedSnapshotLock					45
+DistributedLogControlLock			46
+# 47 is available; was formerly AOSegFileLock
+ResQueueLock						48
+ResGroupLock						49
+ErrorLogLock						50
+SessionStateLock					51
+RelfilenodeGenLock					52
+WorkFileManagerLock					53
+DistributedLogTruncateLock			54
+TwophaseCommitLock				55
+ShareInputScanLock				56
+FTSReplicationStatusLock			57