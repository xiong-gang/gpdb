/*-------------------------------------------------------------------------
 *
 * s_lock.c
 *	   Hardware-dependent implementation of spinlocks.
 *
 * When waiting for a contended spinlock we loop tightly for awhile, then
 * delay using pg_usleep() and try again.  Preferably, "awhile" should be a
 * small multiple of the maximum time we expect a spinlock to be held.  100
 * iterations seems about right as an initial guess.  However, on a
 * uniprocessor the loop is a waste of cycles, while in a multi-CPU scenario
 * it's usually better to spin a bit longer than to call the kernel, so we try
 * to adapt the spin loop count depending on whether we seem to be in a
 * uniprocessor or multiprocessor.
 *
 * Note: you might think MIN_SPINS_PER_DELAY should be just 1, but you'd
 * be wrong; there are platforms where that can result in a "stuck
 * spinlock" failure.  This has been seen particularly on Alphas; it seems
 * that the first TAS after returning from kernel space will always fail
 * on that hardware.
 *
 * Once we do decide to block, we use randomly increasing pg_usleep()
 * delays. The first delay is 1 msec, then the delay randomly increases to
 * about one second, after which we reset to 1 msec and start again.  The
 * idea here is that in the presence of heavy contention we need to
 * increase the delay, else the spinlock holder may never get to run and
 * release the lock.  (Consider situation where spinlock holder has been
 * nice'd down in priority by the scheduler --- it will not get scheduled
 * until all would-be acquirers are sleeping, so if we always use a 1-msec
 * sleep, there is a real possibility of starvation.)  But we can't just
 * clamp the delay to an upper bound, else it would take a long time to
 * make a reasonable number of tries.
 *
 * We time out and declare error after NUM_DELAYS delays (thus, exactly
 * that many tries).  With the given settings, this will usually take 2 or
 * so minutes.  It seems better to fix the total number of tries (and thus
 * the probability of unintended failure) than to fix the total time
 * spent.
 *
 * Portions Copyright (c) 1996-2019, PostgreSQL Global Development Group
 * Portions Copyright (c) 1994, Regents of the University of California
 *
 *
 * IDENTIFICATION
 *	  src/backend/storage/lmgr/s_lock.c
 *
 *-------------------------------------------------------------------------
 */
#include "postgres.h"

#include <time.h>
#include <unistd.h>

#include "storage/s_lock.h"
#include "port/atomics.h"


#define MIN_SPINS_PER_DELAY 10
#define MAX_SPINS_PER_DELAY 1000
#define NUM_DELAYS			1000
#define MIN_DELAY_USEC		1000L
#define MAX_DELAY_USEC		1000000L


slock_t		dummy_spinlock;

static int	spins_per_delay = DEFAULT_SPINS_PER_DELAY;


/*
 * s_lock_stuck() - complain about a stuck spinlock
 */
static void
s_lock_stuck(const char *file, int line, const char *func)
{
	if (!func)
		func = "(unknown)";
#if defined(S_LOCK_TEST)
	fprintf(stderr,
			"\nStuck spinlock detected at %s, %s:%d.\n",
			func, file, line);
	exit(1);
#else
	elog(PANIC, "stuck spinlock detected at %s, %s:%d",
		 func, file, line);
#endif
}

/*
 * s_lock(lock) - platform-independent portion of waiting for a spinlock.
 */
int
s_lock(volatile slock_t *lock, const char *file, int line, const char *func)
{
	SpinDelayStatus delayStatus;

	init_spin_delay(&delayStatus, file, line, func);

	while (TAS_SPIN(lock))
	{
		perform_spin_delay(&delayStatus);
	}

	finish_spin_delay(&delayStatus);

	return delayStatus.delays;
}

#ifdef USE_DEFAULT_S_UNLOCK
void
s_unlock(volatile slock_t *lock)
{
#ifdef TAS_ACTIVE_WORD
	/* HP's PA-RISC */
	*TAS_ACTIVE_WORD(lock) = -1;
#else
	*lock = 0;
#endif
}
#endif

/*
 * Wait while spinning on a contended spinlock.
 */
void
perform_spin_delay(SpinDelayStatus *status)
{
	/* CPU-specific delay each time through the loop */
	SPIN_DELAY();

	/* Block the process every spins_per_delay tries */
	if (++(status->spins) >= spins_per_delay)
	{
		if (++(status->delays) > NUM_DELAYS)
			s_lock_stuck(status->file, status->line, status->func);

		if (status->cur_delay == 0) /* first time to delay? */
			status->cur_delay = MIN_DELAY_USEC;

		pg_usleep(status->cur_delay);

#if defined(S_LOCK_TEST)
		fprintf(stdout, "*");
		fflush(stdout);
#endif

		/* increase delay by a random fraction between 1X and 2X */
		status->cur_delay += (int) (status->cur_delay *
									((double) random() / (double) MAX_RANDOM_VALUE) + 0.5);
		/* wrap back to minimum delay when max is exceeded */
		if (status->cur_delay > MAX_DELAY_USEC)
			status->cur_delay = MIN_DELAY_USEC;

		status->spins = 0;
	}
}

/*
 * After acquiring a spinlock, update estimates about how long to loop.
 *
 * If we were able to acquire the lock without delaying, it's a good
 * indication we are in a multiprocessor.  If we had to delay, it's a sign
 * (but not a sure thing) that we are in a uniprocessor. Hence, we
 * decrement spins_per_delay slowly when we had to delay, and increase it
 * rapidly when we didn't.  It's expected that spins_per_delay will
 * converge to the minimum value on a uniprocessor and to the maximum
 * value on a multiprocessor.
 *
 * Note: spins_per_delay is local within our current process. We want to
 * average these observations across multiple backends, since it's
 * relatively rare for this function to even get entered, and so a single
 * backend might not live long enough to converge on a good value.  That
 * is handled by the two routines below.
 */
void
finish_spin_delay(SpinDelayStatus *status)
{
	if (status->cur_delay == 0)
	{
		/* we never had to delay */
		if (spins_per_delay < MAX_SPINS_PER_DELAY)
			spins_per_delay = Min(spins_per_delay + 100, MAX_SPINS_PER_DELAY);
	}
	else
	{
		if (spins_per_delay > MIN_SPINS_PER_DELAY)
			spins_per_delay = Max(spins_per_delay - 1, MIN_SPINS_PER_DELAY);
	}
}

/*
 * Set local copy of spins_per_delay during backend startup.
 *
 * NB: this has to be pretty fast as it is called while holding a spinlock
 */
void
set_spins_per_delay(int shared_spins_per_delay)
{
	spins_per_delay = shared_spins_per_delay;
}

/*
 * Recompute shared estimate of spins_per_delay during backend exit.
 *
 * NB: this has to be pretty fast as it is called while holding a spinlock
 */
int
recompute_spins_per_delay(int shared_spins_per_delay)
{
	/*
	 * We use an exponential moving average with a relatively slow adaption
	 * rate, so that noise in any one backend's result won't affect the shared
	 * value too much.  As long as both inputs are within the allowed range,
	 * the result must be too, so we need not worry about clamping the result.
	 *
	 * We deliberately truncate rather than rounding; this is so that single
	 * adjustments inside a backend can affect the shared estimate (see the
	 * asymmetric adjustment rules above).
	 */
	return (shared_spins_per_delay * 15 + spins_per_delay) / 16;
}


/*
 * Various TAS implementations that cannot live in s_lock.h as no inline
 * definition exists (yet).
 * In the future, get rid of tas.[cso] and fold it into this file.
 *
 * If you change something here, you will likely need to modify s_lock.h too,
 * because the definitions for these are split between this file and s_lock.h.
 */


#ifdef HAVE_SPINLOCKS			/* skip spinlocks if requested */


#if defined(__GNUC__)

/*
 * All the gcc flavors that are not inlined
 */


/*
 * Note: all the if-tests here probably ought to be testing gcc version
 * rather than platform, but I don't have adequate info to know what to
 * write.  Ideally we'd flush all this in favor of the inline version.
 */
#if defined(__m68k__) && !defined(__linux__)
/* really means: extern int tas(slock_t* **lock); */
static void
tas_dummy()
{
<<<<<<< HEAD
	__asm__		__volatile__(
=======
	__asm__ __volatile__(
>>>>>>> 9e1c9f95
#if (defined(__NetBSD__) || defined(__OpenBSD__)) && defined(__ELF__)
/* no underscore for label and % for registers */
						 "\
.global		tas 				\n\
tas:							\n\
			movel	%sp@(0x4),%a0	\n\
			tas 	%a0@		\n\
			beq 	_success	\n\
			moveq	#-128,%d0	\n\
			rts 				\n\
_success:						\n\
			moveq	#0,%d0		\n\
			rts 				\n"
#else
						 "\
.global		_tas				\n\
_tas:							\n\
			movel	sp@(0x4),a0	\n\
			tas 	a0@			\n\
			beq 	_success	\n\
			moveq 	#-128,d0	\n\
			rts					\n\
_success:						\n\
			moveq 	#0,d0		\n\
			rts					\n"
<<<<<<< HEAD
#endif   /* (__NetBSD__ || __OpenBSD__) && __ELF__ */
	);
=======
#endif							/* (__NetBSD__ || __OpenBSD__) && __ELF__ */
		);
>>>>>>> 9e1c9f95
}
#endif							/* __m68k__ && !__linux__ */
#endif							/* not __GNUC__ */
#endif							/* HAVE_SPINLOCKS */



/*****************************************************************************/
#if defined(S_LOCK_TEST)

/*
 * test program for verifying a port's spinlock support.
 */

struct test_lock_struct
{
	char		pad1;
	slock_t		lock;
	char		pad2;
};

volatile struct test_lock_struct test_lock;

int
main()
{
	srandom((unsigned int) time(NULL));

	test_lock.pad1 = test_lock.pad2 = 0x44;

	S_INIT_LOCK(&test_lock.lock);

	if (test_lock.pad1 != 0x44 || test_lock.pad2 != 0x44)
	{
		printf("S_LOCK_TEST: failed, declared datatype is wrong size\n");
		return 1;
	}

	if (!S_LOCK_FREE(&test_lock.lock))
	{
		printf("S_LOCK_TEST: failed, lock not initialized\n");
		return 1;
	}

	S_LOCK(&test_lock.lock);

	if (test_lock.pad1 != 0x44 || test_lock.pad2 != 0x44)
	{
		printf("S_LOCK_TEST: failed, declared datatype is wrong size\n");
		return 1;
	}

	if (S_LOCK_FREE(&test_lock.lock))
	{
		printf("S_LOCK_TEST: failed, lock not locked\n");
		return 1;
	}

	S_UNLOCK(&test_lock.lock);

	if (test_lock.pad1 != 0x44 || test_lock.pad2 != 0x44)
	{
		printf("S_LOCK_TEST: failed, declared datatype is wrong size\n");
		return 1;
	}

	if (!S_LOCK_FREE(&test_lock.lock))
	{
		printf("S_LOCK_TEST: failed, lock not unlocked\n");
		return 1;
	}

	S_LOCK(&test_lock.lock);

	if (test_lock.pad1 != 0x44 || test_lock.pad2 != 0x44)
	{
		printf("S_LOCK_TEST: failed, declared datatype is wrong size\n");
		return 1;
	}

	if (S_LOCK_FREE(&test_lock.lock))
	{
		printf("S_LOCK_TEST: failed, lock not re-locked\n");
		return 1;
	}

	printf("S_LOCK_TEST: this will print %d stars and then\n", NUM_DELAYS);
	printf("             exit with a 'stuck spinlock' message\n");
	printf("             if S_LOCK() and TAS() are working.\n");
	fflush(stdout);

	s_lock(&test_lock.lock, __FILE__, __LINE__);

	printf("S_LOCK_TEST: failed, lock not locked\n");
	return 1;
}

#endif							/* S_LOCK_TEST */<|MERGE_RESOLUTION|>--- conflicted
+++ resolved
@@ -250,11 +250,7 @@
 static void
 tas_dummy()
 {
-<<<<<<< HEAD
-	__asm__		__volatile__(
-=======
 	__asm__ __volatile__(
->>>>>>> 9e1c9f95
 #if (defined(__NetBSD__) || defined(__OpenBSD__)) && defined(__ELF__)
 /* no underscore for label and % for registers */
 						 "\
@@ -280,13 +276,8 @@
 _success:						\n\
 			moveq 	#0,d0		\n\
 			rts					\n"
-<<<<<<< HEAD
-#endif   /* (__NetBSD__ || __OpenBSD__) && __ELF__ */
-	);
-=======
 #endif							/* (__NetBSD__ || __OpenBSD__) && __ELF__ */
 		);
->>>>>>> 9e1c9f95
 }
 #endif							/* __m68k__ && !__linux__ */
 #endif							/* not __GNUC__ */
