/*-------------------------------------------------------------------------
 *
 * fd.c
 *	  Virtual file descriptor code.
 *
<<<<<<< HEAD
 * Portions Copyright (c) 2007-2009, Greenplum inc
 * Portions Copyright (c) 2012-Present Pivotal Software, Inc.
 * Portions Copyright (c) 1996-2009, PostgreSQL Global Development Group
=======
 * Portions Copyright (c) 1996-2010, PostgreSQL Global Development Group
>>>>>>> 1084f317
 * Portions Copyright (c) 1994, Regents of the University of California
 *
 * IDENTIFICATION
 *	  $PostgreSQL: pgsql/src/backend/storage/file/fd.c,v 1.157 2010/07/06 22:55:26 rhaas Exp $
 *
 * NOTES:
 *
 * This code manages a cache of 'virtual' file descriptors (VFDs).
 * The server opens many file descriptors for a variety of reasons,
 * including base tables, scratch files (e.g., sort and hash spool
 * files), and random calls to C library routines like system(3); it
 * is quite easy to exceed system limits on the number of open files a
 * single process can have.  (This is around 256 on many modern
 * operating systems, but can be as low as 32 on others.)
 *
 * VFDs are managed as an LRU pool, with actual OS file descriptors
 * being opened and closed as needed.  Obviously, if a routine is
 * opened using these interfaces, all subsequent operations must also
 * be through these interfaces (the File type is not a real file
 * descriptor).
 *
 * For this scheme to work, most (if not all) routines throughout the
 * server should use these interfaces instead of calling the C library
 * routines (e.g., open(2) and fopen(3)) themselves.  Otherwise, we
 * may find ourselves short of real file descriptors anyway.
 *
 * INTERFACE ROUTINES
 *
 * PathNameOpenFile and OpenTemporaryFile are used to open virtual files.
 * A File opened with OpenTemporaryFile is automatically deleted when the
 * File is closed, either explicitly or implicitly at end of transaction or
 * process exit. PathNameOpenFile is intended for files that are held open
 * for a long time, like relation files. It is the caller's responsibility
 * to close them, there is no automatic mechanism in fd.c for that.
 *
 * AllocateFile, AllocateDir and OpenTransientFile are wrappers around
 * fopen(3), opendir(3), and open(2), respectively. They behave like the
 * corresponding native functions, except that the handle is registered with
 * the current subtransaction, and will be automatically closed at abort.
 * These are intended for short operations like reading a configuration file.
 * and there is a fixed limit on the number files that can be open using these
 * functions at any one time.
 *
 * Finally, BasicOpenFile is a just thin wrapper around open() that can
 * release file descriptors in use by the virtual file descriptors if
 * necessary. There is no automatic cleanup of file descriptors returned by
 * BasicOpenFile, it is solely the caller's responsibility to close the file
 * descriptor by calling close(2).
 *
 *-------------------------------------------------------------------------
 */

#include "postgres.h"

#include <sys/file.h>
#include <sys/param.h>
#include <sys/stat.h>
#include <unistd.h>
#include <fcntl.h>
#ifdef HAVE_SYS_RESOURCE_H
#include <sys/resource.h>		/* for getrlimit */
#endif

#include "miscadmin.h"
#include "access/xact.h"
#include "catalog/catalog.h"
#include "catalog/pg_tablespace.h"
#include "storage/fd.h"
#include "storage/ipc.h"
#include "utils/guc.h"
#include "utils/resowner.h"
#include "utils/workfile_mgr.h"
#include "utils/faultinjector.h"

// Provide some indirection here in case we have problems with lseek and
// 64 bits on some platforms
#define pg_lseek64(a,b,c) (int64)lseek(a,b,c)


/*
 * We must leave some file descriptors free for system(), the dynamic loader,
 * and other code that tries to open files without consulting fd.c.  This
 * is the number left free.  (While we can be pretty sure we won't get
 * EMFILE, there's never any guarantee that we won't get ENFILE due to
 * other processes chewing up FDs.	So it's a bad idea to try to open files
 * without consulting fd.c.  Nonetheless we cannot control all code.)
 *
 * Because this is just a fixed setting, we are effectively assuming that
 * no such code will leave FDs open over the long term; otherwise the slop
 * is likely to be insufficient.  Note in particular that we expect that
 * loading a shared library does not result in any permanent increase in
 * the number of open files.  (This appears to be true on most if not
 * all platforms as of Feb 2004.)
 */
#define NUM_RESERVED_FDS		10

/*
 * If we have fewer than this many usable FDs after allowing for the reserved
 * ones, choke.
 */
#define FD_MINFREE				10


/*
 * A number of platforms allow individual processes to open many more files
 * than they can really support when *many* processes do the same thing.
 * This GUC parameter lets the DBA limit max_safe_fds to something less than
 * what the postmaster's initial probe suggests will work.
 */
int			max_files_per_process = 1000;

/*
 * Maximum number of file descriptors to open for either VFD entries or
 * AllocateFile/AllocateDir/OpenTransientFile operations.  This is initialized
 * to a conservative value, and remains that way indefinitely in bootstrap or
 * standalone-backend cases.  In normal postmaster operation, the postmaster
 * calls set_max_safe_fds() late in initialization to update the value, and
 * that value is then inherited by forked subprocesses.
 *
 * Note: the value of max_files_per_process is taken into account while
 * setting this variable, and so need not be tested separately.
 */
static int	max_safe_fds = 32;	/* default if not changed */


/* Debugging.... */

#ifdef FDDEBUG
#define DO_DB(A) A
#else
#define DO_DB(A)				/* A */
#endif

#define VFD_CLOSED (-1)

#define FileIsValid(file) \
	((file) > 0 && (file) < (int) SizeVfdCache && VfdCache[file].fileName != NULL)

#define FileIsNotOpen(file) (VfdCache[file].fd == VFD_CLOSED)

#define FileUnknownPos INT64CONST(-1)

/* these are the assigned bits in fdstate below: */
#define FD_TEMPORARY		(1 << 0)	/* T = delete when closed */
#define FD_CLOSE_AT_EOXACT	(1 << 1)	/* T = close at eoXact */

/*
 * Flag to tell whether it's worth scanning VfdCache looking for temp files to
 * close
 */
static bool have_xact_temporary_files = false;

typedef struct vfd
{
	int			fd;				/* current FD, or VFD_CLOSED if none */
	unsigned short fdstate;		/* bitflags for VFD's state */
	ResourceOwner resowner;		/* owner, for automatic cleanup */
	File		nextFree;		/* link to next free VFD, if in freelist */
	File		lruMoreRecently;	/* doubly linked recency-of-use list */
	File		lruLessRecently;
	int64		seekPos;		/* current logical file position */
	char	   *fileName;		/* name of file, or NULL for unused VFD */
	/* NB: fileName is malloc'd, and must be free'd when closing the VFD */
	int			fileFlags;		/* open(2) flags for (re)opening the file */
	int			fileMode;		/* mode to pass to open(2) */
} Vfd;

/*
 * Virtual File Descriptor array pointer and size.	This grows as
 * needed.	'File' values are indexes into this array.
 * Note that VfdCache[0] is not a usable VFD, just a list header.
 */
static Vfd *VfdCache;
static Size SizeVfdCache = 0;

/*
 * Number of file descriptors known to be in use by VFD entries.
 */
static int	nfile = 0;

/*
 * List of OS handles opened with AllocateFile, AllocateDir and
 * OpenTransientFile.
 *
 * Since we don't want to encourage heavy use of those functions,
 * it seems OK to put a pretty small maximum limit on the number of
 * simultaneously allocated descs.
 */
#define MAX_ALLOCATED_DESCS  32

typedef enum
{
	AllocateDescFile,
	AllocateDescDir,
	AllocateDescRawFD
} AllocateDescKind;

typedef struct
{
	AllocateDescKind kind;
	union
	{
		FILE	   *file;
		DIR		   *dir;
		int			fd;
	}			desc;
	SubTransactionId create_subid;
} AllocateDesc;

static int	numAllocatedDescs = 0;
static AllocateDesc allocatedDescs[MAX_ALLOCATED_DESCS];

/*
 * Number of temporary files opened during the current session;
 * this is used in generation of tempfile names.
 */
static long tempFileCounter = 0;

/*
 * Array of OIDs of temp tablespaces.  When numTempTableSpaces is -1,
 * this has not been set in the current transaction.
 */
static Oid *tempTableSpaces = NULL;
static int	numTempTableSpaces = -1;
static int	nextTempTableSpace = 0;


/*--------------------
 *
 * Private Routines
 *
 * Delete		   - delete a file from the Lru ring
 * LruDelete	   - remove a file from the Lru ring and close its FD
 * Insert		   - put a file at the front of the Lru ring
 * LruInsert	   - put a file at the front of the Lru ring and open it
 * ReleaseLruFile  - Release an fd by closing the last entry in the Lru ring
 * AllocateVfd	   - grab a free (or new) file record (from VfdArray)
 * FreeVfd		   - free a file record
 *
 * The Least Recently Used ring is a doubly linked list that begins and
 * ends on element zero.  Element zero is special -- it doesn't represent
 * a file and its "fd" field always == VFD_CLOSED.	Element zero is just an
 * anchor that shows us the beginning/end of the ring.
 * Only VFD elements that are currently really open (have an FD assigned) are
 * in the Lru ring.  Elements that are "virtually" open can be recognized
 * by having a non-null fileName field.
 *
 * example:
 *
 *	   /--less----\				   /---------\
 *	   v		   \			  v			  \
 *	 #0 --more---> LeastRecentlyUsed --more-\ \
 *	  ^\									| |
 *	   \\less--> MostRecentlyUsedFile	<---/ |
 *		\more---/					 \--less--/
 *
 *--------------------
 */
static void Delete(File file);
static void LruDelete(File file);
static void Insert(File file);
static int	LruInsert(File file);
static bool ReleaseLruFile(void);
static File AllocateVfd(void);
static void FreeVfd(File file);

static int	FileAccess(File file);
static File OpenTemporaryFileInTablespace(Oid tblspcOid, bool rejectError,
										  const char *filename, bool makenameunique, bool create);
static void AtProcExit_Files(int code, Datum arg);
static void CleanupTempFiles(bool isProcExit);
static void RemovePgTempFilesInDir(const char *tmpdirname);


/*
 * pg_fsync --- do fsync with or without writethrough
 */
int
pg_fsync(int fd)
{
	/* #if is to skip the sync_method test if there's no need for it */
#if defined(HAVE_FSYNC_WRITETHROUGH) && !defined(FSYNC_WRITETHROUGH_IS_FSYNC)
	if (sync_method == SYNC_METHOD_FSYNC_WRITETHROUGH)
		return pg_fsync_writethrough(fd);
	else
#endif
		return pg_fsync_no_writethrough(fd);
}


/*
 * pg_fsync_no_writethrough --- same as fsync except does nothing if
 *	enableFsync is off
 */
int
pg_fsync_no_writethrough(int fd)
{
	if (enableFsync)
		return fsync(fd);
	else
		return 0;
}

/*
 * pg_fsync_writethrough
 */
int
pg_fsync_writethrough(int fd)
{
	if (enableFsync)
	{
#ifdef WIN32
		return _commit(fd);
#elif defined(F_FULLFSYNC)
		return (fcntl(fd, F_FULLFSYNC, 0) == -1) ? -1 : 0;
#else
		errno = ENOSYS;
		return -1;
#endif
	}
	else
		return 0;
}

/*
 * pg_fdatasync --- same as fdatasync except does nothing if enableFsync is off
 *
 * Not all platforms have fdatasync; treat as fsync if not available.
 */
int
pg_fdatasync(int fd)
{
	if (enableFsync)
	{
#ifdef HAVE_FDATASYNC
		return fdatasync(fd);
#else
		return fsync(fd);
#endif
	}
	else
		return 0;
}

/*
<<<<<<< HEAD
 * Retrying close in case it gets interrupted. If that happens, it will cause
 * unlink to fail later.
 */
int
gp_retry_close(int fd) {
	int err = 0;
	do
	{
		err = close(fd);
	} while (err == -1 && errno == EINTR);
	return err;
}

=======
 * pg_flush_data --- advise OS that the data described won't be needed soon
 *
 * Not all platforms have posix_fadvise; treat as noop if not available.
 */
int
pg_flush_data(int fd, off_t offset, off_t amount)
{
#if defined(USE_POSIX_FADVISE) && defined(POSIX_FADV_DONTNEED)
	return posix_fadvise(fd, offset, amount, POSIX_FADV_DONTNEED);
#else
	return 0;
#endif
}


>>>>>>> 1084f317
/*
 * InitFileAccess --- initialize this module during backend startup
 *
 * This is called during either normal or standalone backend start.
 * It is *not* called in the postmaster.
 */
void
InitFileAccess(void)
{
	Assert(SizeVfdCache == 0);	/* call me only once */

	/* initialize cache header entry */
	VfdCache = (Vfd *) malloc(sizeof(Vfd));
	if (VfdCache == NULL)
		ereport(FATAL,
				(errcode(ERRCODE_OUT_OF_MEMORY),
				 errmsg("out of memory")));

	MemSet((char *) &(VfdCache[0]), 0, sizeof(Vfd));
	VfdCache->fd = VFD_CLOSED;

	SizeVfdCache = 1;

	/* register proc-exit hook to ensure temp files are dropped at exit */
	on_proc_exit(AtProcExit_Files, 0);
}

/*
 * count_usable_fds --- count how many FDs the system will let us open,
 *		and estimate how many are already open.
 *
 * We stop counting if usable_fds reaches max_to_probe.  Note: a small
 * value of max_to_probe might result in an underestimate of already_open;
 * we must fill in any "gaps" in the set of used FDs before the calculation
 * of already_open will give the right answer.	In practice, max_to_probe
 * of a couple of dozen should be enough to ensure good results.
 *
 * We assume stdin (FD 0) is available for dup'ing
 */
static void
count_usable_fds(int max_to_probe, int *usable_fds, int *already_open)
{
	int		   *fd;
	int			size;
	int			used = 0;
	int			highestfd = 0;
	int			j;

#ifdef HAVE_GETRLIMIT
	struct rlimit rlim;
	int			getrlimit_status;
#endif

	size = 1024;
	fd = (int *) palloc(size * sizeof(int));

#ifdef HAVE_GETRLIMIT
#ifdef RLIMIT_NOFILE			/* most platforms use RLIMIT_NOFILE */
	getrlimit_status = getrlimit(RLIMIT_NOFILE, &rlim);
#else							/* but BSD doesn't ... */
	getrlimit_status = getrlimit(RLIMIT_OFILE, &rlim);
#endif   /* RLIMIT_NOFILE */
	if (getrlimit_status != 0)
		ereport(WARNING, (errmsg("getrlimit failed: %m")));
#endif   /* HAVE_GETRLIMIT */

	/* dup until failure or probe limit reached */
	for (;;)
	{
		int			thisfd;

#ifdef HAVE_GETRLIMIT

		/*
		 * don't go beyond RLIMIT_NOFILE; causes irritating kernel logs on
		 * some platforms
		 */
		if (getrlimit_status == 0 && highestfd >= rlim.rlim_cur - 1)
			break;
#endif

		thisfd = dup(0);
		if (thisfd < 0)
		{
			/* Expect EMFILE or ENFILE, else it's fishy */
			if (errno != EMFILE && errno != ENFILE)
			{
				insist_log(false, "dup(0) failed after %d successes: %m", used);
			}
			break;
		}

		if (used >= size)
		{
			size *= 2;
			fd = (int *) repalloc(fd, size * sizeof(int));
		}
		fd[used++] = thisfd;

		if (highestfd < thisfd)
			highestfd = thisfd;

		if (used >= max_to_probe)
			break;
	}

	/* release the files we opened */
	for (j = 0; j < used; j++)
		close(fd[j]);

	pfree(fd);

	/*
	 * Return results.	usable_fds is just the number of successful dups. We
	 * assume that the system limit is highestfd+1 (remember 0 is a legal FD
	 * number) and so already_open is highestfd+1 - usable_fds.
	 */
	*usable_fds = used;
	*already_open = highestfd + 1 - used;
}

/*
 * set_max_safe_fds
 *		Determine number of filedescriptors that fd.c is allowed to use
 */
void
set_max_safe_fds(void)
{
	int			usable_fds;
	int			already_open;

	/*----------
	 * We want to set max_safe_fds to
	 *			MIN(usable_fds, max_files_per_process - already_open)
	 * less the slop factor for files that are opened without consulting
	 * fd.c.  This ensures that we won't exceed either max_files_per_process
	 * or the experimentally-determined EMFILE limit.
	 *----------
	 */
	count_usable_fds(max_files_per_process,
					 &usable_fds, &already_open);

	max_safe_fds = Min(usable_fds, max_files_per_process - already_open);

	/*
	 * Take off the FDs reserved for system() etc.
	 */
	max_safe_fds -= NUM_RESERVED_FDS;

	/*
	 * Make sure we still have enough to get by.
	 */
	if (max_safe_fds < FD_MINFREE)
		ereport(FATAL,
				(errcode(ERRCODE_INSUFFICIENT_RESOURCES),
				 errmsg("insufficient file descriptors available to start server process"),
				 errdetail("System allows %d, we need at least %d.",
						   max_safe_fds + NUM_RESERVED_FDS,
						   FD_MINFREE + NUM_RESERVED_FDS)));

	elog(DEBUG2, "max_safe_fds = %d, usable_fds = %d, already_open = %d",
		 max_safe_fds, usable_fds, already_open);
}

/*
 * BasicOpenFile --- same as open(2) except can free other FDs if needed
 *
 * This is exported for use by places that really want a plain kernel FD,
 * but need to be proof against running out of FDs.  Once an FD has been
 * successfully returned, it is the caller's responsibility to ensure that
 * it will not be leaked on ereport()!	Most users should *not* call this
 * routine directly, but instead use the VFD abstraction level, which
 * provides protection against descriptor leaks as well as management of
 * files that need to be open for more than a short period of time.
 *
 * Ideally this should be the *only* direct call of open() in the backend.
 * In practice, the postmaster calls open() directly, and there are some
 * direct open() calls done early in backend startup.  Those are OK since
 * this module wouldn't have any open files to close at that point anyway.
 */
int
BasicOpenFile(FileName fileName, int fileFlags, int fileMode)
{
	int			fd;

tryAgain:
	fd = open(fileName, fileFlags, fileMode);

	if (fd >= 0)
		return fd;				/* success! */

	if (errno == EMFILE || errno == ENFILE)
	{
		int			save_errno = errno;

		ereport(LOG,
				(errcode(ERRCODE_INSUFFICIENT_RESOURCES),
				 errmsg("out of file descriptors: %m; release and retry")));
		errno = 0;
		if (ReleaseLruFile())
			goto tryAgain;
		errno = save_errno;
	}

	return -1;					/* failure */
}

#if defined(FDDEBUG)

static void
_dump_lru(void)
{
	int			mru = VfdCache[0].lruLessRecently;
	Vfd		   *vfdP = &VfdCache[mru];
	char		buf[2048];

	snprintf(buf, sizeof(buf), "LRU: MOST %d ", mru);
	while (mru != 0)
	{
		mru = vfdP->lruLessRecently;
		vfdP = &VfdCache[mru];
		snprintf(buf + strlen(buf), sizeof(buf) - strlen(buf), "%d ", mru);
	}
	snprintf(buf + strlen(buf), sizeof(buf) - strlen(buf), "LEAST");
	elog(LOG, buf);
}
#endif   /* FDDEBUG */

static void
Delete(File file)
{
	Vfd		   *vfdP;

	Assert(file != 0);

	DO_DB(elog(LOG, "Delete %d (%s)",
			   file, VfdCache[file].fileName));
	DO_DB(_dump_lru());

	vfdP = &VfdCache[file];

	VfdCache[vfdP->lruLessRecently].lruMoreRecently = vfdP->lruMoreRecently;
	VfdCache[vfdP->lruMoreRecently].lruLessRecently = vfdP->lruLessRecently;

	DO_DB(_dump_lru());
}

static void
LruDelete(File file)
{
	Vfd		   *vfdP;

	Assert(file != 0);

	DO_DB(elog(LOG, "LruDelete %d (%s)",
			   file, VfdCache[file].fileName));

	vfdP = &VfdCache[file];

	/* delete the vfd record from the LRU ring */
	Delete(file);

	/* save the seek position */
	vfdP->seekPos = pg_lseek64(vfdP->fd, INT64CONST(0), SEEK_CUR);
	Assert(vfdP->seekPos != INT64CONST(-1));

	/* close the file */
	if (close(vfdP->fd))
		elog(ERROR, "could not close file \"%s\": %m", vfdP->fileName);

	--nfile;
	vfdP->fd = VFD_CLOSED;
}

static void
Insert(File file)
{
	Vfd		   *vfdP;

	Assert(file != 0);

	DO_DB(elog(LOG, "Insert %d (%s)",
			   file, VfdCache[file].fileName));
	DO_DB(_dump_lru());

	vfdP = &VfdCache[file];

	vfdP->lruMoreRecently = 0;
	vfdP->lruLessRecently = VfdCache[0].lruLessRecently;
	VfdCache[0].lruLessRecently = file;
	VfdCache[vfdP->lruLessRecently].lruMoreRecently = file;

	DO_DB(_dump_lru());
}

/* returns 0 on success, -1 on re-open failure (with errno set) */
static int
LruInsert(File file)
{
	Vfd		   *vfdP;

	Assert(file != 0);

	DO_DB(elog(LOG, "LruInsert %d (%s)",
			   file, VfdCache[file].fileName));

	vfdP = &VfdCache[file];

	if (FileIsNotOpen(file))
	{
		while (nfile + numAllocatedDescs >= max_safe_fds)
		{
			if (!ReleaseLruFile())
				break;
		}

		/*
		 * The open could still fail for lack of file descriptors, eg due to
		 * overall system file table being full.  So, be prepared to release
		 * another FD if necessary...
		 */
		vfdP->fd = BasicOpenFile(vfdP->fileName, vfdP->fileFlags,
								 vfdP->fileMode);
		if (vfdP->fd < 0)
		{
			DO_DB(elog(LOG, "RE_OPEN FAILED: %d", errno));
			return vfdP->fd;
		}
		else
		{
			DO_DB(elog(LOG, "RE_OPEN SUCCESS"));
			++nfile;
		}

		/* seek to the right position */
		if (vfdP->seekPos != INT64CONST(0))
		{
			int64		returnValue;

			returnValue = pg_lseek64(vfdP->fd, vfdP->seekPos, SEEK_SET);
			Assert(returnValue != INT64CONST(-1));
		}
	}

	/*
	 * put it at the head of the Lru ring
	 */

	Insert(file);

	return 0;
}

static bool
ReleaseLruFile(void)
{
	DO_DB(elog(LOG, "ReleaseLruFile. Opened %d", nfile));

	if (nfile > 0)
	{
		/*
		 * There are opened files and so there should be at least one used vfd
		 * in the ring.
		 */
		Assert(VfdCache[0].lruMoreRecently != 0);
		LruDelete(VfdCache[0].lruMoreRecently);
		return true;			/* freed a file */
	}
	return false;				/* no files available to free */
}

static File
AllocateVfd(void)
{
	Index		i;
	File		file;

	DO_DB(elog(LOG, "AllocateVfd. Size %lu", SizeVfdCache));

	Assert(SizeVfdCache > 0);	/* InitFileAccess not called? */

	if (VfdCache[0].nextFree == 0)
	{
		/*
		 * The free list is empty so it is time to increase the size of the
		 * array.  We choose to double it each time this happens. However,
		 * there's not much point in starting *real* small.
		 */
		Size		newCacheSize = SizeVfdCache * 2;
		Vfd		   *newVfdCache;

		if (newCacheSize < 32)
			newCacheSize = 32;

		/*
		 * Be careful not to clobber VfdCache ptr if realloc fails.
		 */
		newVfdCache = (Vfd *) realloc(VfdCache, sizeof(Vfd) * newCacheSize);
		if (newVfdCache == NULL)
			ereport(ERROR,
					(errcode(ERRCODE_OUT_OF_MEMORY),
					 errmsg("out of memory")));
		VfdCache = newVfdCache;

		/*
		 * Initialize the new entries and link them into the free list.
		 */
		for (i = SizeVfdCache; i < newCacheSize; i++)
		{
			MemSet((char *) &(VfdCache[i]), 0, sizeof(Vfd));
			VfdCache[i].nextFree = i + 1;
			VfdCache[i].fd = VFD_CLOSED;
		}
		VfdCache[newCacheSize - 1].nextFree = 0;
		VfdCache[0].nextFree = SizeVfdCache;

		/*
		 * Record the new size
		 */
		SizeVfdCache = newCacheSize;
	}

	file = VfdCache[0].nextFree;

	VfdCache[0].nextFree = VfdCache[file].nextFree;

	return file;
}

static void
FreeVfd(File file)
{
	Vfd		   *vfdP = &VfdCache[file];

	DO_DB(elog(LOG, "FreeVfd: %d (%s)",
			   file, vfdP->fileName ? vfdP->fileName : ""));

	if (vfdP->fileName != NULL)
	{
		free(vfdP->fileName);
		vfdP->fileName = NULL;
	}
	vfdP->fdstate = 0x0;

	vfdP->nextFree = VfdCache[0].nextFree;
	VfdCache[0].nextFree = file;
}

/* returns 0 on success, -1 on re-open failure (with errno set) */
static int
FileAccess(File file)
{
	int			returnValue;

	DO_DB(elog(LOG, "FileAccess %d (%s)",
			   file, VfdCache[file].fileName));

	/*
	 * Is the file open?  If not, open it and put it at the head of the LRU
	 * ring (possibly closing the least recently used file to get an FD).
	 */

	if (FileIsNotOpen(file))
	{
		returnValue = LruInsert(file);
		if (returnValue != 0)
			return returnValue;
	}
	else if (VfdCache[0].lruLessRecently != file)
	{
		/*
		 * We now know that the file is open and that it is not the last one
		 * accessed, so we need to move it to the head of the Lru ring.
		 */

		Delete(file);
		Insert(file);
	}

	return 0;
}

/*
 *	Called when we get a shared invalidation message on some relation.
 */
#ifdef NOT_USED
void
FileInvalidate(File file)
{
	Assert(FileIsValid(file));
	if (!FileIsNotOpen(file))
		LruDelete(file);
}
#endif

/*
 * open a file in an arbitrary directory
 *
 * NB: if the passed pathname is relative (which it usually is),
 * it will be interpreted relative to the process' working directory
 * (which should always be $PGDATA when this code is running).
 */
File
PathNameOpenFile(FileName fileName, int fileFlags, int fileMode)
{
	char	   *fnamecopy;
	File		file;
	Vfd		   *vfdP;

	DO_DB(elog(LOG, "PathNameOpenFile: %s %x %o",
			   fileName, fileFlags, fileMode));

	/*
	 * We need a malloc'd copy of the file name; fail cleanly if no room.
	 */
	fnamecopy = strdup(fileName);
	if (fnamecopy == NULL)
		ereport(ERROR,
				(errcode(ERRCODE_OUT_OF_MEMORY),
				 errmsg("out of memory")));

	file = AllocateVfd();
	vfdP = &VfdCache[file];

	while (nfile + numAllocatedDescs >= max_safe_fds)
	{
		if (!ReleaseLruFile())
			break;
	}

	vfdP->fd = BasicOpenFile(fileName, fileFlags, fileMode);

	if (vfdP->fd < 0)
	{
		FreeVfd(file);
		free(fnamecopy);
		return -1;
	}
	++nfile;
	DO_DB(elog(LOG, "PathNameOpenFile: success %d",
			   vfdP->fd));

	Insert(file);

	vfdP->fileName = fnamecopy;
	/* Saved flags are adjusted to be OK for re-opening file */
	vfdP->fileFlags = fileFlags & ~(O_CREAT | O_TRUNC | O_EXCL);
	vfdP->fileMode = fileMode;
	vfdP->seekPos = INT64CONST(0);
	vfdP->fdstate = 0x0;
	vfdP->resowner = NULL;

	return file;
}

/*
 * Open a temporary file that will (optionally) disappear when we close it.
 *
 * 'fileName' identify a new or existing temporary file which other processes
 * also could open and share.
 *
 * If 'create' is true, a new file is created.  If successful, a valid vfd
 * index (>0) is returned; otherwise an error is thrown.
 *
 * If 'create' is false, an existing file is opened.  If successful, a valid
 * vfd index (>0) is returned.  If the file does not exist or cannot be
 * opened, an invalid vfd index (<= 0) is returned.
 *
 * If 'delOnClose' is true, then the file is removed when you call
 * FileClose(); or when the process exits; or (unless 'interXact' is
 * true) when the transaction ends.
 *
 * If 'interXact' is false, the vfd is closed automatically at end of
 * transaction unless you have called FileClose() to close it before then.
 * If 'interXact' is true, the vfd state is not changed at end of
 * transaction.
 *
 * In most cases, you don't want temporary files to outlive the transaction
 * that created them, so you should specify 'true' for 'delOnClose' and
 * 'false' for 'interXact'.
 *
 * This is used for inter-process communication, where one process creates
 * a file, and another process reads it.
 *
 * NOTE: this ignores `temp_tablespaces`, and always creates the file
 * in the main data directory's pg_temp dir. Otherwise it would be hard
 * for the reader process to find the file created by the writer process.
 */
File
OpenNamedTemporaryFile(const char *fileName,
					   bool create,
					   bool delOnClose,
					   bool interXact)
{
	File		file;

	/* Create in the default tablespace. */
	file = OpenTemporaryFileInTablespace(MyDatabaseTableSpace ?
										 MyDatabaseTableSpace :
										 DEFAULTTABLESPACE_OID,
										 true, /* rejectError */
										 fileName,
										 false, /* makenameunique */
										 create);

	/* Mark it for deletion at close */
	if (delOnClose)
		VfdCache[file].fdstate |= FD_TEMPORARY;

	/* Register it with the current resource owner */
	if (!interXact)
	{
		VfdCache[file].fdstate |= FD_CLOSE_AT_EOXACT;

		ResourceOwnerEnlargeFiles(CurrentResourceOwner);
		ResourceOwnerRememberFile(CurrentResourceOwner, file);
		VfdCache[file].resowner = CurrentResourceOwner;

		/* ensure cleanup happens at eoxact */
		have_xact_temporary_files = true;
	}

	return file;
}


/*
 * Open a temporary file that will disappear when we close it.
 *
 * This routine takes care of generating an appropriate tempfile name.
 * There's no need to pass in fileFlags or fileMode either, since only
 * one setting makes any sense for a temp file.
 *
 * Unless interXact is true, the file is remembered by CurrentResourceOwner
 * to ensure it's closed and deleted when it's no longer needed, typically at
 * the end-of-transaction. In most cases, you don't want temporary files to
 * outlive the transaction that created them, so this should be false -- but
 * if you need "somewhat" temporary storage, this might be useful. In either
 * case, the file is removed when the File is explicitly closed.
 *
 * GPDB: As a convenience for monitoring and debugging, the given 'filePrefix'
 * string is embedded in the file name. It can be NULL.
 */
File
OpenTemporaryFile(bool interXact, const char *filePrefix)
{
	File		file = 0;

	/*
	 * If some temp tablespace(s) have been given to us, try to use the next
	 * one.  If a given tablespace can't be found, we silently fall back to
	 * the database's default tablespace.
	 *
	 * BUT: if the temp file is slated to outlive the current transaction,
	 * force it into the database's default tablespace, so that it will not
	 * pose a threat to possible tablespace drop attempts.
	 */
	if (numTempTableSpaces > 0 && !interXact)
	{
		Oid			tblspcOid = GetNextTempTableSpace();

		if (OidIsValid(tblspcOid))
			file = OpenTemporaryFileInTablespace(tblspcOid,
												 false, /* rejectError */
												 filePrefix,
												 true, /* makenameunique */
												 true); /* create */
	}

	/*
	 * If not, or if tablespace is bad, create in database's default
	 * tablespace.  MyDatabaseTableSpace should normally be set before we get
	 * here, but just in case it isn't, fall back to pg_default tablespace.
	 */
	if (file <= 0)
		file = OpenTemporaryFileInTablespace(MyDatabaseTableSpace ?
											 MyDatabaseTableSpace :
											 DEFAULTTABLESPACE_OID,
											 true,
											 filePrefix,
											 true, /* makenameunique */
											 true); /* create */

	/* Mark it for deletion at close */
	VfdCache[file].fdstate |= FD_TEMPORARY;

	/* Register it with the current resource owner */
	if (!interXact)
	{
		VfdCache[file].fdstate |= FD_CLOSE_AT_EOXACT;

		ResourceOwnerEnlargeFiles(CurrentResourceOwner);
		ResourceOwnerRememberFile(CurrentResourceOwner, file);
		VfdCache[file].resowner = CurrentResourceOwner;

		/* ensure cleanup happens at eoxact */
		have_xact_temporary_files = true;
	}

	return file;
}

/*
 * Get full path to a temporary file with given name.
 *
 * This can be used, if you want to create a temporary file,
 * but don't want to use the OpenNamedTemporaryFile function
 * for some reason. For example, if you want to create a FIFO
 * or a directory, rather than a regular file.
 *
 * If 'createdir' is true, the pgsql_tmp directory is created
 * if it doesn't exist yet.
 */
char *
GetTempFilePath(const char *filename, bool createdir)
{
	char		tempdirpath[MAXPGPATH];
	char		tempfilepath[MAXPGPATH];
	Oid			tblspcOid;

	if (MyDatabaseTableSpace)
		tblspcOid = MyDatabaseTableSpace;
	else
		tblspcOid = DEFAULTTABLESPACE_OID;

	/*
	 * Identify the tempfile directory for this tablespace.
	 *
	 * If someone tries to specify pg_global, use pg_default instead.
	 */
	if (tblspcOid == DEFAULTTABLESPACE_OID ||
		tblspcOid == GLOBALTABLESPACE_OID)
	{
		/* The default tablespace is {datadir}/base */
		snprintf(tempdirpath, sizeof(tempdirpath), "base/%s",
				 PG_TEMP_FILES_DIR);
	}
	else
	{
		/* All other tablespaces are accessed via symlinks */
		snprintf(tempdirpath, sizeof(tempdirpath), "pg_tblspc/%u/%s",
				 tblspcOid, PG_TEMP_FILES_DIR);
	}

	/*
	 * We might need to create the tablespace's tempfile directory, if no
	 * one has yet done so.
	 *
	 * Don't check for error from mkdir. It will fail if the directory
	 * exists already, which is quite likely. If it fails for some other
	 * reason, we'll bomb out when creating the file in the directory.
	 */
	if (createdir)
		mkdir(tempdirpath, S_IRWXU);

	snprintf(tempfilepath, sizeof(tempfilepath), "%s/%s_%s",
			 tempdirpath, PG_TEMP_FILE_PREFIX, filename);
	return pstrdup(tempfilepath);
}

/*
 * Open a temporary file in a specific tablespace.
 * Subroutine for OpenTemporaryFile, which see for details.
 */
static File
OpenTemporaryFileInTablespace(Oid tblspcOid, bool rejectError,
							  const char *filename, bool makenameunique, bool create)
{
	char		tempdirpath[MAXPGPATH];
	char		tempfilepath[MAXPGPATH];
	File		file;
	int			flags;

	/*
	 * Identify the tempfile directory for this tablespace.
	 *
	 * If someone tries to specify pg_global, use pg_default instead.
	 */
	if (tblspcOid == DEFAULTTABLESPACE_OID ||
		tblspcOid == GLOBALTABLESPACE_OID)
	{
		/* The default tablespace is {datadir}/base */
		snprintf(tempdirpath, sizeof(tempdirpath), "base/%s",
				 PG_TEMP_FILES_DIR);
	}
	else
	{
		/* All other tablespaces are accessed via symlinks */
		snprintf(tempdirpath, sizeof(tempdirpath), "pg_tblspc/%u/%s/%s",
<<<<<<< HEAD
				 tblspcOid, tablespace_version_directory(), PG_TEMP_FILES_DIR);
=======
				 tblspcOid, TABLESPACE_VERSION_DIRECTORY, PG_TEMP_FILES_DIR);
>>>>>>> 1084f317
	}

	/*
	 * Generate a tempfile name that should be unique within the current
	 * database instance.
	 */
	if (filename == NULL)
	{
		Assert (makenameunique);
		filename = "";
	}

	if (makenameunique)
	{
		Assert(create);
		snprintf(tempfilepath, sizeof(tempfilepath), "%s/%s%s%d.%ld",
				 tempdirpath, PG_TEMP_FILE_PREFIX, filename, MyProcPid, tempFileCounter++);
	}
	else
		snprintf(tempfilepath, sizeof(tempfilepath), "%s/%s_%s",
				 tempdirpath, PG_TEMP_FILE_PREFIX, filename);

	/*
	 * Open the file.  Note: we don't use O_EXCL, in case there is an orphaned
	 * temp file that can be reused.
	 */
	flags = O_RDWR | PG_BINARY;
	if (create)
		flags |= O_CREAT | O_TRUNC;
	file = PathNameOpenFile(tempfilepath,
							flags,
							0600);
	if (file <= 0)
	{
		/*
		 * We might need to create the tablespace's tempfile directory, if no
		 * one has yet done so.
		 *
		 * Don't check for error from mkdir; it could fail if someone else
		 * just did the same thing.  If it doesn't work then we'll bomb out on
		 * the second create attempt, instead.
		 */
		mkdir(tempdirpath, S_IRWXU);

		file = PathNameOpenFile(tempfilepath,
								flags,
								0600);
		if (file <= 0 && rejectError)
		{
			if (create)
				elog(ERROR, "could not create temporary file \"%s\": %m",
					 tempfilepath);
			else
				elog(ERROR, "could not open existing temporary file \"%s\": %m",
					 tempfilepath);
		}
	}

	return file;
}

/*
 * close a file when done with it
 */
void
FileClose(File file)
{
	Vfd		   *vfdP;

	Assert(FileIsValid(file));

	DO_DB(elog(LOG, "FileClose: %d (%s)",
			   file, VfdCache[file].fileName));

	vfdP = &VfdCache[file];

	if (!FileIsNotOpen(file))
	{
		/* remove the file from the lru ring */
		Delete(file);

		/* close the file */
		if (gp_retry_close(vfdP->fd))
			elog(ERROR, "could not close file \"%s\": %m", vfdP->fileName);

		--nfile;
		vfdP->fd = VFD_CLOSED;
	}

	/*
	 * Delete the file if it was temporary, and make a log entry if wanted
	 */
	if (vfdP->fdstate & FD_TEMPORARY)
	{
		/*
		 * If we get an error, as could happen within the ereport/elog calls,
		 * we'll come right back here during transaction abort.  Reset the
		 * flag to ensure that we can't get into an infinite loop.  This code
		 * is arranged to ensure that the worst-case consequence is failing
		 * to emit log message(s), not failing to attempt the unlink.
		 */
		vfdP->fdstate &= ~FD_TEMPORARY;
		if (log_temp_files >= 0)
		{
			struct stat filestats;
			int		stat_errno;

			/* first try the stat() */
			if (stat(vfdP->fileName, &filestats))
				stat_errno = errno;
			else
				stat_errno = 0;

			/* in any case do the unlink */
			if (unlink(vfdP->fileName))
				elog(LOG, "could not unlink file \"%s\": %m", vfdP->fileName);

			/* and last report the stat results */
			if (stat_errno == 0)
			{
				if ((filestats.st_size / 1024) >= log_temp_files)
					ereport(LOG,
							(errmsg("temporary file: path \"%s\", size %lu",
									vfdP->fileName,
									(unsigned long) filestats.st_size)));
			}
			else
			{
				errno = stat_errno;
				elog(LOG, "could not stat file \"%s\": %m", vfdP->fileName);
			}
		}
		else
		{
			/* easy case, just do the unlink */
			if (unlink(vfdP->fileName))
				elog(LOG, "could not unlink file \"%s\": %m", vfdP->fileName);
		}
	}

	/* Unregister it from the resource owner */
	if (vfdP->resowner)
		ResourceOwnerForgetFile(vfdP->resowner, file);

	/*
	 * Return the Vfd slot to the free list
	 */
	FreeVfd(file);
}

/*
 * FilePrefetch - initiate asynchronous read of a given range of the file.
 * The logical seek position is unaffected.
 *
 * Currently the only implementation of this function is using posix_fadvise
 * which is the simplest standardized interface that accomplishes this.
 * We could add an implementation using libaio in the future; but note that
 * this API is inappropriate for libaio, which wants to have a buffer provided
 * to read into.
 */
int
FilePrefetch(File file, off_t offset, int amount)
{
#if defined(USE_POSIX_FADVISE) && defined(POSIX_FADV_WILLNEED)
	int			returnCode;

	Assert(FileIsValid(file));

	DO_DB(elog(LOG, "FilePrefetch: %d (%s) " INT64_FORMAT " %d",
			   file, VfdCache[file].fileName,
			   (int64) offset, amount));

	returnCode = FileAccess(file);
	if (returnCode < 0)
		return returnCode;

	returnCode = posix_fadvise(VfdCache[file].fd, offset, amount,
							   POSIX_FADV_WILLNEED);

	return returnCode;
#else
	Assert(FileIsValid(file));
	return 0;
#endif
}

int
FileRead(File file, char *buffer, int amount)
{
	int			returnCode;

	Assert(FileIsValid(file));

	DO_DB(elog(LOG, "FileRead: %d (%s) " INT64_FORMAT " %d %p",
			   file, VfdCache[file].fileName,
			   (int64) VfdCache[file].seekPos,
			   amount, buffer));

	returnCode = FileAccess(file);
	if (returnCode < 0)
		return returnCode;

retry:
	returnCode = read(VfdCache[file].fd, buffer, amount);

	if (returnCode >= 0)
		VfdCache[file].seekPos += returnCode;
	else
	{
		/*
		 * Windows may run out of kernel buffers and return "Insufficient
		 * system resources" error.  Wait a bit and retry to solve it.
		 *
		 * It is rumored that EINTR is also possible on some Unix filesystems,
		 * in which case immediate retry is indicated.
		 */
#ifdef WIN32
		DWORD		error = GetLastError();

		switch (error)
		{
			case ERROR_NO_SYSTEM_RESOURCES:
				pg_usleep(1000L);
				errno = EINTR;
				break;
			default:
				_dosmaperr(error);
				break;
		}
#endif
		/* OK to retry if interrupted */
		if (errno == EINTR)
			goto retry;

		/* Trouble, so assume we don't know the file position anymore */
		VfdCache[file].seekPos = FileUnknownPos;
	}

	return returnCode;
}

int
FileWrite(File file, char *buffer, int amount)
{
	int			returnCode;

	Assert(FileIsValid(file));

	DO_DB(elog(LOG, "FileWrite: %d (%s) " INT64_FORMAT " %d %p",
			   file, VfdCache[file].fileName,
			   (int64) VfdCache[file].seekPos,
			   amount, buffer));

	returnCode = FileAccess(file);
	if (returnCode < 0)
		return returnCode;

#ifdef FAULT_INJECTOR
	if (! strcmp(VfdCache[file].fileName, "global/pg_control"))
	{
		if (FaultInjector_InjectFaultIfSet(
										   PgControl,
										   DDLNotSpecified,
										   "" /* databaseName */,
										   "" /* tableName */) == FaultInjectorTypeDataCorruption)
		{
			MemSet(buffer, 0, amount);
		}
	}

	if (strstr(VfdCache[file].fileName, "pg_xlog/"))
	{
		if (FaultInjector_InjectFaultIfSet(
										   PgXlog,
										   DDLNotSpecified,
										   "" /* databaseName */,
										   "" /* tableName */) == FaultInjectorTypeDataCorruption)
		{
			MemSet(buffer, 0, amount);
		}
	}
#endif

retry:
	errno = 0;
	returnCode = write(VfdCache[file].fd, buffer, amount);

	/* if write didn't set errno, assume problem is no disk space */
	if (returnCode != amount && errno == 0)
		errno = ENOSPC;

	if (returnCode >= 0)
		VfdCache[file].seekPos += returnCode;
	else
	{
		/*
		 * See comments in FileRead()
		 */
#ifdef WIN32
		DWORD		error = GetLastError();

		switch (error)
		{
			case ERROR_NO_SYSTEM_RESOURCES:
				pg_usleep(1000L);
				errno = EINTR;
				break;
			default:
				_dosmaperr(error);
				break;
		}
#endif
		/* OK to retry if interrupted */
		if (errno == EINTR)
			goto retry;

		/* Trouble, so assume we don't know the file position anymore */
		VfdCache[file].seekPos = FileUnknownPos;
	}

	return returnCode;
}

int
FileSync(File file)
{
	int			returnCode;
	Assert(FileIsValid(file));

	DO_DB(elog(LOG, "FileSync: %d (%s)",
			   file, VfdCache[file].fileName));

	returnCode = FileAccess(file);
	if (returnCode < 0)
		return returnCode;

	returnCode =  pg_fsync(VfdCache[file].fd);

	return returnCode;
}

int64
FileSeek(File file, int64 offset, int whence)
{
	int			returnCode;

	Assert(FileIsValid(file));

	DO_DB(elog(LOG, "FileSeek: %d (%s) " INT64_FORMAT " " INT64_FORMAT " %d",
			   file, VfdCache[file].fileName,
			   (int64) VfdCache[file].seekPos,
			   (int64) offset, whence));

	if (FileIsNotOpen(file))
	{
		switch (whence)
		{
			case SEEK_SET:
				if (offset < 0)
					elog(ERROR, "invalid seek offset: " INT64_FORMAT,
						 (int64) offset);
				VfdCache[file].seekPos = offset;
				break;
			case SEEK_CUR:
				VfdCache[file].seekPos += offset;
				break;
			case SEEK_END:
				returnCode = FileAccess(file);
				if (returnCode < 0)
					return returnCode;
				VfdCache[file].seekPos = pg_lseek64(VfdCache[file].fd,
											   offset, whence);
				break;
			default:
				elog(ERROR, "invalid whence: %d", whence);
				break;
		}
	}
	else
	{
		switch (whence)
		{
			case SEEK_SET:
				if (offset < 0)
					elog(ERROR, "invalid seek offset: " INT64_FORMAT, offset);
				if (VfdCache[file].seekPos != offset)
					VfdCache[file].seekPos = pg_lseek64(VfdCache[file].fd,
												   offset, whence);
				break;
			case SEEK_CUR:
				if (offset != 0 || VfdCache[file].seekPos == FileUnknownPos)
					VfdCache[file].seekPos = pg_lseek64(VfdCache[file].fd,
												   offset, whence);
				break;
			case SEEK_END:
				VfdCache[file].seekPos = pg_lseek64(VfdCache[file].fd,
											   offset, whence);
				break;
			default:
				elog(ERROR, "invalid whence: %d", whence);
				break;
		}
	}
	return VfdCache[file].seekPos;
}

/*
 * Get the size of a physical file by using fstat()
 *
 * Returns size in bytes if successful, < 0 otherwise
 */
int64
FileDiskSize(File file)
{
	int			returnCode = 0;
	struct stat buf;

	returnCode = FileAccess(file);
	if (returnCode < 0)
		return returnCode;

	returnCode = fstat(VfdCache[file].fd, &buf);
	if (returnCode < 0)
		return returnCode;

	return (int64) buf.st_size;
}

int64
FileNonVirtualCurSeek(File file)
{
	int			returnCode;

	Assert(FileIsValid(file));

	DO_DB(elog(LOG, "FileNonVirtualCurSeek: %d (%s) virtual position" INT64_FORMAT,
			   file, VfdCache[file].fileName,
			   VfdCache[file].seekPos));

	returnCode = FileAccess(file);
	if (returnCode < 0)
		return returnCode;

	return pg_lseek64(VfdCache[file].fd, 0, SEEK_CUR);
}

/*
 * XXX not actually used but here for completeness
 */
#ifdef NOT_USED
int64
FileTell(File file)
{
	Assert(FileIsValid(file));
	DO_DB(elog(LOG, "FileTell %d (%s)",
			   file, VfdCache[file].fileName));
	return VfdCache[file].seekPos;
}
#endif

int
FileTruncate(File file, int64 offset)
{
	int			returnCode;

	Assert(FileIsValid(file));

	DO_DB(elog(LOG, "FileTruncate %d (%s)",
			   file, VfdCache[file].fileName));

	returnCode = FileAccess(file);
	if (returnCode < 0)
		return returnCode;

	/*
	 * Call ftruncate with a int64 value.
	 *
	 * WARNING:DO NOT typecast this down to a 32-bit long or
	 * append-only vacuum full adjustment of the eof will erroneously remove
	 * table data.
	 */
	returnCode = ftruncate(VfdCache[file].fd, offset);

	/* Assume we don't know the file position anymore */
	VfdCache[file].seekPos = FileUnknownPos;

	return returnCode;
}

/*
 * Return the pathname associated with an open file.
 *
 * The returned string points to an internal buffer, which is valid until
 * the file is closed.
 */
char *
FilePathName(File file)
{
	Assert(FileIsValid(file));

	return VfdCache[file].fileName;
}


/*
 * Routines that want to use stdio (ie, FILE*) should use AllocateFile
 * rather than plain fopen().  This lets fd.c deal with freeing FDs if
 * necessary to open the file.	When done, call FreeFile rather than fclose.
 *
 * Note that files that will be open for any significant length of time
 * should NOT be handled this way, since they cannot share kernel file
 * descriptors with other files; there is grave risk of running out of FDs
 * if anyone locks down too many FDs.  Most callers of this routine are
 * simply reading a config file that they will read and close immediately.
 *
 * fd.c will automatically close all files opened with AllocateFile at
 * transaction commit or abort; this prevents FD leakage if a routine
 * that calls AllocateFile is terminated prematurely by ereport(ERROR).
 *
 * Ideally this should be the *only* direct call of fopen() in the backend.
 */
FILE *
AllocateFile(const char *name, const char *mode)
{
	FILE	   *file;

	DO_DB(elog(LOG, "AllocateFile: Allocated %d (%s)",
			   numAllocatedDescs, name));

	/*
	 * The test against MAX_ALLOCATED_DESCS prevents us from overflowing
	 * allocatedFiles[]; the test against max_safe_fds prevents AllocateFile
	 * from hogging every one of the available FDs, which'd lead to infinite
	 * looping.
	 */
	if (numAllocatedDescs >= MAX_ALLOCATED_DESCS ||
		numAllocatedDescs >= max_safe_fds - 1)
		elog(ERROR, "too many private files demanded");

TryAgain:
	if ((file = fopen(name, mode)) != NULL)
	{
		AllocateDesc *desc = &allocatedDescs[numAllocatedDescs];

		desc->kind = AllocateDescFile;
		desc->desc.file = file;
		desc->create_subid = GetCurrentSubTransactionId();
		numAllocatedDescs++;
		return desc->desc.file;
	}

	if (errno == EMFILE || errno == ENFILE)
	{
		int			save_errno = errno;

		ereport(LOG,
				(errcode(ERRCODE_INSUFFICIENT_RESOURCES),
				 errmsg("out of file descriptors: %m; release and retry")));
		errno = 0;
		if (ReleaseLruFile())
			goto TryAgain;
		errno = save_errno;
	}

	/*
	 * TEMPORARY hack to log the Windows error code on fopen failures, in
	 * hopes of diagnosing some hard-to-reproduce problems.
	 */
#ifdef WIN32
	{
		int			save_errno = errno;

		elog(LOG, "Windows fopen(\"%s\",\"%s\") failed: code %lu, errno %d",
			 name, mode, GetLastError(), save_errno);
		errno = save_errno;
	}
#endif

	return NULL;
}


/*
 * Like AllocateFile, but returns an unbuffered fd like open(2)
 */
int
OpenTransientFile(FileName fileName, int fileFlags, int fileMode)
{
	int			fd;


	DO_DB(elog(LOG, "OpenTransientFile: Allocated %d (%s)",
			   numAllocatedDescs, fileName));

	/*
	 * The test against MAX_ALLOCATED_DESCS prevents us from overflowing
	 * allocatedFiles[]; the test against max_safe_fds prevents BasicOpenFile
	 * from hogging every one of the available FDs, which'd lead to infinite
	 * looping.
	 */
	if (numAllocatedDescs >= MAX_ALLOCATED_DESCS ||
		numAllocatedDescs >= max_safe_fds - 1)
		elog(ERROR, "exceeded MAX_ALLOCATED_DESCS while trying to open file \"%s\"",
			 fileName);

	fd = BasicOpenFile(fileName, fileFlags, fileMode);

	if (fd >= 0)
	{
		AllocateDesc *desc = &allocatedDescs[numAllocatedDescs];

		desc->kind = AllocateDescRawFD;
		desc->desc.fd = fd;
		desc->create_subid = GetCurrentSubTransactionId();
		numAllocatedDescs++;

		return fd;
	}

	return -1;					/* failure */
}

/*
 * Free an AllocateDesc of any type.
 *
 * The argument *must* point into the allocatedDescs[] array.
 */
static int
FreeDesc(AllocateDesc *desc)
{
	int			result;

	/* Close the underlying object */
	switch (desc->kind)
	{
		case AllocateDescFile:
			result = fclose(desc->desc.file);
			break;
		case AllocateDescDir:
			result = closedir(desc->desc.dir);
			break;
		case AllocateDescRawFD:
			result = close(desc->desc.fd);
			break;
		default:
			elog(ERROR, "AllocateDesc kind not recognized");
			result = 0;			/* keep compiler quiet */
			break;
	}

	/* Compact storage in the allocatedDescs array */
	numAllocatedDescs--;
	*desc = allocatedDescs[numAllocatedDescs];

	return result;
}

/*
 * Close a file returned by AllocateFile.
 *
 * Note we do not check fclose's return value --- it is up to the caller
 * to handle close errors.
 */
int
FreeFile(FILE *file)
{
	int			i;

	DO_DB(elog(LOG, "FreeFile: Allocated %d", numAllocatedDescs));

	/* Remove file from list of allocated files, if it's present */
	for (i = numAllocatedDescs; --i >= 0;)
	{
		AllocateDesc *desc = &allocatedDescs[i];

		if (desc->kind == AllocateDescFile && desc->desc.file == file)
			return FreeDesc(desc);
	}

	/* Only get here if someone passes us a file not in allocatedDescs */
	elog(WARNING, "file passed to FreeFile was not obtained from AllocateFile");
	Assert(false);

	return fclose(file);
}

/*
 * Close a file returned by OpenTransientFile.
 *
 * Note we do not check close's return value --- it is up to the caller
 * to handle close errors.
 */
int
CloseTransientFile(int fd)
{
	int			i;

	DO_DB(elog(LOG, "CloseTransientFile: Allocated %d", numAllocatedDescs));

	/* Remove fd from list of allocated files, if it's present */
	for (i = numAllocatedDescs; --i >= 0;)
	{
		AllocateDesc *desc = &allocatedDescs[i];

		if (desc->kind == AllocateDescRawFD && desc->desc.fd == fd)
			return FreeDesc(desc);
	}

	/* Only get here if someone passes us a file not in allocatedDescs */
	elog(WARNING, "fd passed to CloseTransientFile was not obtained from OpenTransientFile");

	return close(fd);
}

/*
 * Routines that want to use <dirent.h> (ie, DIR*) should use AllocateDir
 * rather than plain opendir().  This lets fd.c deal with freeing FDs if
 * necessary to open the directory, and with closing it after an elog.
 * When done, call FreeDir rather than closedir.
 *
 * Ideally this should be the *only* direct call of opendir() in the backend.
 */
DIR *
AllocateDir(const char *dirname)
{
	DIR		   *dir;

	DO_DB(elog(LOG, "AllocateDir: Allocated %d (%s)",
			   numAllocatedDescs, dirname));

	/*
	 * The test against MAX_ALLOCATED_DESCS prevents us from overflowing
	 * allocatedDescs[]; the test against max_safe_fds prevents AllocateDir
	 * from hogging every one of the available FDs, which'd lead to infinite
	 * looping.
	 */
	if (numAllocatedDescs >= MAX_ALLOCATED_DESCS ||
		numAllocatedDescs >= max_safe_fds - 1)
		elog(ERROR, "too many private dirs demanded");

TryAgain:
	if ((dir = opendir(dirname)) != NULL)
	{
		AllocateDesc *desc = &allocatedDescs[numAllocatedDescs];

		desc->kind = AllocateDescDir;
		desc->desc.dir = dir;
		desc->create_subid = GetCurrentSubTransactionId();
		numAllocatedDescs++;
		return desc->desc.dir;
	}

	if (errno == EMFILE || errno == ENFILE)
	{
		int			save_errno = errno;

		ereport(LOG,
				(errcode(ERRCODE_INSUFFICIENT_RESOURCES),
				 errmsg("out of file descriptors: %m; release and retry")));
		errno = 0;
		if (ReleaseLruFile())
			goto TryAgain;
		errno = save_errno;
	}

	return NULL;
}

/*
 * Read a directory opened with AllocateDir, ereport'ing any error.
 *
 * This is easier to use than raw readdir() since it takes care of some
 * otherwise rather tedious and error-prone manipulation of errno.	Also,
 * if you are happy with a generic error message for AllocateDir failure,
 * you can just do
 *
 *		dir = AllocateDir(path);
 *		while ((dirent = ReadDir(dir, path)) != NULL)
 *			process dirent;
 *		FreeDir(dir);
 *
 * since a NULL dir parameter is taken as indicating AllocateDir failed.
 * (Make sure errno hasn't been changed since AllocateDir if you use this
 * shortcut.)
 *
 * The pathname passed to AllocateDir must be passed to this routine too,
 * but it is only used for error reporting.
 */
struct dirent *
ReadDir(DIR *dir, const char *dirname)
{
	struct dirent *dent;

	/* Give a generic message for AllocateDir failure, if caller didn't */
	if (dir == NULL)
		ereport(ERROR,
				(errcode_for_file_access(),
				 errmsg("could not open directory \"%s\": %m",
						dirname)));

	errno = 0;
	if ((dent = readdir(dir)) != NULL)
		return dent;

#ifdef WIN32

	/*
	 * This fix is in mingw cvs (runtime/mingwex/dirent.c rev 1.4), but not in
	 * released version
	 */
	if (GetLastError() == ERROR_NO_MORE_FILES)
		errno = 0;
#endif

	if (errno)
		ereport(ERROR,
				(errcode_for_file_access(),
				 errmsg("could not read directory \"%s\": %m",
						dirname)));
	return NULL;
}

/*
 * Close a directory opened with AllocateDir.
 *
 * Note we do not check closedir's return value --- it is up to the caller
 * to handle close errors.
 */
int
FreeDir(DIR *dir)
{
	int			i;

	DO_DB(elog(LOG, "FreeDir: Allocated %d", numAllocatedDescs));

	/* Remove dir from list of allocated dirs, if it's present */
	for (i = numAllocatedDescs; --i >= 0;)
	{
		AllocateDesc *desc = &allocatedDescs[i];

		if (desc->kind == AllocateDescDir && desc->desc.dir == dir)
			return FreeDesc(desc);
	}

	/* Only get here if someone passes us a dir not in allocatedDescs */
	elog(WARNING, "dir passed to FreeDir was not obtained from AllocateDir");
	Assert(false);

	return closedir(dir);
}


/*
 * closeAllVfds
 *
 * Force all VFDs into the physically-closed state, so that the fewest
 * possible number of kernel file descriptors are in use.  There is no
 * change in the logical state of the VFDs.
 */
void
closeAllVfds(void)
{
	Index		i;

	if (SizeVfdCache > 0)
	{
		Assert(FileIsNotOpen(0));		/* Make sure ring not corrupted */
		for (i = 1; i < SizeVfdCache; i++)
		{
			if (!FileIsNotOpen(i))
				LruDelete(i);
		}
	}
}


/*
 * SetTempTablespaces
 *
 * Define a list (actually an array) of OIDs of tablespaces to use for
 * temporary files.  This list will be used until end of transaction,
 * unless this function is called again before then.  It is caller's
 * responsibility that the passed-in array has adequate lifespan (typically
 * it'd be allocated in TopTransactionContext).
 */
void
SetTempTablespaces(Oid *tableSpaces, int numSpaces)
{
	Assert(numSpaces >= 0);
	tempTableSpaces = tableSpaces;
	numTempTableSpaces = numSpaces;

	/*
	 * Select a random starting point in the list.	This is to minimize
	 * conflicts between backends that are most likely sharing the same list
	 * of temp tablespaces.  Note that if we create multiple temp files in the
	 * same transaction, we'll advance circularly through the list --- this
	 * ensures that large temporary sort files are nicely spread across all
	 * available tablespaces.
	 */
	if (numSpaces > 1)
		nextTempTableSpace = random() % numSpaces;
	else
		nextTempTableSpace = 0;
}

/*
 * TempTablespacesAreSet
 *
 * Returns TRUE if SetTempTablespaces has been called in current transaction.
 * (This is just so that tablespaces.c doesn't need its own per-transaction
 * state.)
 */
bool
TempTablespacesAreSet(void)
{
	return (numTempTableSpaces >= 0);
}

/*
 * GetNextTempTableSpace
 *
 * Select the next temp tablespace to use.	A result of InvalidOid means
 * to use the current database's default tablespace.
 */
Oid
GetNextTempTableSpace(void)
{
	if (numTempTableSpaces > 0)
	{
		/* Advance nextTempTableSpace counter with wraparound */
		if (++nextTempTableSpace >= numTempTableSpaces)
			nextTempTableSpace = 0;
		return tempTableSpaces[nextTempTableSpace];
	}
	return InvalidOid;
}


/*
 * AtEOSubXact_Files
 *
 * Take care of subtransaction commit/abort.  At abort, we close temp files
 * that the subtransaction may have opened.  At commit, we reassign the
 * files that were opened to the parent subtransaction.
 */
void
AtEOSubXact_Files(bool isCommit, SubTransactionId mySubid,
				  SubTransactionId parentSubid)
{
	Index		i;

	for (i = 0; i < numAllocatedDescs; i++)
	{
		if (allocatedDescs[i].create_subid == mySubid)
		{
			if (isCommit)
				allocatedDescs[i].create_subid = parentSubid;
			else
			{
				/* have to recheck the item after FreeDesc (ugly) */
				FreeDesc(&allocatedDescs[i--]);
			}
		}
	}
}

/*
 * AtEOXact_Files
 *
 * This routine is called during transaction commit or abort (it doesn't
 * particularly care which).  All still-open per-transaction temporary file
 * VFDs are closed, which also causes the underlying files to be deleted
 * (although they should've been closed already by the ResourceOwner
 * cleanup). Furthermore, all "allocated" stdio files are closed. We also
 * forget any transaction-local temp tablespace list.
 */
void
AtEOXact_Files(void)
{
	CleanupTempFiles(false);
	tempTableSpaces = NULL;
	numTempTableSpaces = -1;
}

/*
 * AtProcExit_Files
 *
 * on_proc_exit hook to clean up temp files during backend shutdown.
 * Here, we want to clean up *all* temp files including interXact ones.
 */
static void
AtProcExit_Files(int code, Datum arg)
{
	CleanupTempFiles(true);
}

/*
 * Close temporary files and delete their underlying files.
 *
 * isProcExit: if true, this is being called as the backend process is
 * exiting. If that's the case, we should remove all temporary files; if
 * that's not the case, we are being called for transaction commit/abort
 * and should only remove transaction-local temp files.  In either case,
 * also clean up "allocated" stdio files, dirs and fds.
 */
static void
CleanupTempFiles(bool isProcExit)
{
	Index		i;

	/*
	 * Careful here: at proc_exit we need extra cleanup, not just
	 * xact_temporary files.
	 */
	if (isProcExit || have_xact_temporary_files)
	{
		Assert(FileIsNotOpen(0));		/* Make sure ring not corrupted */
		for (i = 1; i < SizeVfdCache; i++)
		{
			unsigned short fdstate = VfdCache[i].fdstate;

			if ((fdstate & (FD_TEMPORARY | FD_CLOSE_AT_EOXACT)) && VfdCache[i].fileName != NULL)
			{
				/*
				 * If we're in the process of exiting a backend process, close
				 * all temporary files. Otherwise, only close temporary files
				 * local to the current transaction. They should be closed by
				 * the ResourceOwner mechanism already, so this is just a
				 * debugging cross-check.
				 */
				if (isProcExit)
					FileClose(i);
				else if (fdstate & FD_CLOSE_AT_EOXACT)
				{
					elog(WARNING,
						 "temporary file %s not closed at end-of-transaction",
						 VfdCache[i].fileName);
					FileClose(i);
				}
			}
		}

		have_xact_temporary_files = false;
	}

	workfile_mgr_cleanup();

	/* Clean up "allocated" stdio files and dirs. */
	while (numAllocatedDescs > 0)
		FreeDesc(&allocatedDescs[0]);
}


/*
 * Remove temporary files left over from a prior postmaster session
 *
 * This should be called during postmaster startup.  It will forcibly
 * remove any leftover files created by OpenTemporaryFile.
 *
 * NOTE: we could, but don't, call this during a post-backend-crash restart
 * cycle.  The argument for not doing it is that someone might want to examine
 * the temp files for debugging purposes.  This does however mean that
 * OpenTemporaryFile had better allow for collision with an existing temp
 * file name.
 */
void
RemovePgTempFiles(void)
{
	char		temp_path[MAXPGPATH];
	DIR		   *spc_dir;
	struct dirent *spc_de;

	/*
	 * First process temp files in pg_default ($PGDATA/base)
	 */
	snprintf(temp_path, sizeof(temp_path), "base/%s", PG_TEMP_FILES_DIR);
	RemovePgTempFilesInDir(temp_path);

	/*
	 * Cycle through temp directories for all non-default tablespaces.
	 */
	spc_dir = AllocateDir("pg_tblspc");

	while ((spc_de = ReadDir(spc_dir, "pg_tblspc")) != NULL)
	{
		if (strcmp(spc_de->d_name, ".") == 0 ||
			strcmp(spc_de->d_name, "..") == 0)
			continue;

		snprintf(temp_path, sizeof(temp_path), "pg_tblspc/%s/%s/%s",
<<<<<<< HEAD
				 spc_de->d_name, tablespace_version_directory(), PG_TEMP_FILES_DIR);
=======
			spc_de->d_name, TABLESPACE_VERSION_DIRECTORY, PG_TEMP_FILES_DIR);
>>>>>>> 1084f317
		RemovePgTempFilesInDir(temp_path);
	}

	FreeDir(spc_dir);

	/*
	 * In EXEC_BACKEND case there is a pgsql_tmp directory at the top level of
	 * DataDir as well.
	 */
#ifdef EXEC_BACKEND
	RemovePgTempFilesInDir(PG_TEMP_FILES_DIR);
#endif
}

/* Process one pgsql_tmp directory for RemovePgTempFiles */
static void
RemovePgTempFilesInDir(const char *tmpdirname)
{
	DIR		   *temp_dir;
	struct dirent *temp_de;
	char		rm_path[MAXPGPATH];

	temp_dir = AllocateDir(tmpdirname);
	if (temp_dir == NULL)
	{
		/* anything except ENOENT is fishy */
		if (errno != ENOENT)
			elog(LOG,
				 "could not open temporary-files directory \"%s\": %m",
				 tmpdirname);
		return;
	}

	while ((temp_de = ReadDir(temp_dir, tmpdirname)) != NULL)
	{
		if (strcmp(temp_de->d_name, ".") == 0 ||
			strcmp(temp_de->d_name, "..") == 0)
			continue;

		snprintf(rm_path, sizeof(rm_path), "%s/%s",
				 tmpdirname, temp_de->d_name);

		if (strncmp(temp_de->d_name,
					PG_TEMP_FILE_PREFIX,
					strlen(PG_TEMP_FILE_PREFIX)) == 0)
		{
			/*
			 * It can be a file or a directory, so try to delete both ways
			 * We ignore errors.
			 */
			unlink(rm_path);
			rmtree(rm_path, true);
		}
		else
		{
			elog(LOG,
				 "unexpected file found in temporary-files directory: \"%s\"",
				 rm_path);
		}
	}

	FreeDir(temp_dir);
}<|MERGE_RESOLUTION|>--- conflicted
+++ resolved
@@ -3,13 +3,9 @@
  * fd.c
  *	  Virtual file descriptor code.
  *
-<<<<<<< HEAD
  * Portions Copyright (c) 2007-2009, Greenplum inc
  * Portions Copyright (c) 2012-Present Pivotal Software, Inc.
- * Portions Copyright (c) 1996-2009, PostgreSQL Global Development Group
-=======
  * Portions Copyright (c) 1996-2010, PostgreSQL Global Development Group
->>>>>>> 1084f317
  * Portions Copyright (c) 1994, Regents of the University of California
  *
  * IDENTIFICATION
@@ -355,21 +351,6 @@
 }
 
 /*
-<<<<<<< HEAD
- * Retrying close in case it gets interrupted. If that happens, it will cause
- * unlink to fail later.
- */
-int
-gp_retry_close(int fd) {
-	int err = 0;
-	do
-	{
-		err = close(fd);
-	} while (err == -1 && errno == EINTR);
-	return err;
-}
-
-=======
  * pg_flush_data --- advise OS that the data described won't be needed soon
  *
  * Not all platforms have posix_fadvise; treat as noop if not available.
@@ -384,8 +365,21 @@
 #endif
 }
 
-
->>>>>>> 1084f317
+/*
+ * Retrying close in case it gets interrupted. If that happens, it will cause
+ * unlink to fail later.
+ */
+int
+gp_retry_close(int fd) {
+	int err = 0;
+	do
+	{
+		err = close(fd);
+	} while (err == -1 && errno == EINTR);
+	return err;
+}
+
+
 /*
  * InitFileAccess --- initialize this module during backend startup
  *
@@ -1126,8 +1120,8 @@
 	else
 	{
 		/* All other tablespaces are accessed via symlinks */
-		snprintf(tempdirpath, sizeof(tempdirpath), "pg_tblspc/%u/%s",
-				 tblspcOid, PG_TEMP_FILES_DIR);
+		snprintf(tempdirpath, sizeof(tempdirpath), "pg_tblspc/%u/%s/%s",
+				 tblspcOid, tablespace_version_directory(), PG_TEMP_FILES_DIR);
 	}
 
 	/*
@@ -1175,11 +1169,7 @@
 	{
 		/* All other tablespaces are accessed via symlinks */
 		snprintf(tempdirpath, sizeof(tempdirpath), "pg_tblspc/%u/%s/%s",
-<<<<<<< HEAD
 				 tblspcOid, tablespace_version_directory(), PG_TEMP_FILES_DIR);
-=======
-				 tblspcOid, TABLESPACE_VERSION_DIRECTORY, PG_TEMP_FILES_DIR);
->>>>>>> 1084f317
 	}
 
 	/*
@@ -2271,11 +2261,7 @@
 			continue;
 
 		snprintf(temp_path, sizeof(temp_path), "pg_tblspc/%s/%s/%s",
-<<<<<<< HEAD
 				 spc_de->d_name, tablespace_version_directory(), PG_TEMP_FILES_DIR);
-=======
-			spc_de->d_name, TABLESPACE_VERSION_DIRECTORY, PG_TEMP_FILES_DIR);
->>>>>>> 1084f317
 		RemovePgTempFilesInDir(temp_path);
 	}
 
