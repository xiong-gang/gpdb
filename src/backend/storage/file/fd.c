--- conflicted
+++ resolved
@@ -3,13 +3,9 @@
  * fd.c
  *	  Virtual file descriptor code.
  *
-<<<<<<< HEAD
  * Portions Copyright (c) 2007-2009, Greenplum inc
  * Portions Copyright (c) 2012-Present Pivotal Software, Inc.
- * Portions Copyright (c) 1996-2010, PostgreSQL Global Development Group
-=======
  * Portions Copyright (c) 1996-2011, PostgreSQL Global Development Group
->>>>>>> a4bebdd9
  * Portions Copyright (c) 1994, Regents of the University of California
  *
  * IDENTIFICATION
@@ -154,13 +150,9 @@
 
 /* these are the assigned bits in fdstate below: */
 #define FD_TEMPORARY		(1 << 0)	/* T = delete when closed */
-<<<<<<< HEAD
-#define FD_CLOSE_AT_EOXACT	(1 << 1)	/* T = close at eoXact */
-=======
 #define FD_XACT_TEMPORARY	(1 << 1)	/* T = delete at eoXact */
 #define FD_XACT_TRANSIENT	(1 << 2)	/* T = close (not delete) at aoXact,
 										 * but keep VFD */
->>>>>>> a4bebdd9
 
 /* Flag to tell whether there are files to close/delete at end of transaction */
 static bool have_pending_fd_cleanup = false;
@@ -1003,14 +995,14 @@
 	/* Register it with the current resource owner */
 	if (!interXact)
 	{
-		VfdCache[file].fdstate |= FD_CLOSE_AT_EOXACT;
+		VfdCache[file].fdstate |= FD_XACT_TEMPORARY;
 
 		ResourceOwnerEnlargeFiles(CurrentResourceOwner);
 		ResourceOwnerRememberFile(CurrentResourceOwner, file);
 		VfdCache[file].resowner = CurrentResourceOwner;
 
 		/* ensure cleanup happens at eoxact */
-		have_xact_temporary_files = true;
+		have_pending_fd_cleanup = true;
 	}
 
 	return file;
@@ -1080,7 +1072,7 @@
 	/* Register it with the current resource owner */
 	if (!interXact)
 	{
-		VfdCache[file].fdstate |= FD_CLOSE_AT_EOXACT;
+		VfdCache[file].fdstate |= FD_XACT_TEMPORARY;
 
 		ResourceOwnerEnlargeFiles(CurrentResourceOwner);
 		ResourceOwnerRememberFile(CurrentResourceOwner, file);
@@ -1298,24 +1290,15 @@
 		 * If we get an error, as could happen within the ereport/elog calls,
 		 * we'll come right back here during transaction abort.  Reset the
 		 * flag to ensure that we can't get into an infinite loop.  This code
-<<<<<<< HEAD
-		 * is arranged to ensure that the worst-case consequence is failing
-		 * to emit log message(s), not failing to attempt the unlink.
-=======
 		 * is arranged to ensure that the worst-case consequence is failing to
 		 * emit log message(s), not failing to attempt the unlink.
->>>>>>> a4bebdd9
 		 */
 		vfdP->fdstate &= ~FD_TEMPORARY;
 
 		if (log_temp_files >= 0)
 		{
 			struct stat filestats;
-<<<<<<< HEAD
-			int		stat_errno;
-=======
 			int			stat_errno;
->>>>>>> a4bebdd9
 
 			/* first try the stat() */
 			if (stat(vfdP->fileName, &filestats))
@@ -2238,24 +2221,9 @@
 		{
 			unsigned short fdstate = VfdCache[i].fdstate;
 
-<<<<<<< HEAD
-			if ((fdstate & (FD_TEMPORARY | FD_CLOSE_AT_EOXACT)) && VfdCache[i].fileName != NULL)
-			{
-				/*
-				 * If we're in the process of exiting a backend process, close
-				 * all temporary files. Otherwise, only close temporary files
-				 * local to the current transaction. They should be closed by
-				 * the ResourceOwner mechanism already, so this is just a
-				 * debugging cross-check.
-				 */
-				if (isProcExit)
-					FileClose(i);
-				else if (fdstate & FD_CLOSE_AT_EOXACT)
-=======
 			if (VfdCache[i].fileName != NULL)
 			{
 				if (fdstate & FD_TEMPORARY)
->>>>>>> a4bebdd9
 				{
 					/*
 					 * If we're in the process of exiting a backend process, close
@@ -2345,7 +2313,7 @@
 		RemovePgTempFilesInDir(temp_path);
 
 		snprintf(temp_path, sizeof(temp_path), "pg_tblspc/%s/%s",
-				 spc_de->d_name, TABLESPACE_VERSION_DIRECTORY);
+				 spc_de->d_name, tablespace_version_directory());
 		RemovePgTempRelationFiles(temp_path);
 	}
 
@@ -2483,7 +2451,18 @@
 	FreeDir(dbspace_dir);
 }
 
-/* t<digits>_<digits>, or t<digits>_<digits>_<forkname> */
+/*
+ * In PostgreSQL, the pattern is:
+ *
+ * t<digits>_<digits>, or t<digits>_<digits>_<forkname>
+ *
+ * In GPDB, however, we leave out the first <digits>. In PostgreSQL it's
+ * used for the backend ID, but we don't use that in GPDB because even
+ * temporary relation are kept in shared buffers, and need to be accessible
+ * from multiple backends. So the pattern in GPDB is:
+ *
+ * t_<digits>, or t<digits>_<digits>_<forkname>
+ */
 static bool
 looks_like_temp_rel_name(const char *name)
 {
@@ -2494,11 +2473,10 @@
 	if (name[0] != 't')
 		return false;
 
-	/* Followed by a non-empty string of digits and then an underscore. */
-	for (pos = 1; isdigit((unsigned char) name[pos]); ++pos)
-		;
-	if (pos == 1 || name[pos] != '_')
+	/* Followed by underscode. */
+	if (name[1] != '_')
 		return false;
+	pos = 1;
 
 	/* Followed by another nonempty string of digits. */
 	for (savepos = ++pos; isdigit((unsigned char) name[pos]); ++pos)
