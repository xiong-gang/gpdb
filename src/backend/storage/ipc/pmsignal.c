--- conflicted
+++ resolved
@@ -47,15 +47,10 @@
  * child processes at random, and postmaster.c is responsible for tracking
  * which one goes with which PID.
  *
-<<<<<<< HEAD
  * Actually there is a fourth state, WALSENDER.  This is just like ACTIVE,
  * but carries the extra information that the child is a WAL sender.
  * WAL senders too start in ACTIVE state, but switch to WALSENDER once they
  * start streaming the WAL (and they never go back to ACTIVE after that).
-=======
- * The fourth state, WALSENDER, is just like ACTIVE, but carries the extra
- * information that the child is a WAL sender.
->>>>>>> 1084f317
  */
 
 #define PM_CHILD_UNUSED		0	/* these values must fit in sig_atomic_t */
@@ -236,32 +231,20 @@
 }
 
 /*
-<<<<<<< HEAD
  * MarkPostmasterChildWalSender - mark a postmaster child as a WAL sender
  * process.  This is called in the child process, sometime after marking the
  * child as active.
-=======
- * MarkPostmasterChildWalSender - like MarkPostmasterChildActive(), but
- * marks the postmaster child as a WAL sender instead of a regular backend.
- * This is called in the child process.
->>>>>>> 1084f317
  */
 void
 MarkPostmasterChildWalSender(void)
 {
 	int			slot = MyPMChildSlot;
 
-<<<<<<< HEAD
 	Assert(am_walsender);
 
 	Assert(slot > 0 && slot <= PMSignalState->num_child_flags);
 	slot--;
 	Assert(PMSignalState->PMChildFlags[slot] == PM_CHILD_ACTIVE);
-=======
-	Assert(slot > 0 && slot <= PMSignalState->num_child_flags);
-	slot--;
-	Assert(PMSignalState->PMChildFlags[slot] == PM_CHILD_ASSIGNED);
->>>>>>> 1084f317
 	PMSignalState->PMChildFlags[slot] = PM_CHILD_WALSENDER;
 }
 
