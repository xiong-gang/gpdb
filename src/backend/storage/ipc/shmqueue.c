/*-------------------------------------------------------------------------
 *
 * shmqueue.c
 *	  shared memory linked lists
 *
 * Portions Copyright (c) 1996-2011, PostgreSQL Global Development Group
 * Portions Copyright (c) 1994, Regents of the University of California
 *
 *
 * IDENTIFICATION
 *	  src/backend/storage/ipc/shmqueue.c
 *
 * NOTES
 *
 * Package for managing doubly-linked lists in shared memory.
 * The only tricky thing is that SHM_QUEUE will usually be a field
 * in a larger record.	SHMQueueNext has to return a pointer
 * to the record itself instead of a pointer to the SHMQueue field
 * of the record.  It takes an extra parameter and does some extra
 * pointer arithmetic to do this correctly.
 *
 * NOTE: These are set up so they can be turned into macros some day.
 *
 *-------------------------------------------------------------------------
 */
#include "postgres.h"

#include "storage/shmem.h"


/*
 * ShmemQueueInit -- make the head of a new queue point
 *		to itself
 */
void
SHMQueueInit(SHM_QUEUE *queue)
{
	Assert(ShmemAddrIsValid(queue));
	queue->prev = queue->next = queue;
}

/*
 * SHMQueueIsDetached -- TRUE if element is not currently
 *		in a queue.
 */
bool
SHMQueueIsDetached(const SHM_QUEUE *queue)
{
	Assert(ShmemAddrIsValid(queue));
	return (queue->prev == NULL);
}

/*
 * SHMQueueElemInit -- clear an element's links
 */
void
SHMQueueElemInit(SHM_QUEUE *queue)
{
	Assert(ShmemAddrIsValid(queue));
	queue->prev = queue->next = NULL;
}

/*
 * SHMQueueDelete -- remove an element from the queue and
 *		close the links
 */
void
SHMQueueDelete(SHM_QUEUE *queue)
{
	SHM_QUEUE  *nextElem = queue->next;
	SHM_QUEUE  *prevElem = queue->prev;

	Assert(ShmemAddrIsValid(queue));
	Assert(ShmemAddrIsValid(nextElem));
	Assert(ShmemAddrIsValid(prevElem));

	prevElem->next = queue->next;
	nextElem->prev = queue->prev;

	queue->prev = queue->next = NULL;
}

/*
 * SHMQueueInsertBefore -- put elem in queue before the given queue
 *		element.  Inserting "before" the queue head puts the elem
 *		at the tail of the queue.
 */
void
SHMQueueInsertBefore(SHM_QUEUE *queue, SHM_QUEUE *elem)
{
	SHM_QUEUE  *prevPtr = queue->prev;

	Assert(ShmemAddrIsValid(queue));
	Assert(ShmemAddrIsValid(elem));

	elem->next = prevPtr->next;
	elem->prev = queue->prev;
	queue->prev = elem;
	prevPtr->next = elem;
}

/*
 * SHMQueueInsertAfter -- put elem in queue after the given queue
 *		element.  Inserting "after" the queue head puts the elem
 *		at the head of the queue.
 */
<<<<<<< HEAD
//#ifdef NOT_USED
=======
>>>>>>> a4bebdd9
void
SHMQueueInsertAfter(SHM_QUEUE *queue, SHM_QUEUE *elem)
{
	SHM_QUEUE  *nextPtr = queue->next;

	Assert(ShmemAddrIsValid(queue));
	Assert(ShmemAddrIsValid(elem));

	elem->prev = nextPtr->prev;
	elem->next = queue->next;
	queue->next = elem;
	nextPtr->prev = elem;
}
<<<<<<< HEAD
//#endif   /* NOT_USED */
=======
>>>>>>> a4bebdd9

/*--------------------
 * SHMQueueNext -- Get the next element from a queue
 *
 * To start the iteration, pass the queue head as both queue and curElem.
 * Returns NULL if no more elements.
 *
 * Next element is at curElem->next.  If SHMQueue is part of
 * a larger structure, we want to return a pointer to the
 * whole structure rather than a pointer to its SHMQueue field.
 * For example,
 * struct {
 *		int				stuff;
 *		SHMQueue		elem;
 * } ELEMType;
 * When this element is in a queue, prevElem->next points at struct.elem.
 * We subtract linkOffset to get the correct start address of the structure.
 *
 * calls to SHMQueueNext should take these parameters:
 *	 &(queueHead), &(queueHead), offsetof(ELEMType, elem)
 * or
 *	 &(queueHead), &(curElem->elem), offsetof(ELEMType, elem)
 *--------------------
 */
Pointer
SHMQueueNext(const SHM_QUEUE *queue, const SHM_QUEUE *curElem, Size linkOffset)
{
	SHM_QUEUE  *elemPtr = curElem->next;

	Assert(ShmemAddrIsValid(curElem));

	if (elemPtr == queue)		/* back to the queue head? */
		return NULL;

	return (Pointer) (((char *) elemPtr) - linkOffset);
}

/*--------------------
 * SHMQueuePrev -- Get the previous element from a queue
 *
 * Same as SHMQueueNext, just starting at tail and moving towards head.
 * All other comments and usage applies.
 */
Pointer
<<<<<<< HEAD
SHMQueuePrev(SHM_QUEUE *queue, SHM_QUEUE *curElem, Size linkOffset)
=======
SHMQueuePrev(const SHM_QUEUE *queue, const SHM_QUEUE *curElem, Size linkOffset)
>>>>>>> a4bebdd9
{
	SHM_QUEUE  *elemPtr = curElem->prev;

	Assert(ShmemAddrIsValid(curElem));

	if (elemPtr == queue)		/* back to the queue head? */
		return NULL;

	return (Pointer) (((char *) elemPtr) - linkOffset);
}

/*
 * SHMQueueEmpty -- TRUE if queue head is only element, FALSE otherwise
 */
bool
SHMQueueEmpty(const SHM_QUEUE *queue)
{
	Assert(ShmemAddrIsValid(queue));

	if (queue->prev == queue)
	{
		Assert(queue->next == queue);
		return TRUE;
	}
	return FALSE;
}<|MERGE_RESOLUTION|>--- conflicted
+++ resolved
@@ -104,10 +104,6 @@
  *		element.  Inserting "after" the queue head puts the elem
  *		at the head of the queue.
  */
-<<<<<<< HEAD
-//#ifdef NOT_USED
-=======
->>>>>>> a4bebdd9
 void
 SHMQueueInsertAfter(SHM_QUEUE *queue, SHM_QUEUE *elem)
 {
@@ -121,10 +117,6 @@
 	queue->next = elem;
 	nextPtr->prev = elem;
 }
-<<<<<<< HEAD
-//#endif   /* NOT_USED */
-=======
->>>>>>> a4bebdd9
 
 /*--------------------
  * SHMQueueNext -- Get the next element from a queue
@@ -169,11 +161,7 @@
  * All other comments and usage applies.
  */
 Pointer
-<<<<<<< HEAD
-SHMQueuePrev(SHM_QUEUE *queue, SHM_QUEUE *curElem, Size linkOffset)
-=======
 SHMQueuePrev(const SHM_QUEUE *queue, const SHM_QUEUE *curElem, Size linkOffset)
->>>>>>> a4bebdd9
 {
 	SHM_QUEUE  *elemPtr = curElem->prev;
 
