--- conflicted
+++ resolved
@@ -1235,125 +1235,6 @@
 		save_state_data(data, len);
 }
 
-<<<<<<< HEAD
-=======
-
-/*
- * Read and validate the state file for xid.
- *
- * If it looks OK (has a valid magic number and CRC), return the palloc'd
- * contents of the file.  Otherwise return NULL.
- */
-static char *
-ReadTwoPhaseFile(TransactionId xid, bool give_warnings)
-{
-	char		path[MAXPGPATH];
-	char	   *buf;
-	TwoPhaseFileHeader *hdr;
-	int			fd;
-	struct stat stat;
-	uint32		crc_offset;
-	pg_crc32	calc_crc,
-				file_crc;
-
-	TwoPhaseFilePath(path, xid);
-
-	fd = OpenTransientFile(path, O_RDONLY | PG_BINARY, 0);
-	if (fd < 0)
-	{
-		if (give_warnings)
-			ereport(WARNING,
-					(errcode_for_file_access(),
-					 errmsg("could not open two-phase state file \"%s\": %m",
-							path)));
-		return NULL;
-	}
-
-	/*
-	 * Check file length.  We can determine a lower bound pretty easily. We
-	 * set an upper bound to avoid palloc() failure on a corrupt file, though
-	 * we can't guarantee that we won't get an out of memory error anyway,
-	 * even on a valid file.
-	 */
-	if (fstat(fd, &stat))
-	{
-		int			save_errno = errno;
-
-		CloseTransientFile(fd);
-		if (give_warnings)
-		{
-			errno = save_errno;
-			ereport(WARNING,
-					(errcode_for_file_access(),
-					 errmsg("could not stat two-phase state file \"%s\": %m",
-							path)));
-		}
-		return NULL;
-	}
-
-	if (stat.st_size < (MAXALIGN(sizeof(TwoPhaseFileHeader)) +
-						MAXALIGN(sizeof(TwoPhaseRecordOnDisk)) +
-						sizeof(pg_crc32)) ||
-		stat.st_size > MaxAllocSize)
-	{
-		CloseTransientFile(fd);
-		return NULL;
-	}
-
-	crc_offset = stat.st_size - sizeof(pg_crc32);
-	if (crc_offset != MAXALIGN(crc_offset))
-	{
-		CloseTransientFile(fd);
-		return NULL;
-	}
-
-	/*
-	 * OK, slurp in the file.
-	 */
-	buf = (char *) palloc(stat.st_size);
-
-	if (read(fd, buf, stat.st_size) != stat.st_size)
-	{
-		int			save_errno = errno;
-
-		CloseTransientFile(fd);
-		if (give_warnings)
-		{
-			errno = save_errno;
-			ereport(WARNING,
-					(errcode_for_file_access(),
-					 errmsg("could not read two-phase state file \"%s\": %m",
-							path)));
-		}
-		pfree(buf);
-		return NULL;
-	}
-
-	CloseTransientFile(fd);
-
-	hdr = (TwoPhaseFileHeader *) buf;
-	if (hdr->magic != TWOPHASE_MAGIC || hdr->total_len != stat.st_size)
-	{
-		pfree(buf);
-		return NULL;
-	}
-
-	INIT_CRC32(calc_crc);
-	COMP_CRC32(calc_crc, buf, crc_offset);
-	FIN_CRC32(calc_crc);
-
-	file_crc = *((pg_crc32 *) (buf + crc_offset));
-
-	if (!EQ_CRC32(calc_crc, file_crc))
-	{
-		pfree(buf);
-		return NULL;
-	}
-
-	return buf;
-}
-
->>>>>>> 4f0bf335
 /*
  * Confirms an xid is prepared, during recovery
  */
@@ -1647,19 +1528,9 @@
 		delrels = abortrels;
 		ndelrels = hdr->nabortrels;
 	}
-<<<<<<< HEAD
-	for (i = 0; i < ndelrels; i++)
-	{
-		SMgrRelation srel = smgropen(delrels[i].node, InvalidBackendId);
-
-		smgrdounlink(srel, false, delrels[i].relstorage);
-		smgrclose(srel);
-	}
-=======
 
 	/* Make sure files supposed to be dropped are dropped */
 	DropRelationFiles(delrels, ndelrels, false);
->>>>>>> 4f0bf335
 
 	/*
 	 * Handle cache invalidation messages.
@@ -1692,22 +1563,20 @@
 	RemoveGXact(gxact);
 	MyLockedGxact = NULL;
 
-<<<<<<< HEAD
 	SIMPLE_FAULT_INJECTOR(FinishPreparedAfterRecordCommitPrepared);
-
-	/* Need to figure out the memory allocation and deallocationfor "buffer". For now, just let it leak. */
-
 
 	XLogReaderFree(xlogreader);
 	if (private.readFile != -1)
 		close(private.readFile);
 
+	RESUME_INTERRUPTS();
+
+	/* Need to figure out the memory allocation and deallocationfor "buffer". For now, just let it leak. */
+#if 0
+	pfree(buf); */
+#endif
+
 	return true;
-=======
-	RESUME_INTERRUPTS();
-
-	pfree(buf);
->>>>>>> 4f0bf335
 }
 
 /*
@@ -1756,76 +1625,7 @@
 RecreateTwoPhaseFile(TransactionId xid, void *content, int len,
 					 XLogRecPtr *xlogrecptr)
 {
-<<<<<<< HEAD
 	add_recover_post_checkpoint_prepared_transactions_map_entry(xid, xlogrecptr);
-=======
-	char		path[MAXPGPATH];
-	pg_crc32	statefile_crc;
-	int			fd;
-
-	/* Recompute CRC */
-	INIT_CRC32(statefile_crc);
-	COMP_CRC32(statefile_crc, content, len);
-	FIN_CRC32(statefile_crc);
-
-	TwoPhaseFilePath(path, xid);
-
-	fd = OpenTransientFile(path,
-						   O_CREAT | O_TRUNC | O_WRONLY | PG_BINARY,
-						   S_IRUSR | S_IWUSR);
-	if (fd < 0)
-		ereport(ERROR,
-				(errcode_for_file_access(),
-				 errmsg("could not recreate two-phase state file \"%s\": %m",
-						path)));
-
-	/* Write content and CRC */
-	errno = 0;
-	if (write(fd, content, len) != len)
-	{
-		int			save_errno = errno;
-
-		CloseTransientFile(fd);
-
-		/* if write didn't set errno, assume problem is no disk space */
-		errno = save_errno ? save_errno : ENOSPC;
-		ereport(ERROR,
-				(errcode_for_file_access(),
-				 errmsg("could not write two-phase state file: %m")));
-	}
-	if (write(fd, &statefile_crc, sizeof(pg_crc32)) != sizeof(pg_crc32))
-	{
-		int			save_errno = errno;
-
-		CloseTransientFile(fd);
-
-		/* if write didn't set errno, assume problem is no disk space */
-		errno = save_errno ? save_errno : ENOSPC;
-		ereport(ERROR,
-				(errcode_for_file_access(),
-				 errmsg("could not write two-phase state file: %m")));
-	}
-
-	/*
-	 * We must fsync the file because the end-of-replay checkpoint will not do
-	 * so, there being no GXACT in shared memory yet to tell it to.
-	 */
-	if (pg_fsync(fd) != 0)
-	{
-		int			save_errno = errno;
-
-		CloseTransientFile(fd);
-		errno = save_errno;
-		ereport(ERROR,
-				(errcode_for_file_access(),
-				 errmsg("could not fsync two-phase state file: %m")));
-	}
-
-	if (CloseTransientFile(fd) != 0)
-		ereport(ERROR,
-				(errcode_for_file_access(),
-				 errmsg("could not close two-phase state file: %m")));
->>>>>>> 4f0bf335
 }
 
 /*
@@ -2053,16 +1853,9 @@
 		TransactionId xid;
 		XLogRecPtr *tfXLogRecPtr;
 
-<<<<<<< HEAD
 		xid          = m[iPrep].xid;
 		tfXLogRecPtr = &(m[iPrep]).xlogrecptr;
 		add_recover_post_checkpoint_prepared_transactions_map_entry(xid, tfXLogRecPtr);
-=======
-				Assert(TransactionIdFollows(subxid, xid));
-				SubTransSetParent(subxid, xid, overwriteOK);
-			}
-		}
->>>>>>> 4f0bf335
 	}
 }
 
@@ -2192,7 +1985,6 @@
 		/* Get the next entry */
 		entry = (prpt_map *)hash_seq_search(&hsStatus);
 
-<<<<<<< HEAD
 		if (entry != NULL)
 			tfXLogRecPtr = entry->xlogrecptr;
 		else
@@ -2203,18 +1995,6 @@
 	XLogReaderFree(xlogreader);
 	if (private.readFile != -1)
 		close(private.readFile);
-=======
-			/*
-			 * We're done with recovering this transaction. Clear MyLockedGxact,
-			 * like we do in PrepareTransaction() during normal operation.
-			 */
-			PostPrepare_Twophase();
-
-			pfree(buf);
-		}
-	}
-	FreeDir(cldir);
->>>>>>> 4f0bf335
 }
 
 /*
