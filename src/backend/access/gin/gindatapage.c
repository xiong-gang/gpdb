/*-------------------------------------------------------------------------
 *
 * gindatapage.c
 *	  routines for handling GIN posting tree pages.
 *
 *
 * Portions Copyright (c) 1996-2016, PostgreSQL Global Development Group
 * Portions Copyright (c) 1994, Regents of the University of California
 *
 * IDENTIFICATION
 *			src/backend/access/gin/gindatapage.c
 *-------------------------------------------------------------------------
 */

#include "postgres.h"

#include "access/gin_private.h"
#include "access/xloginsert.h"
#include "lib/ilist.h"
#include "miscadmin.h"
#include "utils/rel.h"

/*
 * Min, Max and Target size of posting lists stored on leaf pages, in bytes.
 *
 * The code can deal with any size, but random access is more efficient when
 * a number of smaller lists are stored, rather than one big list. If a
 * posting list would become larger than Max size as a result of insertions,
 * it is split into two. If a posting list would be smaller than minimum
 * size, it is merged with the next posting list.
 */
#define GinPostingListSegmentMaxSize 384
#define GinPostingListSegmentTargetSize 256
#define GinPostingListSegmentMinSize 128

/*
 * At least this many items fit in a GinPostingListSegmentMaxSize-bytes
 * long segment. This is used when estimating how much space is required
 * for N items, at minimum.
 */
#define MinTuplesPerSegment ((GinPostingListSegmentMaxSize - 2) / 6)

/*
 * A working struct for manipulating a posting tree leaf page.
 */
typedef struct
{
	dlist_head	segments;		/* a list of leafSegmentInfos */

	/*
	 * The following fields represent how the segments are split across pages,
	 * if a page split is required. Filled in by leafRepackItems.
	 */
	dlist_node *lastleft;		/* last segment on left page */
	int			lsize;			/* total size on left page */
	int			rsize;			/* total size on right page */

	bool		oldformat;		/* page is in pre-9.4 format on disk */

	/*
	 * If we need WAL data representing the reconstructed leaf page, it's
	 * stored here by computeLeafRecompressWALData.
	 */
	char	   *walinfo;		/* buffer start */
	int			walinfolen;		/* and length */
} disassembledLeaf;

typedef struct
{
	dlist_node	node;			/* linked list pointers */

	/*-------------
	 * 'action' indicates the status of this in-memory segment, compared to
	 * what's on disk. It is one of the GIN_SEGMENT_* action codes:
	 *
	 * UNMODIFIED	no changes
	 * DELETE		the segment is to be removed. 'seg' and 'items' are
	 *				ignored
	 * INSERT		this is a completely new segment
	 * REPLACE		this replaces an existing segment with new content
	 * ADDITEMS		like REPLACE, but no items have been removed, and we track
	 *				in detail what items have been added to this segment, in
	 *				'modifieditems'
	 *-------------
	 */
	char		action;

	ItemPointerData *modifieditems;
	uint16		nmodifieditems;

	/*
	 * The following fields represent the items in this segment. If 'items' is
	 * not NULL, it contains a palloc'd array of the itemsin this segment. If
	 * 'seg' is not NULL, it contains the items in an already-compressed
	 * format. It can point to an on-disk page (!modified), or a palloc'd
	 * segment in memory. If both are set, they must represent the same items.
	 */
	GinPostingList *seg;
	ItemPointer items;
	int			nitems;			/* # of items in 'items', if items != NULL */
} leafSegmentInfo;

static ItemPointer dataLeafPageGetUncompressed(Page page, int *nitems);
static void dataSplitPageInternal(GinBtree btree, Buffer origbuf,
					  GinBtreeStack *stack,
					  void *insertdata, BlockNumber updateblkno,
					  Page *newlpage, Page *newrpage);

static disassembledLeaf *disassembleLeaf(Page page);
static bool leafRepackItems(disassembledLeaf *leaf, ItemPointer remaining);
static bool addItemsToLeaf(disassembledLeaf *leaf, ItemPointer newItems,
			   int nNewItems);

static void computeLeafRecompressWALData(disassembledLeaf *leaf);
static void dataPlaceToPageLeafRecompress(Buffer buf, disassembledLeaf *leaf);
static void dataPlaceToPageLeafSplit(disassembledLeaf *leaf,
						 ItemPointerData lbound, ItemPointerData rbound,
						 Page lpage, Page rpage);

/*
 * Read TIDs from leaf data page to single uncompressed array. The TIDs are
 * returned in ascending order.
 *
 * advancePast is a hint, indicating that the caller is only interested in
 * TIDs > advancePast. To return all items, use ItemPointerSetMin.
 *
 * Note: This function can still return items smaller than advancePast that
 * are in the same posting list as the items of interest, so the caller must
 * still check all the returned items. But passing it allows this function to
 * skip whole posting lists.
 */
ItemPointer
GinDataLeafPageGetItems(Page page, int *nitems, ItemPointerData advancePast)
{
	ItemPointer result;

	if (GinPageIsCompressed(page))
	{
		GinPostingList *seg = GinDataLeafPageGetPostingList(page);
		Size		len = GinDataLeafPageGetPostingListSize(page);
		Pointer		endptr = ((Pointer) seg) + len;
		GinPostingList *next;

		/* Skip to the segment containing advancePast+1 */
		if (ItemPointerIsValid(&advancePast))
		{
			next = GinNextPostingListSegment(seg);
			while ((Pointer) next < endptr &&
				   ginCompareItemPointers(&next->first, &advancePast) <= 0)
			{
				seg = next;
				next = GinNextPostingListSegment(seg);
			}
			len = endptr - (Pointer) seg;
		}

		if (len > 0)
			result = ginPostingListDecodeAllSegments(seg, len, nitems);
		else
		{
			result = NULL;
			*nitems = 0;
		}
	}
	else
	{
		ItemPointer tmp = dataLeafPageGetUncompressed(page, nitems);

		result = palloc((*nitems) * sizeof(ItemPointerData));
		memcpy(result, tmp, (*nitems) * sizeof(ItemPointerData));
	}

	return result;
}

/*
 * Places all TIDs from leaf data page to bitmap.
 */
int
GinDataLeafPageGetItemsToTbm(Page page, TIDBitmap *tbm)
{
	ItemPointer uncompressed;
	int			nitems;

	if (GinPageIsCompressed(page))
	{
		GinPostingList *segment = GinDataLeafPageGetPostingList(page);
		Size		len = GinDataLeafPageGetPostingListSize(page);

		nitems = ginPostingListDecodeAllSegmentsToTbm(segment, len, tbm);
	}
	else
	{
		uncompressed = dataLeafPageGetUncompressed(page, &nitems);

		if (nitems > 0)
			tbm_add_tuples(tbm, uncompressed, nitems, false);
	}

	return nitems;
}

/*
 * Get pointer to the uncompressed array of items on a pre-9.4 format
 * uncompressed leaf page. The number of items in the array is returned in
 * *nitems.
 */
static ItemPointer
dataLeafPageGetUncompressed(Page page, int *nitems)
{
	ItemPointer items;

	Assert(!GinPageIsCompressed(page));

	/*
	 * In the old pre-9.4 page format, the whole page content is used for
	 * uncompressed items, and the number of items is stored in 'maxoff'
	 */
	items = (ItemPointer) GinDataPageGetData(page);
	*nitems = GinPageGetOpaque(page)->maxoff;

	return items;
}

/*
 * Check if we should follow the right link to find the item we're searching
 * for.
 *
 * Compares inserting item pointer with the right bound of the current page.
 */
static bool
dataIsMoveRight(GinBtree btree, Page page)
{
	ItemPointer iptr = GinDataPageGetRightBound(page);

	if (GinPageRightMost(page))
		return FALSE;

	return (ginCompareItemPointers(&btree->itemptr, iptr) > 0) ? TRUE : FALSE;
}

/*
 * Find correct PostingItem in non-leaf page. It is assumed that this is
 * the correct page, and the searched value SHOULD be on the page.
 */
static BlockNumber
dataLocateItem(GinBtree btree, GinBtreeStack *stack)
{
	OffsetNumber low,
				high,
				maxoff;
	PostingItem *pitem = NULL;
	int			result;
	Page		page = BufferGetPage(stack->buffer);

	Assert(!GinPageIsLeaf(page));
	Assert(GinPageIsData(page));

	if (btree->fullScan)
	{
		stack->off = FirstOffsetNumber;
		stack->predictNumber *= GinPageGetOpaque(page)->maxoff;
		return btree->getLeftMostChild(btree, page);
	}

	low = FirstOffsetNumber;
	maxoff = high = GinPageGetOpaque(page)->maxoff;
	Assert(high >= low);

	high++;

	while (high > low)
	{
		OffsetNumber mid = low + ((high - low) / 2);

		pitem = GinDataPageGetPostingItem(page, mid);

		if (mid == maxoff)
		{
			/*
			 * Right infinity, page already correctly chosen with a help of
			 * dataIsMoveRight
			 */
			result = -1;
		}
		else
		{
			pitem = GinDataPageGetPostingItem(page, mid);
			result = ginCompareItemPointers(&btree->itemptr, &(pitem->key));
		}

		if (result == 0)
		{
			stack->off = mid;
			return PostingItemGetBlockNumber(pitem);
		}
		else if (result > 0)
			low = mid + 1;
		else
			high = mid;
	}

	Assert(high >= FirstOffsetNumber && high <= maxoff);

	stack->off = high;
	pitem = GinDataPageGetPostingItem(page, high);
	return PostingItemGetBlockNumber(pitem);
}

/*
 * Find link to blkno on non-leaf page, returns offset of PostingItem
 */
static OffsetNumber
dataFindChildPtr(GinBtree btree pg_attribute_unused(), Page page, BlockNumber blkno, OffsetNumber storedOff)
{
	OffsetNumber i,
				maxoff = GinPageGetOpaque(page)->maxoff;
	PostingItem *pitem;

	Assert(!GinPageIsLeaf(page));
	Assert(GinPageIsData(page));

	/* if page isn't changed, we return storedOff */
	if (storedOff >= FirstOffsetNumber && storedOff <= maxoff)
	{
		pitem = GinDataPageGetPostingItem(page, storedOff);
		if (PostingItemGetBlockNumber(pitem) == blkno)
			return storedOff;

		/*
		 * we hope, that needed pointer goes to right. It's true if there
		 * wasn't a deletion
		 */
		for (i = storedOff + 1; i <= maxoff; i++)
		{
			pitem = GinDataPageGetPostingItem(page, i);
			if (PostingItemGetBlockNumber(pitem) == blkno)
				return i;
		}

		maxoff = storedOff - 1;
	}

	/* last chance */
	for (i = FirstOffsetNumber; i <= maxoff; i++)
	{
		pitem = GinDataPageGetPostingItem(page, i);
		if (PostingItemGetBlockNumber(pitem) == blkno)
			return i;
	}

	return InvalidOffsetNumber;
}

/*
 * Return blkno of leftmost child
 */
static BlockNumber
dataGetLeftMostPage(GinBtree btree pg_attribute_unused(), Page page)
{
	PostingItem *pitem;

	Assert(!GinPageIsLeaf(page));
	Assert(GinPageIsData(page));
	Assert(GinPageGetOpaque(page)->maxoff >= FirstOffsetNumber);

	pitem = GinDataPageGetPostingItem(page, FirstOffsetNumber);
	return PostingItemGetBlockNumber(pitem);
}

/*
 * Add PostingItem to a non-leaf page.
 */
void
GinDataPageAddPostingItem(Page page, PostingItem *data, OffsetNumber offset)
{
	OffsetNumber maxoff = GinPageGetOpaque(page)->maxoff;
	char	   *ptr;

	Assert(PostingItemGetBlockNumber(data) != InvalidBlockNumber);
	Assert(!GinPageIsLeaf(page));

	if (offset == InvalidOffsetNumber)
	{
		ptr = (char *) GinDataPageGetPostingItem(page, maxoff + 1);
	}
	else
	{
		ptr = (char *) GinDataPageGetPostingItem(page, offset);
		if (offset != maxoff + 1)
			memmove(ptr + sizeof(PostingItem),
					ptr,
					(maxoff - offset + 1) *sizeof(PostingItem));
	}
	memcpy(ptr, data, sizeof(PostingItem));

	maxoff++;
	GinPageGetOpaque(page)->maxoff = maxoff;

	/*
	 * Also set pd_lower to the end of the posting items, to follow the
	 * "standard" page layout, so that we can squeeze out the unused space
	 * from full-page images.
	 */
	GinDataPageSetDataSize(page, maxoff * sizeof(PostingItem));
}

/*
 * Delete posting item from non-leaf page
 */
void
GinPageDeletePostingItem(Page page, OffsetNumber offset)
{
	OffsetNumber maxoff = GinPageGetOpaque(page)->maxoff;

	Assert(!GinPageIsLeaf(page));
	Assert(offset >= FirstOffsetNumber && offset <= maxoff);

	if (offset != maxoff)
		memmove(GinDataPageGetPostingItem(page, offset),
				GinDataPageGetPostingItem(page, offset + 1),
				sizeof(PostingItem) * (maxoff - offset));

	maxoff--;
	GinPageGetOpaque(page)->maxoff = maxoff;

	GinDataPageSetDataSize(page, maxoff * sizeof(PostingItem));
}

/*
 * Prepare to insert data on a leaf data page.
 *
 * If it will fit, return GPTP_INSERT after doing whatever setup is needed
 * before we enter the insertion critical section.  *ptp_workspace can be
 * set to pass information along to the execPlaceToPage function.
 *
 * If it won't fit, perform a page split and return two temporary page
 * images into *newlpage and *newrpage, with result GPTP_SPLIT.
 *
 * In neither case should the given page buffer be modified here.
 */
static GinPlaceToPageRC
dataBeginPlaceToPageLeaf(GinBtree btree, Buffer buf, GinBtreeStack *stack,
						 void *insertdata,
						 void **ptp_workspace,
						 Page *newlpage, Page *newrpage)
{
	GinBtreeDataLeafInsertData *items = insertdata;
	ItemPointer newItems = &items->items[items->curitem];
	int			maxitems = items->nitem - items->curitem;
	Page		page = BufferGetPage(buf);
	int			i;
	ItemPointerData rbound;
	ItemPointerData lbound;
	bool		needsplit;
	bool		append;
	int			segsize;
	Size		freespace;
	disassembledLeaf *leaf;
	leafSegmentInfo *lastleftinfo;
	ItemPointerData maxOldItem;
	ItemPointerData remaining;

	rbound = *GinDataPageGetRightBound(page);

	/*
	 * Count how many of the new items belong to this page.
	 */
	if (!GinPageRightMost(page))
	{
		for (i = 0; i < maxitems; i++)
		{
			if (ginCompareItemPointers(&newItems[i], &rbound) > 0)
			{
				/*
				 * This needs to go to some other location in the tree. (The
				 * caller should've chosen the insert location so that at
				 * least the first item goes here.)
				 */
				Assert(i > 0);
				break;
			}
		}
		maxitems = i;
	}

	/* Disassemble the data on the page */
	leaf = disassembleLeaf(page);

	/*
	 * Are we appending to the end of the page? IOW, are all the new items
	 * larger than any of the existing items.
	 */
	if (!dlist_is_empty(&leaf->segments))
	{
		lastleftinfo = dlist_container(leafSegmentInfo, node,
									   dlist_tail_node(&leaf->segments));
		if (!lastleftinfo->items)
			lastleftinfo->items = ginPostingListDecode(lastleftinfo->seg,
													   &lastleftinfo->nitems);
		maxOldItem = lastleftinfo->items[lastleftinfo->nitems - 1];
		if (ginCompareItemPointers(&newItems[0], &maxOldItem) >= 0)
			append = true;
		else
			append = false;
	}
	else
	{
		ItemPointerSetMin(&maxOldItem);
		append = true;
	}

	/*
	 * If we're appending to the end of the page, we will append as many items
	 * as we can fit (after splitting), and stop when the pages becomes full.
	 * Otherwise we have to limit the number of new items to insert, because
	 * once we start packing we can't just stop when we run out of space,
	 * because we must make sure that all the old items still fit.
	 */
	if (GinPageIsCompressed(page))
		freespace = GinDataLeafPageGetFreeSpace(page);
	else
		freespace = 0;
	if (append)
	{
		/*
		 * Even when appending, trying to append more items than will fit is
		 * not completely free, because we will merge the new items and old
		 * items into an array below. In the best case, every new item fits in
		 * a single byte, and we can use all the free space on the old page as
		 * well as the new page. For simplicity, ignore segment overhead etc.
		 */
		maxitems = Min(maxitems, freespace + GinDataPageMaxDataSize);
	}
	else
	{
		/*
		 * Calculate a conservative estimate of how many new items we can fit
		 * on the two pages after splitting.
		 *
		 * We can use any remaining free space on the old page to store full
		 * segments, as well as the new page. Each full-sized segment can hold
		 * at least MinTuplesPerSegment items
		 */
		int			nnewsegments;

		nnewsegments = freespace / GinPostingListSegmentMaxSize;
		nnewsegments += GinDataPageMaxDataSize / GinPostingListSegmentMaxSize;
		maxitems = Min(maxitems, nnewsegments * MinTuplesPerSegment);
	}

	/* Add the new items to the segment list */
	if (!addItemsToLeaf(leaf, newItems, maxitems))
	{
		/* all items were duplicates, we have nothing to do */
		items->curitem += maxitems;

		return GPTP_NO_WORK;
	}

	/*
	 * Pack the items back to compressed segments, ready for writing to disk.
	 */
	needsplit = leafRepackItems(leaf, &remaining);

	/*
	 * Did all the new items fit?
	 *
	 * If we're appending, it's OK if they didn't. But as a sanity check,
	 * verify that all the old items fit.
	 */
	if (ItemPointerIsValid(&remaining))
	{
		if (!append || ItemPointerCompare(&maxOldItem, &remaining) >= 0)
			elog(ERROR, "could not split GIN page; all old items didn't fit");

		/* Count how many of the new items did fit. */
		for (i = 0; i < maxitems; i++)
		{
			if (ginCompareItemPointers(&newItems[i], &remaining) >= 0)
				break;
		}
		if (i == 0)
			elog(ERROR, "could not split GIN page; no new items fit");
		maxitems = i;
	}

	if (!needsplit)
	{
		/*
		 * Great, all the items fit on a single page.  If needed, prepare data
		 * for a WAL record describing the changes we'll make.
		 */
		if (RelationNeedsWAL(btree->index))
			computeLeafRecompressWALData(leaf);

		/*
		 * We're ready to enter the critical section, but
		 * dataExecPlaceToPageLeaf will need access to the "leaf" data.
		 */
		*ptp_workspace = leaf;

		if (append)
			elog(DEBUG2, "appended %d new items to block %u; %d bytes (%d to go)",
				 maxitems, BufferGetBlockNumber(buf), (int) leaf->lsize,
				 items->nitem - items->curitem - maxitems);
		else
			elog(DEBUG2, "inserted %d new items to block %u; %d bytes (%d to go)",
				 maxitems, BufferGetBlockNumber(buf), (int) leaf->lsize,
				 items->nitem - items->curitem - maxitems);
	}
	else
	{
		/*
		 * Have to split.
		 *
		 * leafRepackItems already divided the segments between the left and
		 * the right page. It filled the left page as full as possible, and
		 * put the rest to the right page. When building a new index, that's
		 * good, because the table is scanned from beginning to end and there
		 * won't be any more insertions to the left page during the build.
		 * This packs the index as tight as possible. But otherwise, split
		 * 50/50, by moving segments from the left page to the right page
		 * until they're balanced.
		 *
		 * As a further heuristic, when appending items to the end of the
		 * page, try to make the left page 75% full, on the assumption that
		 * subsequent insertions will probably also go to the end. This packs
		 * the index somewhat tighter when appending to a table, which is very
		 * common.
		 */
		if (!btree->isBuild)
		{
			while (dlist_has_prev(&leaf->segments, leaf->lastleft))
			{
				lastleftinfo = dlist_container(leafSegmentInfo, node, leaf->lastleft);

				/* ignore deleted segments */
				if (lastleftinfo->action != GIN_SEGMENT_DELETE)
				{
					segsize = SizeOfGinPostingList(lastleftinfo->seg);

					/*
					 * Note that we check that the right page doesn't become
					 * more full than the left page even when appending. It's
					 * possible that we added enough items to make both pages
					 * more than 75% full.
					 */
					if ((leaf->lsize - segsize) - (leaf->rsize + segsize) < 0)
						break;
					if (append)
					{
						if ((leaf->lsize - segsize) < (BLCKSZ * 3) / 4)
							break;
					}

					leaf->lsize -= segsize;
					leaf->rsize += segsize;
				}
				leaf->lastleft = dlist_prev_node(&leaf->segments, leaf->lastleft);
			}
		}
		Assert(leaf->lsize <= GinDataPageMaxDataSize);
		Assert(leaf->rsize <= GinDataPageMaxDataSize);

		/*
		 * Fetch the max item in the left page's last segment; it becomes the
		 * right bound of the page.
		 */
		lastleftinfo = dlist_container(leafSegmentInfo, node, leaf->lastleft);
		if (!lastleftinfo->items)
			lastleftinfo->items = ginPostingListDecode(lastleftinfo->seg,
													   &lastleftinfo->nitems);
		lbound = lastleftinfo->items[lastleftinfo->nitems - 1];

		/*
		 * Now allocate a couple of temporary page images, and fill them.
		 */
		*newlpage = palloc(BLCKSZ);
		*newrpage = palloc(BLCKSZ);

		dataPlaceToPageLeafSplit(leaf, lbound, rbound,
								 *newlpage, *newrpage);

		Assert(GinPageRightMost(page) ||
			   ginCompareItemPointers(GinDataPageGetRightBound(*newlpage),
								   GinDataPageGetRightBound(*newrpage)) < 0);

		if (append)
			elog(DEBUG2, "appended %d items to block %u; split %d/%d (%d to go)",
				 maxitems, BufferGetBlockNumber(buf), (int) leaf->lsize, (int) leaf->rsize,
				 items->nitem - items->curitem - maxitems);
		else
			elog(DEBUG2, "inserted %d items to block %u; split %d/%d (%d to go)",
				 maxitems, BufferGetBlockNumber(buf), (int) leaf->lsize, (int) leaf->rsize,
				 items->nitem - items->curitem - maxitems);
	}

	items->curitem += maxitems;

	return needsplit ? GPTP_SPLIT : GPTP_INSERT;
}

/*
 * Perform data insertion after beginPlaceToPage has decided it will fit.
 *
 * This is invoked within a critical section, and XLOG record creation (if
 * needed) is already started.  The target buffer is registered in slot 0.
 */
static void
dataExecPlaceToPageLeaf(GinBtree btree, Buffer buf, GinBtreeStack *stack,
						void *insertdata, void *ptp_workspace)
{
	disassembledLeaf *leaf = (disassembledLeaf *) ptp_workspace;

	/* Apply changes to page */
	dataPlaceToPageLeafRecompress(buf, leaf);

	/* If needed, register WAL data built by computeLeafRecompressWALData */
	if (RelationNeedsWAL(btree->index))
	{
		XLogRegisterBufData(0, leaf->walinfo, leaf->walinfolen);
	}
}

/*
 * Vacuum a posting tree leaf page.
 */
void
ginVacuumPostingTreeLeaf(Relation indexrel, Buffer buffer, GinVacuumState *gvs)
{
	Page		page = BufferGetPage(buffer);
	disassembledLeaf *leaf;
	bool		removedsomething = false;
	dlist_iter	iter;

	leaf = disassembleLeaf(page);

	/* Vacuum each segment. */
	dlist_foreach(iter, &leaf->segments)
	{
		leafSegmentInfo *seginfo = dlist_container(leafSegmentInfo, node, iter.cur);
		int			oldsegsize;
		ItemPointer cleaned;
		int			ncleaned;

		if (!seginfo->items)
			seginfo->items = ginPostingListDecode(seginfo->seg,
												  &seginfo->nitems);
		if (seginfo->seg)
			oldsegsize = SizeOfGinPostingList(seginfo->seg);
		else
			oldsegsize = GinDataPageMaxDataSize;

		cleaned = ginVacuumItemPointers(gvs,
										seginfo->items,
										seginfo->nitems,
										&ncleaned);
		pfree(seginfo->items);
		seginfo->items = NULL;
		seginfo->nitems = 0;
		if (cleaned)
		{
			if (ncleaned > 0)
			{
				int			npacked;

				seginfo->seg = ginCompressPostingList(cleaned,
													  ncleaned,
													  oldsegsize,
													  &npacked);
				/* Removing an item never increases the size of the segment */
				if (npacked != ncleaned)
					elog(ERROR, "could not fit vacuumed posting list");
				seginfo->action = GIN_SEGMENT_REPLACE;
			}
			else
			{
				seginfo->seg = NULL;
				seginfo->items = NULL;
				seginfo->action = GIN_SEGMENT_DELETE;
			}
			seginfo->nitems = ncleaned;

			removedsomething = true;
		}
	}

	/*
	 * If we removed any items, reconstruct the page from the pieces.
	 *
	 * We don't try to re-encode the segments here, even though some of them
	 * might be really small now that we've removed some items from them. It
	 * seems like a waste of effort, as there isn't really any benefit from
	 * larger segments per se; larger segments only help to pack more items in
	 * the same space. We might as well delay doing that until the next
	 * insertion, which will need to re-encode at least part of the page
	 * anyway.
	 *
	 * Also note if the page was in uncompressed, pre-9.4 format before, it is
	 * now represented as one huge segment that contains all the items. It
	 * might make sense to split that, to speed up random access, but we don't
	 * bother. You'll have to REINDEX anyway if you want the full gain of the
	 * new tighter index format.
	 */
	if (removedsomething)
	{
		bool		modified;

		/*
		 * Make sure we have a palloc'd copy of all segments, after the first
		 * segment that is modified. (dataPlaceToPageLeafRecompress requires
		 * this).
		 */
		modified = false;
		dlist_foreach(iter, &leaf->segments)
		{
			leafSegmentInfo *seginfo = dlist_container(leafSegmentInfo, node,
													   iter.cur);

			if (seginfo->action != GIN_SEGMENT_UNMODIFIED)
				modified = true;
			if (modified && seginfo->action != GIN_SEGMENT_DELETE)
			{
				int			segsize = SizeOfGinPostingList(seginfo->seg);
				GinPostingList *tmp = (GinPostingList *) palloc(segsize);

				memcpy(tmp, seginfo->seg, segsize);
				seginfo->seg = tmp;
			}
		}

		if (RelationNeedsWAL(indexrel))
			computeLeafRecompressWALData(leaf);

		/* Apply changes to page */
		START_CRIT_SECTION();

		dataPlaceToPageLeafRecompress(buffer, leaf);

		MarkBufferDirty(buffer);

		if (RelationNeedsWAL(indexrel))
		{
			XLogRecPtr	recptr;

			XLogBeginInsert();
			XLogRegisterBuffer(0, buffer, REGBUF_STANDARD);
			XLogRegisterBufData(0, leaf->walinfo, leaf->walinfolen);
			recptr = XLogInsert(RM_GIN_ID, XLOG_GIN_VACUUM_DATA_LEAF_PAGE);
			PageSetLSN(page, recptr);
		}

		END_CRIT_SECTION();
	}
}

/*
 * Construct a ginxlogRecompressDataLeaf record representing the changes
 * in *leaf.  (Because this requires a palloc, we have to do it before
 * we enter the critical section that actually updates the page.)
 */
static void
computeLeafRecompressWALData(disassembledLeaf *leaf)
{
	int			nmodified = 0;
	char	   *walbufbegin;
	char	   *walbufend;
	dlist_iter	iter;
	int			segno;
	ginxlogRecompressDataLeaf *recompress_xlog;

	/* Count the modified segments */
	dlist_foreach(iter, &leaf->segments)
	{
		leafSegmentInfo *seginfo = dlist_container(leafSegmentInfo, node,
												   iter.cur);

		if (seginfo->action != GIN_SEGMENT_UNMODIFIED)
			nmodified++;
	}

	walbufbegin =
		palloc(sizeof(ginxlogRecompressDataLeaf) +
			   BLCKSZ +			/* max size needed to hold the segment data */
			   nmodified * 2	/* (segno + action) per action */
		);
	walbufend = walbufbegin;

	recompress_xlog = (ginxlogRecompressDataLeaf *) walbufend;
	walbufend += sizeof(ginxlogRecompressDataLeaf);

	recompress_xlog->nactions = nmodified;

	segno = 0;
	dlist_foreach(iter, &leaf->segments)
	{
		leafSegmentInfo *seginfo = dlist_container(leafSegmentInfo, node,
												   iter.cur);
		int			segsize = 0;
		int			datalen;
		uint8		action = seginfo->action;

		if (action == GIN_SEGMENT_UNMODIFIED)
		{
			segno++;
			continue;
		}

		if (action != GIN_SEGMENT_DELETE)
			segsize = SizeOfGinPostingList(seginfo->seg);

		/*
		 * If storing the uncompressed list of added item pointers would take
		 * more space than storing the compressed segment as is, do that
		 * instead.
		 */
		if (action == GIN_SEGMENT_ADDITEMS &&
			seginfo->nmodifieditems * sizeof(ItemPointerData) > segsize)
		{
			action = GIN_SEGMENT_REPLACE;
		}

		*((uint8 *) (walbufend++)) = segno;
		*(walbufend++) = action;

		switch (action)
		{
			case GIN_SEGMENT_DELETE:
				datalen = 0;
				break;

			case GIN_SEGMENT_ADDITEMS:
				datalen = seginfo->nmodifieditems * sizeof(ItemPointerData);
				memcpy(walbufend, &seginfo->nmodifieditems, sizeof(uint16));
				memcpy(walbufend + sizeof(uint16), seginfo->modifieditems, datalen);
				datalen += sizeof(uint16);
				break;

			case GIN_SEGMENT_INSERT:
			case GIN_SEGMENT_REPLACE:
				datalen = SHORTALIGN(segsize);
				memcpy(walbufend, seginfo->seg, segsize);
				break;

			default:
				elog(ERROR, "unexpected GIN leaf action %d", action);
		}
		walbufend += datalen;

		if (action != GIN_SEGMENT_INSERT)
			segno++;
	}

	/* Pass back the constructed info via *leaf */
	leaf->walinfo = walbufbegin;
	leaf->walinfolen = walbufend - walbufbegin;
}

/*
 * Assemble a disassembled posting tree leaf page back to a buffer.
 *
 * This just updates the target buffer; WAL stuff is caller's responsibility.
 *
 * NOTE: The segment pointers must not point directly to the same buffer,
 * except for segments that have not been modified and whose preceding
 * segments have not been modified either.
 */
static void
dataPlaceToPageLeafRecompress(Buffer buf, disassembledLeaf *leaf)
{
	Page		page = BufferGetPage(buf);
	char	   *ptr;
	int			newsize;
	bool		modified = false;
	dlist_iter	iter;
	int			segsize;

	/*
	 * If the page was in pre-9.4 format before, convert the header, and force
	 * all segments to be copied to the page whether they were modified or
	 * not.
	 */
	if (!GinPageIsCompressed(page))
	{
		Assert(leaf->oldformat);
		GinPageSetCompressed(page);
		GinPageGetOpaque(page)->maxoff = InvalidOffsetNumber;
		modified = true;
	}

	ptr = (char *) GinDataLeafPageGetPostingList(page);
	newsize = 0;
	dlist_foreach(iter, &leaf->segments)
	{
		leafSegmentInfo *seginfo = dlist_container(leafSegmentInfo, node, iter.cur);

		if (seginfo->action != GIN_SEGMENT_UNMODIFIED)
			modified = true;

		if (seginfo->action != GIN_SEGMENT_DELETE)
		{
			segsize = SizeOfGinPostingList(seginfo->seg);

			if (modified)
				memcpy(ptr, seginfo->seg, segsize);

			ptr += segsize;
			newsize += segsize;
		}
	}

	Assert(newsize <= GinDataPageMaxDataSize);
	GinDataPageSetDataSize(page, newsize);
}

/*
 * Like dataPlaceToPageLeafRecompress, but writes the disassembled leaf
 * segments to two pages instead of one.
 *
 * This is different from the non-split cases in that this does not modify
 * the original page directly, but writes to temporary in-memory copies of
 * the new left and right pages.
 */
static void
dataPlaceToPageLeafSplit(disassembledLeaf *leaf,
						 ItemPointerData lbound, ItemPointerData rbound,
						 Page lpage, Page rpage)
{
	char	   *ptr;
	int			segsize;
	int			lsize;
	int			rsize;
	dlist_node *node;
	dlist_node *firstright;
	leafSegmentInfo *seginfo;

	/* Initialize temporary pages to hold the new left and right pages */
	GinInitPage(lpage, GIN_DATA | GIN_LEAF | GIN_COMPRESSED, BLCKSZ);
	GinInitPage(rpage, GIN_DATA | GIN_LEAF | GIN_COMPRESSED, BLCKSZ);

	/*
	 * Copy the segments that go to the left page.
	 *
	 * XXX: We should skip copying the unmodified part of the left page, like
	 * we do when recompressing.
	 */
	lsize = 0;
	ptr = (char *) GinDataLeafPageGetPostingList(lpage);
	firstright = dlist_next_node(&leaf->segments, leaf->lastleft);
	for (node = dlist_head_node(&leaf->segments);
		 node != firstright;
		 node = dlist_next_node(&leaf->segments, node))
	{
		seginfo = dlist_container(leafSegmentInfo, node, node);

		if (seginfo->action != GIN_SEGMENT_DELETE)
		{
			segsize = SizeOfGinPostingList(seginfo->seg);
			memcpy(ptr, seginfo->seg, segsize);
			ptr += segsize;
			lsize += segsize;
		}
	}
	Assert(lsize == leaf->lsize);
	GinDataPageSetDataSize(lpage, lsize);
	*GinDataPageGetRightBound(lpage) = lbound;

	/* Copy the segments that go to the right page */
	ptr = (char *) GinDataLeafPageGetPostingList(rpage);
	rsize = 0;
	for (node = firstright;
		 ;
		 node = dlist_next_node(&leaf->segments, node))
	{
		seginfo = dlist_container(leafSegmentInfo, node, node);

		if (seginfo->action != GIN_SEGMENT_DELETE)
		{
			segsize = SizeOfGinPostingList(seginfo->seg);
			memcpy(ptr, seginfo->seg, segsize);
			ptr += segsize;
			rsize += segsize;
		}

		if (!dlist_has_next(&leaf->segments, node))
			break;
	}
	Assert(rsize == leaf->rsize);
	GinDataPageSetDataSize(rpage, rsize);
	*GinDataPageGetRightBound(rpage) = rbound;
}

/*
 * Prepare to insert data on an internal data page.
 *
 * If it will fit, return GPTP_INSERT after doing whatever setup is needed
 * before we enter the insertion critical section.  *ptp_workspace can be
 * set to pass information along to the execPlaceToPage function.
 *
 * If it won't fit, perform a page split and return two temporary page
 * images into *newlpage and *newrpage, with result GPTP_SPLIT.
 *
 * In neither case should the given page buffer be modified here.
 *
 * Note: on insertion to an internal node, in addition to inserting the given
 * item, the downlink of the existing item at stack->off will be updated to
 * point to updateblkno.
 */
static GinPlaceToPageRC
dataBeginPlaceToPageInternal(GinBtree btree, Buffer buf, GinBtreeStack *stack,
							 void *insertdata, BlockNumber updateblkno,
							 void **ptp_workspace,
							 Page *newlpage, Page *newrpage)
{
	Page		page = BufferGetPage(buf);

	/* If it doesn't fit, deal with split case */
	if (GinNonLeafDataPageGetFreeSpace(page) < sizeof(PostingItem))
	{
		dataSplitPageInternal(btree, buf, stack, insertdata, updateblkno,
							  newlpage, newrpage);
		return GPTP_SPLIT;
	}

	/* Else, we're ready to proceed with insertion */
	return GPTP_INSERT;
}

/*
 * Perform data insertion after beginPlaceToPage has decided it will fit.
 *
 * This is invoked within a critical section, and XLOG record creation (if
 * needed) is already started.  The target buffer is registered in slot 0.
 */
static void
dataExecPlaceToPageInternal(GinBtree btree, Buffer buf, GinBtreeStack *stack,
							void *insertdata, BlockNumber updateblkno,
							void *ptp_workspace)
{
	Page		page = BufferGetPage(buf);
	OffsetNumber off = stack->off;
	PostingItem *pitem;

	/* Update existing downlink to point to next page (on internal page) */
	pitem = GinDataPageGetPostingItem(page, off);
	PostingItemSetBlockNumber(pitem, updateblkno);

	/* Add new item */
	pitem = (PostingItem *) insertdata;
	GinDataPageAddPostingItem(page, pitem, off);

	if (RelationNeedsWAL(btree->index))
	{
		/*
		 * This must be static, because it has to survive until XLogInsert,
		 * and we can't palloc here.  Ugly, but the XLogInsert infrastructure
		 * isn't reentrant anyway.
		 */
		static ginxlogInsertDataInternal data;

		data.offset = off;
		data.newitem = *pitem;

		XLogRegisterBufData(0, (char *) &data,
							sizeof(ginxlogInsertDataInternal));
	}
}

/*
 * Prepare to insert data on a posting-tree data page.
 *
 * If it will fit, return GPTP_INSERT after doing whatever setup is needed
 * before we enter the insertion critical section.  *ptp_workspace can be
 * set to pass information along to the execPlaceToPage function.
 *
 * If it won't fit, perform a page split and return two temporary page
 * images into *newlpage and *newrpage, with result GPTP_SPLIT.
 *
 * In neither case should the given page buffer be modified here.
 *
 * Note: on insertion to an internal node, in addition to inserting the given
 * item, the downlink of the existing item at stack->off will be updated to
 * point to updateblkno.
 *
 * Calls relevant function for internal or leaf page because they are handled
 * very differently.
 */
static GinPlaceToPageRC
dataBeginPlaceToPage(GinBtree btree, Buffer buf, GinBtreeStack *stack,
					 void *insertdata, BlockNumber updateblkno,
					 void **ptp_workspace,
					 Page *newlpage, Page *newrpage)
{
	Page		page = BufferGetPage(buf);

	Assert(GinPageIsData(page));

	if (GinPageIsLeaf(page))
		return dataBeginPlaceToPageLeaf(btree, buf, stack, insertdata,
										ptp_workspace,
										newlpage, newrpage);
<<<<<<< HEAD
	else
		return dataBeginPlaceToPageInternal(btree, buf, stack,
											insertdata, updateblkno,
											ptp_workspace,
											newlpage, newrpage);
}

/*
 * Perform data insertion after beginPlaceToPage has decided it will fit.
 *
 * This is invoked within a critical section, and XLOG record creation (if
 * needed) is already started.  The target buffer is registered in slot 0.
 *
 * Calls relevant function for internal or leaf page because they are handled
 * very differently.
 */
static void
dataExecPlaceToPage(GinBtree btree, Buffer buf, GinBtreeStack *stack,
					void *insertdata, BlockNumber updateblkno,
					void *ptp_workspace)
{
	Page		page = BufferGetPage(buf);

	if (GinPageIsLeaf(page))
		dataExecPlaceToPageLeaf(btree, buf, stack, insertdata,
								ptp_workspace);
	else
		dataExecPlaceToPageInternal(btree, buf, stack, insertdata,
									updateblkno, ptp_workspace);
}

/*
=======
	else
		return dataBeginPlaceToPageInternal(btree, buf, stack,
											insertdata, updateblkno,
											ptp_workspace,
											newlpage, newrpage);
}

/*
 * Perform data insertion after beginPlaceToPage has decided it will fit.
 *
 * This is invoked within a critical section, and XLOG record creation (if
 * needed) is already started.  The target buffer is registered in slot 0.
 *
 * Calls relevant function for internal or leaf page because they are handled
 * very differently.
 */
static void
dataExecPlaceToPage(GinBtree btree, Buffer buf, GinBtreeStack *stack,
					void *insertdata, BlockNumber updateblkno,
					void *ptp_workspace)
{
	Page		page = BufferGetPage(buf);

	if (GinPageIsLeaf(page))
		dataExecPlaceToPageLeaf(btree, buf, stack, insertdata,
								ptp_workspace);
	else
		dataExecPlaceToPageInternal(btree, buf, stack, insertdata,
									updateblkno, ptp_workspace);
}

/*
>>>>>>> b5bce6c1
 * Split internal page and insert new data.
 *
 * Returns new temp pages to *newlpage and *newrpage.
 * The original buffer is left untouched.
 */
static void
dataSplitPageInternal(GinBtree btree, Buffer origbuf,
					  GinBtreeStack *stack,
					  void *insertdata, BlockNumber updateblkno,
					  Page *newlpage, Page *newrpage)
{
	Page		oldpage = BufferGetPage(origbuf);
	OffsetNumber off = stack->off;
	int			nitems = GinPageGetOpaque(oldpage)->maxoff;
	int			nleftitems;
	int			nrightitems;
	Size		pageSize = PageGetPageSize(oldpage);
	ItemPointerData oldbound = *GinDataPageGetRightBound(oldpage);
	ItemPointer bound;
	Page		lpage;
	Page		rpage;
	OffsetNumber separator;
	PostingItem allitems[(BLCKSZ / sizeof(PostingItem)) + 1];

	lpage = PageGetTempPage(oldpage);
	rpage = PageGetTempPage(oldpage);
	GinInitPage(lpage, GinPageGetOpaque(oldpage)->flags, pageSize);
	GinInitPage(rpage, GinPageGetOpaque(oldpage)->flags, pageSize);

	/*
	 * First construct a new list of PostingItems, which includes all the old
	 * items, and the new item.
	 */
	memcpy(allitems, GinDataPageGetPostingItem(oldpage, FirstOffsetNumber),
		   (off - 1) * sizeof(PostingItem));

	allitems[off - 1] = *((PostingItem *) insertdata);
	memcpy(&allitems[off], GinDataPageGetPostingItem(oldpage, off),
		   (nitems - (off - 1)) * sizeof(PostingItem));
	nitems++;

	/* Update existing downlink to point to next page */
	PostingItemSetBlockNumber(&allitems[off], updateblkno);

	/*
	 * When creating a new index, fit as many tuples as possible on the left
	 * page, on the assumption that the table is scanned from beginning to
	 * end. This packs the index as tight as possible.
	 */
	if (btree->isBuild && GinPageRightMost(oldpage))
		separator = GinNonLeafDataPageGetFreeSpace(rpage) / sizeof(PostingItem);
	else
		separator = nitems / 2;
	nleftitems = separator;
	nrightitems = nitems - separator;

	memcpy(GinDataPageGetPostingItem(lpage, FirstOffsetNumber),
		   allitems,
		   nleftitems * sizeof(PostingItem));
	GinPageGetOpaque(lpage)->maxoff = nleftitems;
	memcpy(GinDataPageGetPostingItem(rpage, FirstOffsetNumber),
		   &allitems[separator],
		   nrightitems * sizeof(PostingItem));
	GinPageGetOpaque(rpage)->maxoff = nrightitems;

	/*
	 * Also set pd_lower for both pages, like GinDataPageAddPostingItem does.
	 */
	GinDataPageSetDataSize(lpage, nleftitems * sizeof(PostingItem));
	GinDataPageSetDataSize(rpage, nrightitems * sizeof(PostingItem));

	/* set up right bound for left page */
	bound = GinDataPageGetRightBound(lpage);
	*bound = GinDataPageGetPostingItem(lpage, nleftitems)->key;

	/* set up right bound for right page */
	*GinDataPageGetRightBound(rpage) = oldbound;

	/* return temp pages to caller */
	*newlpage = lpage;
	*newrpage = rpage;
}

/*
 * Construct insertion payload for inserting the downlink for given buffer.
 */
static void *
dataPrepareDownlink(GinBtree btree, Buffer lbuf)
{
	PostingItem *pitem = palloc(sizeof(PostingItem));
	Page		lpage = BufferGetPage(lbuf);

	PostingItemSetBlockNumber(pitem, BufferGetBlockNumber(lbuf));
	pitem->key = *GinDataPageGetRightBound(lpage);

	return pitem;
}

/*
 * Fills new root by right bound values from child.
 * Also called from ginxlog, should not use btree
 */
void
ginDataFillRoot(GinBtree btree, Page root, BlockNumber lblkno, Page lpage, BlockNumber rblkno, Page rpage)
{
	PostingItem li,
				ri;

	li.key = *GinDataPageGetRightBound(lpage);
	PostingItemSetBlockNumber(&li, lblkno);
	GinDataPageAddPostingItem(root, &li, InvalidOffsetNumber);

	ri.key = *GinDataPageGetRightBound(rpage);
	PostingItemSetBlockNumber(&ri, rblkno);
	GinDataPageAddPostingItem(root, &ri, InvalidOffsetNumber);
}


/*** Functions to work with disassembled leaf pages ***/

/*
 * Disassemble page into a disassembledLeaf struct.
 */
static disassembledLeaf *
disassembleLeaf(Page page)
{
	disassembledLeaf *leaf;
	GinPostingList *seg;
	Pointer		segbegin;
	Pointer		segend;

	leaf = palloc0(sizeof(disassembledLeaf));
	dlist_init(&leaf->segments);

	if (GinPageIsCompressed(page))
	{
		/*
		 * Create a leafSegment entry for each segment.
		 */
		seg = GinDataLeafPageGetPostingList(page);
		segbegin = (Pointer) seg;
		segend = segbegin + GinDataLeafPageGetPostingListSize(page);
		while ((Pointer) seg < segend)
		{
			leafSegmentInfo *seginfo = palloc(sizeof(leafSegmentInfo));

			seginfo->action = GIN_SEGMENT_UNMODIFIED;
			seginfo->seg = seg;
			seginfo->items = NULL;
			seginfo->nitems = 0;
			dlist_push_tail(&leaf->segments, &seginfo->node);

			seg = GinNextPostingListSegment(seg);
		}
		leaf->oldformat = false;
	}
	else
	{
		/*
		 * A pre-9.4 format uncompressed page is represented by a single
		 * segment, with an array of items.  The corner case is uncompressed
		 * page containing no items, which is represented as no segments.
		 */
		ItemPointer uncompressed;
		int			nuncompressed;
		leafSegmentInfo *seginfo;

		uncompressed = dataLeafPageGetUncompressed(page, &nuncompressed);

		if (nuncompressed > 0)
		{
			seginfo = palloc(sizeof(leafSegmentInfo));

			seginfo->action = GIN_SEGMENT_REPLACE;
			seginfo->seg = NULL;
			seginfo->items = palloc(nuncompressed * sizeof(ItemPointerData));
			memcpy(seginfo->items, uncompressed, nuncompressed * sizeof(ItemPointerData));
			seginfo->nitems = nuncompressed;

			dlist_push_tail(&leaf->segments, &seginfo->node);
		}

		leaf->oldformat = true;
	}

	return leaf;
}

/*
 * Distribute newItems to the segments.
 *
 * Any segments that acquire new items are decoded, and the new items are
 * merged with the old items.
 *
 * Returns true if any new items were added. False means they were all
 * duplicates of existing items on the page.
 */
static bool
addItemsToLeaf(disassembledLeaf *leaf, ItemPointer newItems, int nNewItems)
{
	dlist_iter	iter;
	ItemPointer nextnew = newItems;
	int			newleft = nNewItems;
	bool		modified = false;
	leafSegmentInfo *newseg;

	/*
	 * If the page is completely empty, just construct one new segment to hold
	 * all the new items.
	 */
	if (dlist_is_empty(&leaf->segments))
	{
		newseg = palloc(sizeof(leafSegmentInfo));
		newseg->seg = NULL;
		newseg->items = newItems;
		newseg->nitems = nNewItems;
		newseg->action = GIN_SEGMENT_INSERT;
		dlist_push_tail(&leaf->segments, &newseg->node);
		return true;
	}

	dlist_foreach(iter, &leaf->segments)
	{
		leafSegmentInfo *cur = (leafSegmentInfo *) dlist_container(leafSegmentInfo, node, iter.cur);
		int			nthis;
		ItemPointer tmpitems;
		int			ntmpitems;

		/*
		 * How many of the new items fall into this segment?
		 */
		if (!dlist_has_next(&leaf->segments, iter.cur))
			nthis = newleft;
		else
		{
			leafSegmentInfo *next;
			ItemPointerData next_first;

			next = (leafSegmentInfo *) dlist_container(leafSegmentInfo, node,
								 dlist_next_node(&leaf->segments, iter.cur));
			if (next->items)
				next_first = next->items[0];
			else
			{
				Assert(next->seg != NULL);
				next_first = next->seg->first;
			}

			nthis = 0;
			while (nthis < newleft && ginCompareItemPointers(&nextnew[nthis], &next_first) < 0)
				nthis++;
		}
		if (nthis == 0)
			continue;

		/* Merge the new items with the existing items. */
		if (!cur->items)
			cur->items = ginPostingListDecode(cur->seg, &cur->nitems);

		/*
		 * Fast path for the important special case that we're appending to
		 * the end of the page: don't let the last segment on the page grow
		 * larger than the target, create a new segment before that happens.
		 */
		if (!dlist_has_next(&leaf->segments, iter.cur) &&
			ginCompareItemPointers(&cur->items[cur->nitems - 1], &nextnew[0]) < 0 &&
			cur->seg != NULL &&
			SizeOfGinPostingList(cur->seg) >= GinPostingListSegmentTargetSize)
		{
			newseg = palloc(sizeof(leafSegmentInfo));
			newseg->seg = NULL;
			newseg->items = nextnew;
			newseg->nitems = nthis;
			newseg->action = GIN_SEGMENT_INSERT;
			dlist_push_tail(&leaf->segments, &newseg->node);
			modified = true;
			break;
		}

		tmpitems = ginMergeItemPointers(cur->items, cur->nitems,
										nextnew, nthis,
										&ntmpitems);
		if (ntmpitems != cur->nitems)
		{
			/*
			 * If there are no duplicates, track the added items so that we
			 * can emit a compact ADDITEMS WAL record later on. (it doesn't
			 * seem worth re-checking which items were duplicates, if there
			 * were any)
			 */
			if (ntmpitems == nthis + cur->nitems &&
				cur->action == GIN_SEGMENT_UNMODIFIED)
			{
				cur->action = GIN_SEGMENT_ADDITEMS;
				cur->modifieditems = nextnew;
				cur->nmodifieditems = nthis;
			}
			else
				cur->action = GIN_SEGMENT_REPLACE;

			cur->items = tmpitems;
			cur->nitems = ntmpitems;
			cur->seg = NULL;
			modified = true;
		}

		nextnew += nthis;
		newleft -= nthis;
		if (newleft == 0)
			break;
	}

	return modified;
}

/*
 * Recompresses all segments that have been modified.
 *
 * If not all the items fit on two pages (ie. after split), we store as
 * many items as fit, and set *remaining to the first item that didn't fit.
 * If all items fit, *remaining is set to invalid.
 *
 * Returns true if the page has to be split.
 */
static bool
leafRepackItems(disassembledLeaf *leaf, ItemPointer remaining)
{
	int			pgused = 0;
	bool		needsplit = false;
	dlist_iter	iter;
	int			segsize;
	leafSegmentInfo *nextseg;
	int			npacked;
	bool		modified;
	dlist_node *cur_node;
	dlist_node *next_node;

	ItemPointerSetInvalid(remaining);

	/*
	 * cannot use dlist_foreach_modify here because we insert adjacent items
	 * while iterating.
	 */
	for (cur_node = dlist_head_node(&leaf->segments);
		 cur_node != NULL;
		 cur_node = next_node)
	{
		leafSegmentInfo *seginfo = dlist_container(leafSegmentInfo, node,
												   cur_node);

		if (dlist_has_next(&leaf->segments, cur_node))
			next_node = dlist_next_node(&leaf->segments, cur_node);
		else
			next_node = NULL;

		/* Compress the posting list, if necessary */
		if (seginfo->action != GIN_SEGMENT_DELETE)
		{
			if (seginfo->seg == NULL)
			{
				if (seginfo->nitems > GinPostingListSegmentMaxSize)
					npacked = 0;	/* no chance that it would fit. */
				else
				{
					seginfo->seg = ginCompressPostingList(seginfo->items,
														  seginfo->nitems,
												GinPostingListSegmentMaxSize,
														  &npacked);
				}
				if (npacked != seginfo->nitems)
				{
					/*
					 * Too large. Compress again to the target size, and
					 * create a new segment to represent the remaining items.
					 * The new segment is inserted after this one, so it will
					 * be processed in the next iteration of this loop.
					 */
					if (seginfo->seg)
						pfree(seginfo->seg);
					seginfo->seg = ginCompressPostingList(seginfo->items,
														  seginfo->nitems,
											 GinPostingListSegmentTargetSize,
														  &npacked);
					if (seginfo->action != GIN_SEGMENT_INSERT)
						seginfo->action = GIN_SEGMENT_REPLACE;

					nextseg = palloc(sizeof(leafSegmentInfo));
					nextseg->action = GIN_SEGMENT_INSERT;
					nextseg->seg = NULL;
					nextseg->items = &seginfo->items[npacked];
					nextseg->nitems = seginfo->nitems - npacked;
					next_node = &nextseg->node;
					dlist_insert_after(cur_node, next_node);
				}
			}

			/*
			 * If the segment is very small, merge it with the next segment.
			 */
			if (SizeOfGinPostingList(seginfo->seg) < GinPostingListSegmentMinSize && next_node)
			{
				int			nmerged;

				nextseg = dlist_container(leafSegmentInfo, node, next_node);

				if (seginfo->items == NULL)
					seginfo->items = ginPostingListDecode(seginfo->seg,
														  &seginfo->nitems);
				if (nextseg->items == NULL)
					nextseg->items = ginPostingListDecode(nextseg->seg,
														  &nextseg->nitems);
				nextseg->items =
					ginMergeItemPointers(seginfo->items, seginfo->nitems,
										 nextseg->items, nextseg->nitems,
										 &nmerged);
				Assert(nmerged == seginfo->nitems + nextseg->nitems);
				nextseg->nitems = nmerged;
				nextseg->seg = NULL;

				nextseg->action = GIN_SEGMENT_REPLACE;
				nextseg->modifieditems = NULL;
				nextseg->nmodifieditems = 0;

				if (seginfo->action == GIN_SEGMENT_INSERT)
				{
					dlist_delete(cur_node);
					continue;
				}
				else
				{
					seginfo->action = GIN_SEGMENT_DELETE;
					seginfo->seg = NULL;
				}
			}

			seginfo->items = NULL;
			seginfo->nitems = 0;
		}

		if (seginfo->action == GIN_SEGMENT_DELETE)
			continue;

		/*
		 * OK, we now have a compressed version of this segment ready for
		 * copying to the page. Did we exceed the size that fits on one page?
		 */
		segsize = SizeOfGinPostingList(seginfo->seg);
		if (pgused + segsize > GinDataPageMaxDataSize)
		{
			if (!needsplit)
			{
				/* switch to right page */
				Assert(pgused > 0);
				leaf->lastleft = dlist_prev_node(&leaf->segments, cur_node);
				needsplit = true;
				leaf->lsize = pgused;
				pgused = 0;
			}
			else
			{
				/*
				 * Filled both pages. The last segment we constructed did not
				 * fit.
				 */
				*remaining = seginfo->seg->first;

				/*
				 * remove all segments that did not fit from the list.
				 */
				while (dlist_has_next(&leaf->segments, cur_node))
					dlist_delete(dlist_next_node(&leaf->segments, cur_node));
				dlist_delete(cur_node);
				break;
			}
		}

		pgused += segsize;
	}

	if (!needsplit)
	{
		leaf->lsize = pgused;
		leaf->rsize = 0;
	}
	else
		leaf->rsize = pgused;

	Assert(leaf->lsize <= GinDataPageMaxDataSize);
	Assert(leaf->rsize <= GinDataPageMaxDataSize);

	/*
	 * Make a palloc'd copy of every segment after the first modified one,
	 * because as we start copying items to the original page, we might
	 * overwrite an existing segment.
	 */
	modified = false;
	dlist_foreach(iter, &leaf->segments)
	{
		leafSegmentInfo *seginfo = dlist_container(leafSegmentInfo, node,
												   iter.cur);

		if (!modified && seginfo->action != GIN_SEGMENT_UNMODIFIED)
		{
			modified = true;
		}
		else if (modified && seginfo->action == GIN_SEGMENT_UNMODIFIED)
		{
			GinPostingList *tmp;

			segsize = SizeOfGinPostingList(seginfo->seg);
			tmp = palloc(segsize);
			memcpy(tmp, seginfo->seg, segsize);
			seginfo->seg = tmp;
		}
	}

	return needsplit;
}


/*** Functions that are exported to the rest of the GIN code ***/

/*
 * Creates new posting tree containing the given TIDs. Returns the page
 * number of the root of the new posting tree.
 *
 * items[] must be in sorted order with no duplicates.
 */
BlockNumber
createPostingTree(Relation index, ItemPointerData *items, uint32 nitems,
				  GinStatsData *buildStats)
{
	BlockNumber blkno;
	Buffer		buffer;
	Page		tmppage;
	Page		page;
	Pointer		ptr;
	int			nrootitems;
	int			rootsize;

	/* Construct the new root page in memory first. */
	tmppage = (Page) palloc(BLCKSZ);
	GinInitPage(tmppage, GIN_DATA | GIN_LEAF | GIN_COMPRESSED, BLCKSZ);
	GinPageGetOpaque(tmppage)->rightlink = InvalidBlockNumber;

	/*
	 * Write as many of the items to the root page as fit. In segments of max
	 * GinPostingListSegmentMaxSize bytes each.
	 */
	nrootitems = 0;
	rootsize = 0;
	ptr = (Pointer) GinDataLeafPageGetPostingList(tmppage);
	while (nrootitems < nitems)
	{
		GinPostingList *segment;
		int			npacked;
		int			segsize;

		segment = ginCompressPostingList(&items[nrootitems],
										 nitems - nrootitems,
										 GinPostingListSegmentMaxSize,
										 &npacked);
		segsize = SizeOfGinPostingList(segment);
		if (rootsize + segsize > GinDataPageMaxDataSize)
			break;

		memcpy(ptr, segment, segsize);
		ptr += segsize;
		rootsize += segsize;
		nrootitems += npacked;
		pfree(segment);
	}
	GinDataPageSetDataSize(tmppage, rootsize);

	/*
	 * All set. Get a new physical page, and copy the in-memory page to it.
	 */
	buffer = GinNewBuffer(index);
	page = BufferGetPage(buffer);
	blkno = BufferGetBlockNumber(buffer);

	START_CRIT_SECTION();

	PageRestoreTempPage(tmppage, page);
	MarkBufferDirty(buffer);

	if (RelationNeedsWAL(index))
	{
		XLogRecPtr	recptr;
		ginxlogCreatePostingTree data;

		data.size = rootsize;

		XLogBeginInsert();
		XLogRegisterData((char *) &data, sizeof(ginxlogCreatePostingTree));

		XLogRegisterData((char *) GinDataLeafPageGetPostingList(page),
						 rootsize);
		XLogRegisterBuffer(0, buffer, REGBUF_WILL_INIT);

		recptr = XLogInsert(RM_GIN_ID, XLOG_GIN_CREATE_PTREE);
		PageSetLSN(page, recptr);
	}

	UnlockReleaseBuffer(buffer);

	END_CRIT_SECTION();

	/* During index build, count the newly-added data page */
	if (buildStats)
		buildStats->nDataPages++;

	elog(DEBUG2, "created GIN posting tree with %d items", nrootitems);

	/*
	 * Add any remaining TIDs to the newly-created posting tree.
	 */
	if (nitems > nrootitems)
	{
		ginInsertItemPointers(index, blkno,
							  items + nrootitems,
							  nitems - nrootitems,
							  buildStats);
	}

	return blkno;
}

void
ginPrepareDataScan(GinBtree btree, Relation index, BlockNumber rootBlkno)
{
	memset(btree, 0, sizeof(GinBtreeData));

	btree->index = index;
	btree->rootBlkno = rootBlkno;

	btree->findChildPage = dataLocateItem;
	btree->getLeftMostChild = dataGetLeftMostPage;
	btree->isMoveRight = dataIsMoveRight;
	btree->findItem = NULL;
	btree->findChildPtr = dataFindChildPtr;
	btree->beginPlaceToPage = dataBeginPlaceToPage;
	btree->execPlaceToPage = dataExecPlaceToPage;
	btree->fillRoot = ginDataFillRoot;
	btree->prepareDownlink = dataPrepareDownlink;

	btree->isData = TRUE;
	btree->fullScan = FALSE;
	btree->isBuild = FALSE;
}

/*
 * Inserts array of item pointers, may execute several tree scan (very rare)
 */
void
ginInsertItemPointers(Relation index, BlockNumber rootBlkno,
					  ItemPointerData *items, uint32 nitem,
					  GinStatsData *buildStats)
{
	GinBtreeData btree;
	GinBtreeDataLeafInsertData insertdata;
	GinBtreeStack *stack;

	ginPrepareDataScan(&btree, index, rootBlkno);
	btree.isBuild = (buildStats != NULL);
	insertdata.items = items;
	insertdata.nitem = nitem;
	insertdata.curitem = 0;

	while (insertdata.curitem < insertdata.nitem)
	{
		/* search for the leaf page where the first item should go to */
		btree.itemptr = insertdata.items[insertdata.curitem];
		stack = ginFindLeafPage(&btree, false, NULL);

		ginInsertValue(&btree, stack, &insertdata, buildStats);
	}
}

/*
 * Starts a new scan on a posting tree.
 */
GinBtreeStack *
ginScanBeginPostingTree(GinBtree btree, Relation index, BlockNumber rootBlkno,
						Snapshot snapshot)
{
	GinBtreeStack *stack;

	ginPrepareDataScan(btree, index, rootBlkno);

	btree->fullScan = TRUE;

	stack = ginFindLeafPage(btree, TRUE, snapshot);

	return stack;
}<|MERGE_RESOLUTION|>--- conflicted
+++ resolved
@@ -86,7 +86,7 @@
 	char		action;
 
 	ItemPointerData *modifieditems;
-	uint16		nmodifieditems;
+	int			nmodifieditems;
 
 	/*
 	 * The following fields represent the items in this segment. If 'items' is
@@ -1200,7 +1200,6 @@
 		return dataBeginPlaceToPageLeaf(btree, buf, stack, insertdata,
 										ptp_workspace,
 										newlpage, newrpage);
-<<<<<<< HEAD
 	else
 		return dataBeginPlaceToPageInternal(btree, buf, stack,
 											insertdata, updateblkno,
@@ -1233,40 +1232,6 @@
 }
 
 /*
-=======
-	else
-		return dataBeginPlaceToPageInternal(btree, buf, stack,
-											insertdata, updateblkno,
-											ptp_workspace,
-											newlpage, newrpage);
-}
-
-/*
- * Perform data insertion after beginPlaceToPage has decided it will fit.
- *
- * This is invoked within a critical section, and XLOG record creation (if
- * needed) is already started.  The target buffer is registered in slot 0.
- *
- * Calls relevant function for internal or leaf page because they are handled
- * very differently.
- */
-static void
-dataExecPlaceToPage(GinBtree btree, Buffer buf, GinBtreeStack *stack,
-					void *insertdata, BlockNumber updateblkno,
-					void *ptp_workspace)
-{
-	Page		page = BufferGetPage(buf);
-
-	if (GinPageIsLeaf(page))
-		dataExecPlaceToPageLeaf(btree, buf, stack, insertdata,
-								ptp_workspace);
-	else
-		dataExecPlaceToPageInternal(btree, buf, stack, insertdata,
-									updateblkno, ptp_workspace);
-}
-
-/*
->>>>>>> b5bce6c1
  * Split internal page and insert new data.
  *
  * Returns new temp pages to *newlpage and *newrpage.
