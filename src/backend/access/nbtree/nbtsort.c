--- conflicted
+++ resolved
@@ -276,11 +276,7 @@
 	if (wstate->btws_use_wal)
 	{
 		/* We use the heap NEWPAGE record type for this */
-<<<<<<< HEAD
-		log_newpage_rel(wstate->index, MAIN_FORKNUM, blkno, page);
-=======
 		log_newpage(&wstate->index->rd_node, MAIN_FORKNUM, blkno, page, true);
->>>>>>> ab76208e
 	}
 
 	/*
