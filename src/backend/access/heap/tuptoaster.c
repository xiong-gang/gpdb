/*-------------------------------------------------------------------------
 *
 * tuptoaster.c
 *	  Support routines for external and compressed storage of
 *	  variable size attributes.
 *
 * Copyright (c) 2000-2016, PostgreSQL Global Development Group
 *
 *
 * IDENTIFICATION
 *	  src/backend/access/heap/tuptoaster.c
 *
 *
 * INTERFACE ROUTINES
 *		toast_insert_or_update -
 *			Try to make a given tuple fit into one page by compressing
 *			or moving off attributes
 *
 *		toast_delete -
 *			Reclaim toast storage when a tuple is deleted
 *
 *		heap_tuple_untoast_attr -
 *			Fetch back a given value from the "secondary" relation
 *
 *-------------------------------------------------------------------------
 */

#include "postgres.h"

#include <unistd.h>
#include <fcntl.h>

#include "access/genam.h"
#include "access/heapam.h"
#include "access/tuptoaster.h"
#include "access/xact.h"
#include "catalog/catalog.h"
#include "common/pg_lzcompress.h"
#include "miscadmin.h"
#include "utils/expandeddatum.h"
#include "utils/fmgroids.h"
#include "utils/rel.h"
#include "utils/snapmgr.h"
#include "utils/typcache.h"
#include "utils/tqual.h"

/* GPDB additions */
#include "utils/faultinjector.h"

#undef TOAST_DEBUG

/*
 *	The information at the start of the compressed toast data.
 */
typedef struct toast_compress_header
{
	int32		vl_len_;		/* varlena header (do not touch directly!) */
	int32		rawsize;
} toast_compress_header;

/*
 * Utilities for manipulation of header information for compressed
 * toast entries.
 */
#define TOAST_COMPRESS_HDRSZ		((int32) sizeof(toast_compress_header))
#define TOAST_COMPRESS_RAWSIZE(ptr) (((toast_compress_header *) (ptr))->rawsize)
#define TOAST_COMPRESS_RAWDATA(ptr) \
	(((char *) (ptr)) + TOAST_COMPRESS_HDRSZ)
#define TOAST_COMPRESS_SET_RAWSIZE(ptr, len) \
	(((toast_compress_header *) (ptr))->rawsize = (len))

static void toast_delete_datum(Relation rel, Datum value);
static Datum toast_save_datum(Relation rel, Datum value,
				 struct varlena * oldexternal, bool isFrozen, int options);
static bool toastrel_valueid_exists(Relation toastrel, Oid valueid);
static bool toastid_valueid_exists(Oid toastrelid, Oid valueid);
static struct varlena *toast_fetch_datum(struct varlena * attr);
static struct varlena *toast_fetch_datum_slice(struct varlena * attr,
						int32 sliceoffset, int32 length);
static struct varlena *toast_decompress_datum(struct varlena * attr);
static int toast_open_indexes(Relation toastrel,
				   LOCKMODE lock,
				   Relation **toastidxs,
				   int *num_indexes);
static void toast_close_indexes(Relation *toastidxs, int num_indexes,
					LOCKMODE lock);
static void init_toast_snapshot(Snapshot toast_snapshot);


/* ----------
 * heap_tuple_fetch_attr -
 *
 *	Public entry point to get back a toasted value from
 *	external source (possibly still in compressed format).
 *
 * This will return a datum that contains all the data internally, ie, not
 * relying on external storage or memory, but it can still be compressed or
 * have a short header.  Note some callers assume that if the input is an
 * EXTERNAL datum, the result will be a pfree'able chunk.
 * ----------
 */
struct varlena *
heap_tuple_fetch_attr(struct varlena * attr)
{
	struct varlena *result;

	if (VARATT_IS_EXTERNAL_ONDISK(attr))
	{
		/*
		 * This is an external stored plain value
		 */
		result = toast_fetch_datum(attr);
	}
	else if (VARATT_IS_EXTERNAL_INDIRECT(attr))
	{
		/*
		 * This is an indirect pointer --- dereference it
		 */
		struct varatt_indirect redirect;

		VARATT_EXTERNAL_GET_POINTER(redirect, attr);
		attr = (struct varlena *) redirect.pointer;

		/* nested indirect Datums aren't allowed */
		Assert(!VARATT_IS_EXTERNAL_INDIRECT(attr));

		/* recurse if value is still external in some other way */
		if (VARATT_IS_EXTERNAL(attr))
			return heap_tuple_fetch_attr(attr);

		/*
		 * Copy into the caller's memory context, in case caller tries to
		 * pfree the result.
		 */
		result = (struct varlena *) palloc(VARSIZE_ANY(attr));
		memcpy(result, attr, VARSIZE_ANY(attr));
	}
	else if (VARATT_IS_EXTERNAL_EXPANDED(attr))
	{
		/*
		 * This is an expanded-object pointer --- get flat format
		 */
		ExpandedObjectHeader *eoh;
		Size		resultsize;

		eoh = DatumGetEOHP(PointerGetDatum(attr));
		resultsize = EOH_get_flat_size(eoh);
		result = (struct varlena *) palloc(resultsize);
		EOH_flatten_into(eoh, (void *) result, resultsize);
	}
	else
	{
		/*
		 * This is a plain value inside of the main tuple - why am I called?
		 */
		result = attr;
	}

	return result;
}


/*
 * If this function is changed then update varattrib_untoast_ptr_len as well
 */
int
varattrib_untoast_len(Datum d)
{
	if (DatumGetPointer(d) == NULL)
	{
		ereport(ERROR,
				(errcode(ERRCODE_INTERNAL_ERROR),
				 errmsg(" Unable to detoast datum "),
				 errprintstack(true)));
	}

	struct varlena *attr = (struct varlena *) DatumGetPointer(d);
	struct varlena *result;

	int len = -1;
	void *toFree = NULL;

	if (VARATT_IS_EXTENDED(attr))
	{
		if (VARATT_IS_EXTERNAL(attr))
		{
			result = toast_fetch_datum(attr);
			/* toast_fetch_datum will palloc, so set it up for free */
			toFree = result;
		}

		if (VARATT_IS_COMPRESSED(attr))
		{
			len = TOAST_COMPRESS_RAWSIZE(attr);
		}
		else if (VARATT_IS_SHORT(attr))
		{
			len = VARSIZE_SHORT(attr) - VARHDRSZ_SHORT;
		}
	}

	if(len == -1)
		len = VARSIZE(attr) - VARHDRSZ;

	if (toFree)
		pfree(toFree);

	Assert(len >= 0);
	return len;
}

/*
 * If this function is changed then update varattrib_untoast_len as well
 */
void
varattrib_untoast_ptr_len(Datum d, char **datastart, int *len, void **tofree)
{
	if (DatumGetPointer(d) == NULL)
	{
		ereport(ERROR,
				(errcode(ERRCODE_INTERNAL_ERROR),
				 errmsg(" Unable to detoast datum "),
				 errprintstack(true)));
	}

	struct varlena *va = (struct varlena *) DatumGetPointer(d);
	struct varlena *attr = va;

	*len = -1;
	*tofree = NULL;

	if (VARATT_IS_EXTENDED(va))
	{
		if (VARATT_IS_EXTERNAL(va))
		{
			attr = toast_fetch_datum(va);
			/* toast_fetch_datum will palloc, so set it up for free */
			*tofree = attr;
		}

		if (VARATT_IS_COMPRESSED(attr))
		{
			struct varlena *tmp = attr;
			attr = toast_decompress_datum(tmp);

			/* If tofree is set, that is, we get it from toast_fetch_datum.  
			 * We need to free it here 
			 */
			if(*tofree)
				pfree(*tofree);
			*tofree = attr;
		}
		else if (VARATT_IS_SHORT(attr))
		{
		    /* Warning! Return unaligned pointer! */
			*len = VARSIZE_SHORT(attr) - VARHDRSZ_SHORT;
			*datastart = VARDATA_SHORT(attr);
			attr = NULL;
		}
	}

	if (*len == -1)
	{
		*datastart = VARDATA(attr);
		*len = VARSIZE(attr) - VARHDRSZ;
	}

	Assert(*len >= 0);
}

/* ----------
 * heap_tuple_untoast_attr -
 *
 *	Public entry point to get back a toasted value from compression
 *	or external storage.  The result is always non-extended varlena form.
 *
 * Note some callers assume that if the input is an EXTERNAL or COMPRESSED
 * datum, the result will be a pfree'able chunk.
 * ----------
 */
struct varlena *
heap_tuple_untoast_attr(struct varlena * attr)
{
	if (VARATT_IS_EXTERNAL_ONDISK(attr))
	{
		/*
		 * This is an externally stored datum --- fetch it back from there
		 */
		attr = toast_fetch_datum(attr);
		/* If it's compressed, decompress it */
		if (VARATT_IS_COMPRESSED(attr))
		{
			struct varlena *tmp = attr;

			attr = toast_decompress_datum(tmp);
			pfree(tmp);
		}
	}
	else if (VARATT_IS_EXTERNAL_INDIRECT(attr))
	{
		/*
		 * This is an indirect pointer --- dereference it
		 */
		struct varatt_indirect redirect;

		VARATT_EXTERNAL_GET_POINTER(redirect, attr);
		attr = (struct varlena *) redirect.pointer;

		/* nested indirect Datums aren't allowed */
		Assert(!VARATT_IS_EXTERNAL_INDIRECT(attr));

		/* recurse in case value is still extended in some other way */
		attr = heap_tuple_untoast_attr(attr);

		/* if it isn't, we'd better copy it */
		if (attr == (struct varlena *) redirect.pointer)
		{
			struct varlena *result;

			result = (struct varlena *) palloc(VARSIZE_ANY(attr));
			memcpy(result, attr, VARSIZE_ANY(attr));
			attr = result;
		}
	}
	else if (VARATT_IS_EXTERNAL_EXPANDED(attr))
	{
		/*
		 * This is an expanded-object pointer --- get flat format
		 */
		attr = heap_tuple_fetch_attr(attr);
		/* flatteners are not allowed to produce compressed/short output */
		Assert(!VARATT_IS_EXTENDED(attr));
	}
	else if (VARATT_IS_COMPRESSED(attr))
	{
		/*
		 * This is a compressed value inside of the main tuple
		 */
		attr = toast_decompress_datum(attr);
	}
	else if (VARATT_IS_SHORT(attr))
	{
		/*
		 * This is a short-header varlena --- convert to 4-byte header format
		 */
		Size		data_size = VARSIZE_SHORT(attr) - VARHDRSZ_SHORT;
		Size		new_size = data_size + VARHDRSZ;
		struct varlena *new_attr;

		new_attr = (struct varlena *) palloc(new_size);
		SET_VARSIZE(new_attr, new_size);
		memcpy(VARDATA(new_attr), VARDATA_SHORT(attr), data_size);
		attr = new_attr;
	}

	return attr;
}


/* ----------
 * heap_tuple_untoast_attr_slice -
 *
 *		Public entry point to get back part of a toasted value
 *		from compression or external storage.
 * ----------
 */
struct varlena *
heap_tuple_untoast_attr_slice(struct varlena * attr,
							  int32 sliceoffset, int32 slicelength)
{
	struct varlena *preslice;
	struct varlena *result;
	char	   *attrdata;
	int32		attrsize;

	if (VARATT_IS_EXTERNAL_ONDISK(attr))
	{
		struct varatt_external toast_pointer;

		VARATT_EXTERNAL_GET_POINTER(toast_pointer, attr);

		/* fast path for non-compressed external datums */
		if (!VARATT_EXTERNAL_IS_COMPRESSED(toast_pointer))
			return toast_fetch_datum_slice(attr, sliceoffset, slicelength);

		/* fetch it back (compressed marker will get set automatically) */
		preslice = toast_fetch_datum(attr);
	}
	else if (VARATT_IS_EXTERNAL_INDIRECT(attr))
	{
		struct varatt_indirect redirect;

		VARATT_EXTERNAL_GET_POINTER(redirect, attr);

		/* nested indirect Datums aren't allowed */
		Assert(!VARATT_IS_EXTERNAL_INDIRECT(redirect.pointer));

		return heap_tuple_untoast_attr_slice(redirect.pointer,
											 sliceoffset, slicelength);
	}
	else if (VARATT_IS_EXTERNAL_EXPANDED(attr))
	{
		/* pass it off to heap_tuple_fetch_attr to flatten */
		preslice = heap_tuple_fetch_attr(attr);
	}
	else
		preslice = attr;

	Assert(!VARATT_IS_EXTERNAL(preslice));

	if (VARATT_IS_COMPRESSED(preslice))
	{
		struct varlena *tmp = preslice;

		preslice = toast_decompress_datum(tmp);

		if (tmp != attr)
			pfree(tmp);
	}

	if (VARATT_IS_SHORT(preslice))
	{
		attrdata = VARDATA_SHORT(preslice);
		attrsize = VARSIZE_SHORT(preslice) - VARHDRSZ_SHORT;
	}
	else
	{
		attrdata = VARDATA(preslice);
		attrsize = VARSIZE(preslice) - VARHDRSZ;
	}

	/* slicing of datum for compressed cases and plain value */

	if (sliceoffset >= attrsize)
	{
		sliceoffset = 0;
		slicelength = 0;
	}

	if (((sliceoffset + slicelength) > attrsize) || slicelength < 0)
		slicelength = attrsize - sliceoffset;

	result = (struct varlena *) palloc(slicelength + VARHDRSZ);
	SET_VARSIZE(result, slicelength + VARHDRSZ);

	memcpy(VARDATA(result), attrdata + sliceoffset, slicelength);

	if (preslice != attr)
		pfree(preslice);

	return result;
}


/* ----------
 * toast_raw_datum_size -
 *
 *	Return the raw (detoasted) size of a varlena datum
 *	(including the VARHDRSZ header)
 * ----------
 */
Size
toast_raw_datum_size(Datum value)
{
	struct varlena *attr = (struct varlena *) DatumGetPointer(value);
	Size		result;

	if (VARATT_IS_EXTERNAL_ONDISK(attr))
	{
		/* va_rawsize is the size of the original datum -- including header */
		struct varatt_external toast_pointer;

		VARATT_EXTERNAL_GET_POINTER(toast_pointer, attr);
		result = toast_pointer.va_rawsize;
	}
	else if (VARATT_IS_EXTERNAL_INDIRECT(attr))
	{
		struct varatt_indirect toast_pointer;

		VARATT_EXTERNAL_GET_POINTER(toast_pointer, attr);

		/* nested indirect Datums aren't allowed */
		Assert(!VARATT_IS_EXTERNAL_INDIRECT(toast_pointer.pointer));

		return toast_raw_datum_size(PointerGetDatum(toast_pointer.pointer));
	}
	else if (VARATT_IS_EXTERNAL_EXPANDED(attr))
	{
		result = EOH_get_flat_size(DatumGetEOHP(value));
	}
	else if (VARATT_IS_COMPRESSED(attr))
	{
		/* here, va_rawsize is just the payload size */
		result = VARRAWSIZE_4B_C(attr) + VARHDRSZ;
	}
	else if (VARATT_IS_SHORT(attr))
	{
		/*
		 * we have to normalize the header length to VARHDRSZ or else the
		 * callers of this function will be confused.
		 */
		result = VARSIZE_SHORT(attr) - VARHDRSZ_SHORT + VARHDRSZ;
	}
	else
	{
		/* plain untoasted datum */
		result = VARSIZE(attr);
	}
	return result;
}

/* ----------
 * toast_datum_size
 *
 *	Return the physical storage size (possibly compressed) of a varlena datum
 * ----------
 */
Size
toast_datum_size(Datum value)
{
	struct varlena *attr = (struct varlena *) DatumGetPointer(value);
	Size		result;

	if (VARATT_IS_EXTERNAL_ONDISK(attr))
	{
		/*
		 * Attribute is stored externally - return the extsize whether
		 * compressed or not.  We do not count the size of the toast pointer
		 * ... should we?
		 */
		struct varatt_external toast_pointer;

		VARATT_EXTERNAL_GET_POINTER(toast_pointer, attr);
		result = toast_pointer.va_extsize;
	}
	else if (VARATT_IS_EXTERNAL_INDIRECT(attr))
	{
		struct varatt_indirect toast_pointer;

		VARATT_EXTERNAL_GET_POINTER(toast_pointer, attr);

		/* nested indirect Datums aren't allowed */
		Assert(!VARATT_IS_EXTERNAL_INDIRECT(attr));

		return toast_datum_size(PointerGetDatum(toast_pointer.pointer));
	}
	else if (VARATT_IS_EXTERNAL_EXPANDED(attr))
	{
		result = EOH_get_flat_size(DatumGetEOHP(value));
	}
	else if (VARATT_IS_SHORT(attr))
	{
		result = VARSIZE_SHORT(attr);
	}
	else
	{
		/*
		 * Attribute is stored inline either compressed or not, just calculate
		 * the size of the datum in either case.
		 */
		result = VARSIZE(attr);
	}
	return result;
}


/* ----------
 * toast_delete -
 *
 *	Cascaded delete toast-entries on DELETE
 * ----------
 */
void
toast_delete(Relation rel, GenericTuple oldtup, MemTupleBinding *pbind)
{
	TupleDesc	tupleDesc;
	Form_pg_attribute *att;
	int			numAttrs;
	int			i;
	Datum		toast_values[MaxHeapAttributeNumber];
	bool		toast_isnull[MaxHeapAttributeNumber];
	bool 		ismemtuple = is_memtuple(oldtup);
	
	AssertImply(ismemtuple, pbind);
	AssertImply(!ismemtuple, !pbind);

	/*
	 * We should only ever be called for tuples of plain relations ---
	 * recursing on a toast rel is bad news.
	 */
	Assert(rel->rd_rel->relkind == RELKIND_RELATION);

	/*
	 * We should only ever be called for tuples of plain relations or
	 * materialized views --- recursing on a toast rel is bad news.
	 */
	Assert(rel->rd_rel->relkind == RELKIND_RELATION ||
		   rel->rd_rel->relkind == RELKIND_MATVIEW);

	/*
	 * Get the tuple descriptor and break down the tuple into fields.
	 *
	 * NOTE: it's debatable whether to use heap_deform_tuple() here or just
	 * heap_getattr() only the varlena columns.  The latter could win if there
	 * are few varlena columns and many non-varlena ones. However,
	 * heap_deform_tuple costs only O(N) while the heap_getattr way would cost
	 * O(N^2) if there are many varlena columns, so it seems better to err on
	 * the side of linear cost.  (We won't even be here unless there's at
	 * least one varlena column, by the way.)
	 */
	tupleDesc = rel->rd_att;
	att = tupleDesc->attrs;
	numAttrs = tupleDesc->natts;

	Assert(numAttrs <= MaxHeapAttributeNumber);

	if (ismemtuple)
		memtuple_deform((MemTuple) oldtup, pbind, toast_values, toast_isnull);
	else
		heap_deform_tuple((HeapTuple) oldtup, tupleDesc, toast_values, toast_isnull);

	/*
	 * Check for external stored attributes and delete them from the secondary
	 * relation.
	 */
	for (i = 0; i < numAttrs; i++)
	{
		if (att[i]->attlen == -1)
		{
			Datum		value = toast_values[i];

			if (toast_isnull[i])
				continue;
			else if (VARATT_IS_EXTERNAL_ONDISK(PointerGetDatum(value)))
				toast_delete_datum(rel, value);
		}
	}
}


/* ----------
 * toast_insert_or_update -
 *
 *	Delete no-longer-used toast-entries and create new ones to
 *	make the new tuple fit on INSERT or UPDATE
 *
 * Inputs:
 *	newtup: the candidate new tuple to be inserted
 *	oldtup: the old row version for UPDATE, or NULL for INSERT
 *	options: options to be passed to heap_insert() for toast rows
 * Result:
 *	either newtup if no toasting is needed, or a palloc'd modified tuple
 *	that is what should actually get stored
 *
 * NOTE: neither newtup nor oldtup will be modified.  This is a change
 * from the pre-8.1 API of this routine.
 * ----------
 */
static int
compute_dest_tuplen(TupleDesc tupdesc, MemTupleBinding *pbind, bool hasnull, Datum *d, bool *isnull)
{
	if(pbind) 
	{
		uint32 nullsave_dummy;
		return (int) compute_memtuple_size(pbind, d, isnull, hasnull, &nullsave_dummy);
	}

	return heap_compute_data_size(tupdesc, d, isnull);
}


static GenericTuple
toast_insert_or_update_generic(Relation rel, GenericTuple newtup, GenericTuple oldtup,
					   MemTupleBinding *pbind, int toast_tuple_target,
					   bool isFrozen, int options)
{
	GenericTuple result_gtuple;
	TupleDesc	tupleDesc;
	Form_pg_attribute *att;
	int			numAttrs;
	int			i;

	bool		need_change = false;
	bool		need_free = false;
	bool		need_delold = false;
	bool		has_nulls = false;

	Size		maxDataLen;
	Size		hoff;

	char		toast_action[MaxHeapAttributeNumber];
	bool		toast_isnull[MaxHeapAttributeNumber];
	bool		toast_oldisnull[MaxHeapAttributeNumber];
	Datum		toast_values[MaxHeapAttributeNumber];
	Datum		toast_oldvalues[MaxHeapAttributeNumber];
	struct varlena *toast_oldexternal[MaxHeapAttributeNumber];
	int32		toast_sizes[MaxHeapAttributeNumber];
	bool		toast_free[MaxHeapAttributeNumber];
	bool		toast_delold[MaxHeapAttributeNumber];

	bool 		ismemtuple = is_memtuple(newtup);

	AssertImply(ismemtuple, pbind);
	AssertImply(!ismemtuple, !pbind);
	AssertImply(ismemtuple && oldtup, is_memtuple(oldtup));
	Assert(toast_tuple_target > 0);

	/*
	 * Ignore the INSERT_SPECULATIVE option. Speculative insertions/super
	 * deletions just normally insert/delete the toast values. It seems
	 * easiest to deal with that here, instead on, potentially, multiple
	 * callers.
	 */
	options &= ~HEAP_INSERT_SPECULATIVE;

	/*
	 * We should only ever be called for tuples of plain relations or
	 * materialized views --- recursing on a toast rel is bad news.
	 */
	Assert(rel->rd_rel->relkind == RELKIND_RELATION ||
		   rel->rd_rel->relkind == RELKIND_MATVIEW);

	/*
	 * Get the tuple descriptor and break down the tuple(s) into fields.
	 */
	tupleDesc = rel->rd_att;
	att = tupleDesc->attrs;
	numAttrs = tupleDesc->natts;

	Assert(numAttrs <= MaxHeapAttributeNumber);

	if(ismemtuple)
		memtuple_deform((MemTuple) newtup, pbind, toast_values, toast_isnull);
	else
		heap_deform_tuple((HeapTuple) newtup, tupleDesc, toast_values, toast_isnull);

	if (oldtup != NULL)
	{
		if(ismemtuple)
			memtuple_deform((MemTuple) oldtup, pbind, toast_oldvalues, toast_oldisnull);
		else
			heap_deform_tuple((HeapTuple) oldtup, tupleDesc, toast_oldvalues, toast_oldisnull);
	}
	/* ----------
	 * Then collect information about the values given
	 *
	 * NOTE: toast_action[i] can have these values:
	 *		' '		default handling
	 *		'p'		already processed --- don't touch it
	 *		'x'		incompressible, but OK to move off
	 *
	 * NOTE: toast_sizes[i] is only made valid for varlena attributes with
	 *		toast_action[i] different from 'p'.
	 * ----------
	 */
	memset(toast_action, ' ', numAttrs * sizeof(char));
	memset(toast_oldexternal, 0, numAttrs * sizeof(struct varlena *));
	memset(toast_free, 0, numAttrs * sizeof(bool));
	memset(toast_delold, 0, numAttrs * sizeof(bool));

	for (i = 0; i < numAttrs; i++)
	{
		struct varlena *old_value;
		struct varlena *new_value;

		if (oldtup != NULL)
		{
			/*
			 * For UPDATE get the old and new values of this attribute
			 */
			old_value = (struct varlena *) DatumGetPointer(toast_oldvalues[i]);
			new_value = (struct varlena *) DatumGetPointer(toast_values[i]);

			/*
			 * If the old value is stored on disk, check if it has changed so
			 * we have to delete it later.
			 */
			if (att[i]->attlen == -1 && !toast_oldisnull[i] &&
				VARATT_IS_EXTERNAL_ONDISK(old_value))
			{
				if (toast_isnull[i] || !VARATT_IS_EXTERNAL_ONDISK(new_value) ||
					memcmp((char *) old_value, (char *) new_value,
						   VARSIZE_EXTERNAL(old_value)) != 0)
				{
					/*
					 * The old external stored value isn't needed any more
					 * after the update
					 */
					toast_delold[i] = true;
					need_delold = true;
				}
				else
				{
					/*
					 * This attribute isn't changed by this update so we reuse
					 * the original reference to the old value in the new
					 * tuple.
					 */
					toast_action[i] = 'p';
					continue;
				}
			}
		}
		else
		{
			/*
			 * For INSERT simply get the new value
			 */
			new_value = (struct varlena *) DatumGetPointer(toast_values[i]);
		}

		/*
		 * Handle NULL attributes
		 */
		if (toast_isnull[i])
		{
			toast_action[i] = 'p';
			has_nulls = true;
			continue;
		}

		/*
		 * Now look at varlena attributes
		 */
		if (att[i]->attlen == -1)
		{
			/*
			 * If the table's attribute says PLAIN always, force it so.
			 */
			if (att[i]->attstorage == 'p')
				toast_action[i] = 'p';

			/*
			 * We took care of UPDATE above, so any external value we find
			 * still in the tuple must be someone else's that we cannot reuse
			 * (this includes the case of an out-of-line in-memory datum).
			 * Fetch it back (without decompression, unless we are forcing
			 * PLAIN storage).  If necessary, we'll push it out as a new
			 * external value below.
			 */
			if (VARATT_IS_EXTERNAL(new_value))
			{
				toast_oldexternal[i] = new_value;
				if (att[i]->attstorage == 'p')
					new_value = heap_tuple_untoast_attr(new_value);
				else
					new_value = heap_tuple_fetch_attr(new_value);
				toast_values[i] = PointerGetDatum(new_value);
				toast_free[i] = true;
				need_change = true;
				need_free = true;
			}

			/*
			 * Remember the size of this attribute
			 */
			toast_sizes[i] = VARSIZE_ANY(new_value);
		}
		else
		{
			/*
			 * Not a varlena attribute, plain storage always
			 */
			toast_action[i] = 'p';
		}
	}

	/* ----------
	 * Compress and/or save external until data fits into target length
	 *
	 *	1: Inline compress attributes with attstorage 'x', and store very
	 *	   large attributes with attstorage 'x' or 'e' external immediately
	 *	2: Store attributes with attstorage 'x' or 'e' external
	 *	3: Inline compress attributes with attstorage 'm'
	 *	4: Store attributes with attstorage 'm' external
	 * ----------
	 */

	if (!ismemtuple)
	{
		/* compute header overhead --- this should match heap_form_tuple() */
		hoff = SizeofHeapTupleHeader;
		if (has_nulls)
			hoff += BITMAPLEN(numAttrs);
		if (((HeapTuple) newtup)->t_data->t_infomask & HEAP_HASOID)
			hoff += sizeof(Oid);
		hoff = MAXALIGN(hoff);
		/* now convert to a limit on the tuple data size */
		maxDataLen = TOAST_TUPLE_TARGET - hoff;
	}
	else
	{
		maxDataLen = toast_tuple_target;
		hoff = -1; /* keep compiler quiet about using 'hoff' uninitialized */
	}

	/*
	 * Look for attributes with attstorage 'x' to compress.  Also find large
	 * attributes with attstorage 'x' or 'e', and store them external.
	 */
	while (compute_dest_tuplen(tupleDesc, pbind, has_nulls,
							   toast_values, toast_isnull) > maxDataLen)
	{
		int			biggest_attno = -1;
		int32		biggest_size = MAXALIGN(TOAST_POINTER_SIZE);
		Datum		old_value;
		Datum		new_value;

		/*
		 * Search for the biggest yet unprocessed internal attribute
		 */
		for (i = 0; i < numAttrs; i++)
		{
			if (toast_action[i] != ' ')
				continue;
			if (VARATT_IS_EXTERNAL(DatumGetPointer(toast_values[i])))
				continue;		/* can't happen, toast_action would be 'p' */
			if (VARATT_IS_COMPRESSED(DatumGetPointer(toast_values[i])))
				continue;
			if (att[i]->attstorage != 'x' && att[i]->attstorage != 'e')
				continue;
			if (toast_sizes[i] > biggest_size)
			{
				biggest_attno = i;
				biggest_size = toast_sizes[i];
			}
		}

		if (biggest_attno < 0)
			break;

		/*
		 * Attempt to compress it inline, if it has attstorage 'x'
		 */
		i = biggest_attno;
		if (att[i]->attstorage == 'x')
		{
			old_value = toast_values[i];
			new_value = toast_compress_datum(old_value);

			if (DatumGetPointer(new_value) != NULL)
			{
				/* successful compression */
				if (toast_free[i])
					pfree(DatumGetPointer(old_value));
				toast_values[i] = new_value;
				toast_free[i] = true;
				toast_sizes[i] = VARSIZE(DatumGetPointer(toast_values[i]));
				need_change = true;
				need_free = true;
			}
			else
			{
				/* incompressible, ignore on subsequent compression passes */
				toast_action[i] = 'x';
			}
		}
		else
		{
			/* has attstorage 'e', ignore on subsequent compression passes */
			toast_action[i] = 'x';
		}

		/*
		 * If this value is by itself more than maxDataLen (after compression
		 * if any), push it out to the toast table immediately, if possible.
		 * This avoids uselessly compressing other fields in the common case
		 * where we have one long field and several short ones.
		 *
		 * XXX maybe the threshold should be less than maxDataLen?
		 */
		if (toast_sizes[i] > maxDataLen &&
			rel->rd_rel->reltoastrelid != InvalidOid)
		{
			old_value = toast_values[i];
			toast_action[i] = 'p';
			toast_values[i] = toast_save_datum(rel, toast_values[i],
											   toast_oldexternal[i], isFrozen, options);
			if (toast_free[i])
				pfree(DatumGetPointer(old_value));
			toast_free[i] = true;
			need_change = true;
			need_free = true;
		}
	}

	/*
	 * Second we look for attributes of attstorage 'x' or 'e' that are still
	 * inline.  But skip this if there's no toast table to push them to.
	 */
	while (compute_dest_tuplen(tupleDesc, pbind, has_nulls,
							   toast_values, toast_isnull) > maxDataLen &&
		   rel->rd_rel->reltoastrelid != InvalidOid)
	{
		int			biggest_attno = -1;
		int32		biggest_size = MAXALIGN(TOAST_POINTER_SIZE);
		Datum		old_value;

		/*------
		 * Search for the biggest yet inlined attribute with
		 * attstorage equals 'x' or 'e'
		 *------
		 */
		for (i = 0; i < numAttrs; i++)
		{
			if (toast_action[i] == 'p')
				continue;
			if (VARATT_IS_EXTERNAL(DatumGetPointer(toast_values[i])))
				continue;		/* can't happen, toast_action would be 'p' */
			if (att[i]->attstorage != 'x' && att[i]->attstorage != 'e')
				continue;
			if (toast_sizes[i] > biggest_size)
			{
				biggest_attno = i;
				biggest_size = toast_sizes[i];
			}
		}

		if (biggest_attno < 0)
			break;

		/*
		 * Store this external
		 */
		i = biggest_attno;
		old_value = toast_values[i];
		toast_action[i] = 'p';
		toast_values[i] = toast_save_datum(rel, toast_values[i],
										   toast_oldexternal[i], isFrozen, options);
		if (toast_free[i])
			pfree(DatumGetPointer(old_value));
		toast_free[i] = true;

		need_change = true;
		need_free = true;
	}

	/*
	 * Round 3 - this time we take attributes with storage 'm' into
	 * compression
	 */
	while (compute_dest_tuplen(tupleDesc, pbind, has_nulls,
							   toast_values, toast_isnull) > maxDataLen)
	{
		int			biggest_attno = -1;
		int32		biggest_size = MAXALIGN(TOAST_POINTER_SIZE);
		Datum		old_value;
		Datum		new_value;

		/*
		 * Search for the biggest yet uncompressed internal attribute
		 */
		for (i = 0; i < numAttrs; i++)
		{
			if (toast_action[i] != ' ')
				continue;
			if (VARATT_IS_EXTERNAL(DatumGetPointer(toast_values[i])))
				continue;		/* can't happen, toast_action would be 'p' */
			if (VARATT_IS_COMPRESSED(DatumGetPointer(toast_values[i])))
				continue;
			if (att[i]->attstorage != 'm')
				continue;
			if (toast_sizes[i] > biggest_size)
			{
				biggest_attno = i;
				biggest_size = toast_sizes[i];
			}
		}

		if (biggest_attno < 0)
			break;

		/*
		 * Attempt to compress it inline
		 */
		i = biggest_attno;
		old_value = toast_values[i];
		new_value = toast_compress_datum(old_value);

		if (DatumGetPointer(new_value) != NULL)
		{
			/* successful compression */
			if (toast_free[i])
				pfree(DatumGetPointer(old_value));
			toast_values[i] = new_value;
			toast_free[i] = true;
			toast_sizes[i] = VARSIZE(DatumGetPointer(toast_values[i]));
			need_change = true;
			need_free = true;
		}
		else
		{
			/* incompressible, ignore on subsequent compression passes */
			toast_action[i] = 'x';
		}
	}

	/*
	 * Finally we store attributes of type 'm' externally.  At this point we
	 * increase the target tuple size, so that 'm' attributes aren't stored
	 * externally unless really necessary.
	 */
	/*
	 * FIXME: Should we do something like this with memtuples on
	 * AO tables too? Currently we do not increase the target tuple size for AO
	 * table, so there are occasions when columns of type 'm' will be stored
	 * out-of-line but they could otherwise be accommodated in-block
	 * c.f. upstream Postgres commit ca7c8168de76459380577eda56a3ed09b4f6195c
	 */
	if (!ismemtuple)
		maxDataLen = TOAST_TUPLE_TARGET_MAIN - hoff;

	while (compute_dest_tuplen(tupleDesc, pbind, has_nulls,
							   toast_values, toast_isnull) > maxDataLen &&
		   rel->rd_rel->reltoastrelid != InvalidOid)
	{
		int			biggest_attno = -1;
		int32		biggest_size = MAXALIGN(TOAST_POINTER_SIZE);
		Datum		old_value;

		/*--------
		 * Search for the biggest yet inlined attribute with
		 * attstorage = 'm'
		 *--------
		 */
		for (i = 0; i < numAttrs; i++)
		{
			if (toast_action[i] == 'p')
				continue;
			if (VARATT_IS_EXTERNAL(DatumGetPointer(toast_values[i])))
				continue;		/* can't happen, toast_action would be 'p' */
			if (att[i]->attstorage != 'm')
				continue;
			if (toast_sizes[i] > biggest_size)
			{
				biggest_attno = i;
				biggest_size = toast_sizes[i];
			}
		}

		if (biggest_attno < 0)
			break;

		/*
		 * Store this external
		 */
		i = biggest_attno;
		old_value = toast_values[i];
		toast_action[i] = 'p';
		toast_values[i] = toast_save_datum(rel, toast_values[i],
										   toast_oldexternal[i], isFrozen, options);
		if (toast_free[i])
			pfree(DatumGetPointer(old_value));
		toast_free[i] = true;

		need_change = true;
		need_free = true;
	}

	/* XXX Maybe we should check here for any compressed inline attributes that
	 * didn't save enough to warrant keeping. In particular attributes whose
	 * rawsize is < 128 bytes and didn't save at least 3 bytes... or even maybe
	 * more given alignment issues 
	 */

	/*
	 * In the case we toasted any values, we need to build a new heap tuple
	 * with the changed values.
	 */
	if (need_change)
	{
		if(ismemtuple)
		{
			result_gtuple = (GenericTuple) memtuple_form_to(pbind, toast_values, toast_isnull, NULL, NULL, false);
			if (mtbind_has_oid(pbind))
			{
				Oid			oid;

				oid = MemTupleGetOid((MemTuple) newtup, pbind);
				MemTupleSetOid((MemTuple) result_gtuple, pbind, oid);
			}
		}
		else
		{
			HeapTupleHeader olddata = ((HeapTuple) newtup)->t_data;
			HeapTupleHeader new_data;
			int32		new_header_len;
			int32		new_data_len;
			int32		new_tuple_len;
			HeapTuple	result_tuple;

			/*
			 * Calculate the new size of the tuple.
			 *
			 * Note: we used to assume here that the old tuple's t_hoff must equal
			 * the new_header_len value, but that was incorrect.  The old tuple
			 * might have a smaller-than-current natts, if there's been an ALTER
			 * TABLE ADD COLUMN since it was stored; and that would lead to a
			 * different conclusion about the size of the null bitmap, or even
			 * whether there needs to be one at all.
			 */
			new_header_len = SizeofHeapTupleHeader;
			if (has_nulls)
				new_header_len += BITMAPLEN(numAttrs);
			if (olddata->t_infomask & HEAP_HASOID)
				new_header_len += sizeof(Oid);
			new_header_len = MAXALIGN(new_header_len);
			new_data_len = heap_compute_data_size(tupleDesc,
												  toast_values, toast_isnull);
			new_tuple_len = new_header_len + new_data_len;

			/*
			 * Allocate and zero the space needed, and fill HeapTupleData fields.
			 */
			result_tuple = (HeapTuple) palloc0(HEAPTUPLESIZE + new_tuple_len);
			result_tuple->t_len = new_tuple_len;
			result_tuple->t_self = ((HeapTuple) newtup)->t_self;
			new_data = (HeapTupleHeader) ((char *) result_tuple + HEAPTUPLESIZE);
			result_tuple->t_data = new_data;

			/*
			 * Copy the existing tuple header, but adjust natts and t_hoff.
			 */
			memcpy(new_data, olddata, SizeofHeapTupleHeader);
			HeapTupleHeaderSetNatts(new_data, numAttrs);
			new_data->t_hoff = new_header_len;
			if (olddata->t_infomask & HEAP_HASOID)
				HeapTupleHeaderSetOid(new_data, HeapTupleHeaderGetOid(olddata));

			/* Copy over the data, and fill the null bitmap if needed */
			heap_fill_tuple(tupleDesc,
							toast_values,
							toast_isnull,
							(char *) new_data + new_header_len,
							new_data_len,
							&(new_data->t_infomask),
							has_nulls ? new_data->t_bits : NULL);
			result_gtuple = (GenericTuple) result_tuple;
		}
	}
	else
		result_gtuple = newtup;

	/*
	 * Free allocated temp values
	 */
	if (need_free)
		for (i = 0; i < numAttrs; i++)
			if (toast_free[i])
				pfree(DatumGetPointer(toast_values[i]));

	/*
	 * Delete external values from the old tuple
	 */
	if (need_delold)
		for (i = 0; i < numAttrs; i++)
			if (toast_delold[i])
				toast_delete_datum(rel, toast_oldvalues[i]);

	return result_gtuple;
}

HeapTuple
toast_insert_or_update(Relation rel, HeapTuple newtup, HeapTuple oldtup,
					   int toast_tuple_target,
					   bool isFrozen, int options)
{
	return (HeapTuple) toast_insert_or_update_generic(rel,
													  (GenericTuple) newtup,
													  (GenericTuple) oldtup,
													  NULL,
													  toast_tuple_target,
													  isFrozen,
													  options);
}

MemTuple
toast_insert_or_update_memtup(Relation rel, MemTuple newtup, MemTuple oldtup,
					   MemTupleBinding *pbind, int toast_tuple_target,
					   bool isFrozen, int options)
{
	return (MemTuple) toast_insert_or_update_generic(rel,
													 (GenericTuple) newtup,
													 (GenericTuple) oldtup,
													 pbind,
													 toast_tuple_target,
													 isFrozen,
													 options);
}

/* ----------
 * toast_flatten_tuple -
 *
 *	"Flatten" a tuple to contain no out-of-line toasted fields.
 *	(This does not eliminate compressed or short-header datums.)
 *
 *	Note: we expect the caller already checked HeapTupleHasExternal(tup),
 *	so there is no need for a short-circuit path.
 * ----------
 */
HeapTuple
toast_flatten_tuple(HeapTuple tup, TupleDesc tupleDesc)
{
	HeapTuple	new_tuple;
	Form_pg_attribute *att = tupleDesc->attrs;
	int			numAttrs = tupleDesc->natts;
	int			i;
	Datum		toast_values[MaxTupleAttributeNumber];
	bool		toast_isnull[MaxTupleAttributeNumber];
	bool		toast_free[MaxTupleAttributeNumber];

	/*
	 * Break down the tuple into fields.
	 */
	Assert(numAttrs <= MaxTupleAttributeNumber);
	heap_deform_tuple(tup, tupleDesc, toast_values, toast_isnull);

	memset(toast_free, 0, numAttrs * sizeof(bool));

	for (i = 0; i < numAttrs; i++)
	{
		/*
		 * Look at non-null varlena attributes
		 */
		if (!toast_isnull[i] && att[i]->attlen == -1)
		{
			struct varlena *new_value;

			new_value = (struct varlena *) DatumGetPointer(toast_values[i]);
			if (VARATT_IS_EXTERNAL(new_value))
			{
				new_value = heap_tuple_fetch_attr(new_value);
				toast_values[i] = PointerGetDatum(new_value);
				toast_free[i] = true;
			}
		}
	}

	/*
	 * Form the reconfigured tuple.
	 */
	new_tuple = heap_form_tuple(tupleDesc, toast_values, toast_isnull);

	/*
	 * Be sure to copy the tuple's OID and identity fields.  We also make a
	 * point of copying visibility info, just in case anybody looks at those
	 * fields in a syscache entry.
	 */
	if (tupleDesc->tdhasoid)
		HeapTupleSetOid(new_tuple, HeapTupleGetOid(tup));

	new_tuple->t_self = tup->t_self;

	new_tuple->t_data->t_choice = tup->t_data->t_choice;
	new_tuple->t_data->t_ctid = tup->t_data->t_ctid;
	new_tuple->t_data->t_infomask &= ~HEAP_XACT_MASK;
	new_tuple->t_data->t_infomask |=
		tup->t_data->t_infomask & HEAP_XACT_MASK;
	new_tuple->t_data->t_infomask2 &= ~HEAP2_XACT_MASK;
	new_tuple->t_data->t_infomask2 |=
		tup->t_data->t_infomask2 & HEAP2_XACT_MASK;

	/*
	 * Free allocated temp values
	 */
	for (i = 0; i < numAttrs; i++)
		if (toast_free[i])
			pfree(DatumGetPointer(toast_values[i]));

	return new_tuple;
}

/* ----------
 * toast_flatten_tuple_to_datum -
 *
 *	"Flatten" a tuple containing out-of-line toasted fields into a Datum.
 *	The result is always palloc'd in the current memory context.
 *
 *	We have a general rule that Datums of container types (rows, arrays,
 *	ranges, etc) must not contain any external TOAST pointers.  Without
 *	this rule, we'd have to look inside each Datum when preparing a tuple
 *	for storage, which would be expensive and would fail to extend cleanly
 *	to new sorts of container types.
 *
 *	However, we don't want to say that tuples represented as HeapTuples
 *	can't contain toasted fields, so instead this routine should be called
 *	when such a HeapTuple is being converted into a Datum.
 *
 *	While we're at it, we decompress any compressed fields too.  This is not
 *	necessary for correctness, but reflects an expectation that compression
 *	will be more effective if applied to the whole tuple not individual
 *	fields.  We are not so concerned about that that we want to deconstruct
 *	and reconstruct tuples just to get rid of compressed fields, however.
 *	So callers typically won't call this unless they see that the tuple has
 *	at least one external field.
 *
 *	On the other hand, in-line short-header varlena fields are left alone.
 *	If we "untoasted" them here, they'd just get changed back to short-header
 *	format anyway within heap_fill_tuple.
 * ----------
 */
Datum
toast_flatten_tuple_to_datum(HeapTupleHeader tup,
							 uint32 tup_len,
							 TupleDesc tupleDesc)
{
	HeapTupleHeader new_data;
	int32		new_header_len;
	int32		new_data_len;
	int32		new_tuple_len;
	HeapTupleData tmptup;
	Form_pg_attribute *att = tupleDesc->attrs;
	int			numAttrs = tupleDesc->natts;
	int			i;
	bool		has_nulls = false;
	Datum		toast_values[MaxTupleAttributeNumber];
	bool		toast_isnull[MaxTupleAttributeNumber];
	bool		toast_free[MaxTupleAttributeNumber];

	/* Build a temporary HeapTuple control structure */
	tmptup.t_len = tup_len;
	ItemPointerSetInvalid(&(tmptup.t_self));
#if 0
	tmptup.t_tableOid = InvalidOid;
#endif
	tmptup.t_data = tup;

	/*
	 * Break down the tuple into fields.
	 */
	Assert(numAttrs <= MaxTupleAttributeNumber);
	heap_deform_tuple(&tmptup, tupleDesc, toast_values, toast_isnull);

	memset(toast_free, 0, numAttrs * sizeof(bool));

	for (i = 0; i < numAttrs; i++)
	{
		/*
		 * Look at non-null varlena attributes
		 */
		if (toast_isnull[i])
			has_nulls = true;
		else if (att[i]->attlen == -1)
		{
			struct varlena *new_value;

			new_value = (struct varlena *) DatumGetPointer(toast_values[i]);
			if (VARATT_IS_EXTERNAL(new_value) ||
				VARATT_IS_COMPRESSED(new_value))
			{
				new_value = heap_tuple_untoast_attr(new_value);
				toast_values[i] = PointerGetDatum(new_value);
				toast_free[i] = true;
			}
		}
	}

	/*
	 * Calculate the new size of the tuple.
	 *
	 * This should match the reconstruction code in toast_insert_or_update.
	 */
	new_header_len = SizeofHeapTupleHeader;
	if (has_nulls)
		new_header_len += BITMAPLEN(numAttrs);
	if (tup->t_infomask & HEAP_HASOID)
		new_header_len += sizeof(Oid);
	new_header_len = MAXALIGN(new_header_len);
	new_data_len = heap_compute_data_size(tupleDesc,
										  toast_values, toast_isnull);
	new_tuple_len = new_header_len + new_data_len;

	new_data = (HeapTupleHeader) palloc0(new_tuple_len);

	/*
	 * Copy the existing tuple header, but adjust natts and t_hoff.
	 */
	memcpy(new_data, tup, SizeofHeapTupleHeader);
	HeapTupleHeaderSetNatts(new_data, numAttrs);
	new_data->t_hoff = new_header_len;
	if (tup->t_infomask & HEAP_HASOID)
		HeapTupleHeaderSetOid(new_data, HeapTupleHeaderGetOid(tup));

	/* Set the composite-Datum header fields correctly */
	HeapTupleHeaderSetDatumLength(new_data, new_tuple_len);
	HeapTupleHeaderSetTypeId(new_data, tupleDesc->tdtypeid);
	HeapTupleHeaderSetTypMod(new_data, tupleDesc->tdtypmod);

	/* Copy over the data, and fill the null bitmap if needed */
	heap_fill_tuple(tupleDesc,
					toast_values,
					toast_isnull,
					(char *) new_data + new_header_len,
					new_data_len,
					&(new_data->t_infomask),
					has_nulls ? new_data->t_bits : NULL);

	/*
	 * Free allocated temp values
	 */
	for (i = 0; i < numAttrs; i++)
		if (toast_free[i])
			pfree(DatumGetPointer(toast_values[i]));

	return PointerGetDatum(new_data);
}


/* ----------
 * toast_compress_datum -
 *
 *	Create a compressed version of a varlena datum
 *
 *	If we fail (ie, compressed result is actually bigger than original)
 *	then return NULL.  We must not use compressed data if it'd expand
 *	the tuple!
 *
 *	We use VAR{SIZE,DATA}_ANY so we can handle short varlenas here without
 *	copying them.  But we can't handle external or compressed datums.
 * ----------
 */
Datum
toast_compress_datum(Datum value)
{
	struct varlena *tmp;
	int32		valsize = VARSIZE_ANY_EXHDR(DatumGetPointer(value));
	int32		len;

	Assert(!VARATT_IS_EXTERNAL(DatumGetPointer(value)));
	Assert(!VARATT_IS_COMPRESSED(DatumGetPointer(value)));

	/*
	 * No point in wasting a palloc cycle if value size is out of the allowed
	 * range for compression
	 */
	if (valsize < PGLZ_strategy_default->min_input_size ||
		valsize > PGLZ_strategy_default->max_input_size)
		return PointerGetDatum(NULL);

	tmp = (struct varlena *) palloc(PGLZ_MAX_OUTPUT(valsize) +
									TOAST_COMPRESS_HDRSZ);

	/*
	 * We recheck the actual size even if pglz_compress() reports success,
	 * because it might be satisfied with having saved as little as one byte
	 * in the compressed data --- which could turn into a net loss once you
	 * consider header and alignment padding.  Worst case, the compressed
	 * format might require three padding bytes (plus header, which is
	 * included in VARSIZE(tmp)), whereas the uncompressed format would take
	 * only one header byte and no padding if the value is short enough.  So
	 * we insist on a savings of more than 2 bytes to ensure we have a gain.
	 */
	len = pglz_compress(VARDATA_ANY(DatumGetPointer(value)),
						valsize,
						TOAST_COMPRESS_RAWDATA(tmp),
						PGLZ_strategy_default);
	if (len >= 0 &&
		len + TOAST_COMPRESS_HDRSZ < valsize - 2)
	{
		TOAST_COMPRESS_SET_RAWSIZE(tmp, valsize);
		SET_VARSIZE_COMPRESSED(tmp, len + TOAST_COMPRESS_HDRSZ);
		/* successful compression */
		return PointerGetDatum(tmp);
	}
	else
	{
		/* incompressible data */
		pfree(tmp);
		return PointerGetDatum(NULL);
	}
}


/* ----------
 * toast_get_valid_index
 *
 *	Get OID of valid index associated to given toast relation. A toast
 *	relation can have only one valid index at the same time.
 */
Oid
toast_get_valid_index(Oid toastoid, LOCKMODE lock)
{
	int			num_indexes;
	int			validIndex;
	Oid			validIndexOid;
	Relation   *toastidxs;
	Relation	toastrel;

	/* Open the toast relation */
	toastrel = heap_open(toastoid, lock);

	/* Look for the valid index of the toast relation */
	validIndex = toast_open_indexes(toastrel,
									lock,
									&toastidxs,
									&num_indexes);
	validIndexOid = RelationGetRelid(toastidxs[validIndex]);

	/* Close the toast relation and all its indexes */
	toast_close_indexes(toastidxs, num_indexes, lock);
	heap_close(toastrel, lock);

	return validIndexOid;
}


/* ----------
 * toast_save_datum -
 *
 *	Save one single datum into the secondary relation and return
 *	a Datum reference for it.
 *
 * rel: the main relation we're working with (not the toast rel!)
 * value: datum to be pushed to toast storage
 * oldexternal: if not NULL, toast pointer previously representing the datum
 * options: options to be passed to heap_insert() for toast rows
 * ----------
 */
static Datum
toast_save_datum(Relation rel, Datum value,
				 struct varlena * oldexternal, bool isFrozen, int options)
{
	Relation	toastrel;
	Relation   *toastidxs;
	HeapTuple	toasttup;
	TupleDesc	toasttupDesc;
	Datum		t_values[3];
	bool		t_isnull[3];
	TransactionId myxid = GetCurrentTransactionId();
	CommandId	mycid = GetCurrentCommandId(true);
	struct varlena *result;
	struct varatt_external toast_pointer;
	union
	{
		struct varlena hdr;
		/* this is to make the union big enough for a chunk: */
		char		data[TOAST_MAX_CHUNK_SIZE + VARHDRSZ];
		/* ensure union is aligned well enough: */
		int32		align_it;
	}			chunk_data;
	int32		chunk_size;
	int32		chunk_seq = 0;
	char	   *data_p;
	int32		data_todo;
	Pointer		dval = DatumGetPointer(value);
	int			num_indexes;
	int			validIndex;

	Assert(!VARATT_IS_EXTERNAL(value));

	int32		max_chunk_size = TOAST_MAX_CHUNK_SIZE;

	/*
	 * Open the toast relation and its indexes.  We can use the index to check
	 * uniqueness of the OID we assign to the toasted item, even though it has
	 * additional columns besides OID.
	 */
	toastrel = heap_open(rel->rd_rel->reltoastrelid, RowExclusiveLock);
	toasttupDesc = toastrel->rd_att;

	/* Open all the toast indexes and look for the valid one */
	validIndex = toast_open_indexes(toastrel,
									RowExclusiveLock,
									&toastidxs,
									&num_indexes);

	/*
	 * Get the data pointer and length, and compute va_rawsize and va_extsize.
	 *
	 * va_rawsize is the size of the equivalent fully uncompressed datum, so
	 * we have to adjust for short headers.
	 *
	 * va_extsize is the actual size of the data payload in the toast records.
	 */
	if (VARATT_IS_SHORT(dval))
	{
		data_p = VARDATA_SHORT(dval);
		data_todo = VARSIZE_SHORT(dval) - VARHDRSZ_SHORT;
		toast_pointer.va_rawsize = data_todo + VARHDRSZ;		/* as if not short */
		toast_pointer.va_extsize = data_todo;
	}
	else if (VARATT_IS_COMPRESSED(dval))
	{
		data_p = VARDATA(dval);
		data_todo = VARSIZE(dval) - VARHDRSZ;
		/* rawsize in a compressed datum is just the size of the payload */
		toast_pointer.va_rawsize = VARRAWSIZE_4B_C(dval) + VARHDRSZ;
		toast_pointer.va_extsize = data_todo;
		/* Assert that the numbers look like it's compressed */
		Assert(VARATT_EXTERNAL_IS_COMPRESSED(toast_pointer));
	}
	else
	{
		data_p = VARDATA(dval);
		data_todo = VARSIZE(dval) - VARHDRSZ;
		toast_pointer.va_rawsize = VARSIZE(dval);
		toast_pointer.va_extsize = data_todo;
	}

	/*
	 * Insert the correct table OID into the result TOAST pointer.
	 *
	 * Normally this is the actual OID of the target toast table, but during
	 * table-rewriting operations such as CLUSTER, we have to insert the OID
	 * of the table's real permanent toast table instead.  rd_toastoid is set
	 * if we have to substitute such an OID.
	 */
	if (OidIsValid(rel->rd_toastoid))
		toast_pointer.va_toastrelid = rel->rd_toastoid;
	else
		toast_pointer.va_toastrelid = RelationGetRelid(toastrel);

	/*
	 * Choose an OID to use as the value ID for this toast value.
	 *
	 * Normally we just choose an unused OID within the toast table.  But
	 * during table-rewriting operations where we are preserving an existing
	 * toast table OID, we want to preserve toast value OIDs too.  So, if
	 * rd_toastoid is set and we had a prior external value from that same
	 * toast table, re-use its value ID.  If we didn't have a prior external
	 * value (which is a corner case, but possible if the table's attstorage
	 * options have been changed), we have to pick a value ID that doesn't
	 * conflict with either new or existing toast value OIDs.
	 */
	if (!OidIsValid(rel->rd_toastoid))
	{
		/* normal case: just choose an unused OID */
		toast_pointer.va_valueid =
			GetNewOidWithIndex(toastrel,
							   RelationGetRelid(toastidxs[validIndex]),
							   (AttrNumber) 1);
	}
	else
	{
		/* rewrite case: check to see if value was in old toast table */
		toast_pointer.va_valueid = InvalidOid;
		if (oldexternal != NULL)
		{
			struct varatt_external old_toast_pointer;

			Assert(VARATT_IS_EXTERNAL_ONDISK(oldexternal));
			/* Must copy to access aligned fields */
			VARATT_EXTERNAL_GET_POINTER(old_toast_pointer, oldexternal);
			if (old_toast_pointer.va_toastrelid == rel->rd_toastoid)
			{
				/* This value came from the old toast table; reuse its OID */
				toast_pointer.va_valueid = old_toast_pointer.va_valueid;

				/*
				 * There is a corner case here: the table rewrite might have
				 * to copy both live and recently-dead versions of a row, and
				 * those versions could easily reference the same toast value.
				 * When we copy the second or later version of such a row,
				 * reusing the OID will mean we select an OID that's already
				 * in the new toast table.  Check for that, and if so, just
				 * fall through without writing the data again.
				 *
				 * While annoying and ugly-looking, this is a good thing
				 * because it ensures that we wind up with only one copy of
				 * the toast value when there is only one copy in the old
				 * toast table.  Before we detected this case, we'd have made
				 * multiple copies, wasting space; and what's worse, the
				 * copies belonging to already-deleted heap tuples would not
				 * be reclaimed by VACUUM.
				 */
				if (toastrel_valueid_exists(toastrel,
											toast_pointer.va_valueid))
				{
					/* Match, so short-circuit the data storage loop below */
					data_todo = 0;
				}
			}
		}
		if (toast_pointer.va_valueid == InvalidOid)
		{
			/*
			 * new value; must choose an OID that doesn't conflict in either
			 * old or new toast table
			 */
			do
			{
				toast_pointer.va_valueid =
					GetNewOidWithIndex(toastrel,
									 RelationGetRelid(toastidxs[validIndex]),
									   (AttrNumber) 1);
			} while (toastid_valueid_exists(rel->rd_toastoid,
											toast_pointer.va_valueid));
		}
	}

#ifdef USE_ASSERT_CHECKING
	Assert((VARATT_IS_COMPRESSED(value) || 0) == (VARATT_EXTERNAL_IS_COMPRESSED(toast_pointer) || 0));

	if (VARATT_IS_COMPRESSED(value)) 
	{
		Assert(VARATT_EXTERNAL_IS_COMPRESSED(toast_pointer));
		elog(DEBUG4,
			 "saved toast datum, original varsize %ud rawsize %ud new extsize %ud rawsize %uld\n", 
			 VARSIZE(value), VARRAWSIZE_4B_C(value) + VARHDRSZ,
			 toast_pointer.va_extsize, toast_pointer.va_rawsize);
	}
	else
	{
		Assert(!VARATT_EXTERNAL_IS_COMPRESSED(toast_pointer));
		elog(DEBUG4,
			 "saved toast datum, original varsize %ud new extsize %ud rawsize %ud\n", 
			 VARSIZE(value),
			 toast_pointer.va_extsize, toast_pointer.va_rawsize);
	}
#endif

	/*
	 * Initialize constant parts of the tuple data
	 */
	t_values[0] = ObjectIdGetDatum(toast_pointer.va_valueid);
	t_values[2] = PointerGetDatum(&chunk_data);
	t_isnull[0] = false;
	t_isnull[1] = false;
	t_isnull[2] = false;

#ifdef FAULT_INJECTOR
	/*
	 * GPDB: for upgrade testing purposes, allow the maximum chunk size to be
	 * modified (here, we decrease it by one). The result must still fit into
	 * TOAST_MAX_CHUNK_SIZE so that it doesn't overflow our chunk_data struct.
	 */
	if (FaultInjector_InjectFaultIfSet("decrease_toast_max_chunk_size",
									   DDLNotSpecified,
									   "", /* databaseName */
									   ""  /* tableName */) != FaultInjectorTypeNotSpecified)
	{
		max_chunk_size--;
	}
#endif

	/*
	 * Split up the item into chunks
	 */
	while (data_todo > 0)
	{
		int			i;

		CHECK_FOR_INTERRUPTS();

		/*
		 * Calculate the size of this chunk
		 */
		chunk_size = Min(max_chunk_size, data_todo);

		/*
		 * Build a tuple and store it
		 */
		t_values[1] = Int32GetDatum(chunk_seq++);
		SET_VARSIZE(&chunk_data, chunk_size + VARHDRSZ);
		memcpy(VARDATA(&chunk_data), data_p, chunk_size);
		toasttup = heap_form_tuple(toasttupDesc, t_values, t_isnull);

		if (!isFrozen)
		{
			/* the normal case. regular insert */
			heap_insert(toastrel, toasttup, mycid, options, NULL, myxid);
		}
		else
		{
			/* insert and freeze the tuple. used for errtables and their related toast data */
			frozen_heap_insert(toastrel, toasttup);
		}
			
		/*
		 * Create the index entry.  We cheat a little here by not using
		 * FormIndexDatum: this relies on the knowledge that the index columns
		 * are the same as the initial columns of the table for all the
		 * indexes.
		 *
		 * Note also that there had better not be any user-created index on
		 * the TOAST table, since we don't bother to update anything else.
		 */
		for (i = 0; i < num_indexes; i++)
		{
			/* Only index relations marked as ready can be updated */
			if (IndexIsReady(toastidxs[i]->rd_index))
				index_insert(toastidxs[i], t_values, t_isnull,
							 &(toasttup->t_self),
							 toastrel,
							 toastidxs[i]->rd_index->indisunique ?
							 UNIQUE_CHECK_YES : UNIQUE_CHECK_NO);
		}

		/*
		 * Free memory
		 */
		heap_freetuple(toasttup);

		/*
		 * Move on to next chunk
		 */
		data_todo -= chunk_size;
		data_p += chunk_size;
	}

	/*
	 * Done - close toast relation and its indexes
	 */
	toast_close_indexes(toastidxs, num_indexes, RowExclusiveLock);
	heap_close(toastrel, RowExclusiveLock);

	/*
	 * Create the TOAST pointer value that we'll return
	 */
	result = (struct varlena *) palloc(TOAST_POINTER_SIZE);
	SET_VARTAG_EXTERNAL(result, VARTAG_ONDISK);
	memcpy(VARDATA_EXTERNAL(result), &toast_pointer, sizeof(toast_pointer));

	return PointerGetDatum(result);
}


/* ----------
 * toast_delete_datum -
 *
 *	Delete a single external stored value.
 * ----------
 */
static void
toast_delete_datum(Relation rel pg_attribute_unused(), Datum value)
{
	struct varlena *attr = (struct varlena *) DatumGetPointer(value);
	struct varatt_external toast_pointer;
	Relation	toastrel;
	Relation   *toastidxs;
	ScanKeyData toastkey;
	SysScanDesc toastscan;
	HeapTuple	toasttup;
	int			num_indexes;
	int			validIndex;
	SnapshotData SnapshotToast;

	if (!VARATT_IS_EXTERNAL_ONDISK(attr))
		return;

	/* Must copy to access aligned fields */
	VARATT_EXTERNAL_GET_POINTER(toast_pointer, attr);

	/*
	 * Open the toast relation and its indexes
	 */
	toastrel = heap_open(toast_pointer.va_toastrelid, RowExclusiveLock);

	/* Fetch valid relation used for process */
	validIndex = toast_open_indexes(toastrel,
									RowExclusiveLock,
									&toastidxs,
									&num_indexes);

	/*
	 * Setup a scan key to find chunks with matching va_valueid
	 */
	ScanKeyInit(&toastkey,
				(AttrNumber) 1,
				BTEqualStrategyNumber, F_OIDEQ,
				ObjectIdGetDatum(toast_pointer.va_valueid));

	/*
	 * Find all the chunks.  (We don't actually care whether we see them in
	 * sequence or not, but since we've already locked the index we might as
	 * well use systable_beginscan_ordered.)
	 */
	init_toast_snapshot(&SnapshotToast);
	toastscan = systable_beginscan_ordered(toastrel, toastidxs[validIndex],
										   &SnapshotToast, 1, &toastkey);
	while ((toasttup = systable_getnext_ordered(toastscan, ForwardScanDirection)) != NULL)
	{
		/*
		 * Have a chunk, delete it
		 */
		simple_heap_delete(toastrel, &toasttup->t_self);
	}

	/*
	 * End scan and close relations
	 */
	systable_endscan_ordered(toastscan);
	toast_close_indexes(toastidxs, num_indexes, RowExclusiveLock);
	heap_close(toastrel, RowExclusiveLock);
}


/* ----------
 * toastrel_valueid_exists -
 *
 *	Test whether a toast value with the given ID exists in the toast relation.
 *	For safety, we consider a value to exist if there are either live or dead
 *	toast rows with that ID; see notes for GetNewOid().
 * ----------
 */
static bool
toastrel_valueid_exists(Relation toastrel, Oid valueid)
{
	bool		result = false;
	ScanKeyData toastkey;
	SysScanDesc toastscan;
	int			num_indexes;
	int			validIndex;
	Relation   *toastidxs;
	SnapshotData SnapshotToast;

	/* Fetch a valid index relation */
	validIndex = toast_open_indexes(toastrel,
									RowExclusiveLock,
									&toastidxs,
									&num_indexes);

	/*
	 * Setup a scan key to find chunks with matching va_valueid
	 */
	ScanKeyInit(&toastkey,
				(AttrNumber) 1,
				BTEqualStrategyNumber, F_OIDEQ,
				ObjectIdGetDatum(valueid));

	/*
	 * Is there any such chunk?
	 */
	init_toast_snapshot(&SnapshotToast);
	toastscan = systable_beginscan(toastrel,
								   RelationGetRelid(toastidxs[validIndex]),
<<<<<<< HEAD
								   true, SnapshotAny, 1, &toastkey);
=======
								   true, &SnapshotToast, 1, &toastkey);
>>>>>>> b5bce6c1

	if (systable_getnext(toastscan) != NULL)
		result = true;

	systable_endscan(toastscan);

	/* Clean up */
	toast_close_indexes(toastidxs, num_indexes, RowExclusiveLock);

	return result;
}

/* ----------
 * toastid_valueid_exists -
 *
 *	As above, but work from toast rel's OID not an open relation
 * ----------
 */
static bool
toastid_valueid_exists(Oid toastrelid, Oid valueid)
{
	bool		result;
	Relation	toastrel;

	toastrel = heap_open(toastrelid, AccessShareLock);

	result = toastrel_valueid_exists(toastrel, valueid);

	heap_close(toastrel, AccessShareLock);

	return result;
}


/* ----------
 * toast_fetch_datum -
 *
 *	Reconstruct an in memory Datum from the chunks saved
 *	in the toast relation
 * ----------
 */
static struct varlena *
toast_fetch_datum(struct varlena * attr)
{
	Relation	toastrel;
	Relation   *toastidxs;
	ScanKeyData toastkey;
	SysScanDesc toastscan;
	HeapTuple	ttup;
	TupleDesc	toasttupDesc;
	struct varlena *result;
	struct varatt_external toast_pointer;
	int32		ressize;
	int32		residx,
				nextidx;
	int32		numchunks;
	Pointer		chunk;
	bool		isnull;
	char	   *chunkdata;
	int32		chunksize;
	int			num_indexes;
	int			validIndex;
	SnapshotData SnapshotToast;

	if (!VARATT_IS_EXTERNAL_ONDISK(attr))
		elog(ERROR, "toast_fetch_datum shouldn't be called for non-ondisk datums");

	/*
	 * GPDB: start with the assumption that chunks max out at
	 * TOAST_MAX_CHUNK_SIZE. This may later prove false (e.g. if we've upgraded
	 * from GPDB 4.3), in which case we'll readjust numchunks later.
	 */
	int32		actual_max_chunk_size = TOAST_MAX_CHUNK_SIZE;

	/* Must copy to access aligned fields */
	VARATT_EXTERNAL_GET_POINTER(toast_pointer, attr);

	ressize = toast_pointer.va_extsize;
	numchunks = ((ressize - 1) / actual_max_chunk_size) + 1;

	result = (struct varlena *) palloc(ressize + VARHDRSZ);

	if (VARATT_EXTERNAL_IS_COMPRESSED(toast_pointer))
		SET_VARSIZE_COMPRESSED(result, ressize + VARHDRSZ);
	else
		SET_VARSIZE(result, ressize + VARHDRSZ);

	/*
	 * Open the toast relation and its indexes
	 */
	toastrel = heap_open(toast_pointer.va_toastrelid, AccessShareLock);
	toasttupDesc = toastrel->rd_att;

	/* Look for the valid index of the toast relation */
	validIndex = toast_open_indexes(toastrel,
									AccessShareLock,
									&toastidxs,
									&num_indexes);

	/*
	 * Setup a scan key to fetch from the index by va_valueid
	 */
	ScanKeyInit(&toastkey,
				(AttrNumber) 1,
				BTEqualStrategyNumber, F_OIDEQ,
				ObjectIdGetDatum(toast_pointer.va_valueid));

	/*
	 * Read the chunks by index
	 *
	 * Note that because the index is actually on (valueid, chunkidx) we will
	 * see the chunks in chunkidx order, even though we didn't explicitly ask
	 * for it.
	 */
	nextidx = 0;

	init_toast_snapshot(&SnapshotToast);
	toastscan = systable_beginscan_ordered(toastrel, toastidxs[validIndex],
										   &SnapshotToast, 1, &toastkey);
	while ((ttup = systable_getnext_ordered(toastscan, ForwardScanDirection)) != NULL)
	{
		/*
		 * Have a chunk, extract the sequence number and the data
		 */
		residx = DatumGetInt32(fastgetattr(ttup, 2, toasttupDesc, &isnull));
		Assert(!isnull);
		chunk = DatumGetPointer(fastgetattr(ttup, 3, toasttupDesc, &isnull));
		Assert(!isnull);
		if (!VARATT_IS_EXTENDED(chunk))
		{
			chunksize = VARSIZE(chunk) - VARHDRSZ;
			chunkdata = VARDATA(chunk);
		}
		else if (VARATT_IS_SHORT(chunk))
		{
			/* could happen due to heap_form_tuple doing its thing */
			chunksize = VARSIZE_SHORT(chunk) - VARHDRSZ_SHORT;
			chunkdata = VARDATA_SHORT(chunk);
		}
		else
		{
			/* should never happen */
			elog(ERROR, "found toasted toast chunk for toast value %u in %s",
				 toast_pointer.va_valueid,
				 RelationGetRelationName(toastrel));
			chunksize = 0;		/* keep compiler quiet */
			chunkdata = NULL;
		}

		/*
		 * Some checks on the data we've found
		 */
		if (residx != nextidx)
			elog(ERROR, "unexpected chunk number %d (expected %d) for toast value %u in %s",
				 residx, nextidx,
				 toast_pointer.va_valueid,
				 RelationGetRelationName(toastrel));

		if ((residx == 0) && (chunksize < ressize)
			&& (chunksize != actual_max_chunk_size))
		{
			/*
			 * GPDB: This toasted tuple is using a different max chunk size.
			 * This can happen after an upgrade, for instance. Realign our
			 * expectations.
			 *
			 * Only perform this check on the first chunk (the max size isn't
			 * allowed to change partway through), and only if we expect more
			 * chunks to come after this based on ressize.
			 */
			elog(DEBUG4, "readjusting max chunk size from %d to %d for toast value %u in %s",
				 actual_max_chunk_size, chunksize, toast_pointer.va_valueid,
				 RelationGetRelationName(toastrel));

			actual_max_chunk_size = chunksize;
			numchunks = ((ressize - 1) / actual_max_chunk_size) + 1;
		}

		if (residx < numchunks - 1)
		{
			if (chunksize != actual_max_chunk_size)
				elog(ERROR, "unexpected chunk size %d (expected %d) in chunk %d of %d for toast value %u in %s",
					 chunksize, (int) actual_max_chunk_size,
					 residx, numchunks,
					 toast_pointer.va_valueid,
					 RelationGetRelationName(toastrel));
		}
		else if (residx == numchunks - 1)
		{
			if ((residx * actual_max_chunk_size + chunksize) != ressize)
				elog(ERROR, "unexpected chunk size %d (expected %d) in final chunk %d for toast value %u in %s",
					 chunksize,
					 (int) (ressize - residx * actual_max_chunk_size),
					 residx,
					 toast_pointer.va_valueid,
					 RelationGetRelationName(toastrel));
		}
		else
			elog(ERROR, "unexpected chunk number %d (out of range %d..%d) for toast value %u in %s",
				 residx,
				 0, numchunks - 1,
				 toast_pointer.va_valueid,
				 RelationGetRelationName(toastrel));

		/*
		 * Copy the data into proper place in our result
		 */
		memcpy(VARDATA(result) + residx * actual_max_chunk_size,
			   chunkdata,
			   chunksize);

		nextidx++;
	}

	/*
	 * Final checks that we successfully fetched the datum
	 */
	if (nextidx != numchunks)
		elog(ERROR, "missing chunk number %d for toast value %u in %s",
			 nextidx,
			 toast_pointer.va_valueid,
			 RelationGetRelationName(toastrel));

	/*
	 * End scan and close relations
	 */
	systable_endscan_ordered(toastscan);
	toast_close_indexes(toastidxs, num_indexes, AccessShareLock);
	heap_close(toastrel, AccessShareLock);

	return (struct varlena *)result;
}

/* ----------
 * toast_fetch_datum_slice -
 *
 *	Reconstruct a segment of a Datum from the chunks saved
 *	in the toast relation
 * ----------
 */
static struct varlena *
toast_fetch_datum_slice(struct varlena * attr, int32 sliceoffset, int32 length)
{
	Relation	toastrel;
	Relation   *toastidxs;
	ScanKeyData toastkey[3];
	int			nscankeys;
	SysScanDesc toastscan;
	HeapTuple	ttup;
	TupleDesc	toasttupDesc;
	struct varlena *result;
	struct varatt_external toast_pointer;
	int32		attrsize;
	int32		residx;
	int32		nextidx;
	int			numchunks;
	int			startchunk;
	int			endchunk;
	int32		startoffset;
	int32		endoffset;
	int			totalchunks;
	Pointer		chunk;
	bool		isnull;
	char	   *chunkdata;
	int32		chunksize;
	int32		chcpystrt;
	int32		chcpyend;
	int			num_indexes;
	int			validIndex;
	SnapshotData SnapshotToast;

	/*
	 * GPDB: start with the assumption that chunks max out at
	 * TOAST_MAX_CHUNK_SIZE. This may later prove false (e.g. if we've upgraded
	 * from GPDB 4.3), in which case we'll readjust everything later.
	 */
	int32		actual_max_chunk_size = TOAST_MAX_CHUNK_SIZE;

	if (!VARATT_IS_EXTERNAL_ONDISK(attr))
		elog(ERROR, "toast_fetch_datum_slice shouldn't be called for non-ondisk datums");

	/* Must copy to access aligned fields */
	VARATT_EXTERNAL_GET_POINTER(toast_pointer, attr);

	/*
	 * It's nonsense to fetch slices of a compressed datum -- this isn't lo_*
	 * we can't return a compressed datum which is meaningful to toast later
	 */
	Assert(!VARATT_EXTERNAL_IS_COMPRESSED(toast_pointer));

	attrsize = toast_pointer.va_extsize;

	if (sliceoffset >= attrsize)
	{
		sliceoffset = 0;
		length = 0;
	}

	if (((sliceoffset + length) > attrsize) || length < 0)
		length = attrsize - sliceoffset;

	result = (struct varlena *) palloc(length + VARHDRSZ);

	if (VARATT_EXTERNAL_IS_COMPRESSED(toast_pointer))
		SET_VARSIZE_COMPRESSED(result, length + VARHDRSZ);
	else
		SET_VARSIZE(result, length + VARHDRSZ);

	if (length == 0)
		return (struct varlena *)result;			/* Can save a lot of work at this point! */

	/*
	 * Open the toast relation and its index
	 */
	toastrel = heap_open(toast_pointer.va_toastrelid, AccessShareLock);
	toasttupDesc = toastrel->rd_att;

	/* Look for the valid index of toast relation */
	validIndex = toast_open_indexes(toastrel,
									AccessShareLock,
									&toastidxs,
									&num_indexes);

	{
		/*
		 * GPDB: because we allow upgrades from clusters with different
		 * TOAST_MAX_CHUNK_SIZEs, we can't compute our chunk offsets yet. Open
		 * the first chunk and check its size.
		 */
		ScanKeyInit(&toastkey[0],
					(AttrNumber) 1,
					BTEqualStrategyNumber, F_OIDEQ,
					ObjectIdGetDatum(toast_pointer.va_valueid));
		ScanKeyInit(&toastkey[1],
					(AttrNumber) 2,
					BTEqualStrategyNumber, F_INT4EQ,
					Int32GetDatum(0));
		nscankeys = 2;

		toastscan = systable_beginscan_ordered(toastrel, toastidxs[validIndex],
											   SnapshotToast, nscankeys, toastkey);

		if ((ttup = systable_getnext_ordered(toastscan, ForwardScanDirection)) != NULL)
		{
			/*
			 * Have a chunk, extract the sequence number and the data
			 */
			residx = DatumGetInt32(fastgetattr(ttup, 2, toasttupDesc, &isnull));
			Assert(!isnull);
			chunk = DatumGetPointer(fastgetattr(ttup, 3, toasttupDesc, &isnull));
			Assert(!isnull);

			if (!VARATT_IS_EXTENDED(chunk))
			{
				chunksize = VARSIZE(chunk) - VARHDRSZ;
			}
			else if (VARATT_IS_SHORT(chunk))
			{
				/* could happen due to heap_form_tuple doing its thing */
				chunksize = VARSIZE_SHORT(chunk) - VARHDRSZ_SHORT;
			}
			else
			{
				/* should never happen */
				elog(ERROR, "found toasted toast chunk for toast value %u in %s",
					 toast_pointer.va_valueid,
					 RelationGetRelationName(toastrel));
				chunksize = 0;		/* keep compiler quiet */
			}

			if (chunksize < attrsize)
			{
				/*
				 * Only adjust the max chunk size if this isn't the only chunk.
				 */
				actual_max_chunk_size = chunksize;
			}
		}

		systable_endscan_ordered(toastscan);
	}

	totalchunks = ((attrsize - 1) / actual_max_chunk_size) + 1;

	startchunk = sliceoffset / actual_max_chunk_size;
	endchunk = (sliceoffset + length - 1) / actual_max_chunk_size;
	numchunks = (endchunk - startchunk) + 1;

	startoffset = sliceoffset % actual_max_chunk_size;
	endoffset = (sliceoffset + length - 1) % actual_max_chunk_size;

	/*
	 * Setup a scan key to fetch from the index. This is either two keys or
	 * three depending on the number of chunks.
	 */
	ScanKeyInit(&toastkey[0],
				(AttrNumber) 1,
				BTEqualStrategyNumber, F_OIDEQ,
				ObjectIdGetDatum(toast_pointer.va_valueid));

	/*
	 * Use equality condition for one chunk, a range condition otherwise:
	 */
	if (numchunks == 1)
	{
		ScanKeyInit(&toastkey[1],
					(AttrNumber) 2,
					BTEqualStrategyNumber, F_INT4EQ,
					Int32GetDatum(startchunk));
		nscankeys = 2;
	}
	else
	{
		ScanKeyInit(&toastkey[1],
					(AttrNumber) 2,
					BTGreaterEqualStrategyNumber, F_INT4GE,
					Int32GetDatum(startchunk));
		ScanKeyInit(&toastkey[2],
					(AttrNumber) 2,
					BTLessEqualStrategyNumber, F_INT4LE,
					Int32GetDatum(endchunk));
		nscankeys = 3;
	}

	/*
	 * Read the chunks by index
	 *
	 * The index is on (valueid, chunkidx) so they will come in order
	 */
	init_toast_snapshot(&SnapshotToast);
	nextidx = startchunk;
	toastscan = systable_beginscan_ordered(toastrel, toastidxs[validIndex],
										&SnapshotToast, nscankeys, toastkey);
	while ((ttup = systable_getnext_ordered(toastscan, ForwardScanDirection)) != NULL)
	{
		/*
		 * Have a chunk, extract the sequence number and the data
		 */
		residx = DatumGetInt32(fastgetattr(ttup, 2, toasttupDesc, &isnull));
		Assert(!isnull);
		chunk = DatumGetPointer(fastgetattr(ttup, 3, toasttupDesc, &isnull));
		Assert(!isnull);
		if (!VARATT_IS_EXTENDED(chunk))
		{
			chunksize = VARSIZE(chunk) - VARHDRSZ;
			chunkdata = VARDATA(chunk);
		}
		else if (VARATT_IS_SHORT(chunk))
		{
			/* could happen due to heap_form_tuple doing its thing */
			chunksize = VARSIZE_SHORT(chunk) - VARHDRSZ_SHORT;
			chunkdata = VARDATA_SHORT(chunk);
		}
		else
		{
			/* should never happen */
			elog(ERROR, "found toasted toast chunk for toast value %u in %s",
				 toast_pointer.va_valueid,
				 RelationGetRelationName(toastrel));
			chunksize = 0;		/* keep compiler quiet */
			chunkdata = NULL;
		}

		/*
		 * Some checks on the data we've found
		 */
		if ((residx != nextidx) || (residx > endchunk) || (residx < startchunk))
			elog(ERROR, "unexpected chunk number %d (expected %d) for toast value %u in %s",
				 residx, nextidx,
				 toast_pointer.va_valueid,
				 RelationGetRelationName(toastrel));
		if (residx < totalchunks - 1)
		{
			if (chunksize != actual_max_chunk_size)
				elog(ERROR, "unexpected chunk size %d (expected %d) in chunk %d of %d for toast value %u in %s when fetching slice",
					 chunksize, (int) actual_max_chunk_size,
					 residx, totalchunks,
					 toast_pointer.va_valueid,
					 RelationGetRelationName(toastrel));
		}
		else if (residx == totalchunks - 1)
		{
			if ((residx * actual_max_chunk_size + chunksize) != attrsize)
				elog(ERROR, "unexpected chunk size %d (expected %d) in final chunk %d for toast value %u in %s when fetching slice",
					 chunksize,
					 (int) (attrsize - residx * actual_max_chunk_size),
					 residx,
					 toast_pointer.va_valueid,
					 RelationGetRelationName(toastrel));
		}
		else
			elog(ERROR, "unexpected chunk number %d (out of range %d..%d) for toast value %u in %s",
				 residx,
				 0, totalchunks - 1,
				 toast_pointer.va_valueid,
				 RelationGetRelationName(toastrel));

		/*
		 * Copy the data into proper place in our result
		 */
		chcpystrt = 0;
		chcpyend = chunksize - 1;
		if (residx == startchunk)
			chcpystrt = startoffset;
		if (residx == endchunk)
			chcpyend = endoffset;

		memcpy(VARDATA(result) +
			   (residx * actual_max_chunk_size - sliceoffset) + chcpystrt,
			   chunkdata + chcpystrt,
			   (chcpyend - chcpystrt) + 1);

		nextidx++;
	}

	/*
	 * Final checks that we successfully fetched the datum
	 */
	if (nextidx != (endchunk + 1))
		elog(ERROR, "missing chunk number %d for toast value %u in %s",
			 nextidx,
			 toast_pointer.va_valueid,
			 RelationGetRelationName(toastrel));

	/*
	 * End scan and close relations
	 */
	systable_endscan_ordered(toastscan);
	toast_close_indexes(toastidxs, num_indexes, AccessShareLock);
	heap_close(toastrel, AccessShareLock);

	return (struct varlena *)result;
}

/* ----------
 * toast_decompress_datum -
 *
 * Decompress a compressed version of a varlena datum
 */
static struct varlena *
toast_decompress_datum(struct varlena * attr)
{
	struct varlena *result;

	Assert(VARATT_IS_COMPRESSED(attr));

	result = (struct varlena *)
		palloc(TOAST_COMPRESS_RAWSIZE(attr) + VARHDRSZ);
	SET_VARSIZE(result, TOAST_COMPRESS_RAWSIZE(attr) + VARHDRSZ);

	if (pglz_decompress(TOAST_COMPRESS_RAWDATA(attr),
						VARSIZE(attr) - TOAST_COMPRESS_HDRSZ,
						VARDATA(result),
						TOAST_COMPRESS_RAWSIZE(attr)) < 0)
		elog(ERROR, "compressed data is corrupted");

	return result;
}


/* ----------
 * toast_open_indexes
 *
 *	Get an array of the indexes associated to the given toast relation
 *	and return as well the position of the valid index used by the toast
 *	relation in this array. It is the responsibility of the caller of this
 *	function to close the indexes as well as free them.
 */
static int
toast_open_indexes(Relation toastrel,
				   LOCKMODE lock,
				   Relation **toastidxs,
				   int *num_indexes)
{
	int			i = 0;
	int			res = 0;
	bool		found = false;
	List	   *indexlist;
	ListCell   *lc;

	/* Get index list of the toast relation */
	indexlist = RelationGetIndexList(toastrel);
	Assert(indexlist != NIL);

	*num_indexes = list_length(indexlist);

	/* Open all the index relations */
	*toastidxs = (Relation *) palloc(*num_indexes * sizeof(Relation));
	foreach(lc, indexlist)
		(*toastidxs)[i++] = index_open(lfirst_oid(lc), lock);

	/* Fetch the first valid index in list */
	for (i = 0; i < *num_indexes; i++)
	{
		Relation	toastidx = (*toastidxs)[i];

		if (toastidx->rd_index->indisvalid)
		{
			res = i;
			found = true;
			break;
		}
	}

	/*
	 * Free index list, not necessary anymore as relations are opened and a
	 * valid index has been found.
	 */
	list_free(indexlist);

	/*
	 * The toast relation should have one valid index, so something is going
	 * wrong if there is nothing.
	 */
	if (!found)
		elog(ERROR, "no valid index found for toast relation with Oid %u",
			 RelationGetRelid(toastrel));

	return res;
}

/* ----------
 * toast_close_indexes
 *
 *	Close an array of indexes for a toast relation and free it. This should
 *	be called for a set of indexes opened previously with toast_open_indexes.
 */
static void
toast_close_indexes(Relation *toastidxs, int num_indexes, LOCKMODE lock)
{
	int			i;

	/* Close relations and clean up things */
	for (i = 0; i < num_indexes; i++)
		index_close(toastidxs[i], lock);
	pfree(toastidxs);
}

/* ----------
 * init_toast_snapshot
 *
 *	Initialize an appropriate TOAST snapshot.  We must use an MVCC snapshot
 *	to initialize the TOAST snapshot; since we don't know which one to use,
 *	just use the oldest one.  This is safe: at worst, we will get a "snapshot
 *	too old" error that might have been avoided otherwise.
 */
static void
init_toast_snapshot(Snapshot toast_snapshot)
{
	Snapshot	snapshot = GetOldestSnapshot();

	if (snapshot == NULL)
		elog(ERROR, "no known snapshots");

	InitToastSnapshot(*toast_snapshot, snapshot->lsn, snapshot->whenTaken);
}<|MERGE_RESOLUTION|>--- conflicted
+++ resolved
@@ -2002,7 +2002,6 @@
 	int			num_indexes;
 	int			validIndex;
 	Relation   *toastidxs;
-	SnapshotData SnapshotToast;
 
 	/* Fetch a valid index relation */
 	validIndex = toast_open_indexes(toastrel,
@@ -2021,14 +2020,9 @@
 	/*
 	 * Is there any such chunk?
 	 */
-	init_toast_snapshot(&SnapshotToast);
 	toastscan = systable_beginscan(toastrel,
 								   RelationGetRelid(toastidxs[validIndex]),
-<<<<<<< HEAD
 								   true, SnapshotAny, 1, &toastkey);
-=======
-								   true, &SnapshotToast, 1, &toastkey);
->>>>>>> b5bce6c1
 
 	if (systable_getnext(toastscan) != NULL)
 		result = true;
@@ -2368,8 +2362,9 @@
 					Int32GetDatum(0));
 		nscankeys = 2;
 
+		init_toast_snapshot(&SnapshotToast);
 		toastscan = systable_beginscan_ordered(toastrel, toastidxs[validIndex],
-											   SnapshotToast, nscankeys, toastkey);
+											   &SnapshotToast, nscankeys, toastkey);
 
 		if ((ttup = systable_getnext_ordered(toastscan, ForwardScanDirection)) != NULL)
 		{
