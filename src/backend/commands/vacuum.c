/*-------------------------------------------------------------------------
 *
 * vacuum.c
 *	  The postgres vacuum cleaner.
 *
 * This file includes the "full" version of VACUUM, as well as control code
 * used by all three of full VACUUM, lazy VACUUM, and ANALYZE.	See
 * vacuumlazy.c and analyze.c for the rest of the code for the latter two.
 *
 *
 * Portions Copyright (c) 2005-2010, Greenplum inc
 * Portions Copyright (c) 1996-2009, PostgreSQL Global Development Group
 * Portions Copyright (c) 1994, Regents of the University of California
 *
 *
 * IDENTIFICATION
 *	  $PostgreSQL: pgsql/src/backend/commands/vacuum.c,v 1.346 2007/02/15 23:23:22 alvherre Exp $
 *
 *-------------------------------------------------------------------------
 */
#include "postgres.h"

#include <sys/time.h>
#include <unistd.h>

#include "access/clog.h"
#include "access/genam.h"
#include "access/heapam.h"
#include "access/appendonlywriter.h"
#include "access/appendonlytid.h"
#include "catalog/heap.h"
#include "access/transam.h"
#include "access/xact.h"
#include "access/appendonly_compaction.h"
#include "access/appendonly_visimap.h"
#include "access/aocs_compaction.h"
#include "catalog/catalog.h"
#include "catalog/catquery.h"
#include "catalog/namespace.h"
#include "catalog/pg_database.h"
#include "catalog/pg_index.h"
#include "catalog/indexing.h"
#include "catalog/pg_namespace.h"
#include "commands/dbcommands.h"
#include "commands/tablecmds.h"
#include "commands/vacuum.h"
#include "cdb/cdbdisp.h"
#include "cdb/cdbpartition.h"
#include "cdb/cdbvars.h"
#include "cdb/cdbsrlz.h"
#include "cdb/cdbrelsize.h"
#include "cdb/cdbdispatchresult.h"      /* CdbDispatchResults */
#include "cdb/cdbfilerepprimary.h"
#include "cdb/cdbpersistentfilesysobj.h"
#include "cdb/cdbappendonlyblockdirectory.h"
#include "executor/executor.h"
#include "lib/stringinfo.h"
#include "libpq/pqformat.h"             /* pq_beginmessage() etc. */
#include "miscadmin.h"
#include "postmaster/autovacuum.h"
#include "storage/freespace.h"
#include "storage/proc.h"
#include "storage/procarray.h"
#include "utils/acl.h"
#include "utils/builtins.h"
#include "utils/faultinjector.h"
#include "utils/flatfiles.h"
#include "utils/fmgroids.h"
#include "utils/guc.h"
#include "utils/inval.h"
#include "utils/lsyscache.h"
#include "utils/memutils.h"
#include "utils/pg_rusage.h"
#include "utils/relcache.h"
#include "utils/syscache.h"
#include "pgstat.h"
#include "access/distributedlog.h"
#include "nodes/makefuncs.h"     /* makeRangeVar */
#include "gp-libpq-fe.h"
#include "gp-libpq-int.h"


/*
 * GUC parameters
 */
int			vacuum_freeze_min_age;

/*
 * VacPage structures keep track of each page on which we find useful
 * amounts of free space.
 */
typedef struct VacPageData
{
	BlockNumber blkno;			/* BlockNumber of this Page */
	Size		free;			/* FreeSpace on this Page */
	uint16		offsets_used;	/* Number of OffNums used by vacuum */
	uint16		offsets_free;	/* Number of OffNums free or to be free */
	OffsetNumber offsets[1];	/* Array of free OffNums */
} VacPageData;

typedef VacPageData *VacPage;

typedef struct VacPageListData
{
	BlockNumber empty_end_pages;	/* Number of "empty" end-pages */
	int			num_pages;		/* Number of pages in pagedesc */
	int			num_allocated_pages;	/* Number of allocated pages in
										 * pagedesc */
	VacPage    *pagedesc;		/* Descriptions of pages */
} VacPageListData;

typedef VacPageListData *VacPageList;

/*
 * The "vtlinks" array keeps information about each recently-updated tuple
 * ("recent" meaning its XMAX is too new to let us recycle the tuple).
 * We store the tuple's own TID as well as its t_ctid (its link to the next
 * newer tuple version).  Searching in this array allows us to follow update
 * chains backwards from newer to older tuples.  When we move a member of an
 * update chain, we must move *all* the live members of the chain, so that we
 * can maintain their t_ctid link relationships (we must not just overwrite
 * t_ctid in an existing tuple).
 *
 * Note: because t_ctid links can be stale (this would only occur if a prior
 * VACUUM crashed partway through), it is possible that new_tid points to an
 * empty slot or unrelated tuple.  We have to check the linkage as we follow
 * it, just as is done in EvalPlanQual.
 */
typedef struct VTupleLinkData
{
	ItemPointerData new_tid;	/* t_ctid of an updated tuple */
	ItemPointerData this_tid;	/* t_self of the tuple */
} VTupleLinkData;

typedef VTupleLinkData *VTupleLink;

/*
 * We use an array of VTupleMoveData to plan a chain tuple move fully
 * before we do it.
 */
typedef struct VTupleMoveData
{
	ItemPointerData tid;		/* tuple ID */
	VacPage		vacpage;		/* where to move it to */
	bool		cleanVpd;		/* clean vacpage before using? */
} VTupleMoveData;

typedef VTupleMoveData *VTupleMove;

/*
 * VRelStats contains the data acquired by scan_heap for use later
 */
typedef struct VRelStats
{
	/* miscellaneous statistics */
	BlockNumber rel_pages;
	double		rel_tuples;
	Size		min_tlen;
	Size		max_tlen;
	bool		hasindex;
	/* vtlinks array for tuple chain following - sorted by new_tid */
	int			num_vtlinks;
	VTupleLink	vtlinks;
} VRelStats;

/*----------------------------------------------------------------------
 * ExecContext:
 *
 * As these variables always appear together, we put them into one struct
 * and pull initialization and cleanup into separate routines.
 * ExecContext is used by repair_frag() and move_xxx_tuple().  More
 * accurately:	It is *used* only in move_xxx_tuple(), but because this
 * routine is called many times, we initialize the struct just once in
 * repair_frag() and pass it on to move_xxx_tuple().
 */
typedef struct ExecContextData
{
	ResultRelInfo *resultRelInfo;
	EState	   *estate;
	TupleTableSlot *slot;
} ExecContextData;

typedef ExecContextData *ExecContext;

/*
 * State information used during the (full)
 * vacuum of indexes on append-only tables
 */
typedef struct AppendOnlyIndexVacuumState
{
	AppendOnlyVisimap visiMap;
	AppendOnlyBlockDirectory blockDirectory;
	AppendOnlyBlockDirectoryEntry blockDirectoryEntry;
} AppendOnlyIndexVacuumState;

/*
 * Currently, vacuuming on a relation with a bitmap index is done through
 * reindex. We need to pass down OIDs to ensure that all segments use
 * the same set of OIDs. In some situations, such as vacuuming a table with
 * lots of deleted tuples and vacuum full, reindex may be called multiple
 * times. We can not really tell how many time reindex will be called
 * in advance. Here we set the maxmimal number of oids to be passed down
 * to QEs. If any more is needed, the vacuum will fail with an error.
 *
 * Note that each reindex requires 3 OIDs, so this number should be a multiply
 * of 3.
 */
#define NUM_EXTRA_OIDS_FOR_BITMAP (3 * 10)

static void
ExecContext_Init(ExecContext ec, Relation rel)
{
	TupleDesc	tupdesc = RelationGetDescr(rel);

	/*
	 * We need a ResultRelInfo and an EState so we can use the regular
	 * executor's index-entry-making machinery.
	 */
	ec->estate = CreateExecutorState();

	ec->resultRelInfo = makeNode(ResultRelInfo);
	ec->resultRelInfo->ri_RangeTableIndex = 1;	/* dummy */
	ec->resultRelInfo->ri_RelationDesc = rel;
	ec->resultRelInfo->ri_TrigDesc = NULL;		/* we don't fire triggers */

	ExecOpenIndices(ec->resultRelInfo);

	ec->estate->es_result_relations = ec->resultRelInfo;
	ec->estate->es_num_result_relations = 1;
	ec->estate->es_result_relation_info = ec->resultRelInfo;

	/* Set up a tuple slot too */
	ec->slot = MakeSingleTupleTableSlot(tupdesc);
}

static void
ExecContext_Finish(ExecContext ec)
{
	ExecDropSingleTupleTableSlot(ec->slot);
	ExecCloseIndices(ec->resultRelInfo);
	FreeExecutorState(ec->estate);
}

/*
 * End of ExecContext Implementation
 *----------------------------------------------------------------------
 */

/* A few variables that don't seem worth passing around as parameters */
static MemoryContext vac_context = NULL;

static int	elevel = -1;

static TransactionId OldestXmin;
static TransactionId FreezeLimit;

/*
 * For two-step full vacuum, we optimize the second scan by remembering
 * relation stats figured by the first scan.  Since QE runs in a different
 * mpp command/transaction, there is no place to keep this information
 * than global variable.  It is very ugly, but as far as QD runs the
 * right order of operation, it should be ok.
 */
/* we need the max number of aux relation for one base rel. */
#define MaxVacFullInitialStatsSize 8
static VPgClassStats VacFullInitialStats[MaxVacFullInitialStatsSize];
static int VacFullInitialStatsSize = 0;

/* non-export function prototypes */
static List *get_rel_oids(List *relids, const RangeVar *vacrel,
			 const char *stmttype, bool rootonly);
static void vac_truncate_clog(TransactionId frozenXID);
static void vacuum_rel(Relation onerel, VacuumStmt *vacstmt, LOCKMODE lmode, List *updated_stats);
static void full_vacuum_rel(Relation onerel, VacuumStmt *vacstmt, List *updated_stats);
static void scan_heap_for_truncate(VRelStats *vacrelstats, Relation onerel,
		  VacPageList vacuum_pages);
static void scan_heap(VRelStats *vacrelstats, Relation onerel,
		  VacPageList vacuum_pages, VacPageList fraged_pages);
static void repair_frag(VRelStats *vacrelstats, Relation onerel,
			VacPageList vacuum_pages, VacPageList fraged_pages,
						int nindexes, Relation *Irel, List *updated_stats,
						List *all_extra_oids, int reindex_count);
static void move_chain_tuple(Relation rel,
				 Buffer old_buf, Page old_page, HeapTuple old_tup,
				 Buffer dst_buf, Page dst_page, VacPage dst_vacpage,
				 ExecContext ec, ItemPointer ctid, bool cleanVpd);
static void move_plain_tuple(Relation rel,
				 Buffer old_buf, Page old_page, HeapTuple old_tup,
				 Buffer dst_buf, Page dst_page, VacPage dst_vacpage,
				 ExecContext ec);
static void vacuum_heap(VRelStats *vacrelstats, Relation onerel,
			VacPageList vacpagelist);
static void vacuum_page(Relation onerel, Buffer buffer, VacPage vacpage);
static void vacuum_index(VacPageList vacpagelist, Relation indrel,
						 double num_tuples, int keep_tuples, List *updated_stats,
						 List *extra_oids, bool check_stats);
static void scan_index(Relation indrel, double num_tuples, List *updated_stats, bool isfull,
			bool check_stats);
static bool tid_reaped(ItemPointer itemptr, void *state);
static bool appendonly_tid_reaped(ItemPointer itemptr, void *state);
static void vac_update_fsm(Relation onerel, VacPageList fraged_pages,
			   BlockNumber rel_pages);
static VacPage copy_vac_page(VacPage vacpage);
static void vpage_insert(VacPageList vacpagelist, VacPage vpnew);
static void *vac_bsearch(const void *key, const void *base,
			size_t nelem, size_t size,
			int (*compar) (const void *, const void *));
static int	vac_cmp_blk(const void *left, const void *right);
static int	vac_cmp_offno(const void *left, const void *right);
static int	vac_cmp_vtlinks(const void *left, const void *right);
static bool enough_space(VacPage vacpage, Size len);
static Size PageGetFreeSpaceWithFillFactor(Relation relation, Page page);
static void dispatchVacuum(VacuumStmt *vacstmt, VacuumStatsContext *ctx);
static Relation open_relation_and_check_permission(VacuumStmt *vacstmt,
												   Oid relid,
												   char expected_relkind,
												   bool forceAccessExclusiveLock);
static void vacuumStatement(VacuumStmt *vacstmt, List *relids);

static void
vacuum_combine_stats(CdbDispatchResults *primaryResults,
						 void *ctx);

static void vacuum_appendonly_index(Relation indexRelation,
		AppendOnlyIndexVacuumState *vacuumIndexState,
		List *extra_oids, List* updated_stats, double rel_tuple_count, bool isfull);

/****************************************************************************
 *																			*
 *			Code common to all flavors of VACUUM and ANALYZE				*
 *																			*
 ****************************************************************************
 */

/**
 * Primary entry points for VACUUM, VACUUM FULL and ANALYZE commands.
 * It calls subroutines vacuumStatement and analyzeStatement depending
 * on the intent of vacstmt. Not both of vacstmt and relids can be non-null.
 * Input:
 * 	vacstmt - vacuum statement.
 * 	relids  - list of relations (used by autovacuum)
 */
void
vacuum(VacuumStmt *vacstmt, List *relids)
{
	VacuumStmt *analyzeStmt = copyObject(vacstmt);
	bool doAnalyze = vacstmt->analyze;
	bool doVacuum = vacstmt->vacuum;

	Assert(!(vacstmt != NULL && relids != NULL));

	if (doVacuum)
	{
		if (vacstmt->rootonly)
		{
			ereport(ERROR, (errcode(ERRCODE_SYNTAX_ERROR),
							errmsg("ROOTPARTITION option cannot be used together with VACUUM, try ANALYZE ROOTPARTITION")));
		}
		else
		{
			/**
			 * Perform vacuum.
			 */
			vacstmt->analyze = false;
			vacstmt->vacuum = true;
			vacuumStatement(vacstmt, NIL);
		}
	}

<<<<<<< HEAD
	if (doAnalyze)
	{
		/**
		 * Perform ANALYZE.
		 */
		analyzeStmt->analyze = true;
		analyzeStmt->vacuum = false;
		analyzeStatement(analyzeStmt, NIL);
	}
=======
	/*
	 * Send info about dead objects to the statistics collector, unless we are
	 * in autovacuum --- autovacuum.c does this for itself.
	 */
	if (vacstmt->vacuum && !IsAutoVacuumWorkerProcess())
		pgstat_vacuum_tabstat();
>>>>>>> 4ebb0cf9

	vacstmt->analyze = doAnalyze;
	vacstmt->vacuum = doVacuum;
}

/*
 * Assigns the compaction segment information.
 *
 * The vacuum statement will be modified.
 *
 */
static bool vacuum_assign_compaction_segno(
		Relation onerel,
		List *compactedSegmentFileList,
		List *insertedSegmentFileList,
		VacuumStmt *vacstmt)
{
	List *new_compaction_list;
	List *insert_segno;
	bool is_drop;

	Assert(Gp_role != GP_ROLE_EXECUTE);
	Assert(vacstmt->appendonly_compaction_segno == NIL);
	Assert(vacstmt->appendonly_compaction_insert_segno == NIL);
	Assert (RelationIsValid(onerel));

	/*
	 * Assign a compaction segment num and insert segment num
	 * on master or on segment if in utility mode
	 */
	if (!(RelationIsAoRows(onerel) || RelationIsAoCols(onerel)) || !gp_appendonly_compaction)
	{
		return true;
	}

	if (HasSerializableBackends(false))
	{
		elog(LOG, "Skip compaction because of concurrent serializable transactions");
		return false;
	}

	new_compaction_list = SetSegnoForCompaction(onerel->rd_id,
			compactedSegmentFileList, insertedSegmentFileList, &is_drop);
	if (new_compaction_list)
	{
		if (!is_drop)
		{
			insert_segno = lappend_int(NIL, SetSegnoForCompactionInsert(onerel->rd_id,
				new_compaction_list, compactedSegmentFileList, insertedSegmentFileList));
		}
		else
		{
			/*
			 * If we continue an aborted drop phase, we do not assign a real
			 * insert segment file.
			 */
			insert_segno = list_make1_int(APPENDONLY_COMPACTION_SEGNO_INVALID);
		}

		elogif(Debug_appendonly_print_compaction, LOG,
				"Schedule compaction on AO table: "
				"compact segno list length %d, insert segno length %d",
				list_length(new_compaction_list), list_length(insert_segno));
	}

	if (!new_compaction_list)
	{
		elog(DEBUG3, "No valid compact segno for releation %s (%d)",
				RelationGetRelationName(onerel),
				RelationGetRelid(onerel));
		return false;
	}
	else
	{
		vacstmt->appendonly_compaction_insert_segno = insert_segno;
		vacstmt->appendonly_compaction_segno = new_compaction_list;
		return true;
	}
}

static bool
vacuumStatement_IsTemporary(Oid relid)
{
	bool bTemp = false;
	/* MPP-7576: don't track internal namespace tables */
	switch (get_rel_namespace(relid))
	{
		case PG_CATALOG_NAMESPACE:
			/* MPP-7773: don't track objects in system namespace
			 * if modifying system tables (eg during upgrade)
			 */
			if (allowSystemTableModsDDL)
				bTemp = true;
			break;

		case PG_TOAST_NAMESPACE:
		case PG_BITMAPINDEX_NAMESPACE:
		case PG_AOSEGMENT_NAMESPACE:
			bTemp = true;
			break;
		default:
			break;
	}

	/* MPP-7572: Don't track metadata if table in any
	 * temporary namespace
	 */
	if (!bTemp)
		bTemp = isAnyTempNamespace(get_rel_namespace(relid));
	return bTemp;
}

/*
 * Modify the Vacuum statement to vacuum an individual
 * relation. This ensures that only one relation will be
 * locked for vacuum, when the user issues a "vacuum <db>"
 * command, or a "vacuum <parent_partition_table>"
 * command.
 */
static void
vacuumStatement_AssignRelation(VacuumStmt *vacstmt, Oid relid, List *relations)
{
	if (list_length(relations) > 1 || vacstmt->relation == NULL)
	{
		char	*relname		= get_rel_name(relid);
		char	*namespace_name =
			get_namespace_name(get_rel_namespace(relid));

		if (relname == NULL)
		{
			elog(ERROR, "Relation name does not exist for relation with oid %d", relid);
			return;
		}

		if (namespace_name == NULL)
		{
			elog(ERROR, "Namespace does not exist for relation with oid %d", relid);
			return;
		}

		/* XXX: dispatch OID than name */
		vacstmt->relation = makeRangeVar(namespace_name, relname, -1);
	}
}

/*
 * Chose a source and destination segfile for compaction.  It assumes that we
 * are in the vacuum memory context, and executing in DISPATCH or UTILITY mode.
 * Return false if we are done with all segfiles.
 */
static bool
vacuumStatement_AssignAppendOnlyCompactionInfo(VacuumStmt *vacstmt,
		Relation onerel,
		List *compactedSegmentFileList,
		List *insertedSegmentFileList,
		bool *getnextrelation)
{
	Assert(Gp_role != GP_ROLE_EXECUTE);
	Assert(vacstmt);
	Assert(getnextrelation);
	Assert(RelationIsAoRows(onerel) || RelationIsAoCols(onerel));

	if (!vacuum_assign_compaction_segno(onerel,
				compactedSegmentFileList,
				insertedSegmentFileList,
				vacstmt))
	{
		/* There is nothing left to do for this relation */
		if (list_length(compactedSegmentFileList) > 0)
		{
			/*
			 * We now need to vacuum the auxility relations of the
			 * append-only relation
			 */
			vacstmt->appendonly_compaction_vacuum_cleanup = true;

			/* Provide the list of all compacted segment numbers with it */
			list_free(vacstmt->appendonly_compaction_segno);
			vacstmt->appendonly_compaction_segno = list_copy(compactedSegmentFileList);
			list_free(vacstmt->appendonly_compaction_insert_segno);
			vacstmt->appendonly_compaction_insert_segno = list_copy(insertedSegmentFileList);
		}
		else
		{
			return false;
		}
	}

	if (vacstmt->appendonly_compaction_segno &&
			vacstmt->appendonly_compaction_insert_segno &&
			!vacstmt->appendonly_compaction_vacuum_cleanup)
	{
		/*
		 * as long as there are real segno to compact, we
		 * keep processing this relation.
		 */
		*getnextrelation = false;
	}
	return true;
}

bool
vacuumStatement_IsInAppendOnlyDropPhase(VacuumStmt *vacstmt)
{
	Assert(vacstmt);
	return (vacstmt->appendonly_compaction_segno &&
			!vacstmt->appendonly_compaction_insert_segno &&
			!vacstmt->appendonly_compaction_vacuum_prepare &&
			!vacstmt->appendonly_compaction_vacuum_cleanup);
}

bool
vacuumStatement_IsInAppendOnlyCompactionPhase(VacuumStmt *vacstmt)
{
	Assert(vacstmt);
	return (vacstmt->appendonly_compaction_segno &&
			vacstmt->appendonly_compaction_insert_segno &&
			!vacstmt->appendonly_compaction_vacuum_prepare &&
			!vacstmt->appendonly_compaction_vacuum_cleanup);
}

bool
vacuumStatement_IsInAppendOnlyPseudoCompactionPhase(VacuumStmt *vacstmt)
{
	Assert(vacstmt);
	return (vacstmt->appendonly_compaction_segno &&
			vacstmt->appendonly_compaction_insert_segno &&
			linitial_int(vacstmt->appendonly_compaction_insert_segno)
				== APPENDONLY_COMPACTION_SEGNO_INVALID &&
			!vacstmt->appendonly_compaction_vacuum_prepare &&
			!vacstmt->appendonly_compaction_vacuum_cleanup);
}

bool
vacuumStatement_IsInAppendOnlyPreparePhase(VacuumStmt* vacstmt)
{
	Assert(vacstmt);
	return (vacstmt->appendonly_compaction_vacuum_prepare);
}

bool
vacummStatement_IsInAppendOnlyCleanupPhase(VacuumStmt *vacstmt)
{
	Assert(vacstmt);
	return (vacstmt->appendonly_compaction_vacuum_cleanup);
}

/*
 * Processing of the vacuumStatement for given relid.
 *
 * The function is called by vacuumStatement once for each relation to vacuum.
 * In order to connect QD and QE work for vacuum, we employ a little
 * complicated mechanism here; we separate one relation vacuum process
 * to a separate steps, depending on the type of storage (heap/AO),
 * and perform each step in separate transactions, so that QD can open
 * a distributed transaction and embrace QE work inside it.  As opposed to
 * old postgres code, where one transaction is opened and closed for each
 * auxiliary relation, here a transaction processes them as a set starting
 * from the base relation.  This is the entry point of one base relation,
 * and QD makes some decision what kind of stage we perform, and tells it
 * to QE with vacstmt fields through dispatch.
 *
 * For heap VACUUM FULL, we need two transactions.  One is to move tuples
 * from a page to another, to empty out last pages, which typically goes
 * into repair_frag.  We used to perform truncate operation there, but
 * it required to record transaction commit locally, which is not pleasant
 * if QD decides to cancel the whoe distributed transaction.  So the truncate
 * step is separated to a second transaction.  This two step operation is
 * performed on both base relation and toast relation at the same time.
 *
 * Lazy vacuum to heap is one step operation.
 *
 * AO compaction is rather complicated.  There are four phases.
 *   - prepare phase
 *   - compaction phase
 *   - drop phase
 *   - cleanup phase
 * Out of these, compaction and drop phase might repeat multiple times.
 * We go through the list of available segment files by looking up catalog,
 * and perform a compaction operation, which appends the whole segfile
 * to another available one, if the source segfile looks to be dirty enough.
 * If we find such one and perform compaction, the next step is drop. In
 * order to allow concurrent read it is required for the drop phase to
 * be a separate transaction.  We mark the segfile as an awaiting-drop
 * in the catalog, and the drop phase actually drops the segfile from the
 * disk.  There are some cases where we cannot drop the segfile immediately,
 * in which case we just skip it and leave the catalog to have awaiting-drop
 * state for this segfile.  Aside from the compaction and drop phases, the
 * rest is much simpler.  The prepare phase is to truncate unnecessary
 * blocks after the logical EOF, and the cleanup phase does normal heap
 * vacuum on auxiliary relations (toast, aoseg, block directory, visimap,)
 * as well as updating stats info in catalog.  Keep in mind that if the
 * vacuum is full, we need the same two steps as the heap base relation
 * case.  So cleanup phase in AO may consume two transactions.
 *
 * While executing these multiple transactions, we acquire a session
 * lock across transactions, in order to keep concurrent work on the
 * same relation away.  It doesn't look intuitive, though, if you look
 * at QE work, because from its perspective it is always one step, therefore
 * there is no session lock technically (we actually acquire and release
 * it as it's harmless.)  Session lock doesn't work here, because QE
 * is under a distributed transaction and we haven't supported session
 * lock recording in transaction prepare.  This should be ok as far as
 * we are dealing with user table, because other MPP work also tries
 * to take a relation lock, which would conflict with this vacuum work
 * on master.  Be careful with catalog tables, because we take locks on
 * them and release soon much before the end of transaction.  That means
 * QE still needs to deal with concurrent work well.
 */
static void
vacuumStatement_Relation(VacuumStmt *vacstmt, Oid relid, List *relations)
{
	Relation			onerel;
	LOCKMODE			lmode = NoLock;
	LockRelId			onerelid;
	MemoryContext		oldctx;
	bool				bTemp;
	VacuumStatsContext stats_context;

	/*
	 * We compact segment file by segment file.
	 * Therefore in some cases, we have multiple vacuum dispatches
	 * per relation.
	 */
	bool getnextrelation = false;

	/* Number of rounds performed on this relation */
	int relationRound = 0;

	List* compactedSegmentFileList = NIL;
	List* insertedSegmentFileList = NIL;

	bool dropPhase = false;
	bool truncatePhase = false;

	Assert(vacstmt);

	if (Gp_role != GP_ROLE_EXECUTE)
	{
		/* First call on a relation is the prepare phase */
		vacstmt->appendonly_compaction_vacuum_prepare = true;

		/*
		 * Reset truncate flag always as we may iterate more than one relation.
		 */
		vacstmt->heap_truncate = false;
	}

	while (!getnextrelation)
	{
		bTemp = false;
		getnextrelation = true;

		if (Gp_role != GP_ROLE_EXECUTE && (!dropPhase || truncatePhase))
		{
			/* Reset the compaction segno if new relation or segment file is started */
			list_free(vacstmt->appendonly_compaction_segno);
			list_free(vacstmt->appendonly_compaction_insert_segno);
			vacstmt->appendonly_compaction_segno = NIL;
			vacstmt->appendonly_compaction_insert_segno = NIL;
			vacstmt->appendonly_compaction_vacuum_cleanup = false;
		}

		/* Set up the distributed transaction context. */
		if (Gp_role == GP_ROLE_DISPATCH)
			setupRegularDtxContext();

		/*
		 * For each iteration we start/commit our own transactions,
		 * so that we can release resources such as locks and memories,
		 * and we can also safely perform non-transactional work
		 * along with transactional work.
		 */
		StartTransactionCommand();

		/*
		 * Functions in indexes may want a snapshot set. Also, setting
		 * a snapshot ensures that RecentGlobalXmin is kept truly recent.
		 */
		ActiveSnapshot = CopySnapshot(GetTransactionSnapshot());

<<<<<<< HEAD
=======
	if (vacstmt->vacuum && !IsAutoVacuumWorkerProcess())
	{
>>>>>>> 4ebb0cf9
		/*
		 * AO only: QE can tell drop phase here with dispatched vacstmt.
		 */
		if (Gp_role == GP_ROLE_EXECUTE)
			dropPhase = vacuumStatement_IsInAppendOnlyDropPhase(vacstmt);

		/*
		 * Open the relation with an appropriate lock, and check the permission.
		 */
		onerel = open_relation_and_check_permission(vacstmt, relid, RELKIND_RELATION, dropPhase);

		if (onerel == NULL)
		{
			if (Gp_role != GP_ROLE_EXECUTE)
			{
				DeregisterSegnoForCompactionDrop(relid,
									vacstmt->appendonly_compaction_segno);
				CommitTransactionCommand();
			}
			continue;
		}

		/* XXX not about temporary table, this is about meta data tracking. */
		bTemp = vacuumStatement_IsTemporary(relid);

		vacuumStatement_AssignRelation(vacstmt, relid, relations);

		if (Gp_role != GP_ROLE_EXECUTE)
		{
			/*
			 * Keep things generated by this QD decision beyond a transaction.
			 */
			oldctx = MemoryContextSwitchTo(vac_context);
			if (RelationIsHeap(onerel))
			{
				/*
				 * We perform truncate in the second transaction, to avoid making
				 * it necessary to record transaction commit in the middle of
				 * vacuum operation in case we move tuples across pages.  It may
				 * not need to do so if the relation is clean, but the decision
				 * to perform truncate is segment-local and QD cannot tell if
				 * everyone can skip it.
				 */
				if (vacstmt->full)
				{
					Assert(relationRound == 0 || relationRound == 1);
					if (relationRound == 0)
						getnextrelation = false;
					else if (relationRound == 1)
						vacstmt->heap_truncate = true;
				}
			}
			/* the rest is about AO tables */
			else if (vacstmt->appendonly_compaction_vacuum_prepare)
			{
				getnextrelation = false;
				dropPhase = false;
			}
			else if (!dropPhase)
			{
				if (!vacuumStatement_AssignAppendOnlyCompactionInfo(vacstmt,
							onerel, compactedSegmentFileList,
							insertedSegmentFileList, &getnextrelation))
				{
					MemoryContextSwitchTo(oldctx);
					/* Nothing left to do for this relation */
					relation_close(onerel, NoLock);
					CommitTransactionCommand();
					/* don't dispatch this iteration */
					continue;
				}

				compactedSegmentFileList =
					list_union_int(compactedSegmentFileList,
						vacstmt->appendonly_compaction_segno);
				insertedSegmentFileList =
					list_union_int(insertedSegmentFileList,
						vacstmt->appendonly_compaction_insert_segno);

				dropPhase = !getnextrelation;
			}
			else
			{
				if (HasSerializableBackends(false))
				{
					/*
					 * Checking at this point is safe because
					 * any serializable transaction that could start afterwards
					 * will already see the state with AWAITING_DROP. We
					 * have only to deal with transactions that started before
					 * our transaction.
					 *
					 * We immediatelly get the next relation. There is no
					 * reason to stay in this relation. Actually, all
					 * other ao relation will skip the compaction step.
					 */
					elogif(Debug_appendonly_print_compaction, LOG,
							"Skipping freeing compacted append-only segment file "
							"because of concurrent serializable transaction");

					DeregisterSegnoForCompactionDrop(relid, vacstmt->appendonly_compaction_segno);
					MemoryContextSwitchTo(oldctx);
					relation_close(onerel, NoLock);
					CommitTransactionCommand();
					/* don't dispatch this iteration */
					continue;
				}
				elogif(Debug_appendonly_print_compaction, LOG,
						"Dispatch drop transaction on append-only relation %s",
						RelationGetRelationName(onerel));

				RegisterSegnoForCompactionDrop(relid, vacstmt->appendonly_compaction_segno);
				list_free(vacstmt->appendonly_compaction_insert_segno);
				vacstmt->appendonly_compaction_insert_segno = NIL;
				dropPhase = false;
				getnextrelation = false;
			}
			MemoryContextSwitchTo(oldctx);

			/*
			 * For AO tables VACUUM FULL, we perform two-step for aux relations.
			 */
			if (!RelationIsHeap(onerel) &&
				vacstmt->full &&
				vacstmt->appendonly_compaction_vacuum_cleanup)
			{
				if (!truncatePhase)
				{
					truncatePhase = true;
					getnextrelation = false;
				}
				else
				{
					truncatePhase = false;
					vacstmt->heap_truncate = true;
				}
			}
		}

		/*
		 * Reset the global array if this step is not for heap truncate.
		 * We use this array only when trancating.
		 */
		if (!vacstmt->heap_truncate)
			VacFullInitialStatsSize = 0;

		/*
		 * Record the relation that is in the vacuum process, so
		 * that we can clear up its freespace map entry when the
		 * vacuum process crashes or is cancelled.
		 *
		 * XXX: Have to allocate the space inside ToMemoryContext,
		 * since it is required during commit.
		 */
		oldctx = MemoryContextSwitchTo(TopMemoryContext);
		AppendRelToVacuumRels(onerel);
		MemoryContextSwitchTo(oldctx);

		/*
		 * If we are in the dispatch mode, dispatch this modified
		 * vacuum statement to QEs, and wait for them to finish.
		 */
		if (Gp_role == GP_ROLE_DISPATCH)
		{
			stats_context.ctx = vac_context;
			stats_context.onerel = onerel;
			stats_context.updated_stats = NIL;
			stats_context.vac_stats = NULL;

			/* Generate extra oids for relfilenodes to be used in
			 * bitmap indexes if any. */
			gen_oids_for_bitmaps(vacstmt, onerel);

			/*
			 * We have to acquire a ShareLock for the relation
			 * which has bitmap indexes, since reindex is used
			 * later. Otherwise, concurrent vacuum and insert may
			 * cause deadlock, see MPP-5960.
			 */
			if (vacstmt->extra_oids != NULL)
				LockRelation(onerel, ShareLock);

			dispatchVacuum(vacstmt, &stats_context);
		}

		if (vacstmt->full)
			lmode = AccessExclusiveLock;
		else if (RelationIsAoRows(onerel) || RelationIsAoCols(onerel))
			lmode = AccessShareLock;
		else
			lmode = ShareUpdateExclusiveLock;

		if (relationRound == 0)
		{
			onerelid = onerel->rd_lockInfo.lockRelId;

			/*
			 * Get a session-level lock too. This will protect our
			 * access to the relation across multiple transactions, so
			 * that we can vacuum the relation's TOAST table (if any)
			 * secure in the knowledge that no one is deleting the
			 * parent relation.
			 *
			 * NOTE: this cannot block, even if someone else is
			 * waiting for access, because the lock manager knows that
			 * both lock requests are from the same process.
			 */
			LockRelationIdForSession(&onerelid, lmode);
		}
		vacuum_rel(onerel, vacstmt, lmode, stats_context.updated_stats);

		if (Gp_role == GP_ROLE_DISPATCH)
		{
			list_free_deep(stats_context.updated_stats);
			stats_context.updated_stats = NIL;
			list_free(vacstmt->extra_oids);
			vacstmt->extra_oids = NIL;

			/*
			 * Update ao master tupcount the hard way after the compaction and
			 * after the drop.
			 */
			if (vacstmt->appendonly_compaction_segno)
			{
				Assert(RelationIsAoRows(onerel) || RelationIsAoCols(onerel));

				if (vacuumStatement_IsInAppendOnlyCompactionPhase(vacstmt) &&
						!vacuumStatement_IsInAppendOnlyPseudoCompactionPhase(vacstmt))
				{
					/* In the compact phase, we need to update the information of the segment file we inserted into */
					UpdateMasterAosegTotalsFromSegments(onerel, SnapshotNow, vacstmt->appendonly_compaction_insert_segno, 0);
				}
				else if (vacuumStatement_IsInAppendOnlyDropPhase(vacstmt))
				{
					/* In the drop phase, we need to update the information of the compacted segment file(s) */
					UpdateMasterAosegTotalsFromSegments(onerel, SnapshotNow, vacstmt->appendonly_compaction_segno, 0);
				}
			}
		}

		/*
		 * Close source relation now, but keep lock so that no one
		 * deletes it before we commit.  (If someone did, they'd
		 * fail to clean up the entries we made in pg_statistic.
		 * Also, releasing the lock before commit would expose us
		 * to concurrent-update failures in update_attstats.)
		 */
		relation_close(onerel, NoLock);

		/*
		 * MPP-6929: metadata tracking
		 * We need some transaction to update the catalog.  We could do
		 * it on the outer vacuumStatement, but it is useful to track
		 * relation by relation.
		 */
		if (relationRound == 0 && !bTemp && (Gp_role == GP_ROLE_DISPATCH))
		{
			char *vsubtype = ""; /* NOFULL */

			if (IsAutoVacuumProcess())
				vsubtype = "AUTO";
			else
			{
				if (vacstmt->full &&
					(0 == vacstmt->freeze_min_age))
					vsubtype = "FULL FREEZE";
				else if (vacstmt->full)
					vsubtype = "FULL";
				else if (0 == vacstmt->freeze_min_age)
					vsubtype = "FREEZE";
			}
			MetaTrackUpdObject(RelationRelationId,
							   relid,
							   GetUserId(),
							   "VACUUM",
							   vsubtype);
		}

		if (list_length(relations) > 1)
		{
			pfree(vacstmt->relation->schemaname);
			pfree(vacstmt->relation->relname);
			pfree(vacstmt->relation);
			vacstmt->relation = NULL;
		}
		vacstmt->appendonly_compaction_vacuum_prepare = false;

		/*
		 * Transaction commit is always executed on QD.
		 */
		if (Gp_role != GP_ROLE_EXECUTE)
			CommitTransactionCommand();

		if (relationRound == 0)
		{
			SIMPLE_FAULT_INJECTOR(VacuumRelationEndOfFirstRound);
		}

		relationRound++;
	}

	if (lmode != NoLock)
	{
		UnlockRelationIdForSession(&onerelid, lmode);
	}

	if (compactedSegmentFileList)
	{
		list_free(compactedSegmentFileList);
		compactedSegmentFileList = NIL;
	}
	if (insertedSegmentFileList)
	{
		list_free(insertedSegmentFileList);
		insertedSegmentFileList = NIL;
	}
	if (vacstmt->appendonly_compaction_segno)
	{
		list_free(vacstmt->appendonly_compaction_segno);
		vacstmt->appendonly_compaction_segno = NIL;
	}
	if (vacstmt->appendonly_compaction_insert_segno)
	{
		list_free(vacstmt->appendonly_compaction_insert_segno);
		vacstmt->appendonly_compaction_insert_segno = NIL;
	}
}

/*
 * Primary entry point for VACUUM (incl FULL) commands.
 *
 * relids is normally NIL; if it is not, then it provides the list of
 * relation OIDs to be processed, and vacstmt->relation is ignored.
 * (The non-NIL case is currently only used by autovacuum.)
 *
 * It is the caller's responsibility that both vacstmt and relids
 * (if given) be allocated in a memory context that won't disappear
 * at transaction commit.  In fact this context must be QueryContext
 * to avoid complaints from PreventTransactionChain.
 *
 * vacuum() has been changed so that it is an entry point only for vacuum
 * commands. ANALYZE is now handled by analyzeStatement() in analyze.c.
 */
static void
vacuumStatement(VacuumStmt *vacstmt, List *relids)
{
	const char *stmttype = "VACUUM";
	volatile bool all_rels = false;
	List	   *relations = NIL;

	/**
	 * Handles only vacuum (incl FULL). Does not handle ANALYZE.
	 */
	Assert(vacstmt->vacuum);
	Assert(!vacstmt->analyze);

	if (vacstmt->verbose)
		elevel = INFO;
	else
		elevel = DEBUG2;

	if (Gp_role == GP_ROLE_DISPATCH)
		clear_relsize_cache();

	if (Gp_role == GP_ROLE_DISPATCH)
		elevel = DEBUG2; /* vacuum messages aren't interesting from the QD */


	/*
	 * We cannot run VACUUM inside a user transaction block; if we were inside
	 * a transaction, then our commit- and start-transaction-command calls
	 * would not have the intended effect! Furthermore, the forced commit that
	 * occurs before truncating the relation's file would have the effect of
	 * committing the rest of the user's transaction too, which would
	 * certainly not be the desired behavior.  (This only applies to VACUUM
	 * FULL, though.  We could in theory run lazy VACUUM inside a transaction
	 * block, but we choose to disallow that case because we'd rather commit
	 * as soon as possible after finishing the vacuum.	This is mainly so that
	 * we can let go the AccessExclusiveLock that we may be holding.)
	 */
	if (Gp_role == GP_ROLE_DISPATCH)
	{
		PreventTransactionChain((void *) vacstmt, stmttype);
	}

	/*
	 * Send info about dead objects to the statistics collector, unless we are
	 * in autovacuum --- autovacuum.c does this for itself.
	 */
	if (!IsAutoVacuumProcess())
		pgstat_vacuum_stat();

	/*
	 * Create special memory context for cross-transaction storage.
	 *
	 * Since it is a child of PortalContext, it will go away eventually even
	 * if we suffer an error; there's no need for special abort cleanup logic.
	 */
	vac_context = AllocSetContextCreate(PortalContext,
										"Vacuum",
										ALLOCSET_DEFAULT_MINSIZE,
										ALLOCSET_DEFAULT_INITSIZE,
										ALLOCSET_DEFAULT_MAXSIZE);

	/* Remember whether we are processing everything in the DB */
	all_rels = (relids == NIL && vacstmt->relation == NULL);

	/*
	 * Build list of relations to process, unless caller gave us one. (If we
	 * build one, we put it in vac_context for safekeeping.)
	 */
	relations = get_rel_oids(relids, vacstmt->relation, stmttype, vacstmt->rootonly);

	/*
	 * vacuum_rel expects to be entered with no transaction active; it will
	 * start and commit its own transaction.  But we are called by an SQL
	 * command, and so we are executing inside a transaction already. We
	 * commit the transaction started in PostgresMain() here, and start
	 * another one before exiting to match the commit waiting for us back in
	 * PostgresMain().
	 */
	if (Gp_role != GP_ROLE_EXECUTE)
		CommitTransactionCommand();

	PG_TRY();
	{
		ListCell   *cur;

		/* Turn vacuum cost accounting on or off */
		VacuumCostActive = (VacuumCostDelay > 0);
		VacuumCostBalance = 0;

		if (Gp_role == GP_ROLE_DISPATCH)
		{
			vacstmt->appendonly_compaction_segno = NIL;
			vacstmt->appendonly_compaction_insert_segno = NIL;
			vacstmt->appendonly_compaction_vacuum_cleanup = false;
			vacstmt->appendonly_relation_empty = false;
		}

		/*
		 * Loop to process each selected relation.
		 */
		foreach(cur, relations)
		{
			Oid	relid = lfirst_oid(cur);
			vacuumStatement_Relation(vacstmt, relid, relations);
		}
	}
	PG_CATCH();
	{
		/* Make sure cost accounting is turned off after error */
		VacuumCostActive = false;
		/* And reset buffer replacement strategy, too */
		StrategyHintVacuum(false);
		PG_RE_THROW();
	}
	PG_END_TRY();

	/* Turn off vacuum cost accounting */
	VacuumCostActive = false;

	/*
	 * Finish up processing.
	 * This matches the CommitTransaction waiting for us in
	 * PostgresMain().
	 *
	 * MPP-7632 and MPP-7984: if we're in a vacuum analyze we need to
	 * make sure that this transaction we're in has the right
	 * properties
	 */
	if (Gp_role == GP_ROLE_DISPATCH)
	{
		/* Set up the distributed transaction context. */
		setupRegularDtxContext();
	}
	StartTransactionCommand();

	/*
	 * Re-establish the transaction snapshot.  This is wasted effort when
	 * we are called as a normal utility command, because the new
	 * transaction will be dropped immediately by PostgresMain(); but it's
	 * necessary if we are called from autovacuum because autovacuum might
	 * continue on to do an ANALYZE-only call.
	 */
	ActiveSnapshot = CopySnapshot(GetTransactionSnapshot());

	if (!IsAutoVacuumProcess())
	{
		/*
		 * Update pg_database.datfrozenxid, and truncate pg_clog if possible.
		 * (autovacuum.c does this for itself.)
		 */
		vac_update_datfrozenxid();

		/*
		 * If it was a database-wide VACUUM, print FSM usage statistics (we
		 * don't make you be superuser to see these).  We suppress this in
		 * autovacuum, too.
		 */
		if (all_rels)
			PrintFreeSpaceMapStatistics(elevel);
	}

	/*
	 * Clean up working storage --- note we must do this after
	 * StartTransactionCommand, else we might be trying to delete the active
	 * context!
	 */
	Assert(CurrentMemoryContext != vac_context);
	MemoryContextDelete(vac_context);
	vac_context = NULL;
}

/*
 * Build a list of Oids for each relation to be processed
 *
 * The list is built in vac_context so that it will survive across our
 * per-relation transactions.
 */
static List *
get_rel_oids(List *relids, const RangeVar *vacrel, const char *stmttype,
			 bool rootonly)
{
	List	   *oid_list = NIL;
	MemoryContext oldcontext;

	/* List supplied by VACUUM's caller? */
	if (relids)
		return relids;

	if (vacrel)
	{
		/* Process a specific relation */
		Oid			relid;
		List	   *prels = NIL;

		relid = RangeVarGetRelid(vacrel, false);

		if (rel_is_partitioned(relid))
		{
			PartitionNode *pn;

			pn = get_parts(relid, 0, 0, false, true /*includesubparts*/);

			prels = all_partition_relids(pn);
		}
		else if (rel_is_child_partition(relid))
		{
			/* get my children */
			prels = find_all_inheritors(relid);
		}

		/* Make a relation list entry for this guy */
		oldcontext = MemoryContextSwitchTo(vac_context);
		oid_list = lappend_oid(oid_list, relid);
		oid_list = list_concat_unique_oid(oid_list, prels);
		MemoryContextSwitchTo(oldcontext);
	}
	else
	{
		/* Process all plain relations listed in pg_class */
		HeapTuple	tuple;
		cqContext	cqc;
		cqContext  *pcqCtx;

		/* NOTE: force heapscan in caql */
		pcqCtx = caql_beginscan(
				caql_syscache(
						caql_indexOK(cqclr(&cqc), false),
						false),
				cql("SELECT * FROM pg_class "
					" WHERE relkind = :1 ",
					CharGetDatum(RELKIND_RELATION)));

		while (HeapTupleIsValid(tuple = caql_getnext(pcqCtx)))
		{
			Form_pg_class classForm = (Form_pg_class) GETSTRUCT(tuple);

			/*
			 * Don't include non-vacuum-able relations:
			 *   - External tables
			 *   - Foreign tables
			 *   - etc.
			 */
			if (classForm->relkind == RELKIND_RELATION && (
					classForm->relstorage == RELSTORAGE_EXTERNAL ||
					classForm->relstorage == RELSTORAGE_FOREIGN  ||
					classForm->relstorage == RELSTORAGE_VIRTUAL))
				continue;

			/* Make a relation list entry for this guy */
			oldcontext = MemoryContextSwitchTo(vac_context);
			oid_list = lappend_oid(oid_list, HeapTupleGetOid(tuple));
			MemoryContextSwitchTo(oldcontext);
		}

		caql_endscan(pcqCtx);
	}

	return oid_list;
}

/*
 * vacuum_set_xid_limits() -- compute oldest-Xmin and freeze cutoff points
 */
void
vacuum_set_xid_limits(VacuumStmt *vacstmt, bool sharedRel,
					  TransactionId *oldestXmin,
					  TransactionId *freezeLimit)
{
	int			freezemin;
	TransactionId limit;
	TransactionId safeLimit;

	/*
	 * We can always ignore processes running lazy vacuum.	This is because we
	 * use these values only for deciding which tuples we must keep in the
	 * tables.	Since lazy vacuum doesn't write its XID anywhere, it's
	 * safe to ignore it.  In theory it could be problematic to ignore lazy
	 * vacuums on a full vacuum, but keep in mind that only one vacuum process
	 * can be working on a particular table at any time, and that each vacuum
	 * is always an independent transaction.
	 */
	*oldestXmin = GetOldestXmin(sharedRel);

	Assert(TransactionIdIsNormal(*oldestXmin));

	/*
	 * Determine the minimum freeze age to use: as specified in the vacstmt,
	 * or vacuum_freeze_min_age, but in any case not more than half
	 * autovacuum_freeze_max_age, so that autovacuums to prevent XID
	 * wraparound won't occur too frequently.
	 */
	freezemin = vacstmt->freeze_min_age;
	if (freezemin < 0)
		freezemin = vacuum_freeze_min_age;
	freezemin = Min(freezemin, autovacuum_freeze_max_age / 2);
	Assert(freezemin >= 0);

	/*
	 * Compute the cutoff XID, being careful not to generate a "permanent" XID
	 */
	limit = *oldestXmin - freezemin;
	if (!TransactionIdIsNormal(limit))
		limit = FirstNormalTransactionId;

	/*
	 * If oldestXmin is very far back (in practice, more than
	 * autovacuum_freeze_max_age / 2 XIDs old), complain and force a
	 * minimum freeze age of zero.
	 */
	safeLimit = ReadNewTransactionId() - autovacuum_freeze_max_age;
	if (!TransactionIdIsNormal(safeLimit))
		safeLimit = FirstNormalTransactionId;

	if (TransactionIdPrecedes(limit, safeLimit))
	{
		ereport(WARNING,
				(errmsg("oldest xmin is far in the past"),
				 errhint("Close open transactions soon to avoid wraparound problems.")));
		limit = *oldestXmin;
	}

	*freezeLimit = limit;
}

void
vac_update_relstats_from_list(Relation rel,
							  BlockNumber num_pages, double num_tuples,
							  bool hasindex, TransactionId frozenxid,
							  List *updated_stats)
{
	/*
	 * If this is QD, use the stats collected in updated_stats instead of
	 * the one provided through 'num_pages' and 'num_tuples'.  It doesn't
	 * seem worth doing so for system tables, though (it'd better say
	 * "non-distributed" tables than system relations here, but for now
	 * it's effectively the same.)
	 */
	if (Gp_role == GP_ROLE_DISPATCH && !IsSystemRelation(rel))
	{
		ListCell *lc;
		num_pages = 0;
		num_tuples = 0.0;
		foreach (lc, updated_stats)
		{
			VPgClassStats *stats = (VPgClassStats *) lfirst(lc);
			if (stats->relid == RelationGetRelid(rel))
			{
				num_pages += stats->rel_pages;
				num_tuples += stats->rel_tuples;
				break;
			}
		}
	}

	vac_update_relstats(rel, num_pages, num_tuples, hasindex, frozenxid);
}

/*
 *	vac_update_relstats() -- update statistics for one relation
 *
 *		Update the whole-relation statistics that are kept in its pg_class
 *		row.  There are additional stats that will be updated if we are
 *		doing ANALYZE, but we always update these stats.  This routine works
 *		for both index and heap relation entries in pg_class.
 *
 *		We violate transaction semantics here by overwriting the rel's
 *		existing pg_class tuple with the new values.  This is reasonably
 *		safe since the new values are correct whether or not this transaction
 *		commits.  The reason for this is that if we updated these tuples in
 *		the usual way, vacuuming pg_class itself wouldn't work very well ---
 *		by the time we got done with a vacuum cycle, most of the tuples in
 *		pg_class would've been obsoleted.  Of course, this only works for
 *		fixed-size never-null columns, but these are.
 *
 *		Another reason for doing it this way is that when we are in a lazy
 *		VACUUM and have inVacuum set, we mustn't do any updates --- somebody
 *		vacuuming pg_class might think they could delete a tuple marked with
 *		xmin = our xid.
 *
 *		MPP: 8.2 introduced XLOG entries for "inplace" stats updates so we
 *		no longer need the out-of-place hack.
 *
 *		This routine is shared by full VACUUM and lazy VACUUM.
 */

void
vac_update_relstats(Relation rel, BlockNumber num_pages, double num_tuples,
					bool hasindex, TransactionId frozenxid)
{
	Relation	rd;
	HeapTuple	ctup;
	Form_pg_class pgcform;
	Oid			relid = RelationGetRelid(rel);
	bool		dirty;
	cqContext	cqc;
	cqContext  *pcqCtx;

	Assert(relid != InvalidOid);

	/*
	 * CDB: send the number of tuples and the number of pages in pg_class located
	 * at QEs through the dispatcher.
	 */
	if (Gp_role == GP_ROLE_EXECUTE)
	{
		/* cdbanalyze_get_relstats(rel, &num_pages, &num_tuples);*/
		StringInfoData buf;
		VPgClassStats stats;

		pq_beginmessage(&buf, 'y');
		pq_sendstring(&buf, "VACUUM");
		stats.relid = relid;
		stats.rel_pages = num_pages;
		stats.rel_tuples = num_tuples;
		stats.empty_end_pages = 0;
		pq_sendint(&buf, sizeof(VPgClassStats), sizeof(int));
		pq_sendbytes(&buf, (char *) &stats, sizeof(VPgClassStats));
		pq_endmessage(&buf);
	}

	/*
	 * We need a way to distinguish these 2 cases:
	 * a) ANALYZEd/VACUUMed table is empty
	 * b) Table has never been ANALYZEd/VACUUMed
	 * To do this, in case (a), we set relPages = 1. For case (b), relPages = 0.
	 */
	if (num_pages < 1.0)
	{
		Assert(num_tuples < 1.0);
		num_pages = 1.0;
	}

	/*
	 * update number of tuples and number of pages in pg_class
	 */
	rd = heap_open(RelationRelationId, RowExclusiveLock);

	pcqCtx = caql_addrel(cqclr(&cqc), rd);

	/* Fetch a copy of the tuple to scribble on */
	ctup = caql_getfirst(
			pcqCtx,
			cql("SELECT * FROM pg_class "
				" WHERE oid = :1 "
				" FOR UPDATE ",
				ObjectIdGetDatum(relid)));

	if (!HeapTupleIsValid(ctup))
		elog(ERROR, "pg_class entry for relid %u vanished during vacuuming",
			 relid);
	pgcform = (Form_pg_class) GETSTRUCT(ctup);

	/* Apply required updates, if any, to copied tuple */

	dirty = false;
	if (pgcform->relpages != (int32) num_pages)
	{
		pgcform->relpages = (int32) num_pages;
		dirty = true;
	}
	if (pgcform->reltuples != (float4) num_tuples)
	{
		pgcform->reltuples = (float4) num_tuples;
		dirty = true;
	}
	if (pgcform->relhasindex != hasindex)
	{
		pgcform->relhasindex = hasindex;
		dirty = true;
	}

	elog(DEBUG2, "Vacuum oid=%u pages=%d tuples=%f",
		 relid, pgcform->relpages, pgcform->reltuples);
	/*
	 * If we have discovered that there are no indexes, then there's no
	 * primary key either.	This could be done more thoroughly...
	 */
	if (!hasindex)
	{
		if (pgcform->relhaspkey)
		{
			pgcform->relhaspkey = false;
			dirty = true;
		}
	}

	/*
	 * relfrozenxid should never go backward.  Caller can pass
	 * InvalidTransactionId if it has no new data.
	 */
	if (TransactionIdIsNormal(frozenxid) &&
		TransactionIdPrecedes(pgcform->relfrozenxid, frozenxid))
	{
		pgcform->relfrozenxid = frozenxid;
		dirty = true;
	}

	/*
	 * If anything changed, write out the tuple.  Even if nothing changed,
	 * force relcache invalidation so all backends reset their rd_targblock
	 * --- otherwise it might point to a page we truncated away.
	 */
	if (dirty)
	{
		heap_inplace_update(rd, ctup);
		/* the above sends a cache inval message */
	}
	else
	{
		/* no need to change tuple, but force relcache inval anyway */
		CacheInvalidateRelcacheByTuple(ctup);
	}

	heap_close(rd, RowExclusiveLock);
}


/*
 *	vac_update_datfrozenxid() -- update pg_database.datfrozenxid for our DB
 *
 *		Update pg_database's datfrozenxid entry for our database to be the
 *		minimum of the pg_class.relfrozenxid values.  If we are able to
 *		advance pg_database.datfrozenxid, also try to truncate pg_clog.
 *
 *		We violate transaction semantics here by overwriting the database's
 *		existing pg_database tuple with the new value.  This is reasonably
 *		safe since the new value is correct whether or not this transaction
 *		commits.  As with vac_update_relstats, this avoids leaving dead tuples
 *		behind after a VACUUM.
 *
 *		This routine is shared by full and lazy VACUUM.
 */
void
vac_update_datfrozenxid(void)
{
	HeapTuple	tuple;
	Form_pg_database dbform;
	Relation	relation;
	HeapTuple	classTup;
	cqContext  *pcqCtx;
	cqContext	cqc;

	TransactionId newFrozenXid;
	bool		dirty = false;

	/*
	 * Initialize the "min" calculation with GetOldestXmin, which is a
	 * reasonable approximation to the minimum relfrozenxid for not-yet-
	 * committed pg_class entries for new tables; see AddNewRelationTuple().
	 * Se we cannot produce a wrong minimum by starting with this.
	 */
	newFrozenXid = GetOldestXmin(true);

	/*
	 * We must seqscan pg_class to find the minimum Xid, because there is no
	 * index that can help us here.
	 */
	pcqCtx = caql_beginscan(
			caql_indexOK(cqclr(&cqc), false),
			cql("SELECT * FROM pg_class ", NULL));

	while (HeapTupleIsValid(classTup = caql_getnext(pcqCtx)))
	{
		Form_pg_class classForm = (Form_pg_class) GETSTRUCT(classTup);

		/*
		 * Only consider heap and TOAST tables (anything else should have
		 * InvalidTransactionId in relfrozenxid anyway.)
		 */
		if (classForm->relkind != RELKIND_RELATION &&
			classForm->relkind != RELKIND_TOASTVALUE &&
			classForm->relkind != RELKIND_AOSEGMENTS &&
			classForm->relkind != RELKIND_AOBLOCKDIR &&
			classForm->relkind != RELKIND_AOVISIMAP)
			continue;

		/* MPP-10108 - exclude relations with external storage */
		if (classForm->relkind == RELKIND_RELATION && (
				classForm->relstorage == RELSTORAGE_EXTERNAL ||
				classForm->relstorage == RELSTORAGE_FOREIGN  ||
				classForm->relstorage == RELSTORAGE_VIRTUAL))
			continue;

		Assert(TransactionIdIsNormal(classForm->relfrozenxid));

		if (TransactionIdPrecedes(classForm->relfrozenxid, newFrozenXid))
			newFrozenXid = classForm->relfrozenxid;
	}

	/* we're done with pg_class */
	caql_endscan(pcqCtx);

	Assert(TransactionIdIsNormal(newFrozenXid));

	/* Now fetch the pg_database tuple we need to update. */
	relation = heap_open(DatabaseRelationId, RowExclusiveLock);

	cqContext  *dbcqCtx;
	cqContext	dbcqc;

	dbcqCtx = caql_addrel(cqclr(&dbcqc), relation);

	/* Fetch a copy of the tuple to scribble on */

	tuple = caql_getfirst(
			dbcqCtx,
			cql("SELECT * FROM pg_database "
				" WHERE oid = :1 "
				" FOR UPDATE ",
				ObjectIdGetDatum(MyDatabaseId)));

	if (!HeapTupleIsValid(tuple))
		elog(ERROR, "could not find tuple for database %u", MyDatabaseId);
	dbform = (Form_pg_database) GETSTRUCT(tuple);

	/*
	 * Don't allow datfrozenxid to go backward (probably can't happen anyway);
	 * and detect the common case where it doesn't go forward either.
	 */
	if (TransactionIdPrecedes(dbform->datfrozenxid, newFrozenXid))
	{
		dbform->datfrozenxid = newFrozenXid;
		dirty = true;
	}

	if (dirty)
		heap_inplace_update(relation, tuple);

	heap_freetuple(tuple);
	heap_close(relation, RowExclusiveLock);

	/*
	 * If we were able to advance datfrozenxid, mark the flat-file copy of
	 * pg_database for update at commit, and see if we can truncate
	 * pg_clog.
	 */
	if (dirty)
	{
		database_file_update_needed();
		vac_truncate_clog(newFrozenXid);
	}
}


/*
 *	vac_truncate_clog() -- attempt to truncate the commit log
 *
 *		Scan pg_database to determine the system-wide oldest datfrozenxid,
 *		and use it to truncate the transaction commit log (pg_clog).
 *		Also update the XID wrap limit info maintained by varsup.c.
 *
 *		The passed XID is simply the one I just wrote into my pg_database
 *		entry.	It's used to initialize the "min" calculation.
 *
 *		This routine is shared by full and lazy VACUUM.  Note that it's
 *		only invoked when we've managed to change our DB's datfrozenxid
 *		entry.
 */
static void
vac_truncate_clog(TransactionId frozenXID)
{
	TransactionId myXID = GetCurrentTransactionId();
	HeapTuple	tuple;
	cqContext	cqc;
	cqContext  *pcqCtx;
	NameData	oldest_datname;
	bool		frozenAlreadyWrapped = false;

	/* init oldest_datname to sync with my frozenXID */
	namestrcpy(&oldest_datname, get_database_name(MyDatabaseId));

	/*
	 * Scan pg_database to compute the minimum datfrozenxid
	 *
	 * Note: we need not worry about a race condition with new entries being
	 * inserted by CREATE DATABASE.  Any such entry will have a copy of some
	 * existing DB's datfrozenxid, and that source DB cannot be ours because
	 * of the interlock against copying a DB containing an active backend.
	 * Hence the new entry will not reduce the minimum.  Also, if two
	 * VACUUMs concurrently modify the datfrozenxid's of different databases,
	 * the worst possible outcome is that pg_clog is not truncated as
	 * aggressively as it could be.
	 */
	pcqCtx = caql_beginscan(
			caql_indexOK(cqclr(&cqc), false),
			cql("SELECT * FROM pg_database ", NULL));

	while (HeapTupleIsValid(tuple = caql_getnext(pcqCtx)))
	{
		Form_pg_database dbform = (Form_pg_database) GETSTRUCT(tuple);

		Assert(TransactionIdIsNormal(dbform->datfrozenxid));

		/*
		 * MPP-20053: Skip databases that cannot be connected to in computing
		 * the oldest database.
		 */
		if (dbform->datallowconn)
		{
			if (TransactionIdPrecedes(myXID, dbform->datfrozenxid))
				frozenAlreadyWrapped = true;
			else if (TransactionIdPrecedes(dbform->datfrozenxid, frozenXID))
			{
				frozenXID = dbform->datfrozenxid;
				namecpy(&oldest_datname, &dbform->datname);
			}
		}
	}

	caql_endscan(pcqCtx);

	/*
	 * Do not truncate CLOG if we seem to have suffered wraparound already;
	 * the computed minimum XID might be bogus.  This case should now be
	 * impossible due to the defenses in GetNewTransactionId, but we keep the
	 * test anyway.
	 */
	if (frozenAlreadyWrapped)
	{
		ereport(WARNING,
				(errmsg("some databases have not been vacuumed in over 2 billion transactions"),
				 errdetail("You might have already suffered transaction-wraparound data loss.")));
		return;
	}

	/* Truncate CLOG to the oldest frozenxid */
	TruncateCLOG(frozenXID);
	DistributedLog_Truncate(frozenXID);

	/*
	 * Update the wrap limit for GetNewTransactionId.  Note: this function
	 * will also signal the postmaster for an(other) autovac cycle if needed.
	 */
	SetTransactionIdLimit(frozenXID, &oldest_datname);
}


/****************************************************************************
 *																			*
 *			Code common to both flavors of VACUUM							*
 *																			*
 ****************************************************************************
 */


/*
 *	vacuum_rel() -- vacuum one heap relation
 *
 *		Doing one heap at a time incurs extra overhead, since we need to
 *		check that the heap exists again just before we vacuum it.	The
 *		reason that we do this is so that vacuuming can be spread across
 *		many small transactions.  Otherwise, two-phase locking would require
 *		us to lock the entire database during one pass of the vacuum cleaner.
 */
static void
vacuum_rel(Relation onerel, VacuumStmt *vacstmt, LOCKMODE lmode, List *updated_stats)
{
	Oid			toast_relid;
	Oid			aoseg_relid = InvalidOid;
	Oid         aoblkdir_relid = InvalidOid;
	Oid         aovisimap_relid = InvalidOid;
	Oid			save_userid;
	int			save_sec_context;
	int			save_nestlevel;

	/*
	 * Check for user-requested abort.	Note we want this to be inside a
	 * transaction, so xact.c doesn't issue useless WARNING.
	 */
	CHECK_FOR_INTERRUPTS();

	/*
	 * Remember the relation's TOAST and AO segments relations for later
	 */
	toast_relid = onerel->rd_rel->reltoastrelid;
	if (RelationIsAoRows(onerel) || RelationIsAoCols(onerel))
	{
		GetAppendOnlyEntryAuxOids(RelationGetRelid(onerel), SnapshotNow,
								  &aoseg_relid, NULL,
								  &aoblkdir_relid, NULL,
								  &aovisimap_relid, NULL);
		vacstmt->appendonly_relation_empty =
				AppendOnlyCompaction_IsRelationEmpty(onerel);
	}


	/*
	 * Switch to the table owner's userid, so that any index functions are run
	 * as that user.  Also lock down security-restricted operations and
	 * arrange to make GUC variable changes local to this command.
	 * (This is unnecessary, but harmless, for lazy VACUUM.)
	 */
	GetUserIdAndSecContext(&save_userid, &save_sec_context);
	SetUserIdAndSecContext(onerel->rd_rel->relowner,
						   save_sec_context | SECURITY_RESTRICTED_OPERATION);
	save_nestlevel = NewGUCNestLevel();

	/*
	 * Tell the cache replacement strategy that vacuum is causing all
	 * following IO
	 */
	StrategyHintVacuum(true);

	/*
	 * Do the actual work --- either FULL or "lazy" vacuum
	 */
	if (vacstmt->full)
		full_vacuum_rel(onerel, vacstmt, updated_stats);
	else
		lazy_vacuum_rel(onerel, vacstmt, updated_stats);

	StrategyHintVacuum(false);

	/* Roll back any GUC changes executed by index functions */
	AtEOXact_GUC(false, save_nestlevel);

	/* Restore userid and security context */
	SetUserIdAndSecContext(save_userid, save_sec_context);

	/*
	 * If the relation has a secondary toast rel, vacuum that too
	 * while we still hold the session lock on the master table.  We
	 * do this in cleanup phase when it's AO table or in prepare phase
	 * if it's an empty AO table.
	 */
	if ((RelationIsHeap(onerel) && toast_relid != InvalidOid) ||
		(!RelationIsHeap(onerel) && (
				vacstmt->appendonly_compaction_vacuum_cleanup ||
				vacstmt->appendonly_relation_empty)))
	{
		Relation toast_rel = open_relation_and_check_permission(vacstmt, toast_relid,
																RELKIND_TOASTVALUE, false);
		if (toast_rel != NULL)
		{
			vacuum_rel(toast_rel, vacstmt, lmode, updated_stats);

			/* all done with this class, but hold lock until commit */
			relation_close(toast_rel, NoLock);
		}
	}

	/*
	 * If an AO/CO table is empty on a segment,
	 * vacstmt->appendonly_relation_empty will get set to true even in the
	 * compaction phase. In such a case, we end up updating the auxiliary
	 * tables and try to vacuum them all in the same transaction. This causes
	 * the auxiliary relation to not get vacuumed and it generates a notice to
	 * the user saying that transaction is already in progress. Hence we want
	 * to vacuum the auxliary relations only in cleanup phase or if we are in
	 * the prepare phase and the AO/CO table is empty.
	 */
	if (vacstmt->appendonly_compaction_vacuum_cleanup ||
		(vacstmt->appendonly_relation_empty && vacstmt->appendonly_compaction_vacuum_prepare))
	{
		/* do the same for an AO segments table, if any */
		if (aoseg_relid != InvalidOid)
		{
			Relation aoseg_rel = open_relation_and_check_permission(vacstmt, aoseg_relid,
																	RELKIND_AOSEGMENTS, false);
			if (aoseg_rel != NULL)
			{
				vacuum_rel(aoseg_rel, vacstmt, lmode, updated_stats);

				/* all done with this class, but hold lock until commit */
				relation_close(aoseg_rel, NoLock);
			}
		}

		/* do the same for an AO block directory table, if any */
		if (aoblkdir_relid != InvalidOid)
		{
			Relation aoblkdir_rel = open_relation_and_check_permission(vacstmt, aoblkdir_relid,
																	   RELKIND_AOBLOCKDIR, false);
			if (aoblkdir_rel != NULL)
			{
				vacuum_rel(aoblkdir_rel, vacstmt, lmode, updated_stats);

				/* all done with this class, but hold lock until commit */
				relation_close(aoblkdir_rel, NoLock);
			}
		}

		/* do the same for an AO visimap, if any */
		if (aovisimap_relid != InvalidOid)
		{
			Relation aovisimap_rel = open_relation_and_check_permission(vacstmt, aovisimap_relid,
																	   RELKIND_AOVISIMAP, false);
			if (aovisimap_rel != NULL)
			{
				vacuum_rel(aovisimap_rel, vacstmt, lmode, updated_stats);

				/* all done with this class, but hold lock until commit */
				relation_close(aovisimap_rel, NoLock);
			}
		}
	}
}


/****************************************************************************
 *																			*
 *			Code for VACUUM FULL (only)										*
 *																			*
 ****************************************************************************
 */

/*
 * Remember the relation stats that will be used in the next truncate phase.
 */
static void
save_vacstats(Oid relid, BlockNumber rel_pages, double rel_tuples, BlockNumber empty_end_pages)
{
	VPgClassStats *stats;

	if (VacFullInitialStatsSize >= MaxVacFullInitialStatsSize)
		elog(ERROR, "out of stats slot");

	stats = &VacFullInitialStats[VacFullInitialStatsSize++];

	stats->relid = relid;
	stats->rel_pages = rel_pages;
	stats->rel_tuples = rel_tuples;
	stats->empty_end_pages = empty_end_pages;

	/* Should not happen */
	if (stats->rel_pages < stats->empty_end_pages)
		elog(ERROR, "rel_pages %u < empty_end_pages %u",
					stats->rel_pages, stats->empty_end_pages);
}

static bool vacuum_appendonly_index_should_vacuum(Relation aoRelation,
		VacuumStmt *vacstmt,
		AppendOnlyIndexVacuumState *vacuumIndexState, double *rel_tuple_count)
{
	int64 hidden_tupcount;
	FileSegTotals *totals;

	Assert(RelationIsAoRows(aoRelation) || RelationIsAoCols(aoRelation));

	if(Gp_role == GP_ROLE_DISPATCH)
	{
		if (rel_tuple_count)
		{
			*rel_tuple_count = 0.0;
		}
		return false;
	}

	if(RelationIsAoRows(aoRelation))
	{
		totals = GetSegFilesTotals(aoRelation, SnapshotNow);
	}
	else
	{
		Assert(RelationIsAoCols(aoRelation));
		totals = GetAOCSSSegFilesTotals(aoRelation, SnapshotNow);
	}
	hidden_tupcount = AppendOnlyVisimap_GetRelationHiddenTupleCount(&vacuumIndexState->visiMap);

	if(rel_tuple_count)
	{
		*rel_tuple_count = (double)(totals->totaltuples - hidden_tupcount);
		Assert((*rel_tuple_count) > -1.0);
	}

	pfree(totals);

	if(hidden_tupcount > 0 || vacstmt->full)
	{
		return true;
	}
	return false;
}

/*
 * vacuum_appendonly_indexes()
 *
 * Perform a vacuum on all indexes of an append-only relation.
 *
 * The page and tuplecount information in vacrelstats are used, the
 * nindex value is set by this function.
 *
 * It returns the number of indexes on the relation.
 */
int
vacuum_appendonly_indexes(Relation aoRelation,
		VacuumStmt *vacstmt,
		List* updated_stats)
{
	int reindex_count = 1;
	int i;
	Relation   *Irel;
	int			nindexes;
	AppendOnlyIndexVacuumState vacuumIndexState;
	AppendOnlyEntry *aoEntry;
	List *extra_oids;
	FileSegInfo **segmentFileInfo = NULL; /* Might be a casted AOCSFileSegInfo */
	int totalSegfiles;

	Assert(RelationIsAoRows(aoRelation) || RelationIsAoCols(aoRelation));
	Assert(vacstmt);

	memset(&vacuumIndexState, 0, sizeof(vacuumIndexState));

	elogif (Debug_appendonly_print_compaction, LOG,
			"Vacuum indexes for append-only relation %s",
			RelationGetRelationName(aoRelation));

	/* Now open all indexes of the relation */
	if (vacstmt->full)
		vac_open_indexes(aoRelation, AccessExclusiveLock, &nindexes, &Irel);
	else
		vac_open_indexes(aoRelation, RowExclusiveLock, &nindexes, &Irel);

	aoEntry = GetAppendOnlyEntry(
			aoRelation->rd_id,
			SnapshotNow);
	Assert(aoEntry);

	if (RelationIsAoRows(aoRelation))
	{
		segmentFileInfo = GetAllFileSegInfo(aoRelation, aoEntry, SnapshotNow, &totalSegfiles);
	}
	else
	{
		Assert(RelationIsAoCols(aoRelation));
		segmentFileInfo = (FileSegInfo **)GetAllAOCSFileSegInfo(aoRelation, aoEntry, SnapshotNow, &totalSegfiles);
	}

	AppendOnlyVisimap_Init(
			&vacuumIndexState.visiMap,
			aoEntry->visimaprelid,
			aoEntry->visimapidxid,
			AccessShareLock,
			SnapshotNow);

	AppendOnlyBlockDirectory_Init_forSearch(&vacuumIndexState.blockDirectory,
			aoEntry,
			SnapshotNow,
			segmentFileInfo,
			totalSegfiles,
			aoRelation,
			1,
			RelationIsAoCols(aoRelation));

	/* Clean/scan index relation(s) */
	if (Irel != NULL)
	{
		double rel_tuple_count = 0.0;
		if (vacuum_appendonly_index_should_vacuum(aoRelation, vacstmt,
					&vacuumIndexState, &rel_tuple_count))
		{
			Assert(rel_tuple_count > -1.0);

			for (i = 0; i < nindexes; i++)
			{
				extra_oids =
					get_oids_for_bitmap(vacstmt->extra_oids, Irel[i], aoRelation, reindex_count);

				vacuum_appendonly_index(Irel[i], &vacuumIndexState, extra_oids, updated_stats,
						rel_tuple_count, vacstmt->full);
				list_free(extra_oids);
			}
			reindex_count++;
		}
		else
		{
			/* just scan indexes to update statistic */
			for (i = 0; i < nindexes; i++)
				scan_index(Irel[i], rel_tuple_count, updated_stats, vacstmt->full, true);
		}
	}

	AppendOnlyVisimap_Finish(&vacuumIndexState.visiMap, AccessShareLock);
	AppendOnlyBlockDirectory_End_forSearch(&vacuumIndexState.blockDirectory);

	if (segmentFileInfo)
	{
		if (RelationIsAoRows(aoRelation))
		{
			FreeAllSegFileInfo(segmentFileInfo, totalSegfiles);
		}
		else
		{
			FreeAllAOCSSegFileInfo((AOCSFileSegInfo **)segmentFileInfo, totalSegfiles);
		}
		pfree(segmentFileInfo);
	}
	pfree(aoEntry);
	aoEntry = NULL;

	vac_close_indexes(nindexes, Irel, NoLock);
	return nindexes;
}

/*
 * vacuum_heap_rel()
 *
 * This is the workhorse of full_vacuum_rel for heap tables.  This is called
 * twice per relation per command.  In the first call, we scan the relation
 * first to identify dead tuples and find free spaces, then clean up indexes
 * and move tuples from end pages to head pages if available.  In the second,
 * vacstmt->truncate is true, and we scan the heap again to verify the empty
 * end pages are still empty, and truncate if so.  In the second transaction,
 * we don't check the number of tuple integrity with indexes.
 */
static void
vacuum_heap_rel(Relation onerel, VacuumStmt *vacstmt,
		VRelStats *vacrelstats, List *updated_stats)
{
	VacPageListData vacuum_pages;		/* List of pages to vacuum and/or
										 * clean indexes */
	VacPageListData fraged_pages =		/* List of pages with space enough for */
		{								/* re-using */
		0, /* empty_end_pages */
		0, /* num_pages */
		0, /* num_allocated_pages */
		NULL /* pageesc */
		};

	Relation   *Irel;
	int			nindexes;
	int i;
	int reindex_count = 1;
	bool		check_stats;

	Assert(RelationIsHeap(onerel));

	/* scan the heap */
	vacuum_pages.num_pages = fraged_pages.num_pages = 0;

	if (vacstmt->heap_truncate)
		scan_heap_for_truncate(vacrelstats, onerel, &vacuum_pages);
	else
		scan_heap(vacrelstats, onerel, &vacuum_pages, &fraged_pages);

	/* Now open all indexes of the relation */
	vac_open_indexes(onerel, AccessExclusiveLock, &nindexes, &Irel);
	if (nindexes > 0)
		vacrelstats->hasindex = true;

	/*
	 * Since the truncate transaction doesn't read all pages, it may not be
	 * the exact number of tuples.  vacuum_index should not check the
	 * stat consistency.
	 */
	check_stats = !vacstmt->heap_truncate;
	/* Clean/scan index relation(s) */
	if (Irel != NULL)
	{
		if (vacuum_pages.num_pages > 0)
		{
			for (i = 0; i < nindexes; i++)
			{
				List *extra_oids =
					get_oids_for_bitmap(vacstmt->extra_oids, Irel[i],
										onerel, reindex_count);

				vacuum_index(&vacuum_pages, Irel[i],
							 vacrelstats->rel_tuples, 0, updated_stats,
							 extra_oids, check_stats);
				list_free(extra_oids);
			}
			reindex_count++;
		}
		else if (check_stats)
		{
			/* just scan indexes to update statistic */
			for (i = 0; i < nindexes; i++)
				scan_index(Irel[i], vacrelstats->rel_tuples, updated_stats, true,
						   check_stats);
		}
	}

	/*
	 * For heap tables FULL vacuum we perform truncate-only transaction as
	 * the second step, after moving tuples across pages if any.  By
	 * separating transactions, we don't loose transactional changes
	 * by non-transactional truncate operation.  Note scan_heap still
	 * performs some xlog operation in non-empty pages, which is ok with
	 * this truncate operation in the same transaction.
	 */
	if (vacstmt->heap_truncate)
	{
		Assert(vacrelstats->rel_pages >= vacuum_pages.empty_end_pages);

		SIMPLE_FAULT_INJECTOR(VacuumFullBeforeTruncate);

		if (vacuum_pages.empty_end_pages > 0)
		{
			BlockNumber relblocks;

			relblocks = vacrelstats->rel_pages - vacuum_pages.empty_end_pages;
			RelationTruncate(onerel, relblocks, true);
			vacrelstats->rel_pages = relblocks;
		}
		vac_close_indexes(nindexes, Irel, NoLock);

		SIMPLE_FAULT_INJECTOR(VacuumFullAfterTruncate);
	}
	else
	{
		if (fraged_pages.num_pages > 0)
		{
			/* Try to shrink heap */
			repair_frag(vacrelstats, onerel, &vacuum_pages, &fraged_pages,
						nindexes, Irel, updated_stats, vacstmt->extra_oids, reindex_count);
			vac_close_indexes(nindexes, Irel, NoLock);
		}
		else
		{
			vac_close_indexes(nindexes, Irel, NoLock);
			if (vacuum_pages.num_pages > 0)
			{
				/* Clean pages from vacuum_pages list */
				vacuum_heap(vacrelstats, onerel, &vacuum_pages);
			}
		}

		/*
		 * Store the relation stats in global array, so that we can
		 * resume the truncate work later.
		 */
		save_vacstats(RelationGetRelid(onerel), vacrelstats->rel_pages,
					  vacrelstats->rel_tuples, vacuum_pages.empty_end_pages);
		/* update shared free space map with final free space info */
		vac_update_fsm(onerel, &fraged_pages, vacrelstats->rel_pages);
	}
}

/*
 * full_vacuum_rel() -- perform FULL VACUUM for one relation
 *
 * This routine vacuums a single relation, cleans out its indexes, and
 * updates its num_pages and num_tuples statistics.
 *
 * At entry, we have already established a transaction and opened
 * and locked the relation.
 */
static void
full_vacuum_rel(Relation onerel, VacuumStmt *vacstmt, List *updated_stats)
{
	VRelStats* vacrelstats;
	bool update_relstats = true;

	vacuum_set_xid_limits(vacstmt, onerel->rd_rel->relisshared,
						  &OldestXmin, &FreezeLimit);

	/*
	 * Set up statistics-gathering machinery.
	 */
	vacrelstats = (VRelStats *) palloc(sizeof(VRelStats));
	vacrelstats->rel_pages = 0;
	vacrelstats->rel_tuples = 0;
	vacrelstats->hasindex = false;

	if(RelationIsAoRows(onerel) || RelationIsAoCols(onerel))
	{
		if(vacuumStatement_IsInAppendOnlyPreparePhase(vacstmt))
		{
			elogif(Debug_appendonly_print_compaction, LOG,
					"Vacuum full prepare phase %s", RelationGetRelationName(onerel));

			vacuum_appendonly_indexes(onerel, vacstmt, updated_stats);
			if (RelationIsAoRows(onerel))
				AppendOnlyTruncateToEOF(onerel);
			else
				AOCSTruncateToEOF(onerel);
			update_relstats = false;
		}
		else if(!vacummStatement_IsInAppendOnlyCleanupPhase(vacstmt))
		{
			vacuum_appendonly_rel(onerel, vacstmt);
			update_relstats = false;
		}
		else
		{
			elogif(Debug_appendonly_print_compaction, LOG,
					"Vacuum full cleanup phase %s", RelationGetRelationName(onerel));
			vacuum_appendonly_fill_stats(onerel, ActiveSnapshot,
										 &vacrelstats->rel_pages,
										 &vacrelstats->rel_tuples,
										 &vacrelstats->hasindex);
			/* Reset the remaining VRelStats values */
			vacrelstats->min_tlen = 0;
			vacrelstats->max_tlen = 0;
			vacrelstats->num_vtlinks = 0;
			vacrelstats->vtlinks = NULL;
		}
	}
	else
	{
		/* For heap. */
		vacuum_heap_rel(onerel, vacstmt, vacrelstats, updated_stats);
	}

	/* Do not run update the relstats if the vacuuming has been skipped */
	if (update_relstats)
	{
		/* update statistics in pg_class */
		vac_update_relstats_from_list(onerel, vacrelstats->rel_pages,
						vacrelstats->rel_tuples, vacrelstats->hasindex,
						FreezeLimit, updated_stats);

		/* report results to the stats collector, too */
		pgstat_report_vacuum(RelationGetRelid(onerel), onerel->rd_rel->relisshared, true,
						 vacstmt->analyze, vacrelstats->rel_tuples);
	}

	pfree(vacrelstats);
}

/*
 * This is a small version of scan_heap, performed in the second transaction of
 * heap vacuum full.  We assume we did the first transaction and kept some of
 * the stats information already, so start from the last known truncate point,
 * and rescan to the end to see if they are still empty.  Note someone might
 * have already modified these pages before we come back from QD, in case of
 * catalog table, because concurrent DDL can go in QE even if QD is holding
 * an exclusive lock on the catalog table, and QE just releases locks between
 * separate transactions.
 *
 * We don't touch other pages than the ones that are potentially truncated.
 * Note index may also have such tuples that are inserted after the first
 * transaction, and it'd not be easy to clean them up all.  Here we just
 * focus on truncate.  We skip checking stats in scan_index or vacuum_index,
 * as our reltuples may not be exactly correct.
 */
static void
scan_heap_for_truncate(VRelStats *vacrelstats, Relation onerel,
					   VacPageList vacuum_pages)
{
	MIRROREDLOCK_BUFMGR_DECLARE;

	BlockNumber nblocks, blkno;
	char	   *relname;
	VacPage		vacpage;
	BlockNumber empty_end_pages;
	double		num_tuples;
	bool		do_shrinking = true;
	int			i;
	VPgClassStats *prev_stats = NULL;

	relname = RelationGetRelationName(onerel);

	empty_end_pages = 0;
	num_tuples = 0;

	nblocks = RelationGetNumberOfBlocks(onerel);

	vacpage = (VacPage) palloc(sizeof(VacPageData) + MaxOffsetNumber * sizeof(OffsetNumber));

	/* Fetch gp_persistent_relation_node information for XLOG. */
	RelationFetchGpRelationNodeForXLog(onerel);

	/* Retrieve the relation stats info from the previous transaction. */
	for (i = 0; i < VacFullInitialStatsSize; i++)
	{
		VPgClassStats *stats = &VacFullInitialStats[i];
		if (stats->relid == RelationGetRelid(onerel))
		{
			prev_stats = stats;
			break;
		}
	}
	if (prev_stats == NULL)
		elog(ERROR, "could not find previous vacuum infomation for %s", relname);

	Assert(prev_stats->rel_pages >= prev_stats->empty_end_pages);
	blkno = prev_stats->rel_pages - prev_stats->empty_end_pages;
	for (; blkno < nblocks; blkno++)
	{
		Buffer		buf;
		Page		page;
		OffsetNumber offnum, maxoff;
		VacPage		vacpagecopy;
		bool		notup = true;

		vacuum_delay_point();

		// -------- MirroredLock ----------
		MIRROREDLOCK_BUFMGR_LOCK;

		buf = ReadBuffer(onerel, blkno);
		page = BufferGetPage(buf);

		LockBuffer(buf, BUFFER_LOCK_EXCLUSIVE);

		vacpage->blkno = blkno;
		vacpage->offsets_used = 0;
		vacpage->offsets_free = 0;

		/*
		 * If the page is empty, just remember it and delete index pointers
		 * later if there are any tuples pointing to this page.
		 */
		if (PageIsNew(page) || PageIsEmpty(page))
		{
			empty_end_pages++;
			vacpagecopy = copy_vac_page(vacpage);
			vpage_insert(vacuum_pages, vacpagecopy);
			UnlockReleaseBuffer(buf);

			MIRROREDLOCK_BUFMGR_UNLOCK;
			// -------- MirroredLock ----------

			continue;
		}

		maxoff = PageGetMaxOffsetNumber(page);
		for (offnum = FirstOffsetNumber;
			 offnum <= maxoff;
			 offnum = OffsetNumberNext(offnum))
		{
			ItemId		itemid = PageGetItemId(page, offnum);
			HeapTupleData	tuple;
			bool			tupgone = false;

			if (!ItemIdIsUsed(itemid))
				continue;

			tuple.t_data = (HeapTupleHeader) PageGetItem(page, itemid);
			tuple.t_len = ItemIdGetLength(itemid);
			ItemPointerSet(&(tuple.t_self), blkno, offnum);

			switch (HeapTupleSatisfiesVacuum(tuple.t_data, OldestXmin, buf))
			{
				case HEAPTUPLE_DEAD:
					tupgone = true;
					break;
				case HEAPTUPLE_LIVE:
				case HEAPTUPLE_RECENTLY_DEAD:
					break;
				case HEAPTUPLE_INSERT_IN_PROGRESS:
					ereport(LOG,
							(errmsg("relation \"%s\" TID %u/%u: InsertTransactionInProgress %u --- can't shrink relation",
									relname, blkno, offnum, HeapTupleHeaderGetXmin(tuple.t_data))));
					do_shrinking = false;
					break;
				case HEAPTUPLE_DELETE_IN_PROGRESS:
					ereport(LOG,
							(errmsg("relation \"%s\" TID %u/%u: DeleteTransactionInProgress %u --- can't shrink relation",
									relname, blkno, offnum, HeapTupleHeaderGetXmax(tuple.t_data))));
					do_shrinking = false;
					break;

				default:
					elog(ERROR, "unexpected HeapTupleSatisfiesVacuum result");
					break;
			}

			if (!tupgone)
			{
				num_tuples += 1;
				notup = false;
			}
		}

		if (notup)
		{
			empty_end_pages++;
			vacpagecopy = copy_vac_page(vacpage);
			vpage_insert(vacuum_pages, vacpagecopy);
		}
		else
		{
			/*
			 * If we are seeing live tuples in those pages that should have
			 * been truncated in the previous transaction, someone already
			 * modified them.  In that case it's safer to not truncate
			 * at all.
			 */
			do_shrinking = false;
			empty_end_pages = 0;
		}

		UnlockReleaseBuffer(buf);

		MIRROREDLOCK_BUFMGR_UNLOCK;
		// -------- MirroredLock ----------
	}

	pfree(vacpage);

	vacrelstats->rel_tuples = prev_stats->rel_tuples + num_tuples;
	vacrelstats->rel_pages = nblocks;
	if (!do_shrinking)
	{
		int		i;

		vacuum_pages->empty_end_pages = 0;
		for (i = 0; i < vacuum_pages->num_pages; i++)
			pfree(vacuum_pages->pagedesc[i]);
		vacuum_pages->num_pages = 0;
	}
	else
	{
		vacuum_pages->empty_end_pages = empty_end_pages;
	}
}


/*
 *	scan_heap() -- scan an open heap relation
 *
 *		This routine sets commit status bits, constructs vacuum_pages (list
 *		of pages we need to compact free space on and/or clean indexes of
 *		deleted tuples), constructs fraged_pages (list of pages with free
 *		space that tuples could be moved into), and calculates statistics
 *		on the number of live tuples in the heap.
 */
static void
scan_heap(VRelStats *vacrelstats, Relation onerel,
		  VacPageList vacuum_pages, VacPageList fraged_pages)
{
	MIRROREDLOCK_BUFMGR_DECLARE;

	BlockNumber nblocks,
				blkno;
	char	   *relname;
	VacPage		vacpage;
	BlockNumber empty_pages,
				empty_end_pages;
	double		num_tuples,
				tups_vacuumed,
				nkeep,
				nunused;
	double		free_space,
				usable_free_space;
	Size		min_tlen = MaxHeapTupleSize;
	Size		max_tlen = 0;
	bool		do_shrinking = true;
	VTupleLink	vtlinks = (VTupleLink) palloc(100 * sizeof(VTupleLinkData));
	int			num_vtlinks = 0;
	int			free_vtlinks = 100;
	PGRUsage	ru0;

	pg_rusage_init(&ru0);

	relname = RelationGetRelationName(onerel);
	ereport(elevel,
			(errmsg("vacuuming \"%s.%s\"",
					get_namespace_name(RelationGetNamespace(onerel)),
					relname)));

	empty_pages = empty_end_pages = 0;
	num_tuples = tups_vacuumed = nkeep = nunused = 0;
	free_space = 0;

	nblocks = RelationGetNumberOfBlocks(onerel);

	/*
	 * We initially create each VacPage item in a maximal-sized workspace,
	 * then copy the workspace into a just-large-enough copy.
	 */
	vacpage = (VacPage) palloc(sizeof(VacPageData) + MaxOffsetNumber * sizeof(OffsetNumber));

	/* Fetch gp_persistent_relation_node information for XLOG. */
	RelationFetchGpRelationNodeForXLog(onerel);

	for (blkno = 0; blkno < nblocks; blkno++)
	{
		Page		page,
					tempPage = NULL;
		bool		do_reap,
					do_frag;
		Buffer		buf;
		OffsetNumber offnum,
					maxoff;
		bool		notup;
		OffsetNumber frozen[MaxOffsetNumber];
		int			nfrozen;

		vacuum_delay_point();

		// -------- MirroredLock ----------
		MIRROREDLOCK_BUFMGR_LOCK;

		buf = ReadBuffer(onerel, blkno);
		page = BufferGetPage(buf);

		/*
		 * Since we are holding exclusive lock on the relation, no other
		 * backend can be accessing the page; however it is possible that the
		 * background writer will try to write the page if it's already marked
		 * dirty.  To ensure that invalid data doesn't get written to disk, we
		 * must take exclusive buffer lock wherever we potentially modify
		 * pages.
		 */
		LockBuffer(buf, BUFFER_LOCK_EXCLUSIVE);

		vacpage->blkno = blkno;
		vacpage->offsets_used = 0;
		vacpage->offsets_free = 0;

		if (PageIsNew(page))
		{
			VacPage		vacpagecopy;

			ereport(WARNING,
			   (errmsg("relation \"%s\" page %u is uninitialized --- fixing",
					   relname, blkno)));
			PageInit(page, BufferGetPageSize(buf), 0);
			MarkBufferDirty(buf);
			vacpage->free = PageGetFreeSpaceWithFillFactor(onerel, page);
			free_space += vacpage->free;
			empty_pages++;
			empty_end_pages++;
			vacpagecopy = copy_vac_page(vacpage);
			vpage_insert(vacuum_pages, vacpagecopy);
			vpage_insert(fraged_pages, vacpagecopy);
			UnlockReleaseBuffer(buf);

			MIRROREDLOCK_BUFMGR_UNLOCK;
			// -------- MirroredLock ----------

			continue;
		}

		if (PageIsEmpty(page))
		{
			VacPage		vacpagecopy;

			vacpage->free = PageGetFreeSpaceWithFillFactor(onerel, page);
			free_space += vacpage->free;
			empty_pages++;
			empty_end_pages++;
			vacpagecopy = copy_vac_page(vacpage);
			vpage_insert(vacuum_pages, vacpagecopy);
			vpage_insert(fraged_pages, vacpagecopy);
			UnlockReleaseBuffer(buf);

			MIRROREDLOCK_BUFMGR_UNLOCK;
			// -------- MirroredLock ----------

			continue;
		}

		nfrozen = 0;
		notup = true;
		maxoff = PageGetMaxOffsetNumber(page);
		for (offnum = FirstOffsetNumber;
			 offnum <= maxoff;
			 offnum = OffsetNumberNext(offnum))
		{
			ItemId		itemid = PageGetItemId(page, offnum);
			bool		tupgone = false;
			HeapTupleData tuple;

			/*
			 * Collect un-used items too - it's possible to have indexes
			 * pointing here after crash.
			 */
			if (!ItemIdIsUsed(itemid))
			{
				vacpage->offsets[vacpage->offsets_free++] = offnum;
				nunused += 1;
				continue;
			}

			tuple.t_data = (HeapTupleHeader) PageGetItem(page, itemid);
			tuple.t_len = ItemIdGetLength(itemid);
			ItemPointerSet(&(tuple.t_self), blkno, offnum);

			switch (HeapTupleSatisfiesVacuum(tuple.t_data, OldestXmin, buf))
			{
				case HEAPTUPLE_DEAD:
					tupgone = true;		/* we can delete the tuple */
					break;
				case HEAPTUPLE_LIVE:
					/* Tuple is good --- but let's do some validity checks */
					if (onerel->rd_rel->relhasoids &&
						!OidIsValid(HeapTupleGetOid(&tuple)))
						elog(WARNING, "relation \"%s\" TID %u/%u: OID is invalid",
							 relname, blkno, offnum);
					break;
				case HEAPTUPLE_RECENTLY_DEAD:

					/*
					 * If tuple is recently deleted then we must not remove it
					 * from relation.
					 */
					nkeep += 1;

					/*
					 * If we do shrinking and this tuple is updated one then
					 * remember it to construct updated tuple dependencies.
					 */
					if (do_shrinking &&
						!(ItemPointerEquals(&(tuple.t_self),
											&(tuple.t_data->t_ctid))))
					{
						if (free_vtlinks == 0)
						{
							free_vtlinks = 1000;
							vtlinks = (VTupleLink) repalloc(vtlinks,
											   (free_vtlinks + num_vtlinks) *
													 sizeof(VTupleLinkData));
						}
						vtlinks[num_vtlinks].new_tid = tuple.t_data->t_ctid;
						vtlinks[num_vtlinks].this_tid = tuple.t_self;
						free_vtlinks--;
						num_vtlinks++;
					}
					break;
				case HEAPTUPLE_INSERT_IN_PROGRESS:

					/*
					 * This should not happen, since we hold exclusive lock on
					 * the relation; shouldn't we raise an error? (Actually,
					 * it can happen in system catalogs, since we tend to
					 * release write lock before commit there.)
					 */
					ereport(NOTICE,
							(errmsg("relation \"%s\" TID %u/%u: InsertTransactionInProgress %u --- cannot shrink relation",
									relname, blkno, offnum, HeapTupleHeaderGetXmin(tuple.t_data))));
					do_shrinking = false;
					break;
				case HEAPTUPLE_DELETE_IN_PROGRESS:

					/*
					 * This should not happen, since we hold exclusive lock on
					 * the relation; shouldn't we raise an error? (Actually,
					 * it can happen in system catalogs, since we tend to
					 * release write lock before commit there.)
					 */
					ereport(NOTICE,
							(errmsg("relation \"%s\" TID %u/%u: DeleteTransactionInProgress %u --- cannot shrink relation",
									relname, blkno, offnum, HeapTupleHeaderGetXmax(tuple.t_data))));
					do_shrinking = false;
					break;
				default:
					elog(ERROR, "unexpected HeapTupleSatisfiesVacuum result");
					break;
			}

			if (tupgone)
			{
				ItemId		lpp;

				/*
				 * Here we are building a temporary copy of the page with dead
				 * tuples removed.	Below we will apply
				 * PageRepairFragmentation to the copy, so that we can
				 * determine how much space will be available after removal of
				 * dead tuples.  But note we are NOT changing the real page
				 * yet...
				 */
				if (tempPage == NULL)
				{
					Size		pageSize;

					pageSize = PageGetPageSize(page);
					tempPage = (Page) palloc(pageSize);
					memcpy(tempPage, page, pageSize);
				}

				/* mark it unused on the temp page */
				lpp = PageGetItemId(tempPage, offnum);
				lpp->lp_flags &= ~LP_USED;

				vacpage->offsets[vacpage->offsets_free++] = offnum;
				tups_vacuumed += 1;
			}
			else
			{
				num_tuples += 1;
				notup = false;
				if (tuple.t_len < min_tlen)
					min_tlen = tuple.t_len;
				if (tuple.t_len > max_tlen)
					max_tlen = tuple.t_len;

				/*
				 * Each non-removable tuple must be checked to see if it
				 * needs freezing.
				 */
				if (heap_freeze_tuple(tuple.t_data, FreezeLimit,
									  InvalidBuffer))
					frozen[nfrozen++] = offnum;
			}
		}						/* scan along page */

		if (tempPage != NULL)
		{
			/* Some tuples are removable; figure free space after removal */
			PageRepairFragmentation(tempPage, NULL);
			vacpage->free = PageGetFreeSpaceWithFillFactor(onerel, tempPage);
			pfree(tempPage);
			do_reap = true;
		}
		else
		{
			/* Just use current available space */
			vacpage->free = PageGetFreeSpaceWithFillFactor(onerel, page);
			/* Need to reap the page if it has ~LP_USED line pointers */
			do_reap = (vacpage->offsets_free > 0);
		}

		free_space += vacpage->free;

		/*
		 * Add the page to vacuum_pages if it requires reaping, and add it to
		 * fraged_pages if it has a useful amount of free space.  "Useful"
		 * means enough for a minimal-sized tuple.  But we don't know that
		 * accurately near the start of the relation, so add pages
		 * unconditionally if they have >= BLCKSZ/10 free space.  Also
		 * forcibly add pages with no live tuples, to avoid confusing the
		 * empty_end_pages logic.  (In the presence of unreasonably small
		 * fillfactor, it seems possible that such pages might not pass
		 * the free-space test, but they had better be in the list anyway.)
		 */
		do_frag = (vacpage->free >= min_tlen || vacpage->free >= BLCKSZ / 10 ||
				   notup);

		if (do_reap || do_frag)
		{
			VacPage		vacpagecopy = copy_vac_page(vacpage);

			if (do_reap)
				vpage_insert(vacuum_pages, vacpagecopy);
			if (do_frag)
				vpage_insert(fraged_pages, vacpagecopy);
		}

		/*
		 * Include the page in empty_end_pages if it will be empty after
		 * vacuuming; this is to keep us from using it as a move destination.
		 * Note that such pages are guaranteed to be in fraged_pages.
		 */
		if (notup)
		{
			empty_pages++;
			empty_end_pages++;
		}
		else
			empty_end_pages = 0;

		/*
		 * If we froze any tuples, mark the buffer dirty, and write a WAL
		 * record recording the changes.  We must log the changes to be
		 * crash-safe against future truncation of CLOG.
		 */
		if (nfrozen > 0)
		{
			MarkBufferDirty(buf);
			/* no XLOG for temp tables, though */
			if (!onerel->rd_istemp)
			{
				XLogRecPtr	recptr;

				recptr = log_heap_freeze(onerel, buf, FreezeLimit,
										 frozen, nfrozen);
				PageSetLSN(page, recptr);
				PageSetTLI(page, ThisTimeLineID);
			}
		}

		UnlockReleaseBuffer(buf);

		MIRROREDLOCK_BUFMGR_UNLOCK;
		// -------- MirroredLock ----------

	}

	pfree(vacpage);

	/* save stats in the rel list for use later */
	vacrelstats->rel_tuples = num_tuples;
	vacrelstats->rel_pages = nblocks;
	if (num_tuples == 0)
		min_tlen = max_tlen = 0;
	vacrelstats->min_tlen = min_tlen;
	vacrelstats->max_tlen = max_tlen;

	vacuum_pages->empty_end_pages = empty_end_pages;
	fraged_pages->empty_end_pages = empty_end_pages;

	/*
	 * Clear the fraged_pages list if we found we couldn't shrink. Else,
	 * remove any "empty" end-pages from the list, and compute usable free
	 * space = free space in remaining pages.
	 */
	if (do_shrinking)
	{
		int			i;

		Assert((BlockNumber) fraged_pages->num_pages >= empty_end_pages);
		fraged_pages->num_pages -= empty_end_pages;
		usable_free_space = 0;
		for (i = 0; i < fraged_pages->num_pages; i++)
			usable_free_space += fraged_pages->pagedesc[i]->free;
	}
	else
	{
		fraged_pages->num_pages = 0;
		usable_free_space = 0;
	}

	/* don't bother to save vtlinks if we will not call repair_frag */
	if (fraged_pages->num_pages > 0 && num_vtlinks > 0)
	{
		qsort((char *) vtlinks, num_vtlinks, sizeof(VTupleLinkData),
			  vac_cmp_vtlinks);
		vacrelstats->vtlinks = vtlinks;
		vacrelstats->num_vtlinks = num_vtlinks;
	}
	else
	{
		vacrelstats->vtlinks = NULL;
		vacrelstats->num_vtlinks = 0;
		pfree(vtlinks);
	}

	ereport(elevel,
			(errmsg("\"%s\": found %.0f removable, %.0f nonremovable row versions in %u pages",
					RelationGetRelationName(onerel),
					tups_vacuumed, num_tuples, nblocks),
			 errdetail("%.0f dead row versions cannot be removed yet.\n"
			  "Nonremovable row versions range from %lu to %lu bytes long.\n"
					   "There were %.0f unused item pointers.\n"
	   "Total free space (including removable row versions) is %.0f bytes.\n"
					   "%u pages are or will become empty, including %u at the end of the table.\n"
	 "%u pages containing %.0f free bytes are potential move destinations.\n"
					   "%s.",
					   nkeep,
					   (unsigned long) min_tlen, (unsigned long) max_tlen,
					   nunused,
					   free_space,
					   empty_pages, empty_end_pages,
					   fraged_pages->num_pages, usable_free_space,
					   pg_rusage_show(&ru0))));
}


/*
 *	repair_frag() -- try to repair relation's fragmentation
 *
 *		This routine marks dead tuples as unused and tries re-use dead space
 *		by moving tuples (and inserting indexes if needed). It constructs
 *		Nvacpagelist list of free-ed pages (moved tuples) and clean indexes
 *		for them after committing (in hack-manner - without losing locks
 *		and freeing memory!) current transaction. It truncates relation
 *		if some end-blocks are gone away.
 */
static void
repair_frag(VRelStats *vacrelstats, Relation onerel,
			VacPageList vacuum_pages, VacPageList fraged_pages,
			int nindexes, Relation *Irel, List *updated_stats,
			List *all_extra_oids, int reindex_count)
{
	MIRROREDLOCK_BUFMGR_DECLARE;

	TransactionId myXID = GetCurrentTransactionId();
	Buffer		dst_buffer = InvalidBuffer;
	BlockNumber nblocks,
				blkno;
	BlockNumber last_move_dest_block = 0,
				last_vacuum_block;
	Page		dst_page = NULL;
	ExecContextData ec;
	VacPageListData Nvacpagelist = {0, 0, 0, NULL};
	VacPage		dst_vacpage = NULL,
				last_vacuum_page,
				vacpage,
			   *curpage;
	int			i;
	int			num_moved = 0,
				num_fraged_pages,
				vacuumed_pages;
	int			keep_tuples = 0;
	PGRUsage	ru0;

	pg_rusage_init(&ru0);

	// Fetch gp_persistent_relation_node information that will be added to XLOG record.
	RelationFetchGpRelationNodeForXLog(onerel);

	ExecContext_Init(&ec, onerel);

	Nvacpagelist.num_pages = 0;
	num_fraged_pages = fraged_pages->num_pages;
	Assert((BlockNumber) vacuum_pages->num_pages >= vacuum_pages->empty_end_pages);
	vacuumed_pages = vacuum_pages->num_pages - vacuum_pages->empty_end_pages;
	if (vacuumed_pages > 0)
	{
		/* get last reaped page from vacuum_pages */
		last_vacuum_page = vacuum_pages->pagedesc[vacuumed_pages - 1];
		last_vacuum_block = last_vacuum_page->blkno;
	}
	else
	{
		last_vacuum_page = NULL;
		last_vacuum_block = InvalidBlockNumber;
	}

	vacpage = (VacPage) palloc(sizeof(VacPageData) + MaxOffsetNumber * sizeof(OffsetNumber));
	vacpage->offsets_used = vacpage->offsets_free = 0;

	/*
	 * Scan pages backwards from the last nonempty page, trying to move tuples
	 * down to lower pages.  Quit when we reach a page that we have moved any
	 * tuples onto, or the first page if we haven't moved anything, or when we
	 * find a page we cannot completely empty (this last condition is handled
	 * by "break" statements within the loop).
	 *
	 * NB: this code depends on the vacuum_pages and fraged_pages lists being
	 * in order by blkno.
	 */
	nblocks = vacrelstats->rel_pages;
	for (blkno = nblocks - vacuum_pages->empty_end_pages - 1;
		 blkno > last_move_dest_block;
		 blkno--)
	{
		Buffer		buf;
		Page		page;
		OffsetNumber offnum,
					maxoff;
		bool		isempty,
					chain_tuple_moved;

		vacuum_delay_point();

		/*
		 * Forget fraged_pages pages at or after this one; they're no longer
		 * useful as move targets, since we only want to move down. Note that
		 * since we stop the outer loop at last_move_dest_block, pages removed
		 * here cannot have had anything moved onto them already.
		 *
		 * Also note that we don't change the stored fraged_pages list, only
		 * our local variable num_fraged_pages; so the forgotten pages are
		 * still available to be loaded into the free space map later.
		 */
		while (num_fraged_pages > 0 &&
			   fraged_pages->pagedesc[num_fraged_pages - 1]->blkno >= blkno)
		{
			Assert(fraged_pages->pagedesc[num_fraged_pages - 1]->offsets_used == 0);
			--num_fraged_pages;
		}

		/*
		 * Process this page of relation.
		 */

		// -------- MirroredLock ----------
		MIRROREDLOCK_BUFMGR_LOCK;

		buf = ReadBuffer(onerel, blkno);
		page = BufferGetPage(buf);

		vacpage->offsets_free = 0;

		isempty = PageIsEmpty(page);

		/* Is the page in the vacuum_pages list? */
		if (blkno == last_vacuum_block)
		{
			if (last_vacuum_page->offsets_free > 0)
			{
				/* there are dead tuples on this page - clean them */
				Assert(!isempty);
				LockBuffer(buf, BUFFER_LOCK_EXCLUSIVE);
				vacuum_page(onerel, buf, last_vacuum_page);
				LockBuffer(buf, BUFFER_LOCK_UNLOCK);
			}
			else
				Assert(isempty);
			--vacuumed_pages;
			if (vacuumed_pages > 0)
			{
				/* get prev reaped page from vacuum_pages */
				last_vacuum_page = vacuum_pages->pagedesc[vacuumed_pages - 1];
				last_vacuum_block = last_vacuum_page->blkno;
			}
			else
			{
				last_vacuum_page = NULL;
				last_vacuum_block = InvalidBlockNumber;
			}
			if (isempty)
			{

				MIRROREDLOCK_BUFMGR_UNLOCK;
				// -------- MirroredLock ----------

				ReleaseBuffer(buf);
				continue;
			}
		}
		else
			Assert(!isempty);

		chain_tuple_moved = false;		/* no one chain-tuple was moved off
										 * this page, yet */
		vacpage->blkno = blkno;
		maxoff = PageGetMaxOffsetNumber(page);
		for (offnum = FirstOffsetNumber;
			 offnum <= maxoff;
			 offnum = OffsetNumberNext(offnum))
		{
			Size		tuple_len;
			HeapTupleData tuple;
			ItemId		itemid = PageGetItemId(page, offnum);

			if (!ItemIdIsUsed(itemid))
				continue;

			tuple.t_data = (HeapTupleHeader) PageGetItem(page, itemid);
			tuple_len = tuple.t_len = ItemIdGetLength(itemid);
			ItemPointerSet(&(tuple.t_self), blkno, offnum);

			/* ---
			 * VACUUM FULL has an exclusive lock on the relation.  So
			 * normally no other transaction can have pending INSERTs or
			 * DELETEs in this relation.  A tuple is either:
			 *		(a) a tuple in a system catalog, inserted or deleted
			 *			by a not yet committed transaction
			 *		(b) known dead (XMIN_INVALID, or XMAX_COMMITTED and xmax
			 *			is visible to all active transactions)
			 *		(c) inserted by a committed xact (XMIN_COMMITTED)
			 *		(d) moved by the currently running VACUUM.
			 *		(e) deleted (XMAX_COMMITTED) but at least one active
			 *			transaction does not see the deleting transaction
			 * In case (a) we wouldn't be in repair_frag() at all.
			 * In case (b) we cannot be here, because scan_heap() has
			 * already marked the item as unused, see continue above. Case
			 * (c) is what normally is to be expected. Case (d) is only
			 * possible, if a whole tuple chain has been moved while
			 * processing this or a higher numbered block.
			 * ---
			 */
			if (!(tuple.t_data->t_infomask & HEAP_XMIN_COMMITTED))
			{
				if (tuple.t_data->t_infomask & HEAP_MOVED_IN)
					elog(ERROR, "HEAP_MOVED_IN was not expected");
				if (!(tuple.t_data->t_infomask & HEAP_MOVED_OFF))
					elog(ERROR, "HEAP_MOVED_OFF was expected");

				/*
				 * MOVED_OFF by another VACUUM would have caused the
				 * visibility check to set XMIN_COMMITTED or XMIN_INVALID.
				 */
				if (HeapTupleHeaderGetXvac(tuple.t_data) != myXID)
					elog(ERROR, "invalid XVAC in tuple header");

				/*
				 * If this (chain) tuple is moved by me already then I have to
				 * check is it in vacpage or not - i.e. is it moved while
				 * cleaning this page or some previous one.
				 */

				/* Can't we Assert(keep_tuples > 0) here? */
				if (keep_tuples == 0)
					continue;
				if (chain_tuple_moved)
				{
					/* some chains were moved while cleaning this page */
					Assert(vacpage->offsets_free > 0);
					for (i = 0; i < vacpage->offsets_free; i++)
					{
						if (vacpage->offsets[i] == offnum)
							break;
					}
					if (i >= vacpage->offsets_free)		/* not found */
					{
						vacpage->offsets[vacpage->offsets_free++] = offnum;
						keep_tuples--;
					}
				}
				else
				{
					vacpage->offsets[vacpage->offsets_free++] = offnum;
					keep_tuples--;
				}
				continue;
			}

			/*
			 * If this tuple is in a chain of tuples created in updates by
			 * "recent" transactions then we have to move the whole chain of
			 * tuples to other places, so that we can write new t_ctid links
			 * that preserve the chain relationship.
			 *
			 * This test is complicated.  Read it as "if tuple is a recently
			 * created updated version, OR if it is an obsoleted version". (In
			 * the second half of the test, we needn't make any check on XMAX
			 * --- it must be recently obsoleted, else scan_heap would have
			 * deemed it removable.)
			 *
			 * NOTE: this test is not 100% accurate: it is possible for a
			 * tuple to be an updated one with recent xmin, and yet not match
			 * any new_tid entry in the vtlinks list.  Presumably there was
			 * once a parent tuple with xmax matching the xmin, but it's
			 * possible that that tuple has been removed --- for example, if
			 * it had xmin = xmax and wasn't itself an updated version, then
			 * HeapTupleSatisfiesVacuum would deem it removable as soon as the
			 * xmin xact completes.
			 *
			 * To be on the safe side, we abandon the repair_frag process if
			 * we cannot find the parent tuple in vtlinks.	This may be overly
			 * conservative; AFAICS it would be safe to move the chain.
			 *
			 * Also, because we distinguish DEAD and RECENTLY_DEAD tuples
			 * using OldestXmin, which is a rather coarse test, it is quite
			 * possible to have an update chain in which a tuple we think is
			 * RECENTLY_DEAD links forward to one that is definitely DEAD.
			 * In such a case the RECENTLY_DEAD tuple must actually be dead,
			 * but it seems too complicated to try to make VACUUM remove it.
			 * We treat each contiguous set of RECENTLY_DEAD tuples as a
			 * separately movable chain, ignoring any intervening DEAD ones.
			 */
			if (((tuple.t_data->t_infomask & HEAP_UPDATED) &&
				 !TransactionIdPrecedes(HeapTupleHeaderGetXmin(tuple.t_data),
										OldestXmin)) ||
				(!(tuple.t_data->t_infomask & (HEAP_XMAX_INVALID |
											   HEAP_IS_LOCKED)) &&
				 !(ItemPointerEquals(&(tuple.t_self),
									 &(tuple.t_data->t_ctid)))))
			{
				Buffer		Cbuf = buf;
				bool		freeCbuf = false;
				bool		chain_move_failed = false;
				bool		moved_target = false;
				ItemPointerData Ctid;
				HeapTupleData tp = tuple;
				Size		tlen = tuple_len;
				VTupleMove	vtmove;
				int			num_vtmove;
				int			free_vtmove;
				VacPage		to_vacpage = NULL;
				int			to_item = 0;
				int			ti;

				if (dst_buffer != InvalidBuffer)
				{
					ReleaseBuffer(dst_buffer);
					dst_buffer = InvalidBuffer;
				}

				/* Quick exit if we have no vtlinks to search in */
				if (vacrelstats->vtlinks == NULL)
				{
					elog(DEBUG2, "parent item in update-chain not found --- cannot continue repair_frag");
					break;		/* out of walk-along-page loop */
				}

				/*
				 * If this tuple is in the begin/middle of the chain then we
				 * have to move to the end of chain.  As with any t_ctid
				 * chase, we have to verify that each new tuple is really the
				 * descendant of the tuple we came from; however, here we
				 * need even more than the normal amount of paranoia.
				 * If t_ctid links forward to a tuple determined to be DEAD,
				 * then depending on where that tuple is, it might already
				 * have been removed, and perhaps even replaced by a MOVED_IN
				 * tuple.  We don't want to include any DEAD tuples in the
				 * chain, so we have to recheck HeapTupleSatisfiesVacuum.
				 */
				while (!(tp.t_data->t_infomask & (HEAP_XMAX_INVALID |
												  HEAP_IS_LOCKED)) &&
					   !(ItemPointerEquals(&(tp.t_self),
										   &(tp.t_data->t_ctid))))
				{
					ItemPointerData nextTid;
					TransactionId priorXmax;
					Buffer		nextBuf;
					Page		nextPage;
					OffsetNumber nextOffnum;
					ItemId		nextItemid;
					HeapTupleHeader nextTdata;
					HTSV_Result	nextTstatus;

					nextTid = tp.t_data->t_ctid;
					priorXmax = HeapTupleHeaderGetXmax(tp.t_data);
					/* assume block# is OK (see heap_fetch comments) */
					nextBuf = ReadBuffer(onerel,
										 ItemPointerGetBlockNumber(&nextTid));
					nextPage = BufferGetPage(nextBuf);
					/* If bogus or unused slot, assume tp is end of chain */
					nextOffnum = ItemPointerGetOffsetNumber(&nextTid);
					if (nextOffnum < FirstOffsetNumber ||
						nextOffnum > PageGetMaxOffsetNumber(nextPage))
					{
						ReleaseBuffer(nextBuf);
						break;
					}
					nextItemid = PageGetItemId(nextPage, nextOffnum);
					if (!ItemIdIsUsed(nextItemid))
					{
						ReleaseBuffer(nextBuf);
						break;
					}
					/* if not matching XMIN, assume tp is end of chain */
					nextTdata = (HeapTupleHeader) PageGetItem(nextPage,
															  nextItemid);
					if (!TransactionIdEquals(HeapTupleHeaderGetXmin(nextTdata),
											 priorXmax))
					{
						ReleaseBuffer(nextBuf);
						break;
					}
					/* must check for DEAD or MOVED_IN tuple, too */
					nextTstatus = HeapTupleSatisfiesVacuum(nextTdata,
														   OldestXmin,
														   nextBuf);
					if (nextTstatus == HEAPTUPLE_DEAD ||
						nextTstatus == HEAPTUPLE_INSERT_IN_PROGRESS)
					{
						ReleaseBuffer(nextBuf);
						break;
					}
					/* if it's MOVED_OFF we shoulda moved this one with it */
					if (nextTstatus == HEAPTUPLE_DELETE_IN_PROGRESS)
						elog(ERROR, "updated tuple is already HEAP_MOVED_OFF");
					/* OK, switch our attention to the next tuple in chain */
					tp.t_data = nextTdata;
					tp.t_self = nextTid;
					tlen = tp.t_len = ItemIdGetLength(nextItemid);
					if (freeCbuf)
						ReleaseBuffer(Cbuf);
					Cbuf = nextBuf;
					freeCbuf = true;
				}

				/* Set up workspace for planning the chain move */
				vtmove = (VTupleMove) palloc(100 * sizeof(VTupleMoveData));
				num_vtmove = 0;
				free_vtmove = 100;

				/*
				 * Now, walk backwards up the chain (towards older tuples) and
				 * check if all items in chain can be moved.  We record all
				 * the moves that need to be made in the vtmove array.
				 */
				for (;;)
				{
					Buffer		Pbuf;
					Page		Ppage;
					ItemId		Pitemid;
					HeapTupleHeader PTdata;
					VTupleLinkData vtld,
							   *vtlp;

					/* Identify a target page to move this tuple to */
					if (to_vacpage == NULL ||
						!enough_space(to_vacpage, tlen))
					{
						for (i = 0; i < num_fraged_pages; i++)
						{
							if (enough_space(fraged_pages->pagedesc[i], tlen))
								break;
						}

						if (i == num_fraged_pages)
						{
							/* can't move item anywhere */
							chain_move_failed = true;
							break;		/* out of check-all-items loop */
						}
						to_item = i;
						to_vacpage = fraged_pages->pagedesc[to_item];
					}
					to_vacpage->free -= MAXALIGN(tlen);
					if (to_vacpage->offsets_used >= to_vacpage->offsets_free)
						to_vacpage->free -= sizeof(ItemIdData);
					(to_vacpage->offsets_used)++;

					/* Add an entry to vtmove list */
					if (free_vtmove == 0)
					{
						free_vtmove = 1000;
						vtmove = (VTupleMove)
							repalloc(vtmove,
									 (free_vtmove + num_vtmove) *
									 sizeof(VTupleMoveData));
					}
					vtmove[num_vtmove].tid = tp.t_self;
					vtmove[num_vtmove].vacpage = to_vacpage;
					if (to_vacpage->offsets_used == 1)
						vtmove[num_vtmove].cleanVpd = true;
					else
						vtmove[num_vtmove].cleanVpd = false;
					free_vtmove--;
					num_vtmove++;

					/* Remember if we reached the original target tuple */
					if (ItemPointerGetBlockNumber(&tp.t_self) == blkno &&
						ItemPointerGetOffsetNumber(&tp.t_self) == offnum)
						moved_target = true;

					/* Done if at beginning of chain */
					if (!(tp.t_data->t_infomask & HEAP_UPDATED) ||
					 TransactionIdPrecedes(HeapTupleHeaderGetXmin(tp.t_data),
										   OldestXmin))
						break;	/* out of check-all-items loop */

					/* Move to tuple with prior row version */
					vtld.new_tid = tp.t_self;
					vtlp = (VTupleLink)
						vac_bsearch((void *) &vtld,
									(void *) (vacrelstats->vtlinks),
									vacrelstats->num_vtlinks,
									sizeof(VTupleLinkData),
									vac_cmp_vtlinks);
					if (vtlp == NULL)
					{
						/* see discussion above */
						elog(DEBUG2, "parent item in update-chain not found --- cannot continue repair_frag");
						chain_move_failed = true;
						break;	/* out of check-all-items loop */
					}
					tp.t_self = vtlp->this_tid;
					Pbuf = ReadBuffer(onerel,
									ItemPointerGetBlockNumber(&(tp.t_self)));
					Ppage = BufferGetPage(Pbuf);
					Pitemid = PageGetItemId(Ppage,
								   ItemPointerGetOffsetNumber(&(tp.t_self)));
					/* this can't happen since we saw tuple earlier: */
					if (!ItemIdIsUsed(Pitemid))
						elog(ERROR, "parent itemid marked as unused");
					PTdata = (HeapTupleHeader) PageGetItem(Ppage, Pitemid);

					/* ctid should not have changed since we saved it */
					Assert(ItemPointerEquals(&(vtld.new_tid),
											 &(PTdata->t_ctid)));

					/*
					 * Read above about cases when !ItemIdIsUsed(nextItemid)
					 * (child item is removed)... Due to the fact that at the
					 * moment we don't remove unuseful part of update-chain,
					 * it's possible to get non-matching parent row here. Like
					 * as in the case which caused this problem, we stop
					 * shrinking here. I could try to find real parent row but
					 * want not to do it because of real solution will be
					 * implemented anyway, later, and we are too close to 6.5
					 * release. - vadim 06/11/99
					 */
					if ((PTdata->t_infomask & HEAP_XMAX_IS_MULTI) ||
						!(TransactionIdEquals(HeapTupleHeaderGetXmax(PTdata),
										 HeapTupleHeaderGetXmin(tp.t_data))))
					{
						ReleaseBuffer(Pbuf);
						elog(DEBUG2, "too old parent tuple found --- cannot continue repair_frag");
						chain_move_failed = true;
						break;	/* out of check-all-items loop */
					}
					tp.t_data = PTdata;
					tlen = tp.t_len = ItemIdGetLength(Pitemid);
					if (freeCbuf)
						ReleaseBuffer(Cbuf);
					Cbuf = Pbuf;
					freeCbuf = true;
				}				/* end of check-all-items loop */

				if (freeCbuf)
					ReleaseBuffer(Cbuf);
				freeCbuf = false;

				/* Double-check that we will move the current target tuple */
				if (!moved_target && !chain_move_failed)
				{
					elog(DEBUG2, "failed to chain back to target --- cannot continue repair_frag");
					chain_move_failed = true;
				}

				if (chain_move_failed)
				{
					/*
					 * Undo changes to offsets_used state.	We don't bother
					 * cleaning up the amount-free state, since we're not
					 * going to do any further tuple motion.
					 */
					for (i = 0; i < num_vtmove; i++)
					{
						Assert(vtmove[i].vacpage->offsets_used > 0);
						(vtmove[i].vacpage->offsets_used)--;
					}
					pfree(vtmove);
					break;		/* out of walk-along-page loop */
				}

				/*
				 * Okay, move the whole tuple chain in reverse order.
				 *
				 * Ctid tracks the new location of the previously-moved tuple.
				 */
				ItemPointerSetInvalid(&Ctid);
				for (ti = 0; ti < num_vtmove; ti++)
				{
					VacPage		destvacpage = vtmove[ti].vacpage;
					Page		Cpage;
					ItemId		Citemid;

					/* Get page to move from */
					tuple.t_self = vtmove[ti].tid;
					Cbuf = ReadBuffer(onerel,
								 ItemPointerGetBlockNumber(&(tuple.t_self)));

					/* Get page to move to */
					dst_buffer = ReadBuffer(onerel, destvacpage->blkno);

					LockBuffer(dst_buffer, BUFFER_LOCK_EXCLUSIVE);
					if (dst_buffer != Cbuf)
						LockBuffer(Cbuf, BUFFER_LOCK_EXCLUSIVE);

					dst_page = BufferGetPage(dst_buffer);
					Cpage = BufferGetPage(Cbuf);

					Citemid = PageGetItemId(Cpage,
								ItemPointerGetOffsetNumber(&(tuple.t_self)));
					tuple.t_data = (HeapTupleHeader) PageGetItem(Cpage, Citemid);
					tuple_len = tuple.t_len = ItemIdGetLength(Citemid);

					move_chain_tuple(onerel, Cbuf, Cpage, &tuple,
									 dst_buffer, dst_page, destvacpage,
									 &ec, &Ctid, vtmove[ti].cleanVpd);

					num_moved++;
					if (destvacpage->blkno > last_move_dest_block)
						last_move_dest_block = destvacpage->blkno;

					/*
					 * Remember that we moved tuple from the current page
					 * (corresponding index tuple will be cleaned).
					 */
					if (Cbuf == buf)
						vacpage->offsets[vacpage->offsets_free++] =
							ItemPointerGetOffsetNumber(&(tuple.t_self));
					else
						keep_tuples++;

					ReleaseBuffer(dst_buffer);
					ReleaseBuffer(Cbuf);
				}				/* end of move-the-tuple-chain loop */

				dst_buffer = InvalidBuffer;
				pfree(vtmove);
				chain_tuple_moved = true;

				/* advance to next tuple in walk-along-page loop */
				continue;
			}					/* end of is-tuple-in-chain test */

			/* try to find new page for this tuple */
			if (dst_buffer == InvalidBuffer ||
				!enough_space(dst_vacpage, tuple_len))
			{
				if (dst_buffer != InvalidBuffer)
				{
					ReleaseBuffer(dst_buffer);
					dst_buffer = InvalidBuffer;
				}
				for (i = 0; i < num_fraged_pages; i++)
				{
					if (enough_space(fraged_pages->pagedesc[i], tuple_len))
						break;
				}
				if (i == num_fraged_pages)
					break;		/* can't move item anywhere */
				dst_vacpage = fraged_pages->pagedesc[i];
				dst_buffer = ReadBuffer(onerel, dst_vacpage->blkno);
				LockBuffer(dst_buffer, BUFFER_LOCK_EXCLUSIVE);
				dst_page = BufferGetPage(dst_buffer);
				/* if this page was not used before - clean it */
				if (!PageIsEmpty(dst_page) && dst_vacpage->offsets_used == 0)
					vacuum_page(onerel, dst_buffer, dst_vacpage);
			}
			else
				LockBuffer(dst_buffer, BUFFER_LOCK_EXCLUSIVE);

			LockBuffer(buf, BUFFER_LOCK_EXCLUSIVE);

			move_plain_tuple(onerel, buf, page, &tuple,
							 dst_buffer, dst_page, dst_vacpage, &ec);

			num_moved++;
			if (dst_vacpage->blkno > last_move_dest_block)
				last_move_dest_block = dst_vacpage->blkno;

			/*
			 * Remember that we moved tuple from the current page
			 * (corresponding index tuple will be cleaned).
			 */
			vacpage->offsets[vacpage->offsets_free++] = offnum;
		}						/* walk along page */

		/*
		 * If we broke out of the walk-along-page loop early (ie, still have
		 * offnum <= maxoff), then we failed to move some tuple off this page.
		 * No point in shrinking any more, so clean up and exit the per-page
		 * loop.
		 */
		if (offnum < maxoff && keep_tuples > 0)
		{
			OffsetNumber off;

			/*
			 * Fix vacpage state for any unvisited tuples remaining on page
			 */
			for (off = OffsetNumberNext(offnum);
				 off <= maxoff;
				 off = OffsetNumberNext(off))
			{
				ItemId		itemid = PageGetItemId(page, off);
				HeapTupleHeader htup;

				if (!ItemIdIsUsed(itemid))
					continue;
				htup = (HeapTupleHeader) PageGetItem(page, itemid);
				if (htup->t_infomask & HEAP_XMIN_COMMITTED)
					continue;

				/*
				 * See comments in the walk-along-page loop above about why
				 * only MOVED_OFF tuples should be found here.
				 */
				if (htup->t_infomask & HEAP_MOVED_IN)
					elog(ERROR, "HEAP_MOVED_IN was not expected");
				if (!(htup->t_infomask & HEAP_MOVED_OFF))
					elog(ERROR, "HEAP_MOVED_OFF was expected");
				if (HeapTupleHeaderGetXvac(htup) != myXID)
					elog(ERROR, "invalid XVAC in tuple header");

				if (chain_tuple_moved)
				{
					/* some chains were moved while cleaning this page */
					Assert(vacpage->offsets_free > 0);
					for (i = 0; i < vacpage->offsets_free; i++)
					{
						if (vacpage->offsets[i] == off)
							break;
					}
					if (i >= vacpage->offsets_free)		/* not found */
					{
						vacpage->offsets[vacpage->offsets_free++] = off;
						Assert(keep_tuples > 0);
						keep_tuples--;
					}
				}
				else
				{
					vacpage->offsets[vacpage->offsets_free++] = off;
					Assert(keep_tuples > 0);
					keep_tuples--;
				}
			}
		}

		if (vacpage->offsets_free > 0)	/* some tuples were moved */
		{
			if (chain_tuple_moved)		/* else - they are ordered */
			{
				qsort((char *) (vacpage->offsets), vacpage->offsets_free,
					  sizeof(OffsetNumber), vac_cmp_offno);
			}
			vpage_insert(&Nvacpagelist, copy_vac_page(vacpage));
		}

		MIRROREDLOCK_BUFMGR_UNLOCK;
		// -------- MirroredLock ----------

		ReleaseBuffer(buf);

		if (offnum <= maxoff)
			break;				/* had to quit early, see above note */

	}							/* walk along relation */

	blkno++;					/* new number of blocks */

	if (dst_buffer != InvalidBuffer)
	{
		Assert(num_moved > 0);
		ReleaseBuffer(dst_buffer);
	}

	/*
	 * We are not going to move any more tuples across pages, but we still
	 * need to apply vacuum_page to compact free space in the remaining pages
	 * in vacuum_pages list.  Note that some of these pages may also be in the
	 * fraged_pages list, and may have had tuples moved onto them; if so, we
	 * already did vacuum_page and needn't do it again.
	 */
	for (i = 0, curpage = vacuum_pages->pagedesc;
		 i < vacuumed_pages;
		 i++, curpage++)
	{
		vacuum_delay_point();

		Assert((*curpage)->blkno < blkno);
		if ((*curpage)->offsets_used == 0)
		{
			Buffer		buf;
			Page		page;

			/* this page was not used as a move target, so must clean it */

			// -------- MirroredLock ----------
			MIRROREDLOCK_BUFMGR_LOCK;

			buf = ReadBuffer(onerel, (*curpage)->blkno);
			LockBuffer(buf, BUFFER_LOCK_EXCLUSIVE);
			page = BufferGetPage(buf);
			if (!PageIsEmpty(page))
				vacuum_page(onerel, buf, *curpage);
			UnlockReleaseBuffer(buf);

			MIRROREDLOCK_BUFMGR_UNLOCK;
			// -------- MirroredLock ----------

		}
	}

	/*
	 * It'd be cleaner to make this report at the bottom of this routine, but
	 * then the rusage would double-count the second pass of index vacuuming.
	 * So do it here and ignore the relatively small amount of processing that
	 * occurs below.
	 */
	ereport(elevel,
			(errmsg("\"%s\": moved %u row versions, will truncate %u to %u pages",
					RelationGetRelationName(onerel),
					num_moved, nblocks, blkno),
			 errdetail("%s.",
					   pg_rusage_show(&ru0))));

	/*
	 * Reflect the motion of system tuples to catalog cache here.
	 */
	CommandCounterIncrement();

	/* clean up */
	pfree(vacpage);
	if (vacrelstats->vtlinks != NULL)
		pfree(vacrelstats->vtlinks);

	ExecContext_Finish(&ec);

	vacuum_pages->empty_end_pages = nblocks - blkno;

	SIMPLE_FAULT_INJECTOR(RepairFragEnd);
}

/*
 *	move_chain_tuple() -- move one tuple that is part of a tuple chain
 *
 *		This routine moves old_tup from old_page to dst_page.
 *		old_page and dst_page might be the same page.
 *		On entry old_buf and dst_buf are locked exclusively, both locks (or
 *		the single lock, if this is a intra-page-move) are released before
 *		exit.
 *
 *		Yes, a routine with ten parameters is ugly, but it's still better
 *		than having these 120 lines of code in repair_frag() which is
 *		already too long and almost unreadable.
 */
static void
move_chain_tuple(Relation rel,
				 Buffer old_buf, Page old_page, HeapTuple old_tup,
				 Buffer dst_buf, Page dst_page, VacPage dst_vacpage,
				 ExecContext ec, ItemPointer ctid, bool cleanVpd)
{
	TransactionId myXID = GetCurrentTransactionId();
	HeapTupleData newtup;
	OffsetNumber newoff;
	ItemId		newitemid;
	Size		tuple_len = old_tup->t_len;

	MIRROREDLOCK_BUFMGR_MUST_ALREADY_BE_HELD;

	// Fetch gp_persistent_relation_node information that will be added to XLOG record.
	RelationFetchGpRelationNodeForXLog(rel);

	/*
	 * make a modifiable copy of the source tuple.
	 */
	heap_copytuple_with_tuple(old_tup, &newtup);

	/*
	 * register invalidation of source tuple in catcaches.
	 */
	CacheInvalidateHeapTuple(rel, old_tup);

	/* NO EREPORT(ERROR) TILL CHANGES ARE LOGGED */
	START_CRIT_SECTION();

	/*
	 * mark the source tuple MOVED_OFF.
	 */
	old_tup->t_data->t_infomask &= ~(HEAP_XMIN_COMMITTED |
									 HEAP_XMIN_INVALID |
									 HEAP_MOVED_IN);
	old_tup->t_data->t_infomask |= HEAP_MOVED_OFF;
	HeapTupleHeaderSetXvac(old_tup->t_data, myXID);

	/*
	 * If this page was not used before - clean it.
	 *
	 * NOTE: a nasty bug used to lurk here.  It is possible for the source and
	 * destination pages to be the same (since this tuple-chain member can be
	 * on a page lower than the one we're currently processing in the outer
	 * loop).  If that's true, then after vacuum_page() the source tuple will
	 * have been moved, and tuple.t_data will be pointing at garbage.
	 * Therefore we must do everything that uses old_tup->t_data BEFORE this
	 * step!!
	 *
	 * This path is different from the other callers of vacuum_page, because
	 * we have already incremented the vacpage's offsets_used field to account
	 * for the tuple(s) we expect to move onto the page. Therefore
	 * vacuum_page's check for offsets_used == 0 is wrong. But since that's a
	 * good debugging check for all other callers, we work around it here
	 * rather than remove it.
	 */
	if (!PageIsEmpty(dst_page) && cleanVpd)
	{
		int			sv_offsets_used = dst_vacpage->offsets_used;

		dst_vacpage->offsets_used = 0;
		vacuum_page(rel, dst_buf, dst_vacpage);
		dst_vacpage->offsets_used = sv_offsets_used;
	}

	/*
	 * Update the state of the copied tuple, and store it on the destination
	 * page.
	 */
	newtup.t_data->t_infomask &= ~(HEAP_XMIN_COMMITTED |
								   HEAP_XMIN_INVALID |
								   HEAP_MOVED_OFF);
	newtup.t_data->t_infomask |= HEAP_MOVED_IN;
	HeapTupleHeaderSetXvac(newtup.t_data, myXID);
	newoff = PageAddItem(dst_page, (Item) newtup.t_data, tuple_len,
						 InvalidOffsetNumber, LP_USED);
	if (newoff == InvalidOffsetNumber)
		elog(PANIC, "failed to add item with len = %lu to page %u while moving tuple chain",
			 (unsigned long) tuple_len, dst_vacpage->blkno);
	newitemid = PageGetItemId(dst_page, newoff);
	/* drop temporary copy, and point to the version on the dest page */
	pfree(newtup.t_data);
	newtup.t_data = (HeapTupleHeader) PageGetItem(dst_page, newitemid);

	ItemPointerSet(&(newtup.t_self), dst_vacpage->blkno, newoff);

	/*
	 * Set new tuple's t_ctid pointing to itself if last tuple in chain, and
	 * to next tuple in chain otherwise.  (Since we move the chain in reverse
	 * order, this is actually the previously processed tuple.)
	 */
	if (!ItemPointerIsValid(ctid))
		newtup.t_data->t_ctid = newtup.t_self;
	else
		newtup.t_data->t_ctid = *ctid;
	*ctid = newtup.t_self;

	MarkBufferDirty(dst_buf);
	if (dst_buf != old_buf)
		MarkBufferDirty(old_buf);

	/* XLOG stuff */
	if (!rel->rd_istemp)
	{
		XLogRecPtr	recptr = log_heap_move(rel, old_buf, old_tup->t_self,
										   dst_buf, &newtup);

		if (old_buf != dst_buf)
		{
			PageSetLSN(old_page, recptr);
			PageSetTLI(old_page, ThisTimeLineID);
		}
		PageSetLSN(dst_page, recptr);
		PageSetTLI(dst_page, ThisTimeLineID);
	}
	else
	{
		/*
		 * No XLOG record, but still need to flag that XID exists on disk
		 */
		MyXactMadeTempRelUpdate = true;
	}

	END_CRIT_SECTION();

	LockBuffer(dst_buf, BUFFER_LOCK_UNLOCK);
	if (dst_buf != old_buf)
		LockBuffer(old_buf, BUFFER_LOCK_UNLOCK);

	/* Create index entries for the moved tuple */
	if (ec->resultRelInfo->ri_NumIndices > 0)
	{
		ExecStoreGenericTuple(&newtup, ec->slot, false);
		ExecInsertIndexTuples(ec->slot, &(newtup.t_self), ec->estate, true);
		ResetPerTupleExprContext(ec->estate);
	}
}

/*
 *	move_plain_tuple() -- move one tuple that is not part of a chain
 *
 *		This routine moves old_tup from old_page to dst_page.
 *		On entry old_buf and dst_buf are locked exclusively, both locks are
 *		released before exit.
 *
 *		Yes, a routine with eight parameters is ugly, but it's still better
 *		than having these 90 lines of code in repair_frag() which is already
 *		too long and almost unreadable.
 */
static void
move_plain_tuple(Relation rel,
				 Buffer old_buf, Page old_page, HeapTuple old_tup,
				 Buffer dst_buf, Page dst_page, VacPage dst_vacpage,
				 ExecContext ec)
{
	TransactionId myXID = GetCurrentTransactionId();
	HeapTupleData newtup;
	OffsetNumber newoff;
	ItemId		newitemid;
	Size		tuple_len = old_tup->t_len;

	MIRROREDLOCK_BUFMGR_MUST_ALREADY_BE_HELD;

	// Fetch gp_persistent_relation_node information that will be added to XLOG record.
	RelationFetchGpRelationNodeForXLog(rel);

	/* copy tuple */
	heap_copytuple_with_tuple(old_tup, &newtup);

	/*
	 * register invalidation of source tuple in catcaches.
	 *
	 * (Note: we do not need to register the copied tuple, because we are not
	 * changing the tuple contents and so there cannot be any need to flush
	 * negative catcache entries.)
	 */
	CacheInvalidateHeapTuple(rel, old_tup);

	/* NO EREPORT(ERROR) TILL CHANGES ARE LOGGED */
	START_CRIT_SECTION();

	/*
	 * Mark new tuple as MOVED_IN by me.
	 */
	newtup.t_data->t_infomask &= ~(HEAP_XMIN_COMMITTED |
								   HEAP_XMIN_INVALID |
								   HEAP_MOVED_OFF);
	newtup.t_data->t_infomask |= HEAP_MOVED_IN;
	HeapTupleHeaderSetXvac(newtup.t_data, myXID);

	/* add tuple to the page */
	newoff = PageAddItem(dst_page, (Item) newtup.t_data, tuple_len,
						 InvalidOffsetNumber, LP_USED);
	if (newoff == InvalidOffsetNumber)
		elog(PANIC, "failed to add item with len = %lu to page %u (free space %lu, nusd %u, noff %u)",
			 (unsigned long) tuple_len,
			 dst_vacpage->blkno, (unsigned long) dst_vacpage->free,
			 dst_vacpage->offsets_used, dst_vacpage->offsets_free);
	newitemid = PageGetItemId(dst_page, newoff);
	pfree(newtup.t_data);
	newtup.t_data = (HeapTupleHeader) PageGetItem(dst_page, newitemid);
	ItemPointerSet(&(newtup.t_data->t_ctid), dst_vacpage->blkno, newoff);
	newtup.t_self = newtup.t_data->t_ctid;

	/*
	 * Mark old tuple as MOVED_OFF by me.
	 */
	old_tup->t_data->t_infomask &= ~(HEAP_XMIN_COMMITTED |
									 HEAP_XMIN_INVALID |
									 HEAP_MOVED_IN);
	old_tup->t_data->t_infomask |= HEAP_MOVED_OFF;
	HeapTupleHeaderSetXvac(old_tup->t_data, myXID);

	MarkBufferDirty(dst_buf);
	MarkBufferDirty(old_buf);

	/* XLOG stuff */
	if (!rel->rd_istemp)
	{
		XLogRecPtr	recptr = log_heap_move(rel, old_buf, old_tup->t_self,
										   dst_buf, &newtup);

		PageSetLSN(old_page, recptr);
		PageSetTLI(old_page, ThisTimeLineID);
		PageSetLSN(dst_page, recptr);
		PageSetTLI(dst_page, ThisTimeLineID);
	}
	else
	{
		/*
		 * No XLOG record, but still need to flag that XID exists on disk
		 */
		MyXactMadeTempRelUpdate = true;
	}

	END_CRIT_SECTION();

	dst_vacpage->free = PageGetFreeSpaceWithFillFactor(rel, dst_page);
	LockBuffer(dst_buf, BUFFER_LOCK_UNLOCK);
	LockBuffer(old_buf, BUFFER_LOCK_UNLOCK);

	dst_vacpage->offsets_used++;

	/* insert index' tuples if needed */
	if (ec->resultRelInfo->ri_NumIndices > 0)
	{
		ExecStoreGenericTuple(&newtup, ec->slot, false);
		ExecInsertIndexTuples(ec->slot, &(newtup.t_self), ec->estate, true);
		ResetPerTupleExprContext(ec->estate);
	}
}

/*
 *	vacuum_heap() -- free dead tuples
 *
 *		This routine marks dead tuples as unused and truncates relation
 *		if there are "empty" end-blocks.
 */
static void
vacuum_heap(VRelStats *vacrelstats, Relation onerel, VacPageList vacuum_pages)
{
	MIRROREDLOCK_BUFMGR_DECLARE;

	Buffer		buf;
	VacPage    *vacpage;
	int			nblocks;
	int			i;

	// Fetch gp_persistent_relation_node information that will be added to XLOG record.
	RelationFetchGpRelationNodeForXLog(onerel);

	nblocks = vacuum_pages->num_pages;
	nblocks -= vacuum_pages->empty_end_pages;	/* nothing to do with them */

	for (i = 0, vacpage = vacuum_pages->pagedesc; i < nblocks; i++, vacpage++)
	{
		vacuum_delay_point();

		if ((*vacpage)->offsets_free > 0)
		{

			// -------- MirroredLock ----------
			MIRROREDLOCK_BUFMGR_LOCK;

			buf = ReadBuffer(onerel, (*vacpage)->blkno);
			LockBuffer(buf, BUFFER_LOCK_EXCLUSIVE);
			vacuum_page(onerel, buf, *vacpage);
			UnlockReleaseBuffer(buf);

			MIRROREDLOCK_BUFMGR_UNLOCK;
			// -------- MirroredLock ----------

		}
	}
}

/*
 *	vacuum_page() -- free dead tuples on a page
 *					 and repair its fragmentation.
 *
 * Caller must hold pin and lock on buffer.
 */
static void
vacuum_page(Relation onerel, Buffer buffer, VacPage vacpage)
{
	OffsetNumber unused[MaxOffsetNumber];
	int			uncnt;
	Page		page = BufferGetPage(buffer);
	ItemId		itemid;
	int			i;

	MIRROREDLOCK_BUFMGR_MUST_ALREADY_BE_HELD;

	/* There shouldn't be any tuples moved onto the page yet! */
	Assert(vacpage->offsets_used == 0);

	START_CRIT_SECTION();

	for (i = 0; i < vacpage->offsets_free; i++)
	{
		itemid = PageGetItemId(page, vacpage->offsets[i]);
		itemid->lp_flags &= ~LP_USED;
	}

	uncnt = PageRepairFragmentation(page, unused);

	MarkBufferDirty(buffer);

	/* XLOG stuff */
	if (!onerel->rd_istemp)
	{
		XLogRecPtr	recptr;

		recptr = log_heap_clean(onerel, buffer, unused, uncnt);
		PageSetLSN(page, recptr);
		PageSetTLI(page, ThisTimeLineID);
	}
	else
	{
		/* No XLOG record, but still need to flag that XID exists on disk */
		MyXactMadeTempRelUpdate = true;
	}

	END_CRIT_SECTION();
}

/*
 *	scan_index() -- scan one index relation to update pg_class statistics.
 *
 * We use this when we have no deletions to do.
 */
static void
scan_index(Relation indrel, double num_tuples, List *updated_stats, bool isfull, bool check_stats)
{
	IndexBulkDeleteResult *stats;
	IndexVacuumInfo ivinfo;
	PGRUsage	ru0;

	pg_rusage_init(&ru0);

	ivinfo.index = indrel;
	ivinfo.vacuum_full = isfull;
	ivinfo.message_level = elevel;
	ivinfo.num_heap_tuples = num_tuples;
	ivinfo.extra_oids = NIL;

	stats = index_vacuum_cleanup(&ivinfo, NULL);

	if (!stats)
		return;

	/* now update statistics in pg_class */
	vac_update_relstats_from_list(indrel,
						stats->num_pages, stats->num_index_tuples,
						false, InvalidTransactionId, updated_stats);

	ereport(elevel,
			(errmsg("index \"%s\" now contains %.0f row versions in %u pages",
					RelationGetRelationName(indrel),
					stats->num_index_tuples,
					stats->num_pages),
	errdetail("%u index pages have been deleted, %u are currently reusable.\n"
			  "%s.",
			  stats->pages_deleted, stats->pages_free,
			  pg_rusage_show(&ru0))));

	/*
	 * Check for tuple count mismatch.	If the index is partial, then it's OK
	 * for it to have fewer tuples than the heap; else we got trouble.
	 */
	if (check_stats && stats->num_index_tuples != num_tuples)
	{
		if (stats->num_index_tuples > num_tuples ||
			!vac_is_partial_index(indrel))
			ereport(WARNING,
					(errmsg("index \"%s\" contains %.0f row versions, but table contains %.0f row versions",
							RelationGetRelationName(indrel),
							stats->num_index_tuples, num_tuples),
					 errhint("Rebuild the index with REINDEX.")));
	}

	pfree(stats);
}

/*
 * Vacuums an index on an append-only table.
 *
 * This is called after an append-only segment file compaction to move
 * all tuples from the compacted segment files.
 * The segmentFileList is an
 */
static void
vacuum_appendonly_index(Relation indexRelation,
		AppendOnlyIndexVacuumState* vacuumIndexState,
		List *extra_oids,
		List *updated_stats,
		double rel_tuple_count,
		bool isfull)
{
	Assert(RelationIsValid(indexRelation));
	Assert(vacuumIndexState);

	IndexBulkDeleteResult *stats;
	IndexVacuumInfo ivinfo;
	PGRUsage	ru0;

	pg_rusage_init(&ru0);

	ivinfo.index = indexRelation;
	ivinfo.vacuum_full = isfull;
	ivinfo.message_level = elevel;
	ivinfo.extra_oids = extra_oids;
	ivinfo.num_heap_tuples = rel_tuple_count;

	/* Do bulk deletion */
	stats = index_bulk_delete(&ivinfo, NULL, appendonly_tid_reaped,
			(void *) vacuumIndexState);

	/* Do post-VACUUM cleanup */
	stats = index_vacuum_cleanup(&ivinfo, stats);

	if (!stats)
		return;

	/* now update statistics in pg_class */
	vac_update_relstats_from_list(indexRelation,
						stats->num_pages, stats->num_index_tuples,
						false, InvalidTransactionId, updated_stats);

	ereport(elevel,
			(errmsg("index \"%s\" now contains %.0f row versions in %u pages",
					RelationGetRelationName(indexRelation),
					stats->num_index_tuples,
					stats->num_pages),
			 errdetail("%.0f index row versions were removed.\n"
			 "%u index pages have been deleted, %u are currently reusable.\n"
					   "%s.",
					   stats->tuples_removed,
					   stats->pages_deleted, stats->pages_free,
					   pg_rusage_show(&ru0))));

	pfree(stats);

}

/*
 *	vacuum_index() -- vacuum one index relation.
 *
 *		Vpl is the VacPageList of the heap we're currently vacuuming.
 *		It's locked. Indrel is an index relation on the vacuumed heap.
 *
 *		We don't bother to set locks on the index relation here, since
 *		the parent table is exclusive-locked already.
 *
 *		Finally, we arrange to update the index relation's statistics in
 *		pg_class.
 */
static void
vacuum_index(VacPageList vacpagelist, Relation indrel,
			 double num_tuples, int keep_tuples, List *updated_stats, List *extra_oids,
			 bool check_stats)
{
	IndexBulkDeleteResult *stats;
	IndexVacuumInfo ivinfo;
	PGRUsage	ru0;

	pg_rusage_init(&ru0);

	ivinfo.index = indrel;
	ivinfo.vacuum_full = true;
	ivinfo.message_level = elevel;
	ivinfo.num_heap_tuples = num_tuples + keep_tuples;
	ivinfo.extra_oids = extra_oids;

	/* Do bulk deletion */
	stats = index_bulk_delete(&ivinfo, NULL, tid_reaped, (void *) vacpagelist);

	/* Do post-VACUUM cleanup */
	stats = index_vacuum_cleanup(&ivinfo, stats);

	if (!stats)
		return;

	/* now update statistics in pg_class */
	vac_update_relstats_from_list(indrel,
						stats->num_pages, stats->num_index_tuples,
						false, InvalidTransactionId, updated_stats);

	ereport(elevel,
			(errmsg("index \"%s\" now contains %.0f row versions in %u pages",
					RelationGetRelationName(indrel),
					stats->num_index_tuples,
					stats->num_pages),
			 errdetail("%.0f index row versions were removed.\n"
			 "%u index pages have been deleted, %u are currently reusable.\n"
					   "%s.",
					   stats->tuples_removed,
					   stats->pages_deleted, stats->pages_free,
					   pg_rusage_show(&ru0))));

	/*
	 * Check for tuple count mismatch.	If the index is partial, then it's OK
	 * for it to have fewer tuples than the heap; else we got trouble.
	 */
	if (check_stats && stats->num_index_tuples != num_tuples + keep_tuples)
	{
		if (stats->num_index_tuples > num_tuples + keep_tuples ||
			!vac_is_partial_index(indrel))
			ereport(WARNING,
					(errmsg("index \"%s\" contains %.0f row versions, but table contains %.0f row versions",
							RelationGetRelationName(indrel),
						  stats->num_index_tuples, num_tuples + keep_tuples),
					 errhint("Rebuild the index with REINDEX.")));
	}

	pfree(stats);
}

static bool
appendonly_tid_reapded_check_block_directory(AppendOnlyIndexVacuumState* vacuumState,
		AOTupleId* aoTupleId)
{
	if (vacuumState->blockDirectory.currentSegmentFileNum ==
			AOTupleIdGet_segmentFileNum(aoTupleId) &&
			AppendOnlyBlockDirectoryEntry_RangeHasRow(&vacuumState->blockDirectoryEntry,
				AOTupleIdGet_rowNum(aoTupleId)))
	{
		return true;
	}

	if (!AppendOnlyBlockDirectory_GetEntry(&vacuumState->blockDirectory,
		aoTupleId,
		0,
		&vacuumState->blockDirectoryEntry))
	{
		return false;
	}
	return (vacuumState->blockDirectory.currentSegmentFileNum ==
			AOTupleIdGet_segmentFileNum(aoTupleId) &&
			AppendOnlyBlockDirectoryEntry_RangeHasRow(&vacuumState->blockDirectoryEntry,
				AOTupleIdGet_rowNum(aoTupleId)));
}

/*
 * appendonly_tid_reaped()
 *
 * Is a particular tid for an appendonly reaped?
 * state should contain an integer list of all compacted
 * segment files.
 *
 * This has the right signature to be an IndexBulkDeleteCallback.
 */
static bool
appendonly_tid_reaped(ItemPointer itemptr, void *state)
{
	AOTupleId* aoTupleId;
	AppendOnlyIndexVacuumState* vacuumState;
	bool reaped;

	Assert(itemptr);
	Assert(state);

	aoTupleId = (AOTupleId *)itemptr;
	vacuumState = (AppendOnlyIndexVacuumState *)state;

	reaped = !appendonly_tid_reapded_check_block_directory(vacuumState,
			aoTupleId);
	if (!reaped)
	{
		/* Also check visi map */
		reaped = !AppendOnlyVisimap_IsVisible(&vacuumState->visiMap,
		aoTupleId);
	}

	elogif(Debug_appendonly_print_compaction, DEBUG3,
			"Index vacuum %s %d",
			AOTupleIdToString(aoTupleId), reaped);
	return reaped;
}

/*
 *	tid_reaped() -- is a particular tid reaped?
 *
 *		This has the right signature to be an IndexBulkDeleteCallback.
 *
 *		vacpagelist->VacPage_array is sorted in right order.
 */
static bool
tid_reaped(ItemPointer itemptr, void *state)
{
	VacPageList vacpagelist = (VacPageList) state;
	OffsetNumber ioffno;
	OffsetNumber *voff;
	VacPage		vp,
			   *vpp;
	VacPageData vacpage;

	vacpage.blkno = ItemPointerGetBlockNumber(itemptr);
	ioffno = ItemPointerGetOffsetNumber(itemptr);

	vp = &vacpage;
	vpp = (VacPage *) vac_bsearch((void *) &vp,
								  (void *) (vacpagelist->pagedesc),
								  vacpagelist->num_pages,
								  sizeof(VacPage),
								  vac_cmp_blk);

	if (vpp == NULL)
		return false;

	/* ok - we are on a partially or fully reaped page */
	vp = *vpp;

	if (vp->offsets_free == 0)
	{
		/* this is EmptyPage, so claim all tuples on it are reaped!!! */
		return true;
	}

	voff = (OffsetNumber *) vac_bsearch((void *) &ioffno,
										(void *) (vp->offsets),
										vp->offsets_free,
										sizeof(OffsetNumber),
										vac_cmp_offno);

	if (voff == NULL)
		return false;

	/* tid is reaped */
	return true;
}

/*
 * Update the shared Free Space Map with the info we now have about
 * free space in the relation, discarding any old info the map may have.
 */
static void
vac_update_fsm(Relation onerel, VacPageList fraged_pages,
			   BlockNumber rel_pages)
{
	int			nPages = fraged_pages->num_pages;
	VacPage    *pagedesc = fraged_pages->pagedesc;
	Size		threshold;
	PageFreeSpaceInfo *pageSpaces;
	int			outPages;
	int			i;

	/*
	 * We only report pages with free space at least equal to the average
	 * request size --- this avoids cluttering FSM with uselessly-small bits
	 * of space.  Although FSM would discard pages with little free space
	 * anyway, it's important to do this prefiltering because (a) it reduces
	 * the time spent holding the FSM lock in RecordRelationFreeSpace, and (b)
	 * FSM uses the number of pages reported as a statistic for guiding space
	 * management.	If we didn't threshold our reports the same way
	 * vacuumlazy.c does, we'd be skewing that statistic.
	 */
	threshold = GetAvgFSMRequestSize(&onerel->rd_node);

	pageSpaces = (PageFreeSpaceInfo *)
		palloc(nPages * sizeof(PageFreeSpaceInfo));
	outPages = 0;

	for (i = 0; i < nPages; i++)
	{
		/*
		 * fraged_pages may contain entries for pages that we later decided to
		 * truncate from the relation; don't enter them into the free space
		 * map!
		 */
		if (pagedesc[i]->blkno >= rel_pages)
			break;

		if (pagedesc[i]->free >= threshold)
		{
			pageSpaces[outPages].blkno = pagedesc[i]->blkno;
			pageSpaces[outPages].avail = pagedesc[i]->free;
			outPages++;
		}
	}

	RecordRelationFreeSpace(&onerel->rd_node, outPages, outPages, pageSpaces);

	pfree(pageSpaces);
}

/* Copy a VacPage structure */
static VacPage
copy_vac_page(VacPage vacpage)
{
	VacPage		newvacpage;

	/* allocate a VacPageData entry */
	newvacpage = (VacPage) palloc(sizeof(VacPageData) +
							   vacpage->offsets_free * sizeof(OffsetNumber));

	/* fill it in */
	if (vacpage->offsets_free > 0)
		memcpy(newvacpage->offsets, vacpage->offsets,
			   vacpage->offsets_free * sizeof(OffsetNumber));
	newvacpage->blkno = vacpage->blkno;
	newvacpage->free = vacpage->free;
	newvacpage->offsets_used = vacpage->offsets_used;
	newvacpage->offsets_free = vacpage->offsets_free;

	return newvacpage;
}

/*
 * Add a VacPage pointer to a VacPageList.
 *
 *		As a side effect of the way that scan_heap works,
 *		higher pages come after lower pages in the array
 *		(and highest tid on a page is last).
 */
static void
vpage_insert(VacPageList vacpagelist, VacPage vpnew)
{
#define PG_NPAGEDESC 1024

	/* allocate a VacPage entry if needed */
	if (vacpagelist->num_pages == 0)
	{
		vacpagelist->pagedesc = (VacPage *) palloc(PG_NPAGEDESC * sizeof(VacPage));
		vacpagelist->num_allocated_pages = PG_NPAGEDESC;
	}
	else if (vacpagelist->num_pages >= vacpagelist->num_allocated_pages)
	{
		vacpagelist->num_allocated_pages *= 2;
		vacpagelist->pagedesc = (VacPage *) repalloc(vacpagelist->pagedesc, vacpagelist->num_allocated_pages * sizeof(VacPage));
	}
	vacpagelist->pagedesc[vacpagelist->num_pages] = vpnew;
	(vacpagelist->num_pages)++;
}

/*
 * vac_bsearch: just like standard C library routine bsearch(),
 * except that we first test to see whether the target key is outside
 * the range of the table entries.	This case is handled relatively slowly
 * by the normal binary search algorithm (ie, no faster than any other key)
 * but it occurs often enough in VACUUM to be worth optimizing.
 */
static void *
vac_bsearch(const void *key, const void *base,
			size_t nelem, size_t size,
			int (*compar) (const void *, const void *))
{
	int			res;
	const void *last;

	if (nelem == 0)
		return NULL;
	res = compar(key, base);
	if (res < 0)
		return NULL;
	if (res == 0)
		return (void *) base;
	if (nelem > 1)
	{
		last = (const void *) ((const char *) base + (nelem - 1) * size);
		res = compar(key, last);
		if (res > 0)
			return NULL;
		if (res == 0)
			return (void *) last;
	}
	if (nelem <= 2)
		return NULL;			/* already checked 'em all */
	return bsearch(key, base, nelem, size, compar);
}

/*
 * Comparator routines for use with qsort() and bsearch().
 */
static int
vac_cmp_blk(const void *left, const void *right)
{
	BlockNumber lblk,
				rblk;

	lblk = (*((VacPage *) left))->blkno;
	rblk = (*((VacPage *) right))->blkno;

	if (lblk < rblk)
		return -1;
	if (lblk == rblk)
		return 0;
	return 1;
}

static int
vac_cmp_offno(const void *left, const void *right)
{
	if (*(OffsetNumber *) left < *(OffsetNumber *) right)
		return -1;
	if (*(OffsetNumber *) left == *(OffsetNumber *) right)
		return 0;
	return 1;
}

static int
vac_cmp_vtlinks(const void *left, const void *right)
{
	if (((VTupleLink) left)->new_tid.ip_blkid.bi_hi <
		((VTupleLink) right)->new_tid.ip_blkid.bi_hi)
		return -1;
	if (((VTupleLink) left)->new_tid.ip_blkid.bi_hi >
		((VTupleLink) right)->new_tid.ip_blkid.bi_hi)
		return 1;
	/* bi_hi-es are equal */
	if (((VTupleLink) left)->new_tid.ip_blkid.bi_lo <
		((VTupleLink) right)->new_tid.ip_blkid.bi_lo)
		return -1;
	if (((VTupleLink) left)->new_tid.ip_blkid.bi_lo >
		((VTupleLink) right)->new_tid.ip_blkid.bi_lo)
		return 1;
	/* bi_lo-es are equal */
	if (((VTupleLink) left)->new_tid.ip_posid <
		((VTupleLink) right)->new_tid.ip_posid)
		return -1;
	if (((VTupleLink) left)->new_tid.ip_posid >
		((VTupleLink) right)->new_tid.ip_posid)
		return 1;
	return 0;
}


/*
 * Open all the indexes of the given relation, obtaining the specified kind
 * of lock on each.  Return an array of Relation pointers for the indexes
 * into *Irel, and the number of indexes into *nindexes.
 */
void
vac_open_indexes(Relation relation, LOCKMODE lockmode,
				 int *nindexes, Relation **Irel)
{
	List	   *indexoidlist;
	ListCell   *indexoidscan;
	int			i;

	Assert(lockmode != NoLock);

	indexoidlist = RelationGetIndexList(relation);

	*nindexes = list_length(indexoidlist);

	if (*nindexes > 0)
		*Irel = (Relation *) palloc(*nindexes * sizeof(Relation));
	else
		*Irel = NULL;

	i = 0;
	foreach(indexoidscan, indexoidlist)
	{
		Oid			indexoid = lfirst_oid(indexoidscan);

		(*Irel)[i++] = index_open(indexoid, lockmode);
	}

	list_free(indexoidlist);
}

/*
 * Release the resources acquired by vac_open_indexes.	Optionally release
 * the locks (say NoLock to keep 'em).
 */
void
vac_close_indexes(int nindexes, Relation *Irel, LOCKMODE lockmode)
{
	if (Irel == NULL)
		return;

	while (nindexes--)
	{
		Relation	ind = Irel[nindexes];

		index_close(ind, lockmode);
	}
	pfree(Irel);
}


/*
 * Is an index partial (ie, could it contain fewer tuples than the heap?)
 */
bool
vac_is_partial_index(Relation indrel)
{
	/*
	 * If the index's AM doesn't support nulls, it's partial for our purposes
	 */
	if (!indrel->rd_am->amindexnulls)
		return true;

	/* Otherwise, look to see if there's a partial-index predicate */
	if (!heap_attisnull(indrel->rd_indextuple, Anum_pg_index_indpred))
		return true;

	return false;
}


static bool
enough_space(VacPage vacpage, Size len)
{
	len = MAXALIGN(len);

	if (len > vacpage->free)
		return false;

	/* if there are free itemid(s) and len <= free_space... */
	if (vacpage->offsets_used < vacpage->offsets_free)
		return true;

	/* noff_used >= noff_free and so we'll have to allocate new itemid */
	if (len + sizeof(ItemIdData) <= vacpage->free)
		return true;

	return false;
}

static Size
PageGetFreeSpaceWithFillFactor(Relation relation, Page page)
{
	PageHeader	pd = (PageHeader) page;
	Size		freespace = pd->pd_upper - pd->pd_lower;
	Size		targetfree;

	targetfree = RelationGetTargetPageFreeSpace(relation,
												HEAP_DEFAULT_FILLFACTOR);
	if (freespace > targetfree)
		return freespace - targetfree;
	else
		return 0;
}

/*
 * vacuum_delay_point --- check for interrupts and cost-based delay.
 *
 * This should be called in each major loop of VACUUM processing,
 * typically once per page processed.
 */
void
vacuum_delay_point(void)
{
	/* Always check for interrupts */
	CHECK_FOR_INTERRUPTS();

	/* Nap if appropriate */
	if (VacuumCostActive && !InterruptPending &&
		VacuumCostBalance >= VacuumCostLimit)
	{
		int			msec;

		msec = VacuumCostDelay * VacuumCostBalance / VacuumCostLimit;
		if (msec > VacuumCostDelay * 4)
			msec = VacuumCostDelay * 4;

		pg_usleep(msec * 1000L);

		VacuumCostBalance = 0;

		/* Might have gotten an interrupt while sleeping */
		CHECK_FOR_INTERRUPTS();
	}
}

/*
 * Dispatch a Vacuum command.
 */
static void
dispatchVacuum(VacuumStmt *vacstmt, VacuumStatsContext *ctx)
{
	char	   *pszVacuum=NULL;
	int			pszVacuum_len;
	Query	   *q = NULL;

	/* should these be marked volatile ? */
	volatile struct CdbDispatcherState ds = {NULL, NULL};

	Assert(Gp_role == GP_ROLE_DISPATCH);
	Assert(vacstmt);
	Assert(vacstmt->vacuum);
	Assert(!vacstmt->analyze);

	/*
	 * Serialize the stmt tree, and create the sql statement....
	 */
	q = makeNode(Query);

	Assert(q);

	q->commandType = CMD_UTILITY;
	q->utilityStmt = (Node *) vacstmt;
	q->querySource = QSRC_ORIGINAL;
	q->canSetTag = true;	/* ? */

	pszVacuum = serializeNode((Node *) q, &pszVacuum_len, NULL /*uncompressed_size*/);
	Assert(pszVacuum);

	/*
	 * MPP-6796/MPP-6801:
	 *
	 * I'm not exactly sure about the way this code uses
	 * dtmPreCommand(). We call it twice, which may make sense
	 * if we're going to be using separate transactions. Calling it
	 * multiple times does no harm, but I find it confusing (are these
	 * vacuum calls auto-committed ?).
	 *
	 * We need to handle the dispatcher-cleanup *here* otherwise the
	 * rest of the cleanup will be trying to do further dispatcher
	 * work on our gangs -- and those operations *expect* the gangs to
	 * be clean.
	 */
	PG_TRY();
	{
		/* mark the dtx as dirty */
		dtmPreCommand("cdbdisp_dispatchCommand", "(none)", NULL,
				true /* needs two-phase */, true /* withSnapshot */, false /* inCursor */);

		cdbdisp_dispatchCommand( "vacuum" , pszVacuum, pszVacuum_len,
								 true /* cancelOnError */, true /* needTwoPhase */,
								 true /* withSnapshot */,
								 (struct CdbDispatcherState *)&ds);

		/*
		 * Wait for all QEs to finish. If not all of our QEs were successful,
		 * report the error and throw up.
		 *
		 * NOTE: this has the side-effect of calling pfree() on
		 * pszVacuum! (we re-serialize for our mirrors below).
		 */
		cdbdisp_finishCommand((struct CdbDispatcherState *)&ds, vacuum_combine_stats, ctx);
	}
	PG_CATCH();
	{
		/*
		 * Handle errors/cancels
		 */
		cdbdisp_handleError((struct CdbDispatcherState *)&ds);

		PG_RE_THROW();
	}
	PG_END_TRY();

	pfree(q);
}

/*
 * open_relation_and_check_permission -- open the relation with an appropriate
 * lock based on the vacuum statement, and check for the permissions on this
 * relation.
 */
static Relation
open_relation_and_check_permission(VacuumStmt *vacstmt,
								   Oid relid,
								   char expected_relkind,
								   bool isDropTransaction)
{
	Relation onerel;
	LOCKMODE lmode;

	/*
	 * If this is a drop transaction and there is another parallel drop transaction
	 * (on any relation) active. We drop out there. The other drop transaction
	 * might be on the same relation and that would be upgrade deadlock.
	 *
	 * Note: By the time we would have reached try_relation_open the other
	 * drop transaction might already be completed, but we don't take that
	 * risk here.
	 *
	 * My marking the drop transaction as busy before checking, the worst
	 * thing that can happen is that both transaction see each other and
	 * both cancel the drop.
	 */

	if (isDropTransaction)
	{
		MyProc->inDropTransaction = true;
		if (HasDropTransaction(false))
		{
			elogif(Debug_appendonly_print_compaction, LOG,
					"Skip drop because of concurrent drop transaction");

			return NULL;
		}
	}

	/*
	 * Determine the type of lock we want --- hard exclusive lock for a FULL
	 * vacuum, but just ShareUpdateExclusiveLock for concurrent vacuum. Either
	 * way, we can be sure that no other backend is vacuuming the same table.
	 * For analyze, we use ShareUpdateExclusiveLock.
	 */
	if (isDropTransaction)
		lmode = AccessExclusiveLock;
	else if (!vacstmt->vacuum)
		lmode = ShareUpdateExclusiveLock;
	else
		lmode = vacstmt->full ? AccessExclusiveLock : ShareUpdateExclusiveLock;

	/*
	 * Open the relation and get the appropriate lock on it.
	 *
	 * There's a race condition here: the rel may have gone away since the
	 * last time we saw it.  If so, we don't need to vacuum it.
	 */
	onerel = try_relation_open(relid, lmode, false);

	if (!onerel)
		return NULL;

	/*
	 * Check permissions.
	 *
	 * We allow the user to vacuum a table if he is superuser, the table
	 * owner, or the database owner (but in the latter case, only if it's not
	 * a shared relation).	pg_class_ownercheck includes the superuser case.
	 *
	 * Note we choose to treat permissions failure as a WARNING and keep
	 * trying to vacuum the rest of the DB --- is this appropriate?
	 */
	if (!(pg_class_ownercheck(RelationGetRelid(onerel), GetUserId()) ||
		  (pg_database_ownercheck(MyDatabaseId, GetUserId()) && !onerel->rd_rel->relisshared)))
	{
		if (Gp_role != GP_ROLE_EXECUTE)
			ereport(WARNING,
					(errmsg("skipping \"%s\" --- only table or database owner can vacuum it",
							RelationGetRelationName(onerel))));
		relation_close(onerel, lmode);
		return NULL;
	}

	/*
	 * Check that it's a plain table; we used to do this in get_rel_oids() but
	 * seems safer to check after we've locked the relation.
	 */
	if (onerel->rd_rel->relkind != expected_relkind || RelationIsExternal(onerel))
	{
		ereport(WARNING,
				(errmsg("skipping \"%s\" --- cannot vacuum indexes, views, external tables, or special system tables",
						RelationGetRelationName(onerel))));
		relation_close(onerel, lmode);
		return NULL;
	}

	/*
	 * Silently ignore tables that are temp tables of other backends ---
	 * trying to vacuum these will lead to great unhappiness, since their
	 * contents are probably not up-to-date on disk.  (We don't throw a
	 * warning here; it would just lead to chatter during a database-wide
	 * VACUUM.)
	 */
	if (isOtherTempNamespace(RelationGetNamespace(onerel)))
	{
		relation_close(onerel, lmode);
		return NULL;
	}

	/*
	 * We can ANALYZE any table except pg_statistic. See update_attstats
	 */
	if (vacstmt->analyze && RelationGetRelid(onerel) == StatisticRelationId)
	{
		relation_close(onerel, ShareUpdateExclusiveLock);
		return NULL;
	}

	return onerel;
}

/*
 * Generate three oids for each bitmap index in a given relation.
 *
 * These oids will be used in QD and QEs for new relfilenodes during
 * reindexing a bitmap index.
 *
 * The index oid along with these three oids will be stored consecutively
 * in vacstmt->extra_oids.
 */
void
gen_oids_for_bitmaps(VacuumStmt *vacstmt, Relation onerel)
{
	Relation *Irel = NULL;
	int nindexes;
	int index_no;

	vac_open_indexes(onerel, AccessShareLock, &nindexes, &Irel);
	if (Irel == NULL)
		return;

	Assert(nindexes > 0);
	for (index_no = 0; index_no < nindexes; index_no++)
	{
		/*
		 * If this relation is a bitmap index, we generate three OIDs
		 * for relfilenodes needed for vacuuming a bitmap index. We do this
		 * NUM_EXTRA_OIDS_FOR_BITMAP to handle the case when reindex is called
		 * multiple times, such as "vacuum full" and etc.
		 */
		Oid indoid = RelationGetRelid(Irel[index_no]);
		Oid tblspc = Irel[index_no]->rd_rel->reltablespace;
		bool shared = Irel[index_no]->rd_rel->relisshared;
		int i;

		if (RelationIsBitmapIndex(Irel[index_no]))
		{
			vacstmt->extra_oids = lappend_oid(vacstmt->extra_oids,
											  indoid);
			Assert(NUM_EXTRA_OIDS_FOR_BITMAP % 3 == 0);

			for (i = 0; i < NUM_EXTRA_OIDS_FOR_BITMAP / 3; i++)
			{
				vacstmt->extra_oids = lappend_oid(vacstmt->extra_oids,
											  GetNewRelFileNode(tblspc,
																shared,
																NULL));
				vacstmt->extra_oids = lappend_oid(vacstmt->extra_oids,
												  GetNewRelFileNode(tblspc,
																	shared,
																	NULL));
				vacstmt->extra_oids = lappend_oid(vacstmt->extra_oids,
												  GetNewRelFileNode(tblspc,
																	shared,
																	NULL));
			}
		}
	}

	vac_close_indexes(nindexes, Irel, AccessShareLock);
}

/*
 * Obtain extra oids for a given index.
 *
 * If the given index is a bitmap index, extra oids are returned. Otherwise,
 * NIL is returned.
 *
 * occurrence determines the offset of the OIDs in the list.
 *
 * If there are no extra oids available for the bitmap index, ereport
 * is called.
 *
 * The caller is responsible to free the space.
 */
List *
get_oids_for_bitmap(List *all_extra_oids, Relation Irel,
					Relation onerel, int occurrence)
{
	List *extra_oids = NIL;
	int count = 0;
	bool found = false;
	ListCell *lc;
	int oid_index = 0;

	if (!RelationIsBitmapIndex(Irel))
		return extra_oids;

	foreach(lc, all_extra_oids)
	{
		if (found)
		{
			if (oid_index / 3 == occurrence - 1)
			{
				extra_oids = lappend_oid(extra_oids, lfirst_oid(lc));
				if (list_length(extra_oids) == 3)
					break;
			}

			oid_index ++;

			if (oid_index % NUM_EXTRA_OIDS_FOR_BITMAP == 0)
				break;
		}

		if (count % (NUM_EXTRA_OIDS_FOR_BITMAP + 1) == 0 &&
			lfirst_oid(lc) == RelationGetRelid(Irel))
		{
			found = true;
			oid_index = 0;
		}

		count++;
	}

	if (extra_oids == NULL)
		ereport(ERROR,
				(errmsg("can not vacuum the relation '%s' with bitmap indexes. "
						"Please either increase your maintenance_work_mem or "
						"drop the bitmap index and try again.",
						RelationGetRelationName(onerel))));

	Assert(extra_oids != NULL && list_length(extra_oids) == 3);
	return extra_oids;
}

/*
 * vacuum_combine_stats
 * This function combine the stats information sent by QEs to generate
 * the final stats for QD relations.
 *
 * Note that the mirrorResults is ignored by this function.
 */
static void
vacuum_combine_stats(CdbDispatchResults *primaryResults,
						 void *ctx)
{
	int result_no;
	VacuumStatsContext *stats_context = (VacuumStatsContext *)ctx;

	Assert(Gp_role == GP_ROLE_DISPATCH);

	if (primaryResults == NULL)
		return;

	/*
	 * Process the dispatch results from the primary. Note that the QE
	 * processes also send back the new stats info, such as stats on
	 * pg_class, for the relevant table and its
	 * indexes. We parse this information, and compute the final stats
	 * for the QD.
	 *
	 * For pg_class stats, we compute the maximum number of tuples and
	 * maximum number of pages after processing the stats from each QE.
	 *
	 */
	for(result_no = 0; result_no < primaryResults->resultCount; result_no++)
	{
		CdbDispatchResult *result = &(primaryResults->resultArray[result_no]);
		int num_pgresults = cdbdisp_numPGresult(result);
		int pgresult_no;
		VPgClassStats *pgclass_stats = NULL;

		for (pgresult_no = 0; pgresult_no < num_pgresults; pgresult_no++)
		{
			ListCell *lc = NULL;

			struct pg_result *pgresult = cdbdisp_getPGresult(result, pgresult_no);

			if (pgresult->extras == NULL)
				continue;

			Assert(pgresult->extraslen > sizeof(int));

			/*
			 * Process the stats for pg_class. We simple compute the maximum
			 * number of rel_tuples and rel_pages.
			 */
			pgclass_stats = (VPgClassStats *) pgresult->extras;
			foreach (lc, stats_context->updated_stats)
			{
				VPgClassStats *tmp_stats = (VPgClassStats *) lfirst(lc);

				if (tmp_stats->relid == pgclass_stats->relid)
				{
					tmp_stats->rel_pages += pgclass_stats->rel_pages;
					tmp_stats->rel_tuples += pgclass_stats->rel_tuples;
					break;
				}
			}

			if (lc == NULL)
			{
				Assert(pgresult->extraslen == sizeof(VPgClassStats));

				pgclass_stats = palloc(sizeof(VPgClassStats));
				memcpy(pgclass_stats, pgresult->extras, pgresult->extraslen);

				stats_context->updated_stats =
						lappend(stats_context->updated_stats, pgclass_stats);
			}
		}
	}

}<|MERGE_RESOLUTION|>--- conflicted
+++ resolved
@@ -14,7 +14,7 @@
  *
  *
  * IDENTIFICATION
- *	  $PostgreSQL: pgsql/src/backend/commands/vacuum.c,v 1.346 2007/02/15 23:23:22 alvherre Exp $
+ *       $PostgreSQL: pgsql/src/backend/commands/vacuum.c,v 1.350 2007/04/16 18:29:50 alvherre Exp $
  *
  *-------------------------------------------------------------------------
  */
@@ -367,7 +367,6 @@
 		}
 	}
 
-<<<<<<< HEAD
 	if (doAnalyze)
 	{
 		/**
@@ -377,14 +376,6 @@
 		analyzeStmt->vacuum = false;
 		analyzeStatement(analyzeStmt, NIL);
 	}
-=======
-	/*
-	 * Send info about dead objects to the statistics collector, unless we are
-	 * in autovacuum --- autovacuum.c does this for itself.
-	 */
-	if (vacstmt->vacuum && !IsAutoVacuumWorkerProcess())
-		pgstat_vacuum_tabstat();
->>>>>>> 4ebb0cf9
 
 	vacstmt->analyze = doAnalyze;
 	vacstmt->vacuum = doVacuum;
@@ -766,11 +757,6 @@
 		 */
 		ActiveSnapshot = CopySnapshot(GetTransactionSnapshot());
 
-<<<<<<< HEAD
-=======
-	if (vacstmt->vacuum && !IsAutoVacuumWorkerProcess())
-	{
->>>>>>> 4ebb0cf9
 		/*
 		 * AO only: QE can tell drop phase here with dispatched vacstmt.
 		 */
@@ -1030,7 +1016,7 @@
 		{
 			char *vsubtype = ""; /* NOFULL */
 
-			if (IsAutoVacuumProcess())
+			if (IsAutoVacuumWorkerProcess())
 				vsubtype = "AUTO";
 			else
 			{
@@ -1160,7 +1146,7 @@
 	 * Send info about dead objects to the statistics collector, unless we are
 	 * in autovacuum --- autovacuum.c does this for itself.
 	 */
-	if (!IsAutoVacuumProcess())
+	if (!IsAutoVacuumWorkerProcess())
 		pgstat_vacuum_stat();
 
 	/*
@@ -1258,7 +1244,7 @@
 	 */
 	ActiveSnapshot = CopySnapshot(GetTransactionSnapshot());
 
-	if (!IsAutoVacuumProcess())
+	if (!IsAutoVacuumWorkerProcess())
 	{
 		/*
 		 * Update pg_database.datfrozenxid, and truncate pg_clog if possible.
@@ -4853,6 +4839,9 @@
 
 		VacuumCostBalance = 0;
 
+		/* update balance values for workers */
+		AutoVacuumUpdateDelay();
+
 		/* Might have gotten an interrupt while sleeping */
 		CHECK_FOR_INTERRUPTS();
 	}
