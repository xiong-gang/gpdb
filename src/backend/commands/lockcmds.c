/*-------------------------------------------------------------------------
 *
 * lockcmds.c
 *	  LOCK command support code
 *
 * Portions Copyright (c) 1996-2019, PostgreSQL Global Development Group
 * Portions Copyright (c) 1994, Regents of the University of California
 *
 *
 * IDENTIFICATION
 *	  src/backend/commands/lockcmds.c
 *
 *-------------------------------------------------------------------------
 */
#include "postgres.h"

#include "access/table.h"
#include "access/xact.h"
#include "catalog/namespace.h"
#include "catalog/pg_inherits.h"
#include "commands/lockcmds.h"
#include "miscadmin.h"
#include "parser/parse_clause.h"
#include "storage/lmgr.h"
#include "utils/acl.h"
#include "utils/lsyscache.h"
#include "cdb/cdbvars.h"
#include "cdb/cdbdisp_query.h"
#include "utils/syscache.h"
#include "rewrite/rewriteHandler.h"
#include "nodes/nodeFuncs.h"

static void LockTableRecurse(Oid reloid, LOCKMODE lockmode, bool nowait, Oid userid);
static AclResult LockTableAclCheck(Oid relid, LOCKMODE lockmode, Oid userid);
static void RangeVarCallbackForLockTable(const RangeVar *rv, Oid relid,
										 Oid oldrelid, void *arg);
static void LockViewRecurse(Oid reloid, LOCKMODE lockmode, bool nowait, List *ancestor_views);

/*
 * LOCK TABLE
 */
void
LockTableCommand(LockStmt *lockstmt)
{
	ListCell   *p;

	/*---------
	 * During recovery we only accept these variations:
	 * LOCK TABLE foo IN ACCESS SHARE MODE
	 * LOCK TABLE foo IN ROW SHARE MODE
	 * LOCK TABLE foo IN ROW EXCLUSIVE MODE
	 * This test must match the restrictions defined in LockAcquireExtended()
	 *---------
	 */
	if (lockstmt->mode > RowExclusiveLock)
		PreventCommandDuringRecovery("LOCK TABLE");

	/*
	 * Iterate over the list and process the named relations one at a time
	 */
	foreach(p, lockstmt->relations)
	{
		RangeVar   *rv = (RangeVar *) lfirst(p);
		bool		recurse = rv->inh;
		Oid			reloid;

		reloid = RangeVarGetRelidExtended(rv, lockstmt->mode,
										  lockstmt->nowait ? RVR_NOWAIT : 0,
										  RangeVarCallbackForLockTable,
										  (void *) &lockstmt->mode);

<<<<<<< HEAD
		/*
		 * CDB: LOCK TABLE will not release the lock until end of transaction,
		 * set the holdTillEndXact flag for GDD to know about this.
		 */
		if (lockstmt->mode != NoLock)
		{
			LOCKTAG		tag;

			SET_LOCKTAG_RELATION(tag, MyDatabaseId, reloid);
			LockSetHoldTillEndXact(&tag);
		}

		if (recurse)
			LockTableRecurse(reloid, lockstmt->mode, lockstmt->nowait);
=======
		if (get_rel_relkind(reloid) == RELKIND_VIEW)
			LockViewRecurse(reloid, lockstmt->mode, lockstmt->nowait, NIL);
		else if (recurse)
			LockTableRecurse(reloid, lockstmt->mode, lockstmt->nowait, GetUserId());
>>>>>>> 9e1c9f95
	}

	if (Gp_role == GP_ROLE_DISPATCH)
	{
		CdbDispatchUtilityStatement((Node *) lockstmt,
									DF_CANCEL_ON_ERROR|
									DF_NEED_TWO_PHASE,
									NIL,
									NULL);
	}
}

/*
 * Before acquiring a table lock on the named table, check whether we have
 * permission to do so.
 */
static void
RangeVarCallbackForLockTable(const RangeVar *rv, Oid relid, Oid oldrelid,
							 void *arg)
{
	LOCKMODE	lockmode = *(LOCKMODE *) arg;
	char		relkind;
	char		relpersistence;
	AclResult	aclresult;

	if (!OidIsValid(relid))
		return;					/* doesn't exist, so no permissions check */
	relkind = get_rel_relkind(relid);
	if (!relkind)
		return;					/* woops, concurrently dropped; no permissions
								 * check */

	/* Currently, we only allow plain tables or views to be locked */
	if (relkind != RELKIND_RELATION && relkind != RELKIND_PARTITIONED_TABLE &&
		relkind != RELKIND_VIEW)
		ereport(ERROR,
				(errcode(ERRCODE_WRONG_OBJECT_TYPE),
				 errmsg("\"%s\" is not a table or view",
						rv->relname)));

	/*
	 * Make note if a temporary relation has been accessed in this
	 * transaction.
	 */
	relpersistence = get_rel_persistence(relid);
	if (relpersistence == RELPERSISTENCE_TEMP)
		MyXactFlags |= XACT_FLAGS_ACCESSEDTEMPNAMESPACE;

	/* Check permissions. */
	aclresult = LockTableAclCheck(relid, lockmode, GetUserId());
	if (aclresult != ACLCHECK_OK)
		aclcheck_error(aclresult, get_relkind_objtype(get_rel_relkind(relid)), rv->relname);
}

/*
 * Apply LOCK TABLE recursively over an inheritance tree
 *
 * We use find_inheritance_children not find_all_inheritors to avoid taking
 * locks far in advance of checking privileges.  This means we'll visit
 * multiply-inheriting children more than once, but that's no problem.
 */
static void
LockTableRecurse(Oid reloid, LOCKMODE lockmode, bool nowait, Oid userid)
{
	List	   *children;
	ListCell   *lc;

	children = find_inheritance_children(reloid, NoLock);

	foreach(lc, children)
	{
		Oid			childreloid = lfirst_oid(lc);
		AclResult	aclresult;

		/* Check permissions before acquiring the lock. */
		aclresult = LockTableAclCheck(childreloid, lockmode, userid);
		if (aclresult != ACLCHECK_OK)
		{
			char	   *relname = get_rel_name(childreloid);

			if (!relname)
				continue;		/* child concurrently dropped, just skip it */
			aclcheck_error(aclresult, get_relkind_objtype(get_rel_relkind(childreloid)), relname);
		}

		/* We have enough rights to lock the relation; do so. */
		if (!nowait)
		{
			LockRelationOid(childreloid, lockmode);

			/*
			 * CDB: LOCK TABLE will not release the lock until end of
			 * transaction, set the holdTillEndXact flag for GDD to know about
			 * this.
			 */
			if (lockmode != NoLock)
			{
				LOCKTAG		tag;

				SET_LOCKTAG_RELATION(tag, MyDatabaseId, childreloid);
				LockSetHoldTillEndXact(&tag);
			}
		}
		else if (!ConditionalLockRelationOid(childreloid, lockmode))
		{
			/* try to throw error by name; relation could be deleted... */
			char	   *relname = get_rel_name(childreloid);

			if (!relname)
				continue;		/* child concurrently dropped, just skip it */
			ereport(ERROR,
					(errcode(ERRCODE_LOCK_NOT_AVAILABLE),
					 errmsg("could not obtain lock on relation \"%s\"",
							relname)));
		}

		/*
		 * Even if we got the lock, child might have been concurrently
		 * dropped. If so, we can skip it.
		 */
		if (!SearchSysCacheExists1(RELOID, ObjectIdGetDatum(childreloid)))
		{
			/* Release useless lock */
			UnlockRelationOid(childreloid, lockmode);
			continue;
		}

		LockTableRecurse(childreloid, lockmode, nowait, userid);
	}
}

/*
 * Apply LOCK TABLE recursively over a view
 *
 * All tables and views appearing in the view definition query are locked
 * recursively with the same lock mode.
 */

typedef struct
{
	LOCKMODE	lockmode;		/* lock mode to use */
	bool		nowait;			/* no wait mode */
	Oid			viewowner;		/* view owner for checking the privilege */
	Oid			viewoid;		/* OID of the view to be locked */
	List	   *ancestor_views; /* OIDs of ancestor views */
} LockViewRecurse_context;

static bool
LockViewRecurse_walker(Node *node, LockViewRecurse_context *context)
{
	if (node == NULL)
		return false;

	if (IsA(node, Query))
	{
		Query	   *query = (Query *) node;
		ListCell   *rtable;

		foreach(rtable, query->rtable)
		{
			RangeTblEntry *rte = lfirst(rtable);
			AclResult	aclresult;

			Oid			relid = rte->relid;
			char		relkind = rte->relkind;
			char	   *relname = get_rel_name(relid);

			/*
			 * The OLD and NEW placeholder entries in the view's rtable are
			 * skipped.
			 */
			if (relid == context->viewoid &&
				(strcmp(rte->eref->aliasname, "old") == 0 ||
				 strcmp(rte->eref->aliasname, "new") == 0))
				continue;

			/* Currently, we only allow plain tables or views to be locked. */
			if (relkind != RELKIND_RELATION && relkind != RELKIND_PARTITIONED_TABLE &&
				relkind != RELKIND_VIEW)
				continue;

			/* Check infinite recursion in the view definition. */
			if (list_member_oid(context->ancestor_views, relid))
				ereport(ERROR,
						(errcode(ERRCODE_INVALID_OBJECT_DEFINITION),
						 errmsg("infinite recursion detected in rules for relation \"%s\"",
								get_rel_name(relid))));

			/* Check permissions with the view owner's privilege. */
			aclresult = LockTableAclCheck(relid, context->lockmode, context->viewowner);
			if (aclresult != ACLCHECK_OK)
				aclcheck_error(aclresult, get_relkind_objtype(relkind), relname);

			/* We have enough rights to lock the relation; do so. */
			if (!context->nowait)
				LockRelationOid(relid, context->lockmode);
			else if (!ConditionalLockRelationOid(relid, context->lockmode))
				ereport(ERROR,
						(errcode(ERRCODE_LOCK_NOT_AVAILABLE),
						 errmsg("could not obtain lock on relation \"%s\"",
								relname)));

			if (relkind == RELKIND_VIEW)
				LockViewRecurse(relid, context->lockmode, context->nowait, context->ancestor_views);
			else if (rte->inh)
				LockTableRecurse(relid, context->lockmode, context->nowait, context->viewowner);
		}

		return query_tree_walker(query,
								 LockViewRecurse_walker,
								 context,
								 QTW_IGNORE_JOINALIASES);
	}

	return expression_tree_walker(node,
								  LockViewRecurse_walker,
								  context);
}

static void
LockViewRecurse(Oid reloid, LOCKMODE lockmode, bool nowait, List *ancestor_views)
{
	LockViewRecurse_context context;

	Relation	view;
	Query	   *viewquery;

	view = table_open(reloid, NoLock);
	viewquery = get_view_query(view);

	context.lockmode = lockmode;
	context.nowait = nowait;
	context.viewowner = view->rd_rel->relowner;
	context.viewoid = reloid;
	context.ancestor_views = lcons_oid(reloid, ancestor_views);

	LockViewRecurse_walker((Node *) viewquery, &context);

	ancestor_views = list_delete_oid(ancestor_views, reloid);

	table_close(view, NoLock);
}

/*
 * Check whether the current user is permitted to lock this relation.
 */
static AclResult
LockTableAclCheck(Oid reloid, LOCKMODE lockmode, Oid userid)
{
	AclResult	aclresult;
	AclMode		aclmask;

	/* Verify adequate privilege */
	if (lockmode == AccessShareLock)
		aclmask = ACL_SELECT;
	else if (lockmode == RowExclusiveLock)
		aclmask = ACL_INSERT | ACL_UPDATE | ACL_DELETE | ACL_TRUNCATE;
	else
		aclmask = ACL_UPDATE | ACL_DELETE | ACL_TRUNCATE;

	aclresult = pg_class_aclcheck(reloid, userid, aclmask);

	return aclresult;
}<|MERGE_RESOLUTION|>--- conflicted
+++ resolved
@@ -69,7 +69,6 @@
 										  RangeVarCallbackForLockTable,
 										  (void *) &lockstmt->mode);
 
-<<<<<<< HEAD
 		/*
 		 * CDB: LOCK TABLE will not release the lock until end of transaction,
 		 * set the holdTillEndXact flag for GDD to know about this.
@@ -82,14 +81,10 @@
 			LockSetHoldTillEndXact(&tag);
 		}
 
-		if (recurse)
-			LockTableRecurse(reloid, lockstmt->mode, lockstmt->nowait);
-=======
 		if (get_rel_relkind(reloid) == RELKIND_VIEW)
 			LockViewRecurse(reloid, lockstmt->mode, lockstmt->nowait, NIL);
 		else if (recurse)
 			LockTableRecurse(reloid, lockstmt->mode, lockstmt->nowait, GetUserId());
->>>>>>> 9e1c9f95
 	}
 
 	if (Gp_role == GP_ROLE_DISPATCH)
@@ -112,7 +107,6 @@
 {
 	LOCKMODE	lockmode = *(LOCKMODE *) arg;
 	char		relkind;
-	char		relpersistence;
 	AclResult	aclresult;
 
 	if (!OidIsValid(relid))
@@ -130,6 +124,7 @@
 				 errmsg("\"%s\" is not a table or view",
 						rv->relname)));
 
+#if 0 /* Upstream code not applicable to GPDB */
 	/*
 	 * Make note if a temporary relation has been accessed in this
 	 * transaction.
@@ -137,6 +132,7 @@
 	relpersistence = get_rel_persistence(relid);
 	if (relpersistence == RELPERSISTENCE_TEMP)
 		MyXactFlags |= XACT_FLAGS_ACCESSEDTEMPNAMESPACE;
+#endif
 
 	/* Check permissions. */
 	aclresult = LockTableAclCheck(relid, lockmode, GetUserId());
