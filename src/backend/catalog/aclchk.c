--- conflicted
+++ resolved
@@ -29,12 +29,9 @@
 #include "catalog/heap.h"
 #include "catalog/indexing.h"
 #include "catalog/objectaccess.h"
-<<<<<<< HEAD
 #include "catalog/oid_dispatch.h"
-=======
 #include "catalog/pg_aggregate.h"
 #include "catalog/pg_am.h"
->>>>>>> 9e1c9f95
 #include "catalog/pg_authid.h"
 #include "catalog/pg_cast.h"
 #include "catalog/pg_collation.h"
@@ -46,6 +43,7 @@
 #include "catalog/pg_extprotocol.h"
 #include "catalog/pg_foreign_data_wrapper.h"
 #include "catalog/pg_foreign_server.h"
+#include "catalog/pg_inherits.h"
 #include "catalog/pg_init_privs.h"
 #include "catalog/pg_language.h"
 #include "catalog/pg_largeobject.h"
@@ -84,9 +82,7 @@
 #include "utils/rel.h"
 #include "utils/syscache.h"
 
-#include "catalog/pg_inherits_fn.h"
 #include "cdb/cdbdisp_query.h"
-#include "cdb/cdbpartition.h"
 #include "cdb/cdbvars.h"
 
 /*
@@ -296,19 +292,15 @@
 		case OBJECT_FOREIGN_SERVER:
 			whole_mask = ACL_ALL_RIGHTS_FOREIGN_SERVER;
 			break;
-<<<<<<< HEAD
-		case ACL_KIND_EXTPROTOCOL:
-			whole_mask = ACL_ALL_RIGHTS_EXTPROTOCOL;
-			break;
-		case ACL_KIND_EVENT_TRIGGER:
-=======
 		case OBJECT_EVENT_TRIGGER:
->>>>>>> 9e1c9f95
 			elog(ERROR, "grantable rights not supported for event triggers");
 			/* not reached, but keep compiler quiet */
 			return ACL_NO_RIGHTS;
 		case OBJECT_TYPE:
 			whole_mask = ACL_ALL_RIGHTS_TYPE;
+			break;
+		case OBJECT_EXTPROTOCOL:
+			whole_mask = ACL_ALL_RIGHTS_EXTPROTOCOL;
 			break;
 		default:
 			elog(ERROR, "unrecognized object type: %d", objtype);
@@ -542,7 +534,7 @@
 			all_privileges = ACL_ALL_RIGHTS_FOREIGN_SERVER;
 			errormsg = gettext_noop("invalid privilege type %s for foreign server");
 			break;
-		case ACL_OBJECT_EXTPROTOCOL:
+		case OBJECT_EXTPROTOCOL:
 			all_privileges = ACL_ALL_RIGHTS_EXTPROTOCOL;
 			errormsg = gettext_noop("invalid privilege type %s for external protocol");
 			break;
@@ -636,31 +628,6 @@
 	{
 		GrantStmt *tmpStmt = copyObject(stmt);
 
-		/*
-		 * GPDB: It is possible that objectNamesToOids has expanded references to
-		 * partitioned relations. It is needed to recostruct the GrantStmt objects
-		 * to include those references. We do it uncoditionally of partitioned
-		 * references now for Object Targets.
-		 */
-		if (tmpStmt->targtype == ACL_TARGET_OBJECT &&
-			tmpStmt->objtype == ACL_OBJECT_RELATION)
-		{
-			List *n = NIL;
-
-			foreach(cell, istmt.objects)
-			{
-				Oid rid = lfirst_oid(cell);
-				RangeVar *rv;
-				char *nspname = get_namespace_name(get_rel_namespace(rid));
-				char *relname = get_rel_name(rid);
-
-				rv = makeRangeVar(nspname, relname, -1);
-				n = lappend(n, rv);
-			}
-
-			tmpStmt->objects = n;
-		}
-
 		CdbDispatchUtilityStatement((Node *) tmpStmt,
 									DF_CANCEL_ON_ERROR|
 									DF_WITH_SNAPSHOT|
@@ -714,7 +681,7 @@
 		case OBJECT_TABLESPACE:
 			ExecGrant_Tablespace(istmt);
 			break;
-		case ACL_OBJECT_EXTPROTOCOL:
+		case OBJECT_EXTPROTOCOL:
 			ExecGrant_ExtProtocol(istmt);
 			break;
 		default:
@@ -758,9 +725,34 @@
 			{
 				RangeVar   *relvar = (RangeVar *) lfirst(cell);
 				Oid			relOid;
+				bool		relOidAddedToObjects = false;
 
 				relOid = RangeVarGetRelid(relvar, NoLock, false);
-				objects = lappend_oid(objects, relOid);
+				/*
+				 * GPDB: If we the object is a partitioned relation, also
+				 * recurse to the child partitions. It is different from
+				 * PostgreSQL, but it is how GRANT has historically worked on
+				 * GPDB.
+				 */
+				if (objtype == OBJECT_TABLE)
+				{
+					HeapTuple	tp;
+
+					tp = SearchSysCache1(RELOID, ObjectIdGetDatum(relOid));
+					if (HeapTupleIsValid(tp))
+					{
+						Form_pg_class reltup = (Form_pg_class) GETSTRUCT(tp);
+						if (reltup->relkind == RELKIND_PARTITIONED_TABLE)
+						{
+							List *all_inheritors = find_all_inheritors(relOid, NoLock, NULL);
+							objects = list_concat(objects, all_inheritors);
+							relOidAddedToObjects = true;
+						}
+						ReleaseSysCache(tp);
+					}
+				}
+				if (!relOidAddedToObjects)
+					objects = lappend_oid(objects, relOid);
 			}
 			break;
 		case OBJECT_DATABASE:
@@ -804,17 +796,11 @@
 				objects = lappend_oid(objects, oid);
 			}
 			break;
-<<<<<<< HEAD
-		case ACL_OBJECT_LARGEOBJECT:
+		case OBJECT_LARGEOBJECT:
 			ereport(ERROR,
 				(errcode(ERRCODE_FEATURE_NOT_SUPPORTED),
 				 errmsg("large objects are not supported")));
 
-			if (Gp_role == GP_ROLE_EXECUTE)
-				break;
-=======
-		case OBJECT_LARGEOBJECT:
->>>>>>> 9e1c9f95
 			foreach(cell, objnames)
 			{
 				Oid			lobjOid = oidparse(lfirst(cell));
@@ -886,7 +872,7 @@
 				objects = lappend_oid(objects, srvid);
 			}
 			break;
-		case ACL_OBJECT_EXTPROTOCOL:
+		case OBJECT_EXTPROTOCOL:
 			foreach(cell, objnames)
 			{
 				char	   *ptcname = strVal(lfirst(cell));
@@ -898,41 +884,6 @@
 		default:
 			elog(ERROR, "unrecognized GrantStmt.objtype: %d",
 				 (int) objtype);
-	}
-
-	/*
-	 * GPDB: If we are the DISPATCH node and the object is a partitioned
-	 * relation, then we need to populate the partition references because the
-	 * information is not present in the cataloge tables on the segment nodes.
-	 */
-	if (Gp_role == GP_ROLE_DISPATCH && objtype == ACL_OBJECT_RELATION)
-	{
-		List *expanded = NIL;
-
-		foreach(cell, objects)
-		{
-			Oid relOid = lfirst_oid(cell);
-			List *partOids;
-
-			if (rel_is_partitioned(relOid))
-			{
-				PartitionNode *pn = RelationBuildPartitionDescByOid(relOid, false);
-				partOids = all_partition_relids(pn);
-
-				expanded = list_concat(expanded, partOids);
-				expanded = lappend_oid(expanded, relOid);
-			}
-			else if (rel_is_child_partition(relOid))
-			{
-				partOids = find_all_inheritors(relOid, NoLock, NULL);
-
-				/* partOids contains relOid so concat is enough */
-				expanded = list_concat(expanded, partOids);
-			}
-		}
-
-		if (expanded != NIL)
-			objects = expanded;
 	}
 
 	return objects;
@@ -1493,8 +1444,9 @@
 		if (isNew)
 		{
 			/* insert new entry */
-			defAclOid = GetNewOidWithIndex(rel, DefaultAclOidIndexId,
-										   Anum_pg_default_acl_oid);
+			defAclOid = GetNewOidForDefaultAcl(rel, DefaultAclOidIndexId,
+											   Anum_pg_default_acl_oid,
+											   iacls->roleid, iacls->nspid, objtype);
 			values[Anum_pg_default_acl_oid - 1] = ObjectIdGetDatum(defAclOid);
 			values[Anum_pg_default_acl_defaclrole - 1] = ObjectIdGetDatum(iacls->roleid);
 			values[Anum_pg_default_acl_defaclnamespace - 1] = ObjectIdGetDatum(iacls->nspid);
@@ -2316,169 +2268,6 @@
 	table_close(relation, RowExclusiveLock);
 }
 
-/*
- * Copy ACL info from one relation to another.
- *
- * This is currently used by ADD PARTITION, to copy the ACLs of the parent
- * to the new partition.
- */
-void
-CopyRelationAcls(Oid srcId, Oid destId)
-{
-	Relation	pg_class_rel;
-	Relation	pg_attribute_rel;
-	Datum		aclDatum;
-	bool		isNull;
-	Acl		   *acl;
-	Form_pg_class pg_class_tuple;
-	HeapTuple	srcTuple;
-	HeapTuple	destTuple;
-	HeapTuple	newTuple;
-	Datum		values[Natts_pg_class];
-	bool		nulls[Natts_pg_class];
-	bool		replaces[Natts_pg_class];
-	int			nnewmembers;
-	Oid		   *newmembers;
-	Oid			ownerId;
-	CatCList   *attlist;
-	int			i;
-
-	pg_class_rel = heap_open(RelationRelationId, RowExclusiveLock);
-	pg_attribute_rel = heap_open(AttributeRelationId, RowExclusiveLock);
-
-	/* Look up the ACL on the source relation. */
-	srcTuple = SearchSysCache1(RELOID, ObjectIdGetDatum(srcId));
-	if (!HeapTupleIsValid(srcTuple))
-		elog(ERROR, "cache lookup failed for relation %u", srcId);
-	aclDatum = SysCacheGetAttr(RELOID, srcTuple, Anum_pg_class_relacl,
-							   &isNull);
-	if (isNull)
-		acl = NULL;
-	else
-		acl = DatumGetAclPCopy(aclDatum);
-
-	/* Open the pg_class row of the dest relation */
-	destTuple = SearchSysCache1(RELOID, ObjectIdGetDatum(destId));
-	if (!HeapTupleIsValid(destTuple))
-		elog(ERROR, "cache lookup failed for relation %u", destId);
-	pg_class_tuple = (Form_pg_class) GETSTRUCT(destTuple);
-
-	if (pg_class_tuple->relkind != RELKIND_RELATION)
-		elog(ERROR, "unexpected relkind %c",  pg_class_tuple->relkind);
-
-	/*
-	 * Check that the target ACL is NULL. Overwriting a non-NULL would require
-	 * removing the old dependencies first, and we're not preprared to do
-	 * that. In the current use of this function, there should be no previous
-	 * privileges.
-	 */
-	(void) SysCacheGetAttr(RELOID, destTuple, Anum_pg_class_relacl,
-						   &isNull);
-	if (!isNull)
-		elog(ERROR, "cannot copy ACL from parent, because there is an existing ACL");
-
-	/* Replace the ACL value */
-	MemSet(values, 0, sizeof(values));
-	MemSet(nulls, false, sizeof(nulls));
-	MemSet(replaces, false, sizeof(replaces));
-
-	replaces[Anum_pg_class_relacl - 1] = true;
-	if (acl)
-	{
-		values[Anum_pg_class_relacl - 1] = PointerGetDatum(acl);
-		nulls[Anum_pg_class_relacl - 1] = false;
-	}
-	else
-	{
-		values[Anum_pg_class_relacl - 1] = (Datum) 0;
-		nulls[Anum_pg_class_relacl - 1] = true;
-	}
-	newTuple = heap_modify_tuple(destTuple, RelationGetDescr(pg_class_rel),
-								 values, nulls, replaces);
-
-	simple_heap_update(pg_class_rel, &newTuple->t_self, newTuple);
-
-	/* keep the catalog indexes up to date */
-	CatalogUpdateIndexes(pg_class_rel, newTuple);
-
-	/* Update the shared dependency ACL info */
-	ownerId = pg_class_tuple->relowner;
-	nnewmembers = aclmembers(acl, &newmembers);
-
-	updateAclDependencies(RelationRelationId, destId, 0,
-						  ownerId,
-						  0, NULL,
-						  nnewmembers, newmembers);
-
-	/*
-	 * Now copy column-level privileges.
-	 */
-	attlist = SearchSysCacheList1(ATTNUM, srcId);
-	for (i = 0; i < attlist->n_members; i++)
-	{
-		HeapTuple	attSrcTuple = &attlist->members[i]->tuple;
-		Form_pg_attribute attSrcForm = (Form_pg_attribute) GETSTRUCT(attSrcTuple);
-		AttrNumber	attnum = attSrcForm->attnum;
-		HeapTuple	attDestTuple;
-		Datum		values[Natts_pg_attribute];
-		bool		nulls[Natts_pg_attribute];
-		bool		replaces[Natts_pg_attribute];
-
-		aclDatum = SysCacheGetAttr(ATTNUM, attSrcTuple, Anum_pg_attribute_attacl,
-								   &isNull);
-		if (isNull)
-			continue;
-		acl = DatumGetAclPCopy(aclDatum);
-
-		attDestTuple = SearchSysCache2(ATTNUM, destId, attnum);
-
-		(void) SysCacheGetAttr(ATTNUM, attDestTuple, Anum_pg_attribute_attacl,
-								   &isNull);
-		if (!isNull)
-			elog(ERROR, "cannot copy ACL from parent, because there is an existing ACL");
-
-		MemSet(values, 0, sizeof(values));
-		MemSet(nulls, false, sizeof(nulls));
-		MemSet(replaces, false, sizeof(replaces));
-
-		replaces[Anum_pg_attribute_attacl - 1] = true;
-		if (acl)
-		{
-			values[Anum_pg_attribute_attacl - 1] = PointerGetDatum(acl);
-			nulls[Anum_pg_attribute_attacl - 1] = false;
-		}
-		else
-		{
-			values[Anum_pg_attribute_attacl - 1] = (Datum) 0;
-			nulls[Anum_pg_attribute_attacl - 1] = true;
-		}
-		newTuple = heap_modify_tuple(attDestTuple, RelationGetDescr(pg_attribute_rel),
-									 values, nulls, replaces);
-
-		simple_heap_update(pg_attribute_rel, &newTuple->t_self, newTuple);
-
-		/* keep the catalog indexes up to date */
-		CatalogUpdateIndexes(pg_attribute_rel, newTuple);
-
-		/* Update the shared dependency ACL info */
-		ownerId = pg_class_tuple->relowner;
-		nnewmembers = aclmembers(acl, &newmembers);
-
-		updateAclDependencies(RelationRelationId, destId, attnum,
-							  ownerId,
-							  0, NULL,
-							  nnewmembers, newmembers);
-
-		ReleaseSysCache(attDestTuple);
-	}
-	ReleaseSysCacheList(attlist);
-
-	ReleaseSysCache(srcTuple);
-	ReleaseSysCache(destTuple);
-	heap_close(pg_class_rel, RowExclusiveLock);
-	heap_close(pg_attribute_rel, RowExclusiveLock);
-}
-
 static void
 ExecGrant_Database(InternalGrant *istmt)
 {
@@ -3662,7 +3451,7 @@
     if (istmt->all_privs && istmt->privileges == ACL_NO_RIGHTS)
         istmt->privileges = ACL_ALL_RIGHTS_EXTPROTOCOL;
 
-    relation = heap_open(ExtprotocolRelationId, RowExclusiveLock);
+    relation = table_open(ExtprotocolRelationId, RowExclusiveLock);
 
     foreach(cell, istmt->objects)
     {
@@ -3695,7 +3484,7 @@
 
         /* There's no syscache for pg_extprotocol, so must look the hard way */
         ScanKeyInit(&entry[0],
-                    ObjectIdAttributeNumber,
+                    Anum_pg_extprotocol_oid,
                     BTEqualStrategyNumber, F_OIDEQ,
                     ObjectIdGetDatum(ptcid));
         scan = systable_beginscan(relation, ExtprotocolOidIndexId, true,
@@ -3727,7 +3516,7 @@
                                 &isNull);
 
         if (isNull)
-            old_acl = acldefault(ACL_OBJECT_EXTPROTOCOL, ownerId);
+            old_acl = acldefault(OBJECT_EXTPROTOCOL, ownerId);
         else
             old_acl = DatumGetAclPCopy(aclDatum);
 
@@ -3770,7 +3559,7 @@
         this_privileges =
                 restrict_and_check_grant(istmt->is_grant, avail_goptions,
                                          istmt->all_privs, istmt->privileges,
-                                         ptcid, grantorId, ACL_KIND_EXTPROTOCOL,
+                                         ptcid, grantorId, OBJECT_EXTPROTOCOL,
                                          NameStr(*ptcname),
                                          0, NULL);
 
@@ -3800,14 +3589,10 @@
         newtuple = heap_modify_tuple(tuple, RelationGetDescr(relation), values,
                                      nulls, replaces);
 
-        simple_heap_update(relation, &newtuple->t_self, newtuple);
-
-        /* keep the catalog indexes up to date */
-        CatalogUpdateIndexes(relation, newtuple);
+        CatalogTupleUpdate(relation, &newtuple->t_self, newtuple);
 
         /* Update the shared dependency ACL info */
-        updateAclDependencies(ExtprotocolRelationId,
-                              HeapTupleGetOid(tuple), 0,
+        updateAclDependencies(ExtprotocolRelationId, ptcid, 0,
                               ownerId,
                               noldmembers, oldmembers,
                               nnewmembers, newmembers);
@@ -3820,7 +3605,7 @@
         CommandCounterIncrement();
     }
 
-    heap_close(relation, RowExclusiveLock);
+    table_close(relation, RowExclusiveLock);
 }
 
 static AclMode
@@ -3901,107 +3686,6 @@
  * Note: we do not double-quote the %s's below, because many callers
  * supply strings that might be already quoted.
  */
-<<<<<<< HEAD
-
-static const char *const no_priv_msg[MAX_ACL_KIND] =
-{
-	/* ACL_KIND_COLUMN */
-	gettext_noop("permission denied for column %s"),
-	/* ACL_KIND_CLASS */
-	gettext_noop("permission denied for relation %s"),
-	/* ACL_KIND_SEQUENCE */
-	gettext_noop("permission denied for sequence %s"),
-	/* ACL_KIND_DATABASE */
-	gettext_noop("permission denied for database %s"),
-	/* ACL_KIND_PROC */
-	gettext_noop("permission denied for function %s"),
-	/* ACL_KIND_OPER */
-	gettext_noop("permission denied for operator %s"),
-	/* ACL_KIND_TYPE */
-	gettext_noop("permission denied for type %s"),
-	/* ACL_KIND_LANGUAGE */
-	gettext_noop("permission denied for language %s"),
-	/* ACL_KIND_LARGEOBJECT */
-	gettext_noop("permission denied for large object %s"),
-	/* ACL_KIND_NAMESPACE */
-	gettext_noop("permission denied for schema %s"),
-	/* ACL_KIND_OPCLASS */
-	gettext_noop("permission denied for operator class %s"),
-	/* ACL_KIND_OPFAMILY */
-	gettext_noop("permission denied for operator family %s"),
-	/* ACL_KIND_COLLATION */
-	gettext_noop("permission denied for collation %s"),
-	/* ACL_KIND_CONVERSION */
-	gettext_noop("permission denied for conversion %s"),
-	/* ACL_KIND_TABLESPACE */
-	gettext_noop("permission denied for tablespace %s"),
-	/* ACL_KIND_TSDICTIONARY */
-	gettext_noop("permission denied for text search dictionary %s"),
-	/* ACL_KIND_TSCONFIGURATION */
-	gettext_noop("permission denied for text search configuration %s"),
-	/* ACL_KIND_FDW */
-	gettext_noop("permission denied for foreign-data wrapper %s"),
-	/* ACL_KIND_FOREIGN_SERVER */
-	gettext_noop("permission denied for foreign server %s"),
-	/* ACL_KIND_EVENT_TRIGGER */
-	gettext_noop("permission denied for event trigger %s"),
-	/* ACL_KIND_EXTENSION */
-	gettext_noop("permission denied for extension %s"),
-	/* ACL_KIND_EXTPROTOCOL */
-	gettext_noop("permission denied for external protocol %s")	
-};
-
-static const char *const not_owner_msg[MAX_ACL_KIND] =
-{
-	/* ACL_KIND_COLUMN */
-	gettext_noop("must be owner of relation %s"),
-	/* ACL_KIND_CLASS */
-	gettext_noop("must be owner of relation %s"),
-	/* ACL_KIND_SEQUENCE */
-	gettext_noop("must be owner of sequence %s"),
-	/* ACL_KIND_DATABASE */
-	gettext_noop("must be owner of database %s"),
-	/* ACL_KIND_PROC */
-	gettext_noop("must be owner of function %s"),
-	/* ACL_KIND_OPER */
-	gettext_noop("must be owner of operator %s"),
-	/* ACL_KIND_TYPE */
-	gettext_noop("must be owner of type %s"),
-	/* ACL_KIND_LANGUAGE */
-	gettext_noop("must be owner of language %s"),
-	/* ACL_KIND_LARGEOBJECT */
-	gettext_noop("must be owner of large object %s"),
-	/* ACL_KIND_NAMESPACE */
-	gettext_noop("must be owner of schema %s"),
-	/* ACL_KIND_OPCLASS */
-	gettext_noop("must be owner of operator class %s"),
-	/* ACL_KIND_OPFAMILY */
-	gettext_noop("must be owner of operator family %s"),
-	/* ACL_KIND_COLLATION */
-	gettext_noop("must be owner of collation %s"),
-	/* ACL_KIND_CONVERSION */
-	gettext_noop("must be owner of conversion %s"),
-	/* ACL_KIND_TABLESPACE */
-	gettext_noop("must be owner of tablespace %s"),
-	/* ACL_KIND_TSDICTIONARY */
-	gettext_noop("must be owner of text search dictionary %s"),
-	/* ACL_KIND_TSCONFIGURATION */
-	gettext_noop("must be owner of text search configuration %s"),
-	/* ACL_KIND_FDW */
-	gettext_noop("must be owner of foreign-data wrapper %s"),
-	/* ACL_KIND_FOREIGN_SERVER */
-	gettext_noop("must be owner of foreign server %s"),
-	/* ACL_KIND_EVENT_TRIGGER */
-	gettext_noop("must be owner of event trigger %s"),
-	/* ACL_KIND_EXTENSION */
-	gettext_noop("must be owner of extension %s"),
-	/* ACL_KIND_EXTPROTOCOL */
-	gettext_noop("must be owner of external protocol %s")
-};
-
-
-=======
->>>>>>> 9e1c9f95
 void
 aclcheck_error(AclResult aclerr, ObjectType objtype,
 			   const char *objectname)
@@ -4116,6 +3800,9 @@
 					case OBJECT_VIEW:
 						msg = gettext_noop("permission denied for view %s");
 						break;
+					case OBJECT_EXTPROTOCOL:
+						msg = gettext_noop("permission denied for external protocol %s");
+						break;
 						/* these currently aren't used */
 					case OBJECT_ACCESS_METHOD:
 					case OBJECT_AMOP:
@@ -4126,6 +3813,8 @@
 					case OBJECT_DEFACL:
 					case OBJECT_DOMCONSTRAINT:
 					case OBJECT_PUBLICATION_REL:
+					case OBJECT_RESGROUP:
+					case OBJECT_RESQUEUE:
 					case OBJECT_ROLE:
 					case OBJECT_RULE:
 					case OBJECT_TABCONSTRAINT:
@@ -4241,6 +3930,9 @@
 					case OBJECT_TSDICTIONARY:
 						msg = gettext_noop("must be owner of text search dictionary %s");
 						break;
+					case OBJECT_EXTPROTOCOL:
+						msg = gettext_noop("must be owner of external protocol %s");
+						break;
 
 						/*
 						 * Special cases: For these, the error message talks
@@ -4265,6 +3957,8 @@
 					case OBJECT_DEFACL:
 					case OBJECT_DOMCONSTRAINT:
 					case OBJECT_PUBLICATION_REL:
+					case OBJECT_RESGROUP:
+					case OBJECT_RESQUEUE:
 					case OBJECT_ROLE:
 					case OBJECT_TRANSFORM:
 					case OBJECT_TSPARSER:
@@ -4361,18 +4055,14 @@
 			return pg_foreign_data_wrapper_aclmask(table_oid, roleid, mask, how);
 		case OBJECT_FOREIGN_SERVER:
 			return pg_foreign_server_aclmask(table_oid, roleid, mask, how);
-<<<<<<< HEAD
-		case ACL_KIND_EXTPROTOCOL:
-			return pg_extprotocol_aclmask(table_oid, roleid, mask, how);
-		case ACL_KIND_EVENT_TRIGGER:
-=======
 		case OBJECT_EVENT_TRIGGER:
->>>>>>> 9e1c9f95
 			elog(ERROR, "grantable rights not supported for event triggers");
 			/* not reached, but keep compiler quiet */
 			return ACL_NO_RIGHTS;
 		case OBJECT_TYPE:
 			return pg_type_aclmask(table_oid, roleid, mask, how);
+		case OBJECT_EXTPROTOCOL:
+			return pg_extprotocol_aclmask(table_oid, roleid, mask, how);
 		default:
 			elog(ERROR, "unrecognized objtype: %d",
 				 (int) objtype);
@@ -5187,7 +4877,7 @@
 
     rel = heap_open(ExtprotocolRelationId, AccessShareLock);
 
-    ScanKeyInit(&scankey, ObjectIdAttributeNumber,
+    ScanKeyInit(&scankey, Anum_pg_extprotocol_oid,
                 BTEqualStrategyNumber, F_OIDEQ,
                 ObjectIdGetDatum(ptcOid));
     sscan = systable_beginscan(rel, ExtprotocolOidIndexId, true,
@@ -5218,7 +4908,7 @@
     if (isNull)
     {
         /* No ACL, so build default ACL */
-        acl = acldefault(ACL_OBJECT_EXTPROTOCOL, ownerId);
+        acl = acldefault(OBJECT_EXTPROTOCOL, ownerId);
         aclDatum = (Datum) 0;
     }
     else
@@ -6132,9 +5822,9 @@
 		return true;
 
 	/* There's no syscache on pg_extprotocol, so must look the hard way */
-	pg_extprotocol = heap_open(ExtprotocolRelationId, AccessShareLock);
+	pg_extprotocol = table_open(ExtprotocolRelationId, AccessShareLock);
 	ScanKeyInit(&entry[0],
-				ObjectIdAttributeNumber,
+				Anum_pg_extprotocol_oid,
 				BTEqualStrategyNumber, F_OIDEQ,
 				ObjectIdGetDatum(protOid));
 	scan = systable_beginscan(pg_extprotocol, ExtprotocolOidIndexId, true,
@@ -6150,7 +5840,7 @@
 	ownerId = ((Form_pg_extprotocol) GETSTRUCT(eptuple))->ptcowner;
 
 	systable_endscan(scan);
-	heap_close(pg_extprotocol, AccessShareLock);
+	table_close(pg_extprotocol, AccessShareLock);
 
 	return has_privs_of_role(roleid, ownerId);
 }
@@ -6845,4 +6535,166 @@
 	CommandCounterIncrement();
 
 	table_close(relation, RowExclusiveLock);
+}
+
+/*
+ * Copy ACL info from one relation to another.
+ *
+ * This is currently used by ADD PARTITION, to copy the ACLs of the parent
+ * to the new partition.
+ */
+void
+CopyRelationAcls(Oid srcId, Oid destId)
+{
+	Relation	pg_class_rel;
+	Relation	pg_attribute_rel;
+	Datum		aclDatum;
+	bool		isNull;
+	Acl		   *acl;
+	Form_pg_class pg_class_tuple;
+	HeapTuple	srcTuple;
+	HeapTuple	destTuple;
+	HeapTuple	newTuple;
+	Datum		values[Natts_pg_class];
+	bool		nulls[Natts_pg_class];
+	bool		replaces[Natts_pg_class];
+	int			nnewmembers;
+	Oid		   *newmembers;
+	Oid			ownerId;
+	CatCList   *attlist;
+	int			i;
+
+	pg_class_rel = heap_open(RelationRelationId, RowExclusiveLock);
+	pg_attribute_rel = heap_open(AttributeRelationId, RowExclusiveLock);
+
+	/* Look up the ACL on the source relation. */
+	srcTuple = SearchSysCache1(RELOID, ObjectIdGetDatum(srcId));
+	if (!HeapTupleIsValid(srcTuple))
+		elog(ERROR, "cache lookup failed for relation %u", srcId);
+	aclDatum = SysCacheGetAttr(RELOID, srcTuple, Anum_pg_class_relacl,
+							   &isNull);
+	if (isNull)
+		acl = NULL;
+	else
+		acl = DatumGetAclPCopy(aclDatum);
+
+	/* Open the pg_class row of the dest relation */
+	destTuple = SearchSysCache1(RELOID, ObjectIdGetDatum(destId));
+	if (!HeapTupleIsValid(destTuple))
+		elog(ERROR, "cache lookup failed for relation %u", destId);
+	pg_class_tuple = (Form_pg_class) GETSTRUCT(destTuple);
+
+	if (pg_class_tuple->relkind != RELKIND_RELATION &&
+		pg_class_tuple->relkind != RELKIND_PARTITIONED_TABLE &&
+		pg_class_tuple->relkind != RELKIND_FOREIGN_TABLE)
+		elog(ERROR, "unexpected relkind %c",  pg_class_tuple->relkind);
+
+	/*
+	 * Check that the target ACL is NULL. Overwriting a non-NULL would require
+	 * removing the old dependencies first, and we're not prepared to do
+	 * that. In the current use of this function, there should be no previous
+	 * privileges.
+	 */
+	(void) SysCacheGetAttr(RELOID, destTuple, Anum_pg_class_relacl,
+						   &isNull);
+	if (!isNull)
+		elog(ERROR, "cannot copy ACL from parent, because there is an existing ACL");
+
+	/* Replace the ACL value */
+	MemSet(values, 0, sizeof(values));
+	MemSet(nulls, false, sizeof(nulls));
+	MemSet(replaces, false, sizeof(replaces));
+
+	replaces[Anum_pg_class_relacl - 1] = true;
+	if (acl)
+	{
+		values[Anum_pg_class_relacl - 1] = PointerGetDatum(acl);
+		nulls[Anum_pg_class_relacl - 1] = false;
+	}
+	else
+	{
+		values[Anum_pg_class_relacl - 1] = (Datum) 0;
+		nulls[Anum_pg_class_relacl - 1] = true;
+	}
+	newTuple = heap_modify_tuple(destTuple, RelationGetDescr(pg_class_rel),
+								 values, nulls, replaces);
+
+	CatalogTupleUpdate(pg_class_rel, &newTuple->t_self, newTuple);
+
+	/* Update the shared dependency ACL info */
+	ownerId = pg_class_tuple->relowner;
+	nnewmembers = aclmembers(acl, &newmembers);
+
+	updateAclDependencies(RelationRelationId, destId, 0,
+						  ownerId,
+						  0, NULL,
+						  nnewmembers, newmembers);
+
+	/*
+	 * Now copy column-level privileges.
+	 */
+	attlist = SearchSysCacheList1(ATTNUM, srcId);
+	for (i = 0; i < attlist->n_members; i++)
+	{
+		HeapTuple	attSrcTuple = &attlist->members[i]->tuple;
+		Form_pg_attribute attSrcForm = (Form_pg_attribute) GETSTRUCT(attSrcTuple);
+		AttrNumber	attnum = attSrcForm->attnum;
+		HeapTuple	attDestTuple;
+		Datum		values[Natts_pg_attribute];
+		bool		nulls[Natts_pg_attribute];
+		bool		replaces[Natts_pg_attribute];
+
+		aclDatum = SysCacheGetAttr(ATTNUM, attSrcTuple, Anum_pg_attribute_attacl,
+								   &isNull);
+		if (isNull)
+			continue;
+		acl = DatumGetAclPCopy(aclDatum);
+
+		attDestTuple = SearchSysCache2(ATTNUM, destId, attnum);
+
+		(void) SysCacheGetAttr(ATTNUM, attDestTuple, Anum_pg_attribute_attacl,
+								   &isNull);
+		if (!isNull)
+			elog(ERROR, "cannot copy ACL from parent, because there is an existing ACL");
+
+		MemSet(values, 0, sizeof(values));
+		MemSet(nulls, false, sizeof(nulls));
+		MemSet(replaces, false, sizeof(replaces));
+
+		replaces[Anum_pg_attribute_attacl - 1] = true;
+		if (acl)
+		{
+			values[Anum_pg_attribute_attacl - 1] = PointerGetDatum(acl);
+			nulls[Anum_pg_attribute_attacl - 1] = false;
+		}
+		else
+		{
+			values[Anum_pg_attribute_attacl - 1] = (Datum) 0;
+			nulls[Anum_pg_attribute_attacl - 1] = true;
+		}
+		newTuple = heap_modify_tuple(attDestTuple, RelationGetDescr(pg_attribute_rel),
+									 values, nulls, replaces);
+
+		CatalogTupleUpdate(pg_attribute_rel, &newTuple->t_self, newTuple);
+
+		/* Update the shared dependency ACL info */
+		ownerId = pg_class_tuple->relowner;
+		nnewmembers = aclmembers(acl, &newmembers);
+
+		updateAclDependencies(RelationRelationId, destId, attnum,
+							  ownerId,
+							  0, NULL,
+							  nnewmembers, newmembers);
+
+		ReleaseSysCache(attDestTuple);
+	}
+	ReleaseSysCacheList(attlist);
+
+	ReleaseSysCache(srcTuple);
+	ReleaseSysCache(destTuple);
+	heap_close(pg_class_rel, RowExclusiveLock);
+	heap_close(pg_attribute_rel, RowExclusiveLock);
+
+	/* Make these updates visible */
+	CommandCounterIncrement();
 }