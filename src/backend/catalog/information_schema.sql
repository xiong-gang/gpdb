/*
 * SQL Information Schema
 * as defined in ISO/IEC 9075-11:2008
 *
 * Copyright (c) 2003-2010, PostgreSQL Global Development Group
 *
 * $PostgreSQL: pgsql/src/backend/catalog/information_schema.sql,v 1.66 2010/04/28 21:18:07 tgl Exp $
 */

/*
 * Note: Generally, the definitions in this file should be ordered
 * according to the clause numbers in the SQL standard, which is also the
 * alphabetical order.  In some cases it is convenient or necessary to
 * define one information schema view by using another one; in that case,
 * put the referencing view at the very end and leave a note where it
 * should have been put.
 */


/*
 * 5.1
 * INFORMATION_SCHEMA schema
 */

CREATE SCHEMA information_schema;
GRANT USAGE ON SCHEMA information_schema TO PUBLIC;
SET search_path TO information_schema;


/*
 * A few supporting functions first ...
 */

/* Expand any 1-D array into a set with integers 1..N */
CREATE FUNCTION _pg_expandarray(IN anyarray, OUT x anyelement, OUT n int)
    RETURNS SETOF RECORD
    LANGUAGE sql STRICT IMMUTABLE
    AS 'select $1[s], s - pg_catalog.array_lower($1,1) + 1
        from pg_catalog.generate_series(pg_catalog.array_lower($1,1),
                                        pg_catalog.array_upper($1,1),
                                        1) as g(s)';

CREATE FUNCTION _pg_keysequal(smallint[], smallint[]) RETURNS boolean
    LANGUAGE sql IMMUTABLE  -- intentionally not STRICT, to allow inlining
    AS 'select $1 operator(pg_catalog.<@) $2 and $2 operator(pg_catalog.<@) $1';

/* Given an index's OID and an underlying-table column number, return the
 * column's position in the index (NULL if not there) */
CREATE FUNCTION _pg_index_position(oid, smallint) RETURNS int
    LANGUAGE sql STRICT STABLE
    AS $$
SELECT (ss.a).n FROM
  (SELECT information_schema._pg_expandarray(indkey) AS a
   FROM pg_catalog.pg_index WHERE indexrelid = $1) ss
  WHERE (ss.a).x = $2;
$$;

CREATE FUNCTION _pg_truetypid(pg_attribute, pg_type) RETURNS oid
    LANGUAGE sql
    IMMUTABLE
    RETURNS NULL ON NULL INPUT
    AS
$$SELECT CASE WHEN $2.typtype = 'd' THEN $2.typbasetype ELSE $1.atttypid END$$;

CREATE FUNCTION _pg_truetypmod(pg_attribute, pg_type) RETURNS int4
    LANGUAGE sql
    IMMUTABLE
    RETURNS NULL ON NULL INPUT
    AS
$$SELECT CASE WHEN $2.typtype = 'd' THEN $2.typtypmod ELSE $1.atttypmod END$$;

-- these functions encapsulate knowledge about the encoding of typmod:

CREATE FUNCTION _pg_char_max_length(typid oid, typmod int4) RETURNS integer
    LANGUAGE sql
    IMMUTABLE
    RETURNS NULL ON NULL INPUT
    AS
$$SELECT
  CASE WHEN $2 = -1 /* default typmod */
       THEN null
       WHEN $1 IN (1042, 1043) /* char, varchar */
       THEN $2 - 4
       WHEN $1 IN (1560, 1562) /* bit, varbit */
       THEN $2
       ELSE null
  END$$;

CREATE FUNCTION _pg_char_octet_length(typid oid, typmod int4) RETURNS integer
    LANGUAGE sql
    IMMUTABLE
    RETURNS NULL ON NULL INPUT
    AS
$$SELECT
  CASE WHEN $1 IN (25, 1042, 1043) /* text, char, varchar */
       THEN CASE WHEN $2 = -1 /* default typmod */
                 THEN CAST(2^30 AS integer)
                 ELSE information_schema._pg_char_max_length($1, $2) *
                      pg_catalog.pg_encoding_max_length((SELECT encoding FROM pg_catalog.pg_database WHERE datname = pg_catalog.current_database()))
            END
       ELSE null
  END$$;

CREATE FUNCTION _pg_numeric_precision(typid oid, typmod int4) RETURNS integer
    LANGUAGE sql
    IMMUTABLE
    RETURNS NULL ON NULL INPUT
    AS
$$SELECT
  CASE $1
         WHEN 21 /*int2*/ THEN 16
         WHEN 23 /*int4*/ THEN 32
         WHEN 20 /*int8*/ THEN 64
         WHEN 1700 /*numeric*/ THEN
              CASE WHEN $2 = -1
                   THEN null
                   ELSE (($2 - 4) >> 16) & 65535
                   END
         WHEN 700 /*float4*/ THEN 24 /*FLT_MANT_DIG*/
         WHEN 701 /*float8*/ THEN 53 /*DBL_MANT_DIG*/
         ELSE null
  END$$;

CREATE FUNCTION _pg_numeric_precision_radix(typid oid, typmod int4) RETURNS integer
    LANGUAGE sql
    IMMUTABLE
    RETURNS NULL ON NULL INPUT
    AS
$$SELECT
  CASE WHEN $1 IN (21, 23, 20, 700, 701) THEN 2
       WHEN $1 IN (1700) THEN 10
       ELSE null
  END$$;

CREATE FUNCTION _pg_numeric_scale(typid oid, typmod int4) RETURNS integer
    LANGUAGE sql
    IMMUTABLE
    RETURNS NULL ON NULL INPUT
    AS
$$SELECT
  CASE WHEN $1 IN (21, 23, 20) THEN 0
       WHEN $1 IN (1700) THEN
            CASE WHEN $2 = -1
                 THEN null
                 ELSE ($2 - 4) & 65535
                 END
       ELSE null
  END$$;

CREATE FUNCTION _pg_datetime_precision(typid oid, typmod int4) RETURNS integer
    LANGUAGE sql
    IMMUTABLE
    RETURNS NULL ON NULL INPUT
    AS
$$SELECT
  CASE WHEN $1 IN (1082) /* date */
           THEN 0
       WHEN $1 IN (1083, 1114, 1184, 1266) /* time, timestamp, same + tz */
           THEN CASE WHEN $2 < 0 THEN 6 ELSE $2 END
       WHEN $1 IN (1186) /* interval */
           THEN CASE WHEN $2 < 0 THEN 6 ELSE $2 & 65535 END
       ELSE null
  END$$;


-- 5.2 INFORMATION_SCHEMA_CATALOG_NAME view appears later.


/*
 * 5.3
 * CARDINAL_NUMBER domain
 */

CREATE DOMAIN cardinal_number AS integer
    CONSTRAINT cardinal_number_domain_check CHECK (value >= 0);


/*
 * 5.4
 * CHARACTER_DATA domain
 */

CREATE DOMAIN character_data AS character varying;


/*
 * 5.5
 * SQL_IDENTIFIER domain
 */

CREATE DOMAIN sql_identifier AS character varying;


/*
 * 5.2
 * INFORMATION_SCHEMA_CATALOG_NAME view
 */

CREATE VIEW information_schema_catalog_name AS
    SELECT CAST(current_database() AS sql_identifier) AS catalog_name;

GRANT SELECT ON information_schema_catalog_name TO PUBLIC;


/*
 * 5.6
 * TIME_STAMP domain
 */

CREATE DOMAIN time_stamp AS timestamp(2) with time zone
    DEFAULT current_timestamp(2);

/*
 * 5.7
 * YES_OR_NO domain
 */

CREATE DOMAIN yes_or_no AS character varying(3)
    CONSTRAINT yes_or_no_check CHECK (value IN ('YES', 'NO'));


-- 5.8 ADMINISTRABLE_ROLE_AUTHORIZATIONS view appears later.


/*
 * 5.9
 * APPLICABLE_ROLES view
 */

CREATE VIEW applicable_roles AS
    SELECT CAST(a.rolname AS sql_identifier) AS grantee,
           CAST(b.rolname AS sql_identifier) AS role_name,
           CAST(CASE WHEN m.admin_option THEN 'YES' ELSE 'NO' END AS yes_or_no) AS is_grantable
    FROM pg_auth_members m
         JOIN pg_authid a ON (m.member = a.oid)
         JOIN pg_authid b ON (m.roleid = b.oid)
    WHERE pg_has_role(a.oid, 'USAGE');

GRANT SELECT ON applicable_roles TO PUBLIC;


/*
 * 5.8
 * ADMINISTRABLE_ROLE_AUTHORIZATIONS view
 */

CREATE VIEW administrable_role_authorizations AS
    SELECT *
    FROM applicable_roles
    WHERE is_grantable = 'YES';

GRANT SELECT ON administrable_role_authorizations TO PUBLIC;


/*
 * 5.10
 * ASSERTIONS view
 */

-- feature not supported


/*
 * 5.11
 * ATTRIBUTES view
 */

CREATE VIEW attributes AS
    SELECT CAST(current_database() AS sql_identifier) AS udt_catalog,
           CAST(nc.nspname AS sql_identifier) AS udt_schema,
           CAST(c.relname AS sql_identifier) AS udt_name,
           CAST(a.attname AS sql_identifier) AS attribute_name,
           CAST(a.attnum AS cardinal_number) AS ordinal_position,
           CAST(pg_get_expr(ad.adbin, ad.adrelid) AS character_data) AS attribute_default,
           CAST(CASE WHEN a.attnotnull OR (t.typtype = 'd' AND t.typnotnull) THEN 'NO' ELSE 'YES' END
             AS yes_or_no)
             AS is_nullable,

           CAST(
             CASE WHEN t.typelem <> 0 AND t.typlen = -1 THEN 'ARRAY'
                  WHEN nt.nspname = 'pg_catalog' THEN format_type(a.atttypid, null)
                  ELSE 'USER-DEFINED' END
             AS character_data)
             AS data_type,

           CAST(
             _pg_char_max_length(_pg_truetypid(a, t), _pg_truetypmod(a, t))
             AS cardinal_number)
             AS character_maximum_length,

           CAST(
             _pg_char_octet_length(_pg_truetypid(a, t), _pg_truetypmod(a, t))
             AS cardinal_number)
             AS character_octet_length,

           CAST(null AS sql_identifier) AS character_set_catalog,
           CAST(null AS sql_identifier) AS character_set_schema,
           CAST(null AS sql_identifier) AS character_set_name,

           CAST(null AS sql_identifier) AS collation_catalog,
           CAST(null AS sql_identifier) AS collation_schema,
           CAST(null AS sql_identifier) AS collation_name,

           CAST(
             _pg_numeric_precision(_pg_truetypid(a, t), _pg_truetypmod(a, t))
             AS cardinal_number)
             AS numeric_precision,

           CAST(
             _pg_numeric_precision_radix(_pg_truetypid(a, t), _pg_truetypmod(a, t))
             AS cardinal_number)
             AS numeric_precision_radix,

           CAST(
             _pg_numeric_scale(_pg_truetypid(a, t), _pg_truetypmod(a, t))
             AS cardinal_number)
             AS numeric_scale,

           CAST(
             _pg_datetime_precision(_pg_truetypid(a, t), _pg_truetypmod(a, t))
             AS cardinal_number)
             AS datetime_precision,

           CAST(null AS character_data) AS interval_type, -- FIXME
           CAST(null AS character_data) AS interval_precision, -- FIXME

           CAST(current_database() AS sql_identifier) AS attribute_udt_catalog,
           CAST(nt.nspname AS sql_identifier) AS attribute_udt_schema,
           CAST(t.typname AS sql_identifier) AS attribute_udt_name,

           CAST(null AS sql_identifier) AS scope_catalog,
           CAST(null AS sql_identifier) AS scope_schema,
           CAST(null AS sql_identifier) AS scope_name,

           CAST(null AS cardinal_number) AS maximum_cardinality,
           CAST(a.attnum AS sql_identifier) AS dtd_identifier,
           CAST('NO' AS yes_or_no) AS is_derived_reference_attribute

    FROM (pg_attribute a LEFT JOIN pg_attrdef ad ON attrelid = adrelid AND attnum = adnum),
         pg_class c, pg_namespace nc,
         (pg_type t JOIN pg_namespace nt ON (t.typnamespace = nt.oid))

    WHERE a.attrelid = c.oid
          AND a.atttypid = t.oid
          AND nc.oid = c.relnamespace
          AND a.attnum > 0 AND NOT a.attisdropped
          AND c.relkind in ('c');

GRANT SELECT ON attributes TO PUBLIC;


/*
 * 5.12
 * CHARACTER_SETS view
 */

-- feature not supported


/*
 * 5.13
 * CHECK_CONSTRAINT_ROUTINE_USAGE view
 */

CREATE VIEW check_constraint_routine_usage AS
    SELECT CAST(current_database() AS sql_identifier) AS constraint_catalog,
           CAST(nc.nspname AS sql_identifier) AS constraint_schema,
           CAST(c.conname AS sql_identifier) AS constraint_name,
           CAST(current_database() AS sql_identifier) AS specific_catalog,
           CAST(np.nspname AS sql_identifier) AS specific_schema,
           CAST(p.proname || '_' || CAST(p.oid AS text) AS sql_identifier) AS specific_name
    FROM pg_namespace nc, pg_constraint c, pg_depend d, pg_proc p, pg_namespace np
    WHERE nc.oid = c.connamespace
      AND c.contype = 'c'
      AND c.oid = d.objid
      AND d.classid = 'pg_catalog.pg_constraint'::regclass
      AND d.refobjid = p.oid
      AND d.refclassid = 'pg_catalog.pg_proc'::regclass
      AND p.pronamespace = np.oid
      AND pg_has_role(p.proowner, 'USAGE');

GRANT SELECT ON check_constraint_routine_usage TO PUBLIC;


/*
 * 5.14
 * CHECK_CONSTRAINTS view
 */

CREATE VIEW check_constraints AS
    SELECT CAST(current_database() AS sql_identifier) AS constraint_catalog,
           CAST(rs.nspname AS sql_identifier) AS constraint_schema,
           CAST(con.conname AS sql_identifier) AS constraint_name,
           CAST(substring(pg_get_constraintdef(con.oid) from 7) AS character_data)
             AS check_clause
    FROM pg_constraint con
           LEFT OUTER JOIN pg_namespace rs ON (rs.oid = con.connamespace)
           LEFT OUTER JOIN pg_class c ON (c.oid = con.conrelid)
           LEFT OUTER JOIN pg_type t ON (t.oid = con.contypid)
    WHERE pg_has_role(coalesce(c.relowner, t.typowner), 'USAGE')
      AND con.contype = 'c'

    UNION
    -- not-null constraints

    SELECT CAST(current_database() AS sql_identifier) AS constraint_catalog,
           CAST(n.nspname AS sql_identifier) AS constraint_schema,
           CAST(CAST(n.oid AS text) || '_' || CAST(r.oid AS text) || '_' || CAST(a.attnum AS text) || '_not_null' AS sql_identifier) AS constraint_name, -- XXX
           CAST(a.attname || ' IS NOT NULL' AS character_data)
             AS check_clause
    FROM pg_namespace n, pg_class r, pg_attribute a
    WHERE n.oid = r.relnamespace
      AND r.oid = a.attrelid
      AND a.attnum > 0
      AND NOT a.attisdropped
      AND a.attnotnull
      AND r.relkind = 'r'
      AND pg_has_role(r.relowner, 'USAGE');

GRANT SELECT ON check_constraints TO PUBLIC;


/*
 * 5.15
 * COLLATIONS view
 */

-- feature not supported

/*
 * 5.16
 * COLLATION_CHARACTER_SET_APPLICABILITY view
 */

-- feature not supported


/*
 * 5.17
 * COLUMN_COLUMN_USAGE view
 */

-- feature not supported


/*
 * 5.18
 * COLUMN_DOMAIN_USAGE view
 */

CREATE VIEW column_domain_usage AS
    SELECT CAST(current_database() AS sql_identifier) AS domain_catalog,
           CAST(nt.nspname AS sql_identifier) AS domain_schema,
           CAST(t.typname AS sql_identifier) AS domain_name,
           CAST(current_database() AS sql_identifier) AS table_catalog,
           CAST(nc.nspname AS sql_identifier) AS table_schema,
           CAST(c.relname AS sql_identifier) AS table_name,
           CAST(a.attname AS sql_identifier) AS column_name

    FROM pg_type t, pg_namespace nt, pg_class c, pg_namespace nc,
         pg_attribute a

    WHERE t.typnamespace = nt.oid
          AND c.relnamespace = nc.oid
          AND a.attrelid = c.oid
          AND a.atttypid = t.oid
          AND t.typtype = 'd'
          AND c.relkind IN ('r', 'v')
          AND a.attnum > 0
          AND NOT a.attisdropped
          AND pg_has_role(t.typowner, 'USAGE');

GRANT SELECT ON column_domain_usage TO PUBLIC;


/*
 * 5.19
 * COLUMN_PRIVILEGES
 */

CREATE VIEW column_privileges AS
    SELECT CAST(u_grantor.rolname AS sql_identifier) AS grantor,
           CAST(grantee.rolname AS sql_identifier) AS grantee,
           CAST(current_database() AS sql_identifier) AS table_catalog,
           CAST(nc.nspname AS sql_identifier) AS table_schema,
           CAST(x.relname AS sql_identifier) AS table_name,
           CAST(x.attname AS sql_identifier) AS column_name,
           CAST(x.prtype AS character_data) AS privilege_type,
           CAST(
             CASE WHEN
                  -- object owner always has grant options
                  pg_has_role(x.grantee, x.relowner, 'USAGE')
                  OR x.grantable
                  THEN 'YES' ELSE 'NO' END AS yes_or_no) AS is_grantable

    FROM (
           SELECT pr_c.grantor,
                  pr_c.grantee,
                  attname,
                  relname,
                  relnamespace,
                  pr_c.prtype,
                  pr_c.grantable,
                  pr_c.relowner
           FROM (SELECT oid, relname, relnamespace, relowner, (aclexplode(relacl)).*
                 FROM pg_class
                 WHERE relkind IN ('r', 'v')
                ) pr_c (oid, relname, relnamespace, relowner, grantor, grantee, prtype, grantable),
                pg_attribute a
           WHERE a.attrelid = pr_c.oid
                 AND a.attnum > 0
                 AND NOT a.attisdropped
           UNION
           SELECT pr_a.grantor,
                  pr_a.grantee,
                  attname,
                  relname,
                  relnamespace,
                  pr_a.prtype,
                  pr_a.grantable,
                  c.relowner
           FROM (SELECT attrelid, attname, (aclexplode(attacl)).*
                 FROM pg_attribute
                 WHERE attnum > 0
                       AND NOT attisdropped
                ) pr_a (attrelid, attname, grantor, grantee, prtype, grantable),
                pg_class c
           WHERE pr_a.attrelid = c.oid
                 AND relkind IN ('r','v')
         ) x,
         pg_namespace nc,
         pg_authid u_grantor,
         (
           SELECT oid, rolname FROM pg_authid
           UNION ALL
           SELECT 0::oid, 'PUBLIC'
         ) AS grantee (oid, rolname)

    WHERE x.relnamespace = nc.oid
          AND x.grantee = grantee.oid
          AND x.grantor = u_grantor.oid
          AND x.prtype IN ('INSERT', 'SELECT', 'UPDATE', 'REFERENCES')
          AND (pg_has_role(u_grantor.oid, 'USAGE')
               OR pg_has_role(grantee.oid, 'USAGE')
               OR grantee.rolname = 'PUBLIC');

GRANT SELECT ON column_privileges TO PUBLIC;


/*
 * 5.20
 * COLUMN_UDT_USAGE view
 */

CREATE VIEW column_udt_usage AS
    SELECT CAST(current_database() AS sql_identifier) AS udt_catalog,
           CAST(coalesce(nbt.nspname, nt.nspname) AS sql_identifier) AS udt_schema,
           CAST(coalesce(bt.typname, t.typname) AS sql_identifier) AS udt_name,
           CAST(current_database() AS sql_identifier) AS table_catalog,
           CAST(nc.nspname AS sql_identifier) AS table_schema,
           CAST(c.relname AS sql_identifier) AS table_name,
           CAST(a.attname AS sql_identifier) AS column_name

    FROM pg_attribute a, pg_class c, pg_namespace nc,
         (pg_type t JOIN pg_namespace nt ON (t.typnamespace = nt.oid))
           LEFT JOIN (pg_type bt JOIN pg_namespace nbt ON (bt.typnamespace = nbt.oid))
           ON (t.typtype = 'd' AND t.typbasetype = bt.oid)

    WHERE a.attrelid = c.oid
          AND a.atttypid = t.oid
          AND nc.oid = c.relnamespace
          AND a.attnum > 0 AND NOT a.attisdropped AND c.relkind in ('r', 'v')
          AND pg_has_role(coalesce(bt.typowner, t.typowner), 'USAGE');

GRANT SELECT ON column_udt_usage TO PUBLIC;


/*
 * 5.21
 * COLUMNS view
 */

CREATE VIEW columns AS
    SELECT CAST(current_database() AS sql_identifier) AS table_catalog,
           CAST(nc.nspname AS sql_identifier) AS table_schema,
           CAST(c.relname AS sql_identifier) AS table_name,
           CAST(a.attname AS sql_identifier) AS column_name,
           CAST(a.attnum AS cardinal_number) AS ordinal_position,
           CAST(pg_get_expr(ad.adbin, ad.adrelid) AS character_data) AS column_default,
           CAST(CASE WHEN a.attnotnull OR (t.typtype = 'd' AND t.typnotnull) THEN 'NO' ELSE 'YES' END
             AS yes_or_no)
             AS is_nullable,

           CAST(
             CASE WHEN t.typtype = 'd' THEN
               CASE WHEN bt.typelem <> 0 AND bt.typlen = -1 THEN 'ARRAY'
                    WHEN nbt.nspname = 'pg_catalog' THEN format_type(t.typbasetype, null)
                    ELSE 'USER-DEFINED' END
             ELSE
               CASE WHEN t.typelem <> 0 AND t.typlen = -1 THEN 'ARRAY'
                    WHEN nt.nspname = 'pg_catalog' THEN format_type(a.atttypid, null)
                    ELSE 'USER-DEFINED' END
             END
             AS character_data)
             AS data_type,

           CAST(
             _pg_char_max_length(_pg_truetypid(a, t), _pg_truetypmod(a, t))
             AS cardinal_number)
             AS character_maximum_length,

           CAST(
             _pg_char_octet_length(_pg_truetypid(a, t), _pg_truetypmod(a, t))
             AS cardinal_number)
             AS character_octet_length,

           CAST(
             _pg_numeric_precision(_pg_truetypid(a, t), _pg_truetypmod(a, t))
             AS cardinal_number)
             AS numeric_precision,

           CAST(
             _pg_numeric_precision_radix(_pg_truetypid(a, t), _pg_truetypmod(a, t))
             AS cardinal_number)
             AS numeric_precision_radix,

           CAST(
             _pg_numeric_scale(_pg_truetypid(a, t), _pg_truetypmod(a, t))
             AS cardinal_number)
             AS numeric_scale,

           CAST(
             _pg_datetime_precision(_pg_truetypid(a, t), _pg_truetypmod(a, t))
             AS cardinal_number)
             AS datetime_precision,

           CAST(null AS character_data) AS interval_type, -- FIXME
           CAST(null AS character_data) AS interval_precision, -- FIXME

           CAST(null AS sql_identifier) AS character_set_catalog,
           CAST(null AS sql_identifier) AS character_set_schema,
           CAST(null AS sql_identifier) AS character_set_name,

           CAST(null AS sql_identifier) AS collation_catalog,
           CAST(null AS sql_identifier) AS collation_schema,
           CAST(null AS sql_identifier) AS collation_name,

           CAST(CASE WHEN t.typtype = 'd' THEN current_database() ELSE null END
             AS sql_identifier) AS domain_catalog,
           CAST(CASE WHEN t.typtype = 'd' THEN nt.nspname ELSE null END
             AS sql_identifier) AS domain_schema,
           CAST(CASE WHEN t.typtype = 'd' THEN t.typname ELSE null END
             AS sql_identifier) AS domain_name,

           CAST(current_database() AS sql_identifier) AS udt_catalog,
           CAST(coalesce(nbt.nspname, nt.nspname) AS sql_identifier) AS udt_schema,
           CAST(coalesce(bt.typname, t.typname) AS sql_identifier) AS udt_name,

           CAST(null AS sql_identifier) AS scope_catalog,
           CAST(null AS sql_identifier) AS scope_schema,
           CAST(null AS sql_identifier) AS scope_name,

           CAST(null AS cardinal_number) AS maximum_cardinality,
           CAST(a.attnum AS sql_identifier) AS dtd_identifier,
           CAST('NO' AS yes_or_no) AS is_self_referencing,

           CAST('NO' AS yes_or_no) AS is_identity,
           CAST(null AS character_data) AS identity_generation,
           CAST(null AS character_data) AS identity_start,
           CAST(null AS character_data) AS identity_increment,
           CAST(null AS character_data) AS identity_maximum,
           CAST(null AS character_data) AS identity_minimum,
           CAST(null AS yes_or_no) AS identity_cycle,

           CAST('NEVER' AS character_data) AS is_generated,
           CAST(null AS character_data) AS generation_expression,

           CAST(CASE WHEN c.relkind = 'r'
                          OR (c.relkind = 'v'
                              AND EXISTS (SELECT 1 FROM pg_rewrite WHERE ev_class = c.oid AND ev_type = '2' AND is_instead)
                              AND EXISTS (SELECT 1 FROM pg_rewrite WHERE ev_class = c.oid AND ev_type = '4' AND is_instead))
                THEN 'YES' ELSE 'NO' END AS yes_or_no) AS is_updatable

    FROM (pg_attribute a LEFT JOIN pg_attrdef ad ON attrelid = adrelid AND attnum = adnum),
         pg_class c, pg_namespace nc,
         (pg_type t JOIN pg_namespace nt ON (t.typnamespace = nt.oid))
           LEFT JOIN (pg_type bt JOIN pg_namespace nbt ON (bt.typnamespace = nbt.oid))
           ON (t.typtype = 'd' AND t.typbasetype = bt.oid)

    WHERE a.attrelid = c.oid
          AND a.atttypid = t.oid
          AND nc.oid = c.relnamespace
          AND (NOT pg_is_other_temp_schema(nc.oid))

          AND a.attnum > 0 AND NOT a.attisdropped AND c.relkind in ('r', 'v')

          AND (pg_has_role(c.relowner, 'USAGE')
               OR has_column_privilege(c.oid, a.attnum,
                                       'SELECT, INSERT, UPDATE, REFERENCES'));

GRANT SELECT ON columns TO PUBLIC;


/*
 * 5.22
 * CONSTRAINT_COLUMN_USAGE view
 */

CREATE VIEW constraint_column_usage AS
    SELECT CAST(current_database() AS sql_identifier) AS table_catalog,
           CAST(tblschema AS sql_identifier) AS table_schema,
           CAST(tblname AS sql_identifier) AS table_name,
           CAST(colname AS sql_identifier) AS column_name,
           CAST(current_database() AS sql_identifier) AS constraint_catalog,
           CAST(cstrschema AS sql_identifier) AS constraint_schema,
           CAST(cstrname AS sql_identifier) AS constraint_name

    FROM (
        /* check constraints */
        SELECT DISTINCT nr.nspname, r.relname, r.relowner, a.attname, nc.nspname, c.conname
          FROM pg_namespace nr, pg_class r, pg_attribute a, pg_depend d, pg_namespace nc, pg_constraint c
          WHERE nr.oid = r.relnamespace
            AND r.oid = a.attrelid
            AND d.refclassid = 'pg_catalog.pg_class'::regclass
            AND d.refobjid = r.oid
            AND d.refobjsubid = a.attnum
            AND d.classid = 'pg_catalog.pg_constraint'::regclass
            AND d.objid = c.oid
            AND c.connamespace = nc.oid
            AND c.contype = 'c'
            AND r.relkind = 'r'
            AND NOT a.attisdropped

        UNION ALL

        /* unique/primary key/foreign key constraints */
        SELECT nr.nspname, r.relname, r.relowner, a.attname, nc.nspname, c.conname
          FROM pg_namespace nr, pg_class r, pg_attribute a, pg_namespace nc,
               pg_constraint c
          WHERE nr.oid = r.relnamespace
            AND r.oid = a.attrelid
            AND nc.oid = c.connamespace
            AND (CASE WHEN c.contype = 'f' THEN r.oid = c.confrelid AND a.attnum = ANY (c.confkey)
                      ELSE r.oid = c.conrelid AND a.attnum = ANY (c.conkey) END)
            AND NOT a.attisdropped
            AND c.contype IN ('p', 'u', 'f')
            AND r.relkind = 'r'

      ) AS x (tblschema, tblname, tblowner, colname, cstrschema, cstrname)

    WHERE pg_has_role(x.tblowner, 'USAGE');

GRANT SELECT ON constraint_column_usage TO PUBLIC;


/*
 * 5.23
 * CONSTRAINT_TABLE_USAGE view
 */

CREATE VIEW constraint_table_usage AS
    SELECT CAST(current_database() AS sql_identifier) AS table_catalog,
           CAST(nr.nspname AS sql_identifier) AS table_schema,
           CAST(r.relname AS sql_identifier) AS table_name,
           CAST(current_database() AS sql_identifier) AS constraint_catalog,
           CAST(nc.nspname AS sql_identifier) AS constraint_schema,
           CAST(c.conname AS sql_identifier) AS constraint_name

    FROM pg_constraint c, pg_namespace nc,
         pg_class r, pg_namespace nr

    WHERE c.connamespace = nc.oid AND r.relnamespace = nr.oid
          AND ( (c.contype = 'f' AND c.confrelid = r.oid)
             OR (c.contype IN ('p', 'u') AND c.conrelid = r.oid) )
          AND r.relkind = 'r'
          AND pg_has_role(r.relowner, 'USAGE');

GRANT SELECT ON constraint_table_usage TO PUBLIC;


-- 5.24 DATA_TYPE_PRIVILEGES view appears later.


/*
 * 5.25
 * DIRECT_SUPERTABLES view
 */

-- feature not supported


/*
 * 5.26
 * DIRECT_SUPERTYPES view
 */

-- feature not supported


/*
 * 5.27
 * DOMAIN_CONSTRAINTS view
 */

CREATE VIEW domain_constraints AS
    SELECT CAST(current_database() AS sql_identifier) AS constraint_catalog,
           CAST(rs.nspname AS sql_identifier) AS constraint_schema,
           CAST(con.conname AS sql_identifier) AS constraint_name,
           CAST(current_database() AS sql_identifier) AS domain_catalog,
           CAST(n.nspname AS sql_identifier) AS domain_schema,
           CAST(t.typname AS sql_identifier) AS domain_name,
           CAST(CASE WHEN condeferrable THEN 'YES' ELSE 'NO' END
             AS yes_or_no) AS is_deferrable,
           CAST(CASE WHEN condeferred THEN 'YES' ELSE 'NO' END
             AS yes_or_no) AS initially_deferred
    FROM pg_namespace rs, pg_namespace n, pg_constraint con, pg_type t
    WHERE rs.oid = con.connamespace
          AND n.oid = t.typnamespace
          AND t.oid = con.contypid;

GRANT SELECT ON domain_constraints TO PUBLIC;


/*
 * DOMAIN_UDT_USAGE view
 * apparently removed in SQL:2003
 */

CREATE VIEW domain_udt_usage AS
    SELECT CAST(current_database() AS sql_identifier) AS udt_catalog,
           CAST(nbt.nspname AS sql_identifier) AS udt_schema,
           CAST(bt.typname AS sql_identifier) AS udt_name,
           CAST(current_database() AS sql_identifier) AS domain_catalog,
           CAST(nt.nspname AS sql_identifier) AS domain_schema,
           CAST(t.typname AS sql_identifier) AS domain_name

    FROM pg_type t, pg_namespace nt,
         pg_type bt, pg_namespace nbt

    WHERE t.typnamespace = nt.oid
          AND t.typbasetype = bt.oid
          AND bt.typnamespace = nbt.oid
          AND t.typtype = 'd'
          AND pg_has_role(bt.typowner, 'USAGE');

GRANT SELECT ON domain_udt_usage TO PUBLIC;


/*
 * 5.28
 * DOMAINS view
 */

CREATE VIEW domains AS
    SELECT CAST(current_database() AS sql_identifier) AS domain_catalog,
           CAST(nt.nspname AS sql_identifier) AS domain_schema,
           CAST(t.typname AS sql_identifier) AS domain_name,

           CAST(
             CASE WHEN t.typelem <> 0 AND t.typlen = -1 THEN 'ARRAY'
                  WHEN nbt.nspname = 'pg_catalog' THEN format_type(t.typbasetype, null)
                  ELSE 'USER-DEFINED' END
             AS character_data)
             AS data_type,

           CAST(
             _pg_char_max_length(t.typbasetype, t.typtypmod)
             AS cardinal_number)
             AS character_maximum_length,

           CAST(
             _pg_char_octet_length(t.typbasetype, t.typtypmod)
             AS cardinal_number)
             AS character_octet_length,

           CAST(null AS sql_identifier) AS character_set_catalog,
           CAST(null AS sql_identifier) AS character_set_schema,
           CAST(null AS sql_identifier) AS character_set_name,

           CAST(null AS sql_identifier) AS collation_catalog,
           CAST(null AS sql_identifier) AS collation_schema,
           CAST(null AS sql_identifier) AS collation_name,

           CAST(
             _pg_numeric_precision(t.typbasetype, t.typtypmod)
             AS cardinal_number)
             AS numeric_precision,

           CAST(
             _pg_numeric_precision_radix(t.typbasetype, t.typtypmod)
             AS cardinal_number)
             AS numeric_precision_radix,

           CAST(
             _pg_numeric_scale(t.typbasetype, t.typtypmod)
             AS cardinal_number)
             AS numeric_scale,

           CAST(
             _pg_datetime_precision(t.typbasetype, t.typtypmod)
             AS cardinal_number)
             AS datetime_precision,

           CAST(null AS character_data) AS interval_type, -- FIXME
           CAST(null AS character_data) AS interval_precision, -- FIXME

           CAST(t.typdefault AS character_data) AS domain_default,

           CAST(current_database() AS sql_identifier) AS udt_catalog,
           CAST(nbt.nspname AS sql_identifier) AS udt_schema,
           CAST(bt.typname AS sql_identifier) AS udt_name,

           CAST(null AS sql_identifier) AS scope_catalog,
           CAST(null AS sql_identifier) AS scope_schema,
           CAST(null AS sql_identifier) AS scope_name,

           CAST(null AS cardinal_number) AS maximum_cardinality,
           CAST(1 AS sql_identifier) AS dtd_identifier

    FROM pg_type t, pg_namespace nt,
         pg_type bt, pg_namespace nbt

    WHERE t.typnamespace = nt.oid
          AND t.typbasetype = bt.oid
          AND bt.typnamespace = nbt.oid
          AND t.typtype = 'd';

GRANT SELECT ON domains TO PUBLIC;


-- 5.29 ELEMENT_TYPES view appears later.


/*
 * 5.30
 * ENABLED_ROLES view
 */

CREATE VIEW enabled_roles AS
    SELECT CAST(a.rolname AS sql_identifier) AS role_name
    FROM pg_authid a
    WHERE pg_has_role(a.oid, 'USAGE');

GRANT SELECT ON enabled_roles TO PUBLIC;


/*
 * 5.31
 * FIELDS view
 */

-- feature not supported


/*
 * 5.32
 * KEY_COLUMN_USAGE view
 */

CREATE VIEW key_column_usage AS
    SELECT CAST(current_database() AS sql_identifier) AS constraint_catalog,
           CAST(nc_nspname AS sql_identifier) AS constraint_schema,
           CAST(conname AS sql_identifier) AS constraint_name,
           CAST(current_database() AS sql_identifier) AS table_catalog,
           CAST(nr_nspname AS sql_identifier) AS table_schema,
           CAST(relname AS sql_identifier) AS table_name,
           CAST(a.attname AS sql_identifier) AS column_name,
           CAST((ss.x).n AS cardinal_number) AS ordinal_position,
           CAST(CASE WHEN contype = 'f' THEN
                       _pg_index_position(ss.conindid, ss.confkey[(ss.x).n])
                     ELSE NULL
                END AS cardinal_number)
             AS position_in_unique_constraint
    FROM pg_attribute a,
         (SELECT r.oid AS roid, r.relname, r.relowner,
                 nc.nspname AS nc_nspname, nr.nspname AS nr_nspname,
                 c.oid AS coid, c.conname, c.contype, c.conindid,
                 c.confkey, c.confrelid,
                 _pg_expandarray(c.conkey) AS x
          FROM pg_namespace nr, pg_class r, pg_namespace nc,
               pg_constraint c
          WHERE nr.oid = r.relnamespace
                AND r.oid = c.conrelid
                AND nc.oid = c.connamespace
                AND c.contype IN ('p', 'u', 'f')
                AND r.relkind = 'r'
                AND (NOT pg_is_other_temp_schema(nr.oid)) ) AS ss
    WHERE ss.roid = a.attrelid
          AND a.attnum = (ss.x).x
          AND NOT a.attisdropped
          AND (pg_has_role(relowner, 'USAGE')
               OR has_column_privilege(roid, a.attnum,
                                       'SELECT, INSERT, UPDATE, REFERENCES'));

GRANT SELECT ON key_column_usage TO PUBLIC;


/*
 * 5.33
 * METHOD_SPECIFICATION_PARAMETERS view
 */

-- feature not supported


/*
 * 5.34
 * METHOD_SPECIFICATIONS view
 */

-- feature not supported


/*
 * 5.35
 * PARAMETERS view
 */

CREATE VIEW parameters AS
    SELECT CAST(current_database() AS sql_identifier) AS specific_catalog,
           CAST(n_nspname AS sql_identifier) AS specific_schema,
           CAST(proname || '_' || CAST(p_oid AS text) AS sql_identifier) AS specific_name,
           CAST((ss.x).n AS cardinal_number) AS ordinal_position,
           CAST(
             CASE WHEN proargmodes IS NULL THEN 'IN'
                WHEN proargmodes[(ss.x).n] = 'i' THEN 'IN'
                WHEN proargmodes[(ss.x).n] = 'o' THEN 'OUT'
                WHEN proargmodes[(ss.x).n] = 'b' THEN 'INOUT'
                WHEN proargmodes[(ss.x).n] = 'v' THEN 'IN'
                WHEN proargmodes[(ss.x).n] = 't' THEN 'OUT'
             END AS character_data) AS parameter_mode,
           CAST('NO' AS yes_or_no) AS is_result,
           CAST('NO' AS yes_or_no) AS as_locator,
           CAST(NULLIF(proargnames[(ss.x).n], '') AS sql_identifier) AS parameter_name,
           CAST(
             CASE WHEN t.typelem <> 0 AND t.typlen = -1 THEN 'ARRAY'
                  WHEN nt.nspname = 'pg_catalog' THEN format_type(t.oid, null)
                  ELSE 'USER-DEFINED' END AS character_data)
             AS data_type,
           CAST(null AS cardinal_number) AS character_maximum_length,
           CAST(null AS cardinal_number) AS character_octet_length,
           CAST(null AS sql_identifier) AS character_set_catalog,
           CAST(null AS sql_identifier) AS character_set_schema,
           CAST(null AS sql_identifier) AS character_set_name,
           CAST(null AS sql_identifier) AS collation_catalog,
           CAST(null AS sql_identifier) AS collation_schema,
           CAST(null AS sql_identifier) AS collation_name,
           CAST(null AS cardinal_number) AS numeric_precision,
           CAST(null AS cardinal_number) AS numeric_precision_radix,
           CAST(null AS cardinal_number) AS numeric_scale,
           CAST(null AS cardinal_number) AS datetime_precision,
           CAST(null AS character_data) AS interval_type,
           CAST(null AS character_data) AS interval_precision,
           CAST(current_database() AS sql_identifier) AS udt_catalog,
           CAST(nt.nspname AS sql_identifier) AS udt_schema,
           CAST(t.typname AS sql_identifier) AS udt_name,
           CAST(null AS sql_identifier) AS scope_catalog,
           CAST(null AS sql_identifier) AS scope_schema,
           CAST(null AS sql_identifier) AS scope_name,
           CAST(null AS cardinal_number) AS maximum_cardinality,
           CAST((ss.x).n AS sql_identifier) AS dtd_identifier

    FROM pg_type t, pg_namespace nt,
         (SELECT n.nspname AS n_nspname, p.proname, p.oid AS p_oid,
                 p.proargnames, p.proargmodes,
                 _pg_expandarray(coalesce(p.proallargtypes, p.proargtypes::oid[])) AS x
          FROM pg_namespace n, pg_proc p
          WHERE n.oid = p.pronamespace
                AND (pg_has_role(p.proowner, 'USAGE') OR
                     has_function_privilege(p.oid, 'EXECUTE'))) AS ss
    WHERE t.oid = (ss.x).x AND t.typnamespace = nt.oid;

GRANT SELECT ON parameters TO PUBLIC;


/*
 * 5.36
 * REFERENCED_TYPES view
 */

-- feature not supported


/*
 * 5.37
 * REFERENTIAL_CONSTRAINTS view
 */

CREATE VIEW referential_constraints AS
    SELECT CAST(current_database() AS sql_identifier) AS constraint_catalog,
           CAST(ncon.nspname AS sql_identifier) AS constraint_schema,
           CAST(con.conname AS sql_identifier) AS constraint_name,
           CAST(
             CASE WHEN npkc.nspname IS NULL THEN NULL
                  ELSE current_database() END
             AS sql_identifier) AS unique_constraint_catalog,
           CAST(npkc.nspname AS sql_identifier) AS unique_constraint_schema,
           CAST(pkc.conname AS sql_identifier) AS unique_constraint_name,

           CAST(
             CASE con.confmatchtype WHEN 'f' THEN 'FULL'
                                    WHEN 'p' THEN 'PARTIAL'
                                    WHEN 'u' THEN 'NONE' END
             AS character_data) AS match_option,

           CAST(
             CASE con.confupdtype WHEN 'c' THEN 'CASCADE'
                                  WHEN 'n' THEN 'SET NULL'
                                  WHEN 'd' THEN 'SET DEFAULT'
                                  WHEN 'r' THEN 'RESTRICT'
                                  WHEN 'a' THEN 'NO ACTION' END
             AS character_data) AS update_rule,

           CAST(
             CASE con.confdeltype WHEN 'c' THEN 'CASCADE'
                                  WHEN 'n' THEN 'SET NULL'
                                  WHEN 'd' THEN 'SET DEFAULT'
                                  WHEN 'r' THEN 'RESTRICT'
                                  WHEN 'a' THEN 'NO ACTION' END
             AS character_data) AS delete_rule

    FROM (pg_namespace ncon
          INNER JOIN pg_constraint con ON ncon.oid = con.connamespace
          INNER JOIN pg_class c ON con.conrelid = c.oid AND con.contype = 'f')
         LEFT JOIN pg_depend d1  -- find constraint's dependency on an index
          ON d1.objid = con.oid AND d1.classid = 'pg_constraint'::regclass
             AND d1.refclassid = 'pg_class'::regclass AND d1.refobjsubid = 0
         LEFT JOIN pg_depend d2  -- find pkey/unique constraint for that index
          ON d2.refclassid = 'pg_constraint'::regclass
             AND d2.classid = 'pg_class'::regclass
             AND d2.objid = d1.refobjid AND d2.objsubid = 0
             AND d2.deptype = 'i'
         LEFT JOIN pg_constraint pkc ON pkc.oid = d2.refobjid
            AND pkc.contype IN ('p', 'u')
            AND pkc.conrelid = con.confrelid
         LEFT JOIN pg_namespace npkc ON pkc.connamespace = npkc.oid

    WHERE c.relkind = 'r'
          AND con.contype = 'f'
          AND (pkc.contype IN ('p', 'u') OR pkc.contype IS NULL)
          AND (pg_has_role(c.relowner, 'USAGE')
               -- SELECT privilege omitted, per SQL standard
               OR has_table_privilege(c.oid, 'INSERT, UPDATE, DELETE, TRUNCATE, REFERENCES, TRIGGER')
               OR has_any_column_privilege(c.oid, 'INSERT, UPDATE, REFERENCES') );

GRANT SELECT ON referential_constraints TO PUBLIC;


/*
 * 5.38
 * ROLE_COLUMN_GRANTS view
 */

CREATE VIEW role_column_grants AS
    SELECT grantor,
           grantee,
           table_catalog,
           table_schema,
           table_name,
           column_name,
           privilege_type,
           is_grantable
    FROM column_privileges
    WHERE grantor IN (SELECT role_name FROM enabled_roles)
          OR grantee IN (SELECT role_name FROM enabled_roles);

GRANT SELECT ON role_column_grants TO PUBLIC;


-- 5.39 ROLE_ROUTINE_GRANTS view is based on 5.45 ROUTINE_PRIVILEGES and is defined there instead.


-- 5.40 ROLE_TABLE_GRANTS view is based on 5.60 TABLE_PRIVILEGES and is defined there instead.


/*
 * 5.41
 * ROLE_TABLE_METHOD_GRANTS view
 */

-- feature not supported



-- 5.42 ROLE_USAGE_GRANTS view is based on 5.71 USAGE_PRIVILEGES and is defined there instead.


/*
 * 5.43
 * ROLE_UDT_GRANTS view
 */

-- feature not supported


/*
 * 5.44
 * ROUTINE_COLUMN_USAGE view
 */

-- not tracked by PostgreSQL


/*
 * 5.45
 * ROUTINE_PRIVILEGES view
 */

CREATE VIEW routine_privileges AS
    SELECT CAST(u_grantor.rolname AS sql_identifier) AS grantor,
           CAST(grantee.rolname AS sql_identifier) AS grantee,
           CAST(current_database() AS sql_identifier) AS specific_catalog,
           CAST(n.nspname AS sql_identifier) AS specific_schema,
           CAST(p.proname || '_' || CAST(p.oid AS text) AS sql_identifier) AS specific_name,
           CAST(current_database() AS sql_identifier) AS routine_catalog,
           CAST(n.nspname AS sql_identifier) AS routine_schema,
           CAST(p.proname AS sql_identifier) AS routine_name,
           CAST('EXECUTE' AS character_data) AS privilege_type,
           CAST(
             CASE WHEN
                  -- object owner always has grant options
                  pg_has_role(grantee.oid, p.proowner, 'USAGE')
                  OR p.grantable
                  THEN 'YES' ELSE 'NO' END AS yes_or_no) AS is_grantable

    FROM (
            SELECT oid, proname, proowner, pronamespace, (aclexplode(proacl)).* FROM pg_proc
         ) p (oid, proname, proowner, pronamespace, grantor, grantee, prtype, grantable),
         pg_namespace n,
         pg_authid u_grantor,
         (
           SELECT oid, rolname FROM pg_authid
           UNION ALL
           SELECT 0::oid, 'PUBLIC'
         ) AS grantee (oid, rolname)

    WHERE p.pronamespace = n.oid
          AND grantee.oid = p.grantee
          AND u_grantor.oid = p.grantor
          AND p.prtype IN ('EXECUTE')
          AND (pg_has_role(u_grantor.oid, 'USAGE')
               OR pg_has_role(grantee.oid, 'USAGE')
               OR grantee.rolname = 'PUBLIC');

GRANT SELECT ON routine_privileges TO PUBLIC;


/*
 * 5.39
 * ROLE_ROUTINE_GRANTS view
 */

CREATE VIEW role_routine_grants AS
    SELECT grantor,
           grantee,
           specific_catalog,
           specific_schema,
           specific_name,
           routine_catalog,
           routine_schema,
           routine_name,
           privilege_type,
           is_grantable
    FROM routine_privileges
    WHERE grantor IN (SELECT role_name FROM enabled_roles)
          OR grantee IN (SELECT role_name FROM enabled_roles);

GRANT SELECT ON role_routine_grants TO PUBLIC;


/*
 * 5.46
 * ROUTINE_ROUTINE_USAGE view
 */

-- not tracked by PostgreSQL


/* 
 * 5.47
 * ROUTINE_SEQUENCE_USAGE view
 */

-- not tracked by PostgreSQL


/*
 * 5.48
 * ROUTINE_TABLE_USAGE view
 */

-- not tracked by PostgreSQL


/*
 * 5.49
 * ROUTINES view
 */

CREATE VIEW routines AS
    SELECT CAST(current_database() AS sql_identifier) AS specific_catalog,
           CAST(n.nspname AS sql_identifier) AS specific_schema,
           CAST(p.proname || '_' || CAST(p.oid AS text) AS sql_identifier) AS specific_name,
           CAST(current_database() AS sql_identifier) AS routine_catalog,
           CAST(n.nspname AS sql_identifier) AS routine_schema,
           CAST(p.proname AS sql_identifier) AS routine_name,
           CAST('FUNCTION' AS character_data) AS routine_type,
           CAST(null AS sql_identifier) AS module_catalog,
           CAST(null AS sql_identifier) AS module_schema,
           CAST(null AS sql_identifier) AS module_name,
           CAST(null AS sql_identifier) AS udt_catalog,
           CAST(null AS sql_identifier) AS udt_schema,
           CAST(null AS sql_identifier) AS udt_name,

           CAST(
             CASE WHEN t.typelem <> 0 AND t.typlen = -1 THEN 'ARRAY'
                  WHEN nt.nspname = 'pg_catalog' THEN format_type(t.oid, null)
                  ELSE 'USER-DEFINED' END AS character_data)
             AS data_type,
           CAST(null AS cardinal_number) AS character_maximum_length,
           CAST(null AS cardinal_number) AS character_octet_length,
           CAST(null AS sql_identifier) AS character_set_catalog,
           CAST(null AS sql_identifier) AS character_set_schema,
           CAST(null AS sql_identifier) AS character_set_name,
           CAST(null AS sql_identifier) AS collation_catalog,
           CAST(null AS sql_identifier) AS collation_schema,
           CAST(null AS sql_identifier) AS collation_name,
           CAST(null AS cardinal_number) AS numeric_precision,
           CAST(null AS cardinal_number) AS numeric_precision_radix,
           CAST(null AS cardinal_number) AS numeric_scale,
           CAST(null AS cardinal_number) AS datetime_precision,
           CAST(null AS character_data) AS interval_type,
           CAST(null AS character_data) AS interval_precision,
           CAST(current_database() AS sql_identifier) AS type_udt_catalog,
           CAST(nt.nspname AS sql_identifier) AS type_udt_schema,
           CAST(t.typname AS sql_identifier) AS type_udt_name,
           CAST(null AS sql_identifier) AS scope_catalog,
           CAST(null AS sql_identifier) AS scope_schema,
           CAST(null AS sql_identifier) AS scope_name,
           CAST(null AS cardinal_number) AS maximum_cardinality,
           CAST(0 AS sql_identifier) AS dtd_identifier,

           CAST(CASE WHEN l.lanname = 'sql' THEN 'SQL' ELSE 'EXTERNAL' END AS character_data)
             AS routine_body,
           CAST(
             CASE WHEN pg_has_role(p.proowner, 'USAGE') THEN p.prosrc ELSE null END
             AS character_data) AS routine_definition,
           CAST(
             CASE WHEN l.lanname = 'c' THEN p.prosrc ELSE null END
             AS character_data) AS external_name,
           CAST(upper(l.lanname) AS character_data) AS external_language,

           CAST('GENERAL' AS character_data) AS parameter_style,
           CAST(CASE WHEN p.provolatile = 'i' THEN 'YES' ELSE 'NO' END AS yes_or_no) AS is_deterministic,
           CAST('MODIFIES' AS character_data) AS sql_data_access,
           CAST(CASE WHEN p.proisstrict THEN 'YES' ELSE 'NO' END AS yes_or_no) AS is_null_call,
           CAST(null AS character_data) AS sql_path,
           CAST('YES' AS yes_or_no) AS schema_level_routine,
           CAST(0 AS cardinal_number) AS max_dynamic_result_sets,
           CAST(null AS yes_or_no) AS is_user_defined_cast,
           CAST(null AS yes_or_no) AS is_implicitly_invocable,
           CAST(CASE WHEN p.prosecdef THEN 'DEFINER' ELSE 'INVOKER' END AS character_data) AS security_type,
           CAST(null AS sql_identifier) AS to_sql_specific_catalog,
           CAST(null AS sql_identifier) AS to_sql_specific_schema,
           CAST(null AS sql_identifier) AS to_sql_specific_name,
           CAST('NO' AS yes_or_no) AS as_locator,
           CAST(null AS time_stamp) AS created,
           CAST(null AS time_stamp) AS last_altered,
           CAST(null AS yes_or_no) AS new_savepoint_level,
           CAST('YES' AS yes_or_no) AS is_udt_dependent, -- FIXME?

           CAST(null AS character_data) AS result_cast_from_data_type,
           CAST(null AS yes_or_no) AS result_cast_as_locator,
           CAST(null AS cardinal_number) AS result_cast_char_max_length,
           CAST(null AS cardinal_number) AS result_cast_char_octet_length,
           CAST(null AS sql_identifier) AS result_cast_char_set_catalog,
           CAST(null AS sql_identifier) AS result_cast_char_set_schema,
           CAST(null AS sql_identifier) AS result_cast_character_set_name,
           CAST(null AS sql_identifier) AS result_cast_collation_catalog,
           CAST(null AS sql_identifier) AS result_cast_collation_schema,
           CAST(null AS sql_identifier) AS result_cast_collation_name,
           CAST(null AS cardinal_number) AS result_cast_numeric_precision,
           CAST(null AS cardinal_number) AS result_cast_numeric_precision_radix,
           CAST(null AS cardinal_number) AS result_cast_numeric_scale,
           CAST(null AS cardinal_number) AS result_cast_datetime_precision,
           CAST(null AS character_data) AS result_cast_interval_type,
           CAST(null AS character_data) AS result_cast_interval_precision,
           CAST(null AS sql_identifier) AS result_cast_type_udt_catalog,
           CAST(null AS sql_identifier) AS result_cast_type_udt_schema,
           CAST(null AS sql_identifier) AS result_cast_type_udt_name,
           CAST(null AS sql_identifier) AS result_cast_scope_catalog,
           CAST(null AS sql_identifier) AS result_cast_scope_schema,
           CAST(null AS sql_identifier) AS result_cast_scope_name,
           CAST(null AS cardinal_number) AS result_cast_maximum_cardinality,
           CAST(null AS sql_identifier) AS result_cast_dtd_identifier           

    FROM pg_namespace n, pg_proc p, pg_language l,
         pg_type t, pg_namespace nt

    WHERE n.oid = p.pronamespace AND p.prolang = l.oid
          AND p.prorettype = t.oid AND t.typnamespace = nt.oid
          AND (pg_has_role(p.proowner, 'USAGE')
               OR has_function_privilege(p.oid, 'EXECUTE'));

GRANT SELECT ON routines TO PUBLIC;


/*
 * 5.50
 * SCHEMATA view
 */

CREATE VIEW schemata AS
    SELECT CAST(current_database() AS sql_identifier) AS catalog_name,
           CAST(n.nspname AS sql_identifier) AS schema_name,
           CAST(u.rolname AS sql_identifier) AS schema_owner,
           CAST(null AS sql_identifier) AS default_character_set_catalog,
           CAST(null AS sql_identifier) AS default_character_set_schema,
           CAST(null AS sql_identifier) AS default_character_set_name,
           CAST(null AS character_data) AS sql_path
    FROM pg_namespace n, pg_authid u
    WHERE n.nspowner = u.oid AND pg_has_role(n.nspowner, 'USAGE');

GRANT SELECT ON schemata TO PUBLIC;


/*
 * 5.51
 * SEQUENCES view
 */

CREATE VIEW sequences AS
    SELECT CAST(current_database() AS sql_identifier) AS sequence_catalog,
           CAST(nc.nspname AS sql_identifier) AS sequence_schema,
           CAST(c.relname AS sql_identifier) AS sequence_name,
           CAST('bigint' AS character_data) AS data_type,
           CAST(64 AS cardinal_number) AS numeric_precision,
           CAST(2 AS cardinal_number) AS numeric_precision_radix,
           CAST(0 AS cardinal_number) AS numeric_scale,
           CAST(null AS cardinal_number) AS maximum_value, -- FIXME
           CAST(null AS cardinal_number) AS minimum_value, -- FIXME
           CAST(null AS cardinal_number) AS increment,     -- FIXME
           CAST(null AS yes_or_no) AS cycle_option    -- FIXME
    FROM pg_namespace nc, pg_class c
    WHERE c.relnamespace = nc.oid
          AND c.relkind = 'S'
          AND (NOT pg_is_other_temp_schema(nc.oid))
          AND (pg_has_role(c.relowner, 'USAGE')
               OR has_table_privilege(c.oid, 'SELECT, UPDATE') );

GRANT SELECT ON sequences TO PUBLIC;


/*
 * 5.52
 * SQL_FEATURES table
 */

CREATE TABLE sql_features (
    feature_id          character_data,
    feature_name        character_data,
    sub_feature_id      character_data,
    sub_feature_name    character_data,
    is_supported        yes_or_no,
    is_verified_by      character_data,
    comments            character_data
) WITHOUT OIDS;

-- Will be filled with external data by initdb.

GRANT SELECT ON sql_features TO PUBLIC;


/*
 * 5.53
 * SQL_IMPLEMENTATION_INFO table
 */

-- Note: Implementation information items are defined in ISO/IEC 9075-3:2008,
-- clause 9.1.

CREATE TABLE sql_implementation_info (
    implementation_info_id      character_data,
    implementation_info_name    character_data,
    integer_value               cardinal_number,
    character_value             character_data,
    comments                    character_data
) WITHOUT OIDS;

INSERT INTO sql_implementation_info VALUES ('10003', 'CATALOG NAME', NULL, 'Y', NULL);
INSERT INTO sql_implementation_info VALUES ('10004', 'COLLATING SEQUENCE', NULL, '', 'not supported');
INSERT INTO sql_implementation_info VALUES ('23',    'CURSOR COMMIT BEHAVIOR', 1, NULL, 'close cursors and retain prepared statements');
INSERT INTO sql_implementation_info VALUES ('2',     'DATA SOURCE NAME', NULL, '', NULL);
INSERT INTO sql_implementation_info VALUES ('17',    'DBMS NAME', NULL, (select trim(trailing ' ' from substring(version() from '^[^0-9]*'))), NULL);
INSERT INTO sql_implementation_info VALUES ('18',    'DBMS VERSION', NULL, '???', NULL); -- filled by initdb
INSERT INTO sql_implementation_info VALUES ('26',    'DEFAULT TRANSACTION ISOLATION', 2, NULL, 'READ COMMITTED; user-settable');
INSERT INTO sql_implementation_info VALUES ('28',    'IDENTIFIER CASE', 3, NULL, 'stored in mixed case - case sensitive');
INSERT INTO sql_implementation_info VALUES ('85',    'NULL COLLATION', 0, NULL, 'nulls higher than non-nulls');
INSERT INTO sql_implementation_info VALUES ('13',    'SERVER NAME', NULL, '', NULL);
INSERT INTO sql_implementation_info VALUES ('94',    'SPECIAL CHARACTERS', NULL, '', 'all non-ASCII characters allowed');
INSERT INTO sql_implementation_info VALUES ('46',    'TRANSACTION CAPABLE', 2, NULL, 'both DML and DDL');

GRANT SELECT ON sql_implementation_info TO PUBLIC;


/*
 * SQL_LANGUAGES table
 * apparently removed in SQL:2008
 */

CREATE TABLE sql_languages (
    sql_language_source         character_data,
    sql_language_year           character_data,
    sql_language_conformance    character_data,
    sql_language_integrity      character_data,
    sql_language_implementation character_data,
    sql_language_binding_style  character_data,
    sql_language_programming_language character_data
) WITHOUT OIDS;

INSERT INTO sql_languages VALUES ('ISO 9075', '1999', 'CORE', NULL, NULL, 'DIRECT', NULL);
INSERT INTO sql_languages VALUES ('ISO 9075', '1999', 'CORE', NULL, NULL, 'EMBEDDED', 'C');
INSERT INTO sql_languages VALUES ('ISO 9075', '2003', 'CORE', NULL, NULL, 'DIRECT', NULL);
INSERT INTO sql_languages VALUES ('ISO 9075', '2003', 'CORE', NULL, NULL, 'EMBEDDED', 'C');

GRANT SELECT ON sql_languages TO PUBLIC;


/*
 * 5.54
 * SQL_PACKAGES table
 */

CREATE TABLE sql_packages (
    feature_id      character_data,
    feature_name    character_data,
    is_supported    yes_or_no,
    is_verified_by  character_data,
    comments        character_data
) WITHOUT OIDS;

INSERT INTO sql_packages VALUES ('PKG000', 'Core', 'NO', NULL, '');
INSERT INTO sql_packages VALUES ('PKG001', 'Enhanced datetime facilities', 'YES', NULL, '');
INSERT INTO sql_packages VALUES ('PKG002', 'Enhanced integrity management', 'NO', NULL, '');
INSERT INTO sql_packages VALUES ('PKG003', 'OLAP facilities', 'NO', NULL, '');
INSERT INTO sql_packages VALUES ('PKG004', 'PSM', 'NO', NULL, 'PL/pgSQL is similar.');
INSERT INTO sql_packages VALUES ('PKG005', 'CLI', 'NO', NULL, 'ODBC is similar.');
INSERT INTO sql_packages VALUES ('PKG006', 'Basic object support', 'NO', NULL, '');
INSERT INTO sql_packages VALUES ('PKG007', 'Enhanced object support', 'NO', NULL, '');
INSERT INTO sql_packages VALUES ('PKG008', 'Active database', 'NO', NULL, '');
INSERT INTO sql_packages VALUES ('PKG010', 'OLAP', 'NO', NULL, 'NO');

GRANT SELECT ON sql_packages TO PUBLIC;


/*
 * 5.55
 * SQL_PARTS table
 */

CREATE TABLE sql_parts (
    feature_id      character_data,
    feature_name    character_data,
    is_supported    yes_or_no,
    is_verified_by  character_data,
    comments        character_data
) WITHOUT OIDS;

INSERT INTO sql_parts VALUES ('1', 'Framework (SQL/Framework)', 'NO', NULL, '');
INSERT INTO sql_parts VALUES ('2', 'Foundation (SQL/Foundation)', 'NO', NULL, '');
INSERT INTO sql_parts VALUES ('3', 'Call-Level Interface (SQL/CLI)', 'NO', NULL, '');
INSERT INTO sql_parts VALUES ('4', 'Persistent Stored Modules (SQL/PSM)', 'NO', NULL, '');
INSERT INTO sql_parts VALUES ('9', 'Management of External Data (SQL/MED)', 'NO', NULL, '');
INSERT INTO sql_parts VALUES ('10', 'Object Language Bindings (SQL/OLB)', 'NO', NULL, '');
INSERT INTO sql_parts VALUES ('11', 'Information and Definition Schema (SQL/Schemata)', 'NO', NULL, '');
INSERT INTO sql_parts VALUES ('13', 'Routines and Types Using the Java Programming Language (SQL/JRT)', 'NO', NULL, '');
INSERT INTO sql_parts VALUES ('14', 'XML-Related Specifications (SQL/XML)', 'YES', NULL, '');


/*
 * 5.56
 * SQL_SIZING table
 */

-- Note: Sizing items are defined in ISO/IEC 9075-3:2008, clause 9.2.

CREATE TABLE sql_sizing (
    sizing_id       cardinal_number,
    sizing_name     character_data,
    supported_value cardinal_number,
    comments        character_data
) WITHOUT OIDS;

INSERT INTO sql_sizing VALUES (34,    'MAXIMUM CATALOG NAME LENGTH', 63, NULL);
INSERT INTO sql_sizing VALUES (30,    'MAXIMUM COLUMN NAME LENGTH', 63, NULL);
INSERT INTO sql_sizing VALUES (97,    'MAXIMUM COLUMNS IN GROUP BY', 0, NULL);
INSERT INTO sql_sizing VALUES (99,    'MAXIMUM COLUMNS IN ORDER BY', 0, NULL);
INSERT INTO sql_sizing VALUES (100,   'MAXIMUM COLUMNS IN SELECT', 1664, NULL); -- match MaxTupleAttributeNumber
INSERT INTO sql_sizing VALUES (101,   'MAXIMUM COLUMNS IN TABLE', 1600, NULL); -- match MaxHeapAttributeNumber
INSERT INTO sql_sizing VALUES (1,     'MAXIMUM CONCURRENT ACTIVITIES', 0, NULL);
INSERT INTO sql_sizing VALUES (31,    'MAXIMUM CURSOR NAME LENGTH', 63, NULL);
INSERT INTO sql_sizing VALUES (0,     'MAXIMUM DRIVER CONNECTIONS', NULL, NULL);
INSERT INTO sql_sizing VALUES (10005, 'MAXIMUM IDENTIFIER LENGTH', 63, NULL);
INSERT INTO sql_sizing VALUES (32,    'MAXIMUM SCHEMA NAME LENGTH', 63, NULL);
INSERT INTO sql_sizing VALUES (20000, 'MAXIMUM STATEMENT OCTETS', 0, NULL);
INSERT INTO sql_sizing VALUES (20001, 'MAXIMUM STATEMENT OCTETS DATA', 0, NULL);
INSERT INTO sql_sizing VALUES (20002, 'MAXIMUM STATEMENT OCTETS SCHEMA', 0, NULL);
INSERT INTO sql_sizing VALUES (35,    'MAXIMUM TABLE NAME LENGTH', 63, NULL);
INSERT INTO sql_sizing VALUES (106,   'MAXIMUM TABLES IN SELECT', 0, NULL);
INSERT INTO sql_sizing VALUES (107,   'MAXIMUM USER NAME LENGTH', 63, NULL);
INSERT INTO sql_sizing VALUES (25000, 'MAXIMUM CURRENT DEFAULT TRANSFORM GROUP LENGTH', NULL, NULL);
INSERT INTO sql_sizing VALUES (25001, 'MAXIMUM CURRENT TRANSFORM GROUP LENGTH', NULL, NULL);
INSERT INTO sql_sizing VALUES (25002, 'MAXIMUM CURRENT PATH LENGTH', 0, NULL);
INSERT INTO sql_sizing VALUES (25003, 'MAXIMUM CURRENT ROLE LENGTH', NULL, NULL);
INSERT INTO sql_sizing VALUES (25004, 'MAXIMUM SESSION USER LENGTH', 63, NULL);
INSERT INTO sql_sizing VALUES (25005, 'MAXIMUM SYSTEM USER LENGTH', 63, NULL);

UPDATE sql_sizing
    SET supported_value = (SELECT typlen-1 FROM pg_catalog.pg_type WHERE typname = 'name'),
        comments = 'Might be less, depending on character set.'
    WHERE supported_value = 63;

GRANT SELECT ON sql_sizing TO PUBLIC;


/*
 * 5.57
 * SQL_SIZING_PROFILES table
 */

-- The data in this table are defined by various profiles of SQL.
-- Since we don't have any information about such profiles, we provide
-- an empty table.

CREATE TABLE sql_sizing_profiles (
    sizing_id       cardinal_number,
    sizing_name     character_data,
    profile_id      character_data,
    required_value  cardinal_number,
    comments        character_data
) WITHOUT OIDS;

GRANT SELECT ON sql_sizing_profiles TO PUBLIC;


/*
 * 5.58
 * TABLE_CONSTRAINTS view
 */

CREATE VIEW table_constraints AS
    SELECT CAST(current_database() AS sql_identifier) AS constraint_catalog,
           CAST(nc.nspname AS sql_identifier) AS constraint_schema,
           CAST(c.conname AS sql_identifier) AS constraint_name,
           CAST(current_database() AS sql_identifier) AS table_catalog,
           CAST(nr.nspname AS sql_identifier) AS table_schema,
           CAST(r.relname AS sql_identifier) AS table_name,
           CAST(
             CASE c.contype WHEN 'c' THEN 'CHECK'
                            WHEN 'f' THEN 'FOREIGN KEY'
                            WHEN 'p' THEN 'PRIMARY KEY'
                            WHEN 'u' THEN 'UNIQUE' END
             AS character_data) AS constraint_type,
           CAST(CASE WHEN c.condeferrable THEN 'YES' ELSE 'NO' END AS yes_or_no)
             AS is_deferrable,
           CAST(CASE WHEN c.condeferred THEN 'YES' ELSE 'NO' END AS yes_or_no)
             AS initially_deferred

    FROM pg_namespace nc,
         pg_namespace nr,
         pg_constraint c,
         pg_class r

    WHERE nc.oid = c.connamespace AND nr.oid = r.relnamespace
          AND c.conrelid = r.oid
          AND c.contype NOT IN ('t', 'x')  -- ignore nonstandard constraints
          AND r.relkind = 'r'
          AND (NOT pg_is_other_temp_schema(nr.oid))
          AND (pg_has_role(r.relowner, 'USAGE')
               -- SELECT privilege omitted, per SQL standard
               OR has_table_privilege(r.oid, 'INSERT, UPDATE, DELETE, TRUNCATE, REFERENCES, TRIGGER')
               OR has_any_column_privilege(r.oid, 'INSERT, UPDATE, REFERENCES') )

    UNION ALL

    -- not-null constraints

    SELECT CAST(current_database() AS sql_identifier) AS constraint_catalog,
           CAST(nr.nspname AS sql_identifier) AS constraint_schema,
           CAST(CAST(nr.oid AS text) || '_' || CAST(r.oid AS text) || '_' || CAST(a.attnum AS text) || '_not_null' AS sql_identifier) AS constraint_name, -- XXX
           CAST(current_database() AS sql_identifier) AS table_catalog,
           CAST(nr.nspname AS sql_identifier) AS table_schema,
           CAST(r.relname AS sql_identifier) AS table_name,
           CAST('CHECK' AS character_data) AS constraint_type,
           CAST('NO' AS yes_or_no) AS is_deferrable,
           CAST('NO' AS yes_or_no) AS initially_deferred

    FROM pg_namespace nr,
         pg_class r,
         pg_attribute a

    WHERE nr.oid = r.relnamespace
          AND r.oid = a.attrelid
          AND a.attnotnull
          AND a.attnum > 0
          AND NOT a.attisdropped
          AND r.relkind = 'r'
          AND (NOT pg_is_other_temp_schema(nr.oid))
          AND (pg_has_role(r.relowner, 'USAGE')
               -- SELECT privilege omitted, per SQL standard
               OR has_table_privilege(r.oid, 'INSERT, UPDATE, DELETE, TRUNCATE, REFERENCES, TRIGGER')
               OR has_any_column_privilege(r.oid, 'INSERT, UPDATE, REFERENCES') );

GRANT SELECT ON table_constraints TO PUBLIC;


/*
 * 5.59
 * TABLE_METHOD_PRIVILEGES view
 */

-- feature not supported


/*
 * 5.60
 * TABLE_PRIVILEGES view
 */

CREATE VIEW table_privileges AS
    SELECT CAST(u_grantor.rolname AS sql_identifier) AS grantor,
           CAST(grantee.rolname AS sql_identifier) AS grantee,
           CAST(current_database() AS sql_identifier) AS table_catalog,
           CAST(nc.nspname AS sql_identifier) AS table_schema,
           CAST(c.relname AS sql_identifier) AS table_name,
           CAST(c.prtype AS character_data) AS privilege_type,
           CAST(
             CASE WHEN
                  -- object owner always has grant options
                  pg_has_role(grantee.oid, c.relowner, 'USAGE')
                  OR c.grantable
                  THEN 'YES' ELSE 'NO' END AS yes_or_no) AS is_grantable,
           CAST('NO' AS yes_or_no) AS with_hierarchy

    FROM (
            SELECT oid, relname, relnamespace, relkind, relowner, (aclexplode(relacl)).* FROM pg_class
         ) AS c (oid, relname, relnamespace, relkind, relowner, grantor, grantee, prtype, grantable),
         pg_namespace nc,
         pg_authid u_grantor,
         (
           SELECT oid, rolname FROM pg_authid
           UNION ALL
           SELECT 0::oid, 'PUBLIC'
         ) AS grantee (oid, rolname)

    WHERE c.relnamespace = nc.oid
          AND c.relkind IN ('r', 'v')
          AND c.grantee = grantee.oid
          AND c.grantor = u_grantor.oid
          AND c.prtype IN ('INSERT', 'SELECT', 'UPDATE', 'DELETE', 'TRUNCATE', 'REFERENCES', 'TRIGGER')
          AND (pg_has_role(u_grantor.oid, 'USAGE')
               OR pg_has_role(grantee.oid, 'USAGE')
               OR grantee.rolname = 'PUBLIC');

GRANT SELECT ON table_privileges TO PUBLIC;


/*
 * 5.40
 * ROLE_TABLE_GRANTS view
 */

CREATE VIEW role_table_grants AS
    SELECT grantor,
           grantee,
           table_catalog,
           table_schema,
           table_name,
           privilege_type,
           is_grantable,
           with_hierarchy
    FROM table_privileges
    WHERE grantor IN (SELECT role_name FROM enabled_roles)
          OR grantee IN (SELECT role_name FROM enabled_roles);

GRANT SELECT ON role_table_grants TO PUBLIC;


/*
 * 5.61
 * TABLES view
 */

CREATE VIEW tables AS
    SELECT CAST(current_database() AS sql_identifier) AS table_catalog,
           CAST(nc.nspname AS sql_identifier) AS table_schema,
           CAST(c.relname AS sql_identifier) AS table_name,

           CAST(
             CASE WHEN nc.oid = pg_my_temp_schema() THEN 'LOCAL TEMPORARY'
                  WHEN c.relkind = 'r' THEN 'BASE TABLE'
                  WHEN c.relkind = 'v' THEN 'VIEW'
                  ELSE null END
             AS character_data) AS table_type,

           CAST(null AS sql_identifier) AS self_referencing_column_name,
           CAST(null AS character_data) AS reference_generation,

           CAST(CASE WHEN t.typname IS NOT NULL THEN current_database() ELSE null END AS sql_identifier) AS user_defined_type_catalog,
           CAST(nt.nspname AS sql_identifier) AS user_defined_type_schema,
           CAST(t.typname AS sql_identifier) AS user_defined_type_name,

           CAST(CASE WHEN (c.relkind != 'r' 
           				   OR c.relstorage = 'f'
           				   OR (c.relstorage = 'x'
           				       AND x.writable = 'f'))
                          OR (c.relkind = 'v'
                              AND EXISTS (SELECT 1 FROM pg_rewrite WHERE ev_class = c.oid AND ev_type = '3' AND is_instead))
                THEN 'YES' ELSE 'NO' END AS yes_or_no) AS is_insertable_into,

           CAST(CASE WHEN t.typname IS NOT NULL THEN 'YES' ELSE 'NO' END AS yes_or_no) AS is_typed,
           CAST(
             CASE WHEN nc.oid = pg_my_temp_schema() THEN 'PRESERVE' -- FIXME
                  ELSE null END
             AS character_data) AS commit_action

<<<<<<< HEAD
    FROM pg_class c 
    		LEFT OUTER JOIN 
    	 pg_exttable x 
    	 	ON c.oid = x.reloid, 
    	 pg_namespace nc
=======
    FROM pg_namespace nc JOIN pg_class c ON (nc.oid = c.relnamespace)
           LEFT JOIN (pg_type t JOIN pg_namespace nt ON (t.typnamespace = nt.oid)) ON (c.reloftype = t.oid)
>>>>>>> 1084f317

    WHERE c.relkind IN ('r', 'v')
          AND (NOT pg_is_other_temp_schema(nc.oid))
          AND (pg_has_role(c.relowner, 'USAGE')
               OR has_table_privilege(c.oid, 'SELECT, INSERT, UPDATE, DELETE, TRUNCATE, REFERENCES, TRIGGER')
               OR has_any_column_privilege(c.oid, 'SELECT, INSERT, UPDATE, REFERENCES') );

GRANT SELECT ON tables TO PUBLIC;


/*
 * 5.62
 * TRANSFORMS view
 */

-- feature not supported


/*
 * 5.63
 * TRANSLATIONS view
 */

-- feature not supported


/*
 * 5.64
 * TRIGGERED_UPDATE_COLUMNS view
 */

-- PostgreSQL doesn't allow the specification of individual triggered
-- update columns, so this view is empty.

CREATE VIEW triggered_update_columns AS
    SELECT CAST(current_database() AS sql_identifier) AS trigger_catalog,
           CAST(n.nspname AS sql_identifier) AS trigger_schema,
           CAST(t.tgname AS sql_identifier) AS trigger_name,
           CAST(current_database() AS sql_identifier) AS event_object_catalog,
           CAST(n.nspname AS sql_identifier) AS event_object_schema,
           CAST(c.relname AS sql_identifier) AS event_object_table,
           CAST(a.attname AS sql_identifier) AS event_object_column

    FROM pg_namespace n, pg_class c, pg_trigger t,
         (SELECT tgoid, (ta0.tgat).x AS tgattnum, (ta0.tgat).n AS tgattpos
          FROM (SELECT oid AS tgoid, information_schema._pg_expandarray(tgattr) AS tgat FROM pg_trigger) AS ta0) AS ta,
         pg_attribute a

    WHERE n.oid = c.relnamespace
          AND c.oid = t.tgrelid
          AND t.oid = ta.tgoid
          AND (a.attrelid, a.attnum) = (t.tgrelid, ta.tgattnum)
          AND NOT t.tgisinternal
          AND (NOT pg_is_other_temp_schema(n.oid))
          AND (pg_has_role(c.relowner, 'USAGE')
               -- SELECT privilege omitted, per SQL standard
               OR has_column_privilege(c.oid, a.attnum, 'INSERT, UPDATE, REFERENCES') );

GRANT SELECT ON triggered_update_columns TO PUBLIC;


/*
 * 5.65
 * TRIGGER_COLUMN_USAGE view
 */

-- not tracked by PostgreSQL


/*
 * 5.66
 * TRIGGER_ROUTINE_USAGE view
 */

-- not tracked by PostgreSQL


/*
 * 5.67
 * TRIGGER_SEQUENCE_USAGE view
 */

-- not tracked by PostgreSQL


/*
 * 5.68
 * TRIGGER_TABLE_USAGE view
 */

-- not tracked by PostgreSQL


/*
 * 5.69
 * TRIGGERS view
 */

CREATE VIEW triggers AS
    SELECT CAST(current_database() AS sql_identifier) AS trigger_catalog,
           CAST(n.nspname AS sql_identifier) AS trigger_schema,
           CAST(t.tgname AS sql_identifier) AS trigger_name,
           CAST(em.text AS character_data) AS event_manipulation,
           CAST(current_database() AS sql_identifier) AS event_object_catalog,
           CAST(n.nspname AS sql_identifier) AS event_object_schema,
           CAST(c.relname AS sql_identifier) AS event_object_table,
           CAST(null AS cardinal_number) AS action_order,
           -- XXX strange hacks follow
           CAST(
             CASE WHEN pg_has_role(c.relowner, 'USAGE')
               THEN (SELECT m[1] FROM regexp_matches(pg_get_triggerdef(t.oid), E'.{35,} WHEN \\((.+)\\) EXECUTE PROCEDURE') AS rm(m) LIMIT 1)
               ELSE null END
             AS character_data) AS action_condition,
           CAST(
             substring(pg_get_triggerdef(t.oid) from
                       position('EXECUTE PROCEDURE' in substring(pg_get_triggerdef(t.oid) from 48)) + 47)
             AS character_data) AS action_statement,
           CAST(
             CASE WHEN t.tgtype & 1 = 1 THEN 'ROW' ELSE 'STATEMENT' END
             AS character_data) AS action_orientation,
           CAST(
             CASE WHEN t.tgtype & 2 = 2 THEN 'BEFORE' ELSE 'AFTER' END
             AS character_data) AS condition_timing,
           CAST(null AS sql_identifier) AS condition_reference_old_table,
           CAST(null AS sql_identifier) AS condition_reference_new_table,
           CAST(null AS sql_identifier) AS condition_reference_old_row,
           CAST(null AS sql_identifier) AS condition_reference_new_row,
           CAST(null AS time_stamp) AS created

    FROM pg_namespace n, pg_class c, pg_trigger t,
         (VALUES (4, 'INSERT'),
                 (8, 'DELETE'),
                 (16, 'UPDATE')) AS em (num, text)

    WHERE n.oid = c.relnamespace
          AND c.oid = t.tgrelid
          AND t.tgtype & em.num <> 0
          AND NOT t.tgisinternal
          AND (NOT pg_is_other_temp_schema(n.oid))
          AND (pg_has_role(c.relowner, 'USAGE')
               -- SELECT privilege omitted, per SQL standard
               OR has_table_privilege(c.oid, 'INSERT, UPDATE, DELETE, TRUNCATE, REFERENCES, TRIGGER')
               OR has_any_column_privilege(c.oid, 'INSERT, UPDATE, REFERENCES') );

GRANT SELECT ON triggers TO PUBLIC;


/*
 * 5.70
 * UDT_PRIVILEGES view
 */

-- feature not supported


/*
 * 5.71
 * USAGE_PRIVILEGES view
 */

CREATE VIEW usage_privileges AS

    /* domains */
    -- Domains have no real privileges, so we represent all domains with implicit usage privilege here.
    SELECT CAST(u.rolname AS sql_identifier) AS grantor,
           CAST('PUBLIC' AS sql_identifier) AS grantee,
           CAST(current_database() AS sql_identifier) AS object_catalog,
           CAST(n.nspname AS sql_identifier) AS object_schema,
           CAST(t.typname AS sql_identifier) AS object_name,
           CAST('DOMAIN' AS character_data) AS object_type,
           CAST('USAGE' AS character_data) AS privilege_type,
           CAST('NO' AS yes_or_no) AS is_grantable

    FROM pg_authid u,
         pg_namespace n,
         pg_type t

    WHERE u.oid = t.typowner
          AND t.typnamespace = n.oid
          AND t.typtype = 'd'

    UNION ALL

    /* foreign-data wrappers */
    SELECT CAST(u_grantor.rolname AS sql_identifier) AS grantor,
           CAST(grantee.rolname AS sql_identifier) AS grantee,
           CAST(current_database() AS sql_identifier) AS object_catalog,
           CAST('' AS sql_identifier) AS object_schema,
           CAST(fdw.fdwname AS sql_identifier) AS object_name,
           CAST('FOREIGN DATA WRAPPER' AS character_data) AS object_type,
           CAST('USAGE' AS character_data) AS privilege_type,
           CAST(
             CASE WHEN
                  -- object owner always has grant options
                  pg_has_role(grantee.oid, fdw.fdwowner, 'USAGE')
                  OR fdw.grantable
                  THEN 'YES' ELSE 'NO' END AS yes_or_no) AS is_grantable

    FROM (
            SELECT fdwname, fdwowner, (aclexplode(fdwacl)).* FROM pg_foreign_data_wrapper
         ) AS fdw (fdwname, fdwowner, grantor, grantee, prtype, grantable),
         pg_authid u_grantor,
         (
           SELECT oid, rolname FROM pg_authid
           UNION ALL
           SELECT 0::oid, 'PUBLIC'
         ) AS grantee (oid, rolname)

    WHERE u_grantor.oid = fdw.grantor
          AND grantee.oid = fdw.grantee
          AND fdw.prtype IN ('USAGE')
          AND (pg_has_role(u_grantor.oid, 'USAGE')
               OR pg_has_role(grantee.oid, 'USAGE')
               OR grantee.rolname = 'PUBLIC')

    UNION ALL

    /* foreign servers */
    SELECT CAST(u_grantor.rolname AS sql_identifier) AS grantor,
           CAST(grantee.rolname AS sql_identifier) AS grantee,
           CAST(current_database() AS sql_identifier) AS object_catalog,
           CAST('' AS sql_identifier) AS object_schema,
           CAST(srv.srvname AS sql_identifier) AS object_name,
           CAST('FOREIGN SERVER' AS character_data) AS object_type,
           CAST('USAGE' AS character_data) AS privilege_type,
           CAST(
             CASE WHEN
                  -- object owner always has grant options
                  pg_has_role(grantee.oid, srv.srvowner, 'USAGE')
                  OR srv.grantable
                  THEN 'YES' ELSE 'NO' END AS yes_or_no) AS is_grantable

    FROM (
            SELECT srvname, srvowner, (aclexplode(srvacl)).* FROM pg_foreign_server
         ) AS srv (srvname, srvowner, grantor, grantee, prtype, grantable),
         pg_authid u_grantor,
         (
           SELECT oid, rolname FROM pg_authid
           UNION ALL
           SELECT 0::oid, 'PUBLIC'
         ) AS grantee (oid, rolname)

    WHERE u_grantor.oid = srv.grantor
          AND grantee.oid = srv.grantee
          AND srv.prtype IN ('USAGE')
          AND (pg_has_role(u_grantor.oid, 'USAGE')
               OR pg_has_role(grantee.oid, 'USAGE')
               OR grantee.rolname = 'PUBLIC');

GRANT SELECT ON usage_privileges TO PUBLIC;


/*
 * 5.42
 * ROLE_USAGE_GRANTS view
 */

CREATE VIEW role_usage_grants AS
    SELECT grantor,
           grantee,
           object_catalog,
           object_schema,
           object_name,
           object_type,
           privilege_type,
           is_grantable
    FROM usage_privileges
    WHERE grantor IN (SELECT role_name FROM enabled_roles)
          OR grantee IN (SELECT role_name FROM enabled_roles);

GRANT SELECT ON role_usage_grants TO PUBLIC;


/*
 * 5.72
 * USER_DEFINED_TYPES view
 */

-- feature not supported


/*
 * 5.73
 * VIEW_COLUMN_USAGE
 */

CREATE VIEW view_column_usage AS
    SELECT DISTINCT
           CAST(current_database() AS sql_identifier) AS view_catalog,
           CAST(nv.nspname AS sql_identifier) AS view_schema,
           CAST(v.relname AS sql_identifier) AS view_name,
           CAST(current_database() AS sql_identifier) AS table_catalog,
           CAST(nt.nspname AS sql_identifier) AS table_schema,
           CAST(t.relname AS sql_identifier) AS table_name,
           CAST(a.attname AS sql_identifier) AS column_name

    FROM pg_namespace nv, pg_class v, pg_depend dv,
         pg_depend dt, pg_class t, pg_namespace nt,
         pg_attribute a

    WHERE nv.oid = v.relnamespace
          AND v.relkind = 'v'
          AND v.oid = dv.refobjid
          AND dv.refclassid = 'pg_catalog.pg_class'::regclass
          AND dv.classid = 'pg_catalog.pg_rewrite'::regclass
          AND dv.deptype = 'i'
          AND dv.objid = dt.objid
          AND dv.refobjid <> dt.refobjid
          AND dt.classid = 'pg_catalog.pg_rewrite'::regclass
          AND dt.refclassid = 'pg_catalog.pg_class'::regclass
          AND dt.refobjid = t.oid
          AND t.relnamespace = nt.oid
          AND t.relkind IN ('r', 'v')
          AND t.oid = a.attrelid
          AND dt.refobjsubid = a.attnum
          AND pg_has_role(t.relowner, 'USAGE');

GRANT SELECT ON view_column_usage TO PUBLIC;


/*
 * 5.74
 * VIEW_ROUTINE_USAGE
 */

CREATE VIEW view_routine_usage AS
    SELECT DISTINCT
           CAST(current_database() AS sql_identifier) AS table_catalog,
           CAST(nv.nspname AS sql_identifier) AS table_schema,
           CAST(v.relname AS sql_identifier) AS table_name,
           CAST(current_database() AS sql_identifier) AS specific_catalog,
           CAST(np.nspname AS sql_identifier) AS specific_schema,
           CAST(p.proname || '_' || CAST(p.oid AS text)  AS sql_identifier) AS specific_name

    FROM pg_namespace nv, pg_class v, pg_depend dv,
         pg_depend dp, pg_proc p, pg_namespace np

    WHERE nv.oid = v.relnamespace
          AND v.relkind = 'v'
          AND v.oid = dv.refobjid
          AND dv.refclassid = 'pg_catalog.pg_class'::regclass
          AND dv.classid = 'pg_catalog.pg_rewrite'::regclass
          AND dv.deptype = 'i'
          AND dv.objid = dp.objid
          AND dp.classid = 'pg_catalog.pg_rewrite'::regclass
          AND dp.refclassid = 'pg_catalog.pg_proc'::regclass
          AND dp.refobjid = p.oid
          AND p.pronamespace = np.oid
          AND pg_has_role(p.proowner, 'USAGE');

GRANT SELECT ON view_routine_usage TO PUBLIC;


/*
 * 5.75
 * VIEW_TABLE_USAGE
 */

CREATE VIEW view_table_usage AS
    SELECT DISTINCT
           CAST(current_database() AS sql_identifier) AS view_catalog,
           CAST(nv.nspname AS sql_identifier) AS view_schema,
           CAST(v.relname AS sql_identifier) AS view_name,
           CAST(current_database() AS sql_identifier) AS table_catalog,
           CAST(nt.nspname AS sql_identifier) AS table_schema,
           CAST(t.relname AS sql_identifier) AS table_name

    FROM pg_namespace nv, pg_class v, pg_depend dv,
         pg_depend dt, pg_class t, pg_namespace nt

    WHERE nv.oid = v.relnamespace
          AND v.relkind = 'v'
          AND v.oid = dv.refobjid
          AND dv.refclassid = 'pg_catalog.pg_class'::regclass
          AND dv.classid = 'pg_catalog.pg_rewrite'::regclass
          AND dv.deptype = 'i'
          AND dv.objid = dt.objid
          AND dv.refobjid <> dt.refobjid
          AND dt.classid = 'pg_catalog.pg_rewrite'::regclass
          AND dt.refclassid = 'pg_catalog.pg_class'::regclass
          AND dt.refobjid = t.oid
          AND t.relnamespace = nt.oid
          AND t.relkind IN ('r', 'v')
          AND pg_has_role(t.relowner, 'USAGE');

GRANT SELECT ON view_table_usage TO PUBLIC;


/*
 * 5.76
 * VIEWS view
 */

CREATE VIEW views AS
    SELECT CAST(current_database() AS sql_identifier) AS table_catalog,
           CAST(nc.nspname AS sql_identifier) AS table_schema,
           CAST(c.relname AS sql_identifier) AS table_name,

           CAST(
             CASE WHEN pg_has_role(c.relowner, 'USAGE')
                  THEN pg_get_viewdef(c.oid)
                  ELSE null END
             AS character_data) AS view_definition,

           CAST('NONE' AS character_data) AS check_option,

           CAST(
             CASE WHEN EXISTS (SELECT 1 FROM pg_rewrite WHERE ev_class = c.oid AND ev_type = '2' AND is_instead)
                   AND EXISTS (SELECT 1 FROM pg_rewrite WHERE ev_class = c.oid AND ev_type = '4' AND is_instead)
                  THEN 'YES' ELSE 'NO' END
             AS yes_or_no) AS is_updatable,

           CAST(
             CASE WHEN EXISTS (SELECT 1 FROM pg_rewrite WHERE ev_class = c.oid AND ev_type = '3' AND is_instead)
                  THEN 'YES' ELSE 'NO' END
             AS yes_or_no) AS is_insertable_into,

           CAST('NO' AS yes_or_no) AS is_trigger_updatable,
           CAST('NO' AS yes_or_no) AS is_trigger_deletable,
           CAST('NO' AS yes_or_no) AS is_trigger_insertable_into

    FROM pg_namespace nc, pg_class c

    WHERE c.relnamespace = nc.oid
          AND c.relkind = 'v'
          AND (NOT pg_is_other_temp_schema(nc.oid))
          AND (pg_has_role(c.relowner, 'USAGE')
               OR has_table_privilege(c.oid, 'SELECT, INSERT, UPDATE, DELETE, TRUNCATE, REFERENCES, TRIGGER')
               OR has_any_column_privilege(c.oid, 'SELECT, INSERT, UPDATE, REFERENCES') );

GRANT SELECT ON views TO PUBLIC;


-- The following views have dependencies that force them to appear out of order.

/*
 * 5.24
 * DATA_TYPE_PRIVILEGES view
 */

CREATE VIEW data_type_privileges AS
    SELECT CAST(current_database() AS sql_identifier) AS object_catalog,
           CAST(x.objschema AS sql_identifier) AS object_schema,
           CAST(x.objname AS sql_identifier) AS object_name,
           CAST(x.objtype AS character_data) AS object_type,
           CAST(x.objdtdid AS sql_identifier) AS dtd_identifier

    FROM
      (
        SELECT udt_schema, udt_name, 'USER-DEFINED TYPE'::text, dtd_identifier FROM attributes
        UNION ALL
        SELECT table_schema, table_name, 'TABLE'::text, dtd_identifier FROM columns
        UNION ALL
        SELECT domain_schema, domain_name, 'DOMAIN'::text, dtd_identifier FROM domains
        UNION ALL
        SELECT specific_schema, specific_name, 'ROUTINE'::text, dtd_identifier FROM parameters
        UNION ALL
        SELECT specific_schema, specific_name, 'ROUTINE'::text, dtd_identifier FROM routines
      ) AS x (objschema, objname, objtype, objdtdid);

GRANT SELECT ON data_type_privileges TO PUBLIC;


/*
 * 5.29
 * ELEMENT_TYPES view
 */

CREATE VIEW element_types AS
    SELECT CAST(current_database() AS sql_identifier) AS object_catalog,
           CAST(n.nspname AS sql_identifier) AS object_schema,
           CAST(x.objname AS sql_identifier) AS object_name,
           CAST(x.objtype AS character_data) AS object_type,
           CAST(x.objdtdid AS sql_identifier) AS collection_type_identifier,
           CAST(
             CASE WHEN nbt.nspname = 'pg_catalog' THEN format_type(bt.oid, null)
                  ELSE 'USER-DEFINED' END AS character_data) AS data_type,

           CAST(null AS cardinal_number) AS character_maximum_length,
           CAST(null AS cardinal_number) AS character_octet_length,
           CAST(null AS sql_identifier) AS character_set_catalog,
           CAST(null AS sql_identifier) AS character_set_schema,
           CAST(null AS sql_identifier) AS character_set_name,
           CAST(null AS sql_identifier) AS collation_catalog,
           CAST(null AS sql_identifier) AS collation_schema,
           CAST(null AS sql_identifier) AS collation_name,
           CAST(null AS cardinal_number) AS numeric_precision,
           CAST(null AS cardinal_number) AS numeric_precision_radix,
           CAST(null AS cardinal_number) AS numeric_scale,
           CAST(null AS cardinal_number) AS datetime_precision,
           CAST(null AS character_data) AS interval_type,
           CAST(null AS character_data) AS interval_precision,
           
           CAST(null AS character_data) AS domain_default, -- XXX maybe a bug in the standard

           CAST(current_database() AS sql_identifier) AS udt_catalog,
           CAST(nbt.nspname AS sql_identifier) AS udt_schema,
           CAST(bt.typname AS sql_identifier) AS udt_name,

           CAST(null AS sql_identifier) AS scope_catalog,
           CAST(null AS sql_identifier) AS scope_schema,
           CAST(null AS sql_identifier) AS scope_name,

           CAST(null AS cardinal_number) AS maximum_cardinality,
           CAST('a' || CAST(x.objdtdid AS text) AS sql_identifier) AS dtd_identifier

    FROM pg_namespace n, pg_type at, pg_namespace nbt, pg_type bt,
         (
           /* columns */
           SELECT c.relnamespace, CAST(c.relname AS sql_identifier),
                  'TABLE'::text, a.attnum, a.atttypid
           FROM pg_class c, pg_attribute a
           WHERE c.oid = a.attrelid
                 AND c.relkind IN ('r', 'v')
                 AND attnum > 0 AND NOT attisdropped

           UNION ALL

           /* domains */
           SELECT t.typnamespace, CAST(t.typname AS sql_identifier),
                  'DOMAIN'::text, 1, t.typbasetype
           FROM pg_type t
           WHERE t.typtype = 'd'

           UNION ALL

           /* parameters */
           SELECT pronamespace, CAST(proname || '_' || CAST(oid AS text) AS sql_identifier),
                  'ROUTINE'::text, (ss.x).n, (ss.x).x
           FROM (SELECT p.pronamespace, p.proname, p.oid,
                        _pg_expandarray(coalesce(p.proallargtypes, p.proargtypes::oid[])) AS x
                 FROM pg_proc p) AS ss

           UNION ALL

           /* result types */
           SELECT p.pronamespace, CAST(p.proname || '_' || CAST(p.oid AS text) AS sql_identifier),
                  'ROUTINE'::text, 0, p.prorettype
           FROM pg_proc p

         ) AS x (objschema, objname, objtype, objdtdid, objtypeid)

    WHERE n.oid = x.objschema
          AND at.oid = x.objtypeid
          AND (at.typelem <> 0 AND at.typlen = -1)
          AND at.typelem = bt.oid
          AND nbt.oid = bt.typnamespace

          AND (n.nspname, x.objname, x.objtype, CAST(x.objdtdid AS sql_identifier)) IN
              ( SELECT object_schema, object_name, object_type, dtd_identifier
                    FROM data_type_privileges );

GRANT SELECT ON element_types TO PUBLIC;


-- SQL/MED views; these use section numbers from part 9 of the standard.

/* Base view for foreign-data wrappers */
CREATE VIEW _pg_foreign_data_wrappers AS
    SELECT w.oid,
           w.fdwowner,
           w.fdwoptions,
           CAST(current_database() AS sql_identifier) AS foreign_data_wrapper_catalog,
           CAST(fdwname AS sql_identifier) AS foreign_data_wrapper_name,
           CAST(u.rolname AS sql_identifier) AS authorization_identifier,
           CAST('c' AS character_data) AS foreign_data_wrapper_language
    FROM pg_foreign_data_wrapper w, pg_authid u
    WHERE u.oid = w.fdwowner
          AND (pg_has_role(fdwowner, 'USAGE')
               OR has_foreign_data_wrapper_privilege(w.oid, 'USAGE'));


/*
 * 24.4
 * FOREIGN_DATA_WRAPPER_OPTIONS view
 */
CREATE VIEW foreign_data_wrapper_options AS
    SELECT foreign_data_wrapper_catalog,
           foreign_data_wrapper_name,
           CAST((pg_options_to_table(w.fdwoptions)).option_name AS sql_identifier) AS option_name,
           CAST((pg_options_to_table(w.fdwoptions)).option_value AS character_data) AS option_value
    FROM _pg_foreign_data_wrappers w;

GRANT SELECT ON foreign_data_wrapper_options TO PUBLIC;


/*
 * 24.5
 * FOREIGN_DATA_WRAPPERS view
 */
CREATE VIEW foreign_data_wrappers AS
    SELECT foreign_data_wrapper_catalog,
           foreign_data_wrapper_name,
           authorization_identifier,
           CAST(NULL AS character_data) AS library_name,
           foreign_data_wrapper_language
    FROM _pg_foreign_data_wrappers w;

GRANT SELECT ON foreign_data_wrappers TO PUBLIC;


/* Base view for foreign servers */
CREATE VIEW _pg_foreign_servers AS
    SELECT s.oid,
           s.srvoptions,
           CAST(current_database() AS sql_identifier) AS foreign_server_catalog,
           CAST(srvname AS sql_identifier) AS foreign_server_name,
           CAST(current_database() AS sql_identifier) AS foreign_data_wrapper_catalog,
           CAST(w.fdwname AS sql_identifier) AS foreign_data_wrapper_name,
           CAST(srvtype AS character_data) AS foreign_server_type,
           CAST(srvversion AS character_data) AS foreign_server_version,
           CAST(u.rolname AS sql_identifier) AS authorization_identifier
    FROM pg_foreign_server s, pg_foreign_data_wrapper w, pg_authid u
    WHERE w.oid = s.srvfdw
          AND u.oid = s.srvowner
          AND (pg_has_role(s.srvowner, 'USAGE')
               OR has_server_privilege(s.oid, 'USAGE'));


/*
 * 24.6
 * FOREIGN_SERVER_OPTIONS view
 */
CREATE VIEW foreign_server_options AS
    SELECT foreign_server_catalog,
           foreign_server_name,
           CAST((pg_options_to_table(s.srvoptions)).option_name AS sql_identifier) AS option_name,
           CAST((pg_options_to_table(s.srvoptions)).option_value AS character_data) AS option_value
    FROM _pg_foreign_servers s;

GRANT SELECT ON TABLE foreign_server_options TO PUBLIC;


/*
 * 24.7
 * FOREIGN_SERVERS view
 */
CREATE VIEW foreign_servers AS
    SELECT foreign_server_catalog,
           foreign_server_name,
           foreign_data_wrapper_catalog,
           foreign_data_wrapper_name,
           foreign_server_type,
           foreign_server_version,
           authorization_identifier
    FROM _pg_foreign_servers;

GRANT SELECT ON foreign_servers TO PUBLIC;


/* Base view for user mappings */
CREATE VIEW _pg_user_mappings AS
    SELECT um.oid,
           um.umoptions,
           um.umuser,
           CAST(COALESCE(u.rolname,'PUBLIC') AS sql_identifier ) AS authorization_identifier,
           s.foreign_server_catalog,
           s.foreign_server_name,
           s.authorization_identifier AS srvowner
    FROM pg_user_mapping um LEFT JOIN pg_authid u ON (u.oid = um.umuser),
         _pg_foreign_servers s
    WHERE s.oid = um.umserver;


/*
 * 24.12
 * USER_MAPPING_OPTIONS view
 */
CREATE VIEW user_mapping_options AS
    SELECT authorization_identifier,
           foreign_server_catalog,
           foreign_server_name,
           CAST((pg_options_to_table(um.umoptions)).option_name AS sql_identifier) AS option_name,
           CAST(CASE WHEN (umuser <> 0 AND authorization_identifier = current_user)
                       OR (umuser = 0 AND pg_has_role(srvowner, 'USAGE'))
                       OR (SELECT rolsuper FROM pg_authid WHERE rolname = current_user) THEN (pg_options_to_table(um.umoptions)).option_value
                     ELSE NULL END AS character_data) AS option_value
    FROM _pg_user_mappings um;

GRANT SELECT ON user_mapping_options TO PUBLIC;


/*
 * 24.13
 * USER_MAPPINGS view
 */
CREATE VIEW user_mappings AS
    SELECT authorization_identifier,
           foreign_server_catalog,
           foreign_server_name
    FROM _pg_user_mappings;

GRANT SELECT ON user_mappings TO PUBLIC;<|MERGE_RESOLUTION|>--- conflicted
+++ resolved
@@ -1824,16 +1824,9 @@
                   ELSE null END
              AS character_data) AS commit_action
 
-<<<<<<< HEAD
-    FROM pg_class c 
-    		LEFT OUTER JOIN 
-    	 pg_exttable x 
-    	 	ON c.oid = x.reloid, 
-    	 pg_namespace nc
-=======
     FROM pg_namespace nc JOIN pg_class c ON (nc.oid = c.relnamespace)
            LEFT JOIN (pg_type t JOIN pg_namespace nt ON (t.typnamespace = nt.oid)) ON (c.reloftype = t.oid)
->>>>>>> 1084f317
+           LEFT JOIN pg_exttable x ON c.oid = x.reloid
 
     WHERE c.relkind IN ('r', 'v')
           AND (NOT pg_is_other_temp_schema(nc.oid))
