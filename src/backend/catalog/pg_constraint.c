--- conflicted
+++ resolved
@@ -137,11 +137,7 @@
 	for (i = 0; i < Natts_pg_constraint; i++)
 	{
 		nulls[i] = false;
-<<<<<<< HEAD
-		values[i] = (Datum) 0;
-=======
 		values[i] = (Datum) NULL;
->>>>>>> 38e93482
 	}
 
 	values[Anum_pg_constraint_conname - 1] = NameGetDatum(&cname);
