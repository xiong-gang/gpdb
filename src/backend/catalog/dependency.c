--- conflicted
+++ resolved
@@ -1574,8 +1574,7 @@
 						   context->addrs);
 		/* fall through to examine arguments */
 	}
-<<<<<<< HEAD
-	if (IsA(node, WindowFunc))
+	else if (IsA(node, WindowFunc))
 	{
 		WindowFunc *wfunc = (WindowFunc *) node;
 
@@ -1584,9 +1583,6 @@
 		/* fall through to examine arguments */
 	}
 	if (IsA(node, SubPlan))
-=======
-	else if (is_subplan(node))
->>>>>>> eca13886
 	{
 		/* Extra work needed here if we ever need this case */
 		elog(ERROR, "already-planned subqueries not supported");
