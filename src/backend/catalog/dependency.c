--- conflicted
+++ resolved
@@ -857,13 +857,8 @@
 
 		/*
 		 * If, at any stage of the recursive search, we reached the object via
-<<<<<<< HEAD
 		 * an AUTO, INTERNAL, or EXTENSION dependency, then it's okay to
 		 * delete it even in RESTRICT mode.
-=======
-		 * an AUTO or INTERNAL dependency, then it's okay to delete it even in
-		 * RESTRICT mode.
->>>>>>> 4d53a2f9
 		 */
 		if (extra->flags & (DEPFLAG_AUTO |
 							DEPFLAG_INTERNAL |
