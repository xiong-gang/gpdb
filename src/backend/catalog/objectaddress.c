/*-------------------------------------------------------------------------
 *
 * objectaddress.c
 *	  functions for working with ObjectAddresses
 *
 * Portions Copyright (c) 1996-2016, PostgreSQL Global Development Group
 * Portions Copyright (c) 1994, Regents of the University of California
 *
 *
 * IDENTIFICATION
 *	  src/backend/catalog/objectaddress.c
 *
 *-------------------------------------------------------------------------
 */

#include "postgres.h"

#include "access/genam.h"
#include "access/heapam.h"
#include "access/htup_details.h"
#include "access/sysattr.h"
#include "catalog/catalog.h"
#include "catalog/indexing.h"
#include "catalog/objectaddress.h"
#include "catalog/pg_am.h"
#include "catalog/pg_amop.h"
#include "catalog/pg_amproc.h"
#include "catalog/pg_attrdef.h"
#include "catalog/pg_authid.h"
#include "catalog/pg_cast.h"
#include "catalog/pg_default_acl.h"
#include "catalog/pg_event_trigger.h"
#include "catalog/pg_collation.h"
#include "catalog/pg_constraint.h"
#include "catalog/pg_constraint_fn.h"
#include "catalog/pg_conversion.h"
#include "catalog/pg_database.h"
#include "catalog/pg_extension.h"
#include "catalog/pg_extprotocol.h"
#include "catalog/pg_foreign_data_wrapper.h"
#include "catalog/pg_foreign_server.h"
#include "catalog/pg_language.h"
#include "catalog/pg_largeobject.h"
#include "catalog/pg_largeobject_metadata.h"
#include "catalog/pg_namespace.h"
#include "catalog/pg_opclass.h"
#include "catalog/pg_opfamily.h"
#include "catalog/pg_operator.h"
#include "catalog/pg_proc.h"
#include "catalog/pg_policy.h"
#include "catalog/pg_rewrite.h"
#include "catalog/pg_resgroup.h"
#include "catalog/pg_resqueue.h"
#include "catalog/pg_tablespace.h"
#include "catalog/pg_transform.h"
#include "catalog/pg_trigger.h"
#include "catalog/pg_ts_config.h"
#include "catalog/pg_ts_dict.h"
#include "catalog/pg_ts_parser.h"
#include "catalog/pg_ts_template.h"
#include "catalog/pg_type.h"
#include "catalog/pg_user_mapping.h"
#include "commands/dbcommands.h"
#include "commands/defrem.h"
#include "commands/event_trigger.h"
#include "commands/extension.h"
#include "commands/policy.h"
#include "commands/proclang.h"
#include "commands/queue.h"
#include "commands/resgroupcmds.h"
#include "commands/tablespace.h"
#include "commands/trigger.h"
#include "foreign/foreign.h"
#include "funcapi.h"
#include "libpq/be-fsstubs.h"
#include "miscadmin.h"
#include "nodes/makefuncs.h"
#include "parser/parse_func.h"
#include "parser/parse_oper.h"
#include "parser/parse_type.h"
#include "rewrite/rewriteSupport.h"
#include "storage/lmgr.h"
#include "storage/sinval.h"
#include "utils/builtins.h"
#include "utils/fmgroids.h"
#include "utils/lsyscache.h"
#include "utils/memutils.h"
#include "utils/syscache.h"
#include "utils/tqual.h"

/*
 * ObjectProperty
 *
 * This array provides a common part of system object structure; to help
 * consolidate routines to handle various kind of object classes.
 */
typedef struct
{
	Oid			class_oid;		/* oid of catalog */
	Oid			oid_index_oid;	/* oid of index on system oid column */
	int			oid_catcache_id;	/* id of catcache on system oid column	*/
	int			name_catcache_id;		/* id of catcache on (name,namespace),
										 * or (name) if the object does not
										 * live in a namespace */
	AttrNumber	attnum_name;	/* attnum of name field */
	AttrNumber	attnum_namespace;		/* attnum of namespace field */
	AttrNumber	attnum_owner;	/* attnum of owner field */
	AttrNumber	attnum_acl;		/* attnum of acl field */
	AclObjectKind acl_kind;		/* ACL_KIND_* of this object type */
	bool		is_nsp_name_unique;		/* can the nsp/name combination (or
										 * name alone, if there's no
										 * namespace) be considered a unique
										 * identifier for an object of this
										 * class? */
} ObjectPropertyType;

static const ObjectPropertyType ObjectProperty[] =
{
	{
		AccessMethodRelationId,
		AmOidIndexId,
		AMOID,
		AMNAME,
		Anum_pg_am_amname,
		InvalidAttrNumber,
		InvalidAttrNumber,
		InvalidAttrNumber,
		-1,
		true
	},
	{
		CastRelationId,
		CastOidIndexId,
		-1,
		-1,
		InvalidAttrNumber,
		InvalidAttrNumber,
		InvalidAttrNumber,
		InvalidAttrNumber,
		-1,
		false
	},
	{
		CollationRelationId,
		CollationOidIndexId,
		COLLOID,
		-1,						/* COLLNAMEENCNSP also takes encoding */
		Anum_pg_collation_collname,
		Anum_pg_collation_collnamespace,
		Anum_pg_collation_collowner,
		InvalidAttrNumber,
		ACL_KIND_COLLATION,
		true
	},
	{
		ConstraintRelationId,
		ConstraintOidIndexId,
		CONSTROID,
		-1,
		Anum_pg_constraint_conname,
		Anum_pg_constraint_connamespace,
		InvalidAttrNumber,
		InvalidAttrNumber,
		-1,
		false
	},
	{
		ConversionRelationId,
		ConversionOidIndexId,
		CONVOID,
		CONNAMENSP,
		Anum_pg_conversion_conname,
		Anum_pg_conversion_connamespace,
		Anum_pg_conversion_conowner,
		InvalidAttrNumber,
		ACL_KIND_CONVERSION,
		true
	},
	{
		DatabaseRelationId,
		DatabaseOidIndexId,
		DATABASEOID,
		-1,
		Anum_pg_database_datname,
		InvalidAttrNumber,
		Anum_pg_database_datdba,
		Anum_pg_database_datacl,
		ACL_KIND_DATABASE,
		true
	},
	{
		ExtensionRelationId,
		ExtensionOidIndexId,
		-1,
		-1,
		Anum_pg_extension_extname,
		InvalidAttrNumber,		/* extension doesn't belong to extnamespace */
		Anum_pg_extension_extowner,
		InvalidAttrNumber,
		ACL_KIND_EXTENSION,
		true
	},
	{
		ForeignDataWrapperRelationId,
		ForeignDataWrapperOidIndexId,
		FOREIGNDATAWRAPPEROID,
		FOREIGNDATAWRAPPERNAME,
		Anum_pg_foreign_data_wrapper_fdwname,
		InvalidAttrNumber,
		Anum_pg_foreign_data_wrapper_fdwowner,
		Anum_pg_foreign_data_wrapper_fdwacl,
		ACL_KIND_FDW,
		true
	},
	{
		ForeignServerRelationId,
		ForeignServerOidIndexId,
		FOREIGNSERVEROID,
		FOREIGNSERVERNAME,
		Anum_pg_foreign_server_srvname,
		InvalidAttrNumber,
		Anum_pg_foreign_server_srvowner,
		Anum_pg_foreign_server_srvacl,
		ACL_KIND_FOREIGN_SERVER,
		true
	},
	{
		ProcedureRelationId,
		ProcedureOidIndexId,
		PROCOID,
		-1,						/* PROCNAMEARGSNSP also takes argument types */
		Anum_pg_proc_proname,
		Anum_pg_proc_pronamespace,
		Anum_pg_proc_proowner,
		Anum_pg_proc_proacl,
		ACL_KIND_PROC,
		false
	},
	{
		LanguageRelationId,
		LanguageOidIndexId,
		LANGOID,
		LANGNAME,
		Anum_pg_language_lanname,
		InvalidAttrNumber,
		Anum_pg_language_lanowner,
		Anum_pg_language_lanacl,
		ACL_KIND_LANGUAGE,
		true
	},
	{
		LargeObjectMetadataRelationId,
		LargeObjectMetadataOidIndexId,
		-1,
		-1,
		InvalidAttrNumber,
		InvalidAttrNumber,
		Anum_pg_largeobject_metadata_lomowner,
		Anum_pg_largeobject_metadata_lomacl,
		ACL_KIND_LARGEOBJECT,
		false
	},
	{
		OperatorClassRelationId,
		OpclassOidIndexId,
		CLAOID,
		-1,						/* CLAAMNAMENSP also takes opcmethod */
		Anum_pg_opclass_opcname,
		Anum_pg_opclass_opcnamespace,
		Anum_pg_opclass_opcowner,
		InvalidAttrNumber,
		ACL_KIND_OPCLASS,
		true
	},
	{
		OperatorRelationId,
		OperatorOidIndexId,
		OPEROID,
		-1,						/* OPERNAMENSP also takes left and right type */
		Anum_pg_operator_oprname,
		Anum_pg_operator_oprnamespace,
		Anum_pg_operator_oprowner,
		InvalidAttrNumber,
		ACL_KIND_OPER,
		false
	},
	{
		OperatorFamilyRelationId,
		OpfamilyOidIndexId,
		OPFAMILYOID,
		-1,						/* OPFAMILYAMNAMENSP also takes opfmethod */
		Anum_pg_opfamily_opfname,
		Anum_pg_opfamily_opfnamespace,
		Anum_pg_opfamily_opfowner,
		InvalidAttrNumber,
		ACL_KIND_OPFAMILY,
		true
	},
	{
		AuthIdRelationId,
		AuthIdOidIndexId,
		AUTHOID,
		AUTHNAME,
		Anum_pg_authid_rolname,
		InvalidAttrNumber,
		InvalidAttrNumber,
		InvalidAttrNumber,
		-1,
		true
	},
	{
		RewriteRelationId,
		RewriteOidIndexId,
		-1,
		-1,
		Anum_pg_rewrite_rulename,
		InvalidAttrNumber,
		InvalidAttrNumber,
		InvalidAttrNumber,
		-1,
		false
	},
	{
		NamespaceRelationId,
		NamespaceOidIndexId,
		NAMESPACEOID,
		NAMESPACENAME,
		Anum_pg_namespace_nspname,
		InvalidAttrNumber,
		Anum_pg_namespace_nspowner,
		Anum_pg_namespace_nspacl,
		ACL_KIND_NAMESPACE,
		true
	},
	{
		RelationRelationId,
		ClassOidIndexId,
		RELOID,
		RELNAMENSP,
		Anum_pg_class_relname,
		Anum_pg_class_relnamespace,
		Anum_pg_class_relowner,
		Anum_pg_class_relacl,
		ACL_KIND_CLASS,
		true
	},
	{
		TableSpaceRelationId,
		TablespaceOidIndexId,
		TABLESPACEOID,
		-1,
		Anum_pg_tablespace_spcname,
		InvalidAttrNumber,
		Anum_pg_tablespace_spcowner,
		Anum_pg_tablespace_spcacl,
		ACL_KIND_TABLESPACE,
		true
	},
	{
		TransformRelationId,
		TransformOidIndexId,
		TRFOID,
		InvalidAttrNumber
	},
	{
		TriggerRelationId,
		TriggerOidIndexId,
		-1,
		-1,
		Anum_pg_trigger_tgname,
		InvalidAttrNumber,
		InvalidAttrNumber,
		InvalidAttrNumber,
		-1,
		false
	},
	{
		PolicyRelationId,
		PolicyOidIndexId,
		-1,
		-1,
		Anum_pg_policy_polname,
		InvalidAttrNumber,
		InvalidAttrNumber,
		InvalidAttrNumber,
		-1,
		false
	},
	{
		EventTriggerRelationId,
		EventTriggerOidIndexId,
		EVENTTRIGGEROID,
		EVENTTRIGGERNAME,
		Anum_pg_event_trigger_evtname,
		InvalidAttrNumber,
		Anum_pg_event_trigger_evtowner,
		InvalidAttrNumber,
		ACL_KIND_EVENT_TRIGGER,
		true
	},
	{
		TSConfigRelationId,
		TSConfigOidIndexId,
		TSCONFIGOID,
		TSCONFIGNAMENSP,
		Anum_pg_ts_config_cfgname,
		Anum_pg_ts_config_cfgnamespace,
		Anum_pg_ts_config_cfgowner,
		InvalidAttrNumber,
		ACL_KIND_TSCONFIGURATION,
		true
	},
	{
		TSDictionaryRelationId,
		TSDictionaryOidIndexId,
		TSDICTOID,
		TSDICTNAMENSP,
		Anum_pg_ts_dict_dictname,
		Anum_pg_ts_dict_dictnamespace,
		Anum_pg_ts_dict_dictowner,
		InvalidAttrNumber,
		ACL_KIND_TSDICTIONARY,
		true
	},
	{
		TSParserRelationId,
		TSParserOidIndexId,
		TSPARSEROID,
		TSPARSERNAMENSP,
		Anum_pg_ts_parser_prsname,
		Anum_pg_ts_parser_prsnamespace,
		InvalidAttrNumber,
		InvalidAttrNumber,
		-1,
		true
	},
	{
		TSTemplateRelationId,
		TSTemplateOidIndexId,
		TSTEMPLATEOID,
		TSTEMPLATENAMENSP,
		Anum_pg_ts_template_tmplname,
		Anum_pg_ts_template_tmplnamespace,
		InvalidAttrNumber,
		InvalidAttrNumber,
		-1,
		true,
	},
	{
		TypeRelationId,
		TypeOidIndexId,
		TYPEOID,
		TYPENAMENSP,
		Anum_pg_type_typname,
		Anum_pg_type_typnamespace,
		Anum_pg_type_typowner,
		Anum_pg_type_typacl,
		ACL_KIND_TYPE,
		true
	}


	/* GPDB additions */
	,
	{
		ExtprotocolRelationId,
		ExtprotocolOidIndexId,
		EXTPROTOCOLOID,
		EXTPROTOCOLNAME,
		Anum_pg_extprotocol_ptcname,
		InvalidAttrNumber,
		Anum_pg_extprotocol_ptcowner,
		Anum_pg_extprotocol_ptcacl,
		ACL_KIND_EXTPROTOCOL,
		true
	},
};

/*
 * This struct maps the string object types as returned by
 * getObjectTypeDescription into ObjType enum values.  Note that some enum
 * values can be obtained by different names, and that some string object types
 * do not have corresponding values in the output enum.  The user of this map
 * must be careful to test for invalid values being returned.
 *
 * To ease maintenance, this follows the order of getObjectTypeDescription.
 */
static const struct object_type_map
{
	const char *tm_name;
	ObjectType	tm_type;
}

			ObjectTypeMap[] =
{
	/* OCLASS_CLASS, all kinds of relations */
	{
		"table", OBJECT_TABLE
	},
	{
		"index", OBJECT_INDEX
	},
	{
		"sequence", OBJECT_SEQUENCE
	},
	{
		"toast table", -1
	},							/* unmapped */
	{
		"view", OBJECT_VIEW
	},
	{
		"materialized view", OBJECT_MATVIEW
	},
	{
		"composite type", -1
	},							/* unmapped */
	{
		"foreign table", OBJECT_FOREIGN_TABLE
	},
	{
		"table column", OBJECT_COLUMN
	},
	{
		"index column", -1
	},							/* unmapped */
	{
		"sequence column", -1
	},							/* unmapped */
	{
		"toast table column", -1
	},							/* unmapped */
	{
		"view column", -1
	},							/* unmapped */
	{
		"materialized view column", -1
	},							/* unmapped */
	{
		"composite type column", -1
	},							/* unmapped */
	{
		"foreign table column", OBJECT_COLUMN
	},
	/* OCLASS_PROC */
	{
		"aggregate", OBJECT_AGGREGATE
	},
	{
		"function", OBJECT_FUNCTION
	},
	/* OCLASS_TYPE */
	{
		"type", OBJECT_TYPE
	},
	/* OCLASS_CAST */
	{
		"cast", OBJECT_CAST
	},
	/* OCLASS_COLLATION */
	{
		"collation", OBJECT_COLLATION
	},
	/* OCLASS_CONSTRAINT */
	{
		"table constraint", OBJECT_TABCONSTRAINT
	},
	{
		"domain constraint", OBJECT_DOMCONSTRAINT
	},
	/* OCLASS_CONVERSION */
	{
		"conversion", OBJECT_CONVERSION
	},
	/* OCLASS_DEFAULT */
	{
		"default value", OBJECT_DEFAULT
	},
	/* OCLASS_LANGUAGE */
	{
		"language", OBJECT_LANGUAGE
	},
	/* OCLASS_LARGEOBJECT */
	{
		"large object", OBJECT_LARGEOBJECT
	},
	/* OCLASS_OPERATOR */
	{
		"operator", OBJECT_OPERATOR
	},
	/* OCLASS_OPCLASS */
	{
		"operator class", OBJECT_OPCLASS
	},
	/* OCLASS_OPFAMILY */
	{
		"operator family", OBJECT_OPFAMILY
	},
	/* OCLASS_AM */
	{
		"access method", OBJECT_ACCESS_METHOD
	},
	/* OCLASS_AMOP */
	{
		"operator of access method", OBJECT_AMOP
	},
	/* OCLASS_AMPROC */
	{
		"function of access method", OBJECT_AMPROC
	},
	/* OCLASS_REWRITE */
	{
		"rule", OBJECT_RULE
	},
	/* OCLASS_TRIGGER */
	{
		"trigger", OBJECT_TRIGGER
	},
	/* OCLASS_SCHEMA */
	{
		"schema", OBJECT_SCHEMA
	},
	/* OCLASS_TSPARSER */
	{
		"text search parser", OBJECT_TSPARSER
	},
	/* OCLASS_TSDICT */
	{
		"text search dictionary", OBJECT_TSDICTIONARY
	},
	/* OCLASS_TSTEMPLATE */
	{
		"text search template", OBJECT_TSTEMPLATE
	},
	/* OCLASS_TSCONFIG */
	{
		"text search configuration", OBJECT_TSCONFIGURATION
	},
	/* OCLASS_ROLE */
	{
		"role", OBJECT_ROLE
	},
	/* OCLASS_DATABASE */
	{
		"database", OBJECT_DATABASE
	},
	/* OCLASS_TBLSPACE */
	{
		"tablespace", OBJECT_TABLESPACE
	},
	/* OCLASS_FDW */
	{
		"foreign-data wrapper", OBJECT_FDW
	},
	/* OCLASS_FOREIGN_SERVER */
	{
		"server", OBJECT_FOREIGN_SERVER
	},
	/* OCLASS_USER_MAPPING */
	{
		"user mapping", OBJECT_USER_MAPPING
	},
	/* OCLASS_DEFACL */
	{
		"default acl", OBJECT_DEFACL
	},
	/* OCLASS_EXTENSION */
	{
		"extension", OBJECT_EXTENSION
	},
	/* OCLASS_EVENT_TRIGGER */
	{
		"event trigger", OBJECT_EVENT_TRIGGER
	},
	/* OCLASS_POLICY */
	{
		"policy", OBJECT_POLICY
	},
	/* OCLASS_TRANSFORM */
	{
		"transform", OBJECT_TRANSFORM
	}
};

const ObjectAddress InvalidObjectAddress =
{
	InvalidOid,
	InvalidOid,
	0
};

static ObjectAddress get_object_address_unqualified(ObjectType objtype,
							   List *qualname, bool missing_ok);
static ObjectAddress get_relation_by_qualified_name(ObjectType objtype,
							   List *objname, Relation *relp,
							   LOCKMODE lockmode, bool missing_ok);
static ObjectAddress get_object_address_relobject(ObjectType objtype,
							 List *objname, Relation *relp, bool missing_ok);
static ObjectAddress get_object_address_attribute(ObjectType objtype,
							 List *objname, Relation *relp,
							 LOCKMODE lockmode, bool missing_ok);
static ObjectAddress get_object_address_attrdef(ObjectType objtype,
						   List *objname, Relation *relp, LOCKMODE lockmode,
						   bool missing_ok);
static ObjectAddress get_object_address_type(ObjectType objtype,
						ListCell *typecell, bool missing_ok);
static ObjectAddress get_object_address_opcf(ObjectType objtype, List *objname,
						bool missing_ok);
static ObjectAddress get_object_address_opf_member(ObjectType objtype,
							  List *objname, List *objargs, bool missing_ok);

static ObjectAddress get_object_address_usermapping(List *objname,
							   List *objargs, bool missing_ok);
static ObjectAddress get_object_address_defacl(List *objname, List *objargs,
						  bool missing_ok);
static const ObjectPropertyType *get_object_property_data(Oid class_id);

static void getRelationDescription(StringInfo buffer, Oid relid);
static void getOpFamilyDescription(StringInfo buffer, Oid opfid);
static void getRelationTypeDescription(StringInfo buffer, Oid relid,
						   int32 objectSubId);
static void getProcedureTypeDescription(StringInfo buffer, Oid procid);
static void getConstraintTypeDescription(StringInfo buffer, Oid constroid);
static void getOpFamilyIdentity(StringInfo buffer, Oid opfid, List **objname);
static void getRelationIdentity(StringInfo buffer, Oid relid, List **objname);

/*
 * Translate an object name and arguments (as passed by the parser) to an
 * ObjectAddress.
 *
 * The returned object will be locked using the specified lockmode.  If a
 * sub-object is looked up, the parent object will be locked instead.
 *
 * If the object is a relation or a child object of a relation (e.g. an
 * attribute or constraint), the relation is also opened and *relp receives
 * the open relcache entry pointer; otherwise, *relp is set to NULL.  This
 * is a bit grotty but it makes life simpler, since the caller will
 * typically need the relcache entry too.  Caller must close the relcache
 * entry when done with it.  The relation is locked with the specified lockmode
 * if the target object is the relation itself or an attribute, but for other
 * child objects, only AccessShareLock is acquired on the relation.
 *
 * If the object is not found, an error is thrown, unless missing_ok is
 * true.  In this case, no lock is acquired, relp is set to NULL, and the
 * returned address has objectId set to InvalidOid.
 *
 * We don't currently provide a function to release the locks acquired here;
 * typically, the lock must be held until commit to guard against a concurrent
 * drop operation.
 *
 * Note: If the object is not found, we don't give any indication of the
 * reason.  (It might have been a missing schema if the name was qualified, or
 * a nonexistent type name in case of a cast, function or operator; etc).
 * Currently there is only one caller that might be interested in such info, so
 * we don't spend much effort here.  If more callers start to care, it might be
 * better to add some support for that in this function.
 */
ObjectAddress
get_object_address(ObjectType objtype, List *objname, List *objargs,
				   Relation *relp, LOCKMODE lockmode, bool missing_ok)
{
	ObjectAddress address;
	ObjectAddress old_address = {InvalidOid, InvalidOid, 0};
	Relation	relation = NULL;
	uint64		inval_count;

	/* Some kind of lock must be taken. */
	Assert(lockmode != NoLock);

	for (;;)
	{
		/*
		 * Remember this value, so that, after looking up the object name and
		 * locking it, we can check whether any invalidation messages have
		 * been processed that might require a do-over.
		 */
		inval_count = SharedInvalidMessageCounter;

		/* Look up object address. */
		switch (objtype)
		{
			case OBJECT_INDEX:
			case OBJECT_SEQUENCE:
			case OBJECT_TABLE:
			case OBJECT_VIEW:
			case OBJECT_MATVIEW:
			case OBJECT_FOREIGN_TABLE:
			case OBJECT_EXTTABLE:
				address =
					get_relation_by_qualified_name(objtype, objname,
												   &relation, lockmode,
												   missing_ok);
				break;
			case OBJECT_COLUMN:
				address =
					get_object_address_attribute(objtype, objname,
												 &relation, lockmode,
												 missing_ok);
				break;
			case OBJECT_DEFAULT:
				address =
					get_object_address_attrdef(objtype, objname,
											   &relation, lockmode,
											   missing_ok);
				break;
			case OBJECT_RULE:
			case OBJECT_TRIGGER:
			case OBJECT_TABCONSTRAINT:
			case OBJECT_POLICY:
				address = get_object_address_relobject(objtype, objname,
													   &relation, missing_ok);
				break;
			case OBJECT_DOMCONSTRAINT:
				{
					ObjectAddress domaddr;
					char	   *constrname;

					domaddr = get_object_address_type(OBJECT_DOMAIN,
											 list_head(objname), missing_ok);
					constrname = strVal(linitial(objargs));

					address.classId = ConstraintRelationId;
					address.objectId = get_domain_constraint_oid(domaddr.objectId,
													 constrname, missing_ok);
					address.objectSubId = 0;

				}
				break;
			case OBJECT_DATABASE:
			case OBJECT_EXTENSION:
			case OBJECT_TABLESPACE:
			case OBJECT_ROLE:
			case OBJECT_SCHEMA:
			case OBJECT_LANGUAGE:
			case OBJECT_FDW:
			case OBJECT_FOREIGN_SERVER:
			case OBJECT_EVENT_TRIGGER:
<<<<<<< HEAD
			case OBJECT_EXTPROTOCOL:
=======
			case OBJECT_ACCESS_METHOD:
>>>>>>> b5bce6c1
				address = get_object_address_unqualified(objtype,
														 objname, missing_ok);
				break;
			case OBJECT_TYPE:
			case OBJECT_DOMAIN:
				address = get_object_address_type(objtype, list_head(objname), missing_ok);
				break;
			case OBJECT_AGGREGATE:
				address.classId = ProcedureRelationId;
				address.objectId =
					LookupAggNameTypeNames(objname, objargs, missing_ok);
				address.objectSubId = 0;
				break;
			case OBJECT_FUNCTION:
				address.classId = ProcedureRelationId;
				address.objectId =
					LookupFuncNameTypeNames(objname, objargs, missing_ok);
				address.objectSubId = 0;
				break;
			case OBJECT_OPERATOR:
				Assert(list_length(objargs) == 2);
				address.classId = OperatorRelationId;
				address.objectId =
					LookupOperNameTypeNames(NULL, objname,
											(TypeName *) linitial(objargs),
											(TypeName *) lsecond(objargs),
											missing_ok, -1);
				address.objectSubId = 0;
				break;
			case OBJECT_COLLATION:
				address.classId = CollationRelationId;
				address.objectId = get_collation_oid(objname, missing_ok);
				address.objectSubId = 0;
				break;
			case OBJECT_CONVERSION:
				address.classId = ConversionRelationId;
				address.objectId = get_conversion_oid(objname, missing_ok);
				address.objectSubId = 0;
				break;
			case OBJECT_OPCLASS:
			case OBJECT_OPFAMILY:
				address = get_object_address_opcf(objtype, objname, missing_ok);
				break;
			case OBJECT_AMOP:
			case OBJECT_AMPROC:
				address = get_object_address_opf_member(objtype, objname,
														objargs, missing_ok);
				break;
			case OBJECT_LARGEOBJECT:
				Assert(list_length(objname) == 1);
				address.classId = LargeObjectRelationId;
				address.objectId = oidparse(linitial(objname));
				address.objectSubId = 0;
				if (!LargeObjectExists(address.objectId))
				{
					if (!missing_ok)
						ereport(ERROR,
								(errcode(ERRCODE_UNDEFINED_OBJECT),
								 errmsg("large object %u does not exist",
										address.objectId)));
				}
				break;
			case OBJECT_CAST:
				{
					TypeName   *sourcetype = (TypeName *) linitial(objname);
					TypeName   *targettype = (TypeName *) linitial(objargs);
					Oid			sourcetypeid;
					Oid			targettypeid;

					sourcetypeid = LookupTypeNameOid(NULL, sourcetype, missing_ok);
					targettypeid = LookupTypeNameOid(NULL, targettype, missing_ok);
					address.classId = CastRelationId;
					address.objectId =
						get_cast_oid(sourcetypeid, targettypeid, missing_ok);
					address.objectSubId = 0;
				}
				break;
			case OBJECT_TRANSFORM:
				{
					TypeName   *typename = (TypeName *) linitial(objname);
					char	   *langname = strVal(linitial(objargs));
					Oid			type_id = LookupTypeNameOid(NULL, typename, missing_ok);
					Oid			lang_id = get_language_oid(langname, missing_ok);

					address.classId = TransformRelationId;
					address.objectId =
						get_transform_oid(type_id, lang_id, missing_ok);
					address.objectSubId = 0;
				}
				break;
			case OBJECT_TSPARSER:
				address.classId = TSParserRelationId;
				address.objectId = get_ts_parser_oid(objname, missing_ok);
				address.objectSubId = 0;
				break;
			case OBJECT_TSDICTIONARY:
				address.classId = TSDictionaryRelationId;
				address.objectId = get_ts_dict_oid(objname, missing_ok);
				address.objectSubId = 0;
				break;
			case OBJECT_TSTEMPLATE:
				address.classId = TSTemplateRelationId;
				address.objectId = get_ts_template_oid(objname, missing_ok);
				address.objectSubId = 0;
				break;
			case OBJECT_TSCONFIGURATION:
				address.classId = TSConfigRelationId;
				address.objectId = get_ts_config_oid(objname, missing_ok);
				address.objectSubId = 0;
				break;
			case OBJECT_USER_MAPPING:
				address = get_object_address_usermapping(objname, objargs,
														 missing_ok);
				break;
			case OBJECT_DEFACL:
				address = get_object_address_defacl(objname, objargs,
													missing_ok);
				break;
		   case OBJECT_RESQUEUE:
				address.classId = ResQueueRelationId;
				address.objectId = get_resqueue_oid(NameListToString(objname), false);
				address.objectSubId = 0;
				break;
			case OBJECT_RESGROUP:
				address.classId = ResGroupRelationId;
				address.objectId = GetResGroupIdForName(NameListToString(objname));
				address.objectSubId = 0;
				break;
			default:
				elog(ERROR, "unrecognized objtype: %d", (int) objtype);
				/* placate compiler, in case it thinks elog might return */
				address.classId = InvalidOid;
				address.objectId = InvalidOid;
				address.objectSubId = 0;
		}

		/*
		 * If we could not find the supplied object, return without locking.
		 */
		if (!OidIsValid(address.objectId))
		{
			Assert(missing_ok);
			return address;
		}

		/*
		 * If we're retrying, see if we got the same answer as last time.  If
		 * so, we're done; if not, we locked the wrong thing, so give up our
		 * lock.
		 */
		if (OidIsValid(old_address.classId))
		{
			if (old_address.classId == address.classId
				&& old_address.objectId == address.objectId
				&& old_address.objectSubId == address.objectSubId)
				break;
			if (old_address.classId != RelationRelationId)
			{
				if (IsSharedRelation(old_address.classId))
					UnlockSharedObject(old_address.classId,
									   old_address.objectId,
									   0, lockmode);
				else
					UnlockDatabaseObject(old_address.classId,
										 old_address.objectId,
										 0, lockmode);
			}
		}

		/*
		 * If we're dealing with a relation or attribute, then the relation is
		 * already locked.  Otherwise, we lock it now.
		 */
		if (address.classId != RelationRelationId)
		{
			if (IsSharedRelation(address.classId))
				LockSharedObject(address.classId, address.objectId, 0,
								 lockmode);
			else
				LockDatabaseObject(address.classId, address.objectId, 0,
								   lockmode);
		}

		/*
		 * At this point, we've resolved the name to an OID and locked the
		 * corresponding database object.  However, it's possible that by the
		 * time we acquire the lock on the object, concurrent DDL has modified
		 * the database in such a way that the name we originally looked up no
		 * longer resolves to that OID.
		 *
		 * We can be certain that this isn't an issue if (a) no shared
		 * invalidation messages have been processed or (b) we've locked a
		 * relation somewhere along the line.  All the relation name lookups
		 * in this module ultimately use RangeVarGetRelid() to acquire a
		 * relation lock, and that function protects against the same kinds of
		 * races we're worried about here.  Even when operating on a
		 * constraint, rule, or trigger, we still acquire AccessShareLock on
		 * the relation, which is enough to freeze out any concurrent DDL.
		 *
		 * In all other cases, however, it's possible that the name we looked
		 * up no longer refers to the object we locked, so we retry the lookup
		 * and see whether we get the same answer.
		 */
		if (inval_count == SharedInvalidMessageCounter || relation != NULL)
			break;
		old_address = address;
	}

	/* Return the object address and the relation. */
	*relp = relation;
	return address;
}

/*
 * Return an ObjectAddress based on a RangeVar and an object name. The
 * name of the relation identified by the RangeVar is prepended to the
 * (possibly empty) list passed in as objname. This is useful to find
 * the ObjectAddress of objects that depend on a relation. All other
 * considerations are exactly as for get_object_address above.
 */
ObjectAddress
get_object_address_rv(ObjectType objtype, RangeVar *rel, List *objname,
					  List *objargs, Relation *relp, LOCKMODE lockmode,
					  bool missing_ok)
{
	if (rel)
	{
		objname = lcons(makeString(rel->relname), objname);
		if (rel->schemaname)
			objname = lcons(makeString(rel->schemaname), objname);
		if (rel->catalogname)
			objname = lcons(makeString(rel->catalogname), objname);
	}

	return get_object_address(objtype, objname, objargs,
							  relp, lockmode, missing_ok);
}

/*
 * Find an ObjectAddress for a type of object that is identified by an
 * unqualified name.
 */
static ObjectAddress
get_object_address_unqualified(ObjectType objtype,
							   List *qualname, bool missing_ok)
{
	const char *name;
	ObjectAddress address;

	/*
	 * The types of names handled by this function are not permitted to be
	 * schema-qualified or catalog-qualified.
	 */
	if (list_length(qualname) != 1)
	{
		const char *msg;

		switch (objtype)
		{
			case OBJECT_ACCESS_METHOD:
				msg = gettext_noop("access method name cannot be qualified");
				break;
			case OBJECT_DATABASE:
				msg = gettext_noop("database name cannot be qualified");
				break;
			case OBJECT_EXTENSION:
				msg = gettext_noop("extension name cannot be qualified");
				break;
			case OBJECT_TABLESPACE:
				msg = gettext_noop("tablespace name cannot be qualified");
				break;
			case OBJECT_ROLE:
				msg = gettext_noop("role name cannot be qualified");
				break;
			case OBJECT_SCHEMA:
				msg = gettext_noop("schema name cannot be qualified");
				break;
			case OBJECT_LANGUAGE:
				msg = gettext_noop("language name cannot be qualified");
				break;
			case OBJECT_FDW:
				msg = gettext_noop("foreign-data wrapper name cannot be qualified");
				break;
			case OBJECT_FOREIGN_SERVER:
				msg = gettext_noop("server name cannot be qualified");
				break;
			case OBJECT_EVENT_TRIGGER:
				msg = gettext_noop("event trigger name cannot be qualified");
				break;
			case OBJECT_EXTPROTOCOL:
				msg = gettext_noop("protocol name cannot be qualified");
				break;
			default:
				elog(ERROR, "unrecognized objtype: %d", (int) objtype);
				msg = NULL;		/* placate compiler */
		}
		ereport(ERROR,
				(errcode(ERRCODE_SYNTAX_ERROR),
				 errmsg("%s", _(msg))));
	}

	/* Format is valid, extract the actual name. */
	name = strVal(linitial(qualname));

	/* Translate name to OID. */
	switch (objtype)
	{
		case OBJECT_ACCESS_METHOD:
			address.classId = AccessMethodRelationId;
			address.objectId = get_am_oid(name, missing_ok);
			address.objectSubId = 0;
			break;
		case OBJECT_DATABASE:
			address.classId = DatabaseRelationId;
			address.objectId = get_database_oid(name, missing_ok);
			address.objectSubId = 0;
			break;
		case OBJECT_EXTENSION:
			address.classId = ExtensionRelationId;
			address.objectId = get_extension_oid(name, missing_ok);
			address.objectSubId = 0;
			break;
		case OBJECT_TABLESPACE:
			address.classId = TableSpaceRelationId;
			address.objectId = get_tablespace_oid(name, missing_ok);
			address.objectSubId = 0;
			break;
		case OBJECT_ROLE:
			address.classId = AuthIdRelationId;
			address.objectId = get_role_oid(name, missing_ok);
			address.objectSubId = 0;
			break;
		case OBJECT_SCHEMA:
			address.classId = NamespaceRelationId;
			address.objectId = get_namespace_oid(name, missing_ok);
			address.objectSubId = 0;
			break;
		case OBJECT_LANGUAGE:
			address.classId = LanguageRelationId;
			address.objectId = get_language_oid(name, missing_ok);
			address.objectSubId = 0;
			break;
		case OBJECT_FDW:
			address.classId = ForeignDataWrapperRelationId;
			address.objectId = get_foreign_data_wrapper_oid(name, missing_ok);
			address.objectSubId = 0;
			break;
		case OBJECT_FOREIGN_SERVER:
			address.classId = ForeignServerRelationId;
			address.objectId = get_foreign_server_oid(name, missing_ok);
			address.objectSubId = 0;
			break;
		case OBJECT_EVENT_TRIGGER:
			address.classId = EventTriggerRelationId;
			address.objectId = get_event_trigger_oid(name, missing_ok);
			address.objectSubId = 0;
			break;
		case OBJECT_EXTPROTOCOL:
			address.classId = ExtprotocolRelationId;
			address.objectId = get_extprotocol_oid(name, missing_ok);
			address.objectSubId = 0;
			break;
		default:
			elog(ERROR, "unrecognized objtype: %d", (int) objtype);
			/* placate compiler, which doesn't know elog won't return */
			address.classId = InvalidOid;
			address.objectId = InvalidOid;
			address.objectSubId = 0;
	}

	return address;
}

/*
 * Locate a relation by qualified name.
 */
static ObjectAddress
get_relation_by_qualified_name(ObjectType objtype, List *objname,
							   Relation *relp, LOCKMODE lockmode,
							   bool missing_ok)
{
	Relation	relation;
	ObjectAddress address;

	address.classId = RelationRelationId;
	address.objectId = InvalidOid;
	address.objectSubId = 0;

	relation = relation_openrv_extended(makeRangeVarFromNameList(objname),
										lockmode, missing_ok,
										false);
	if (!relation)
		return address;

	switch (objtype)
	{
		case OBJECT_INDEX:
			if (relation->rd_rel->relkind != RELKIND_INDEX)
				ereport(ERROR,
						(errcode(ERRCODE_WRONG_OBJECT_TYPE),
						 errmsg("\"%s\" is not an index",
								RelationGetRelationName(relation))));
			break;
		case OBJECT_SEQUENCE:
			if (relation->rd_rel->relkind != RELKIND_SEQUENCE)
				ereport(ERROR,
						(errcode(ERRCODE_WRONG_OBJECT_TYPE),
						 errmsg("\"%s\" is not a sequence",
								RelationGetRelationName(relation))));
			break;
		case OBJECT_TABLE:
			if (relation->rd_rel->relkind != RELKIND_RELATION)
				ereport(ERROR,
						(errcode(ERRCODE_WRONG_OBJECT_TYPE),
						 errmsg("\"%s\" is not a table",
								RelationGetRelationName(relation))));
			break;
		case OBJECT_VIEW:
			if (relation->rd_rel->relkind != RELKIND_VIEW)
				ereport(ERROR,
						(errcode(ERRCODE_WRONG_OBJECT_TYPE),
						 errmsg("\"%s\" is not a view",
								RelationGetRelationName(relation))));
			break;
		case OBJECT_MATVIEW:
			if (relation->rd_rel->relkind != RELKIND_MATVIEW)
				ereport(ERROR,
						(errcode(ERRCODE_WRONG_OBJECT_TYPE),
						 errmsg("\"%s\" is not a materialized view",
								RelationGetRelationName(relation))));
			break;
		case OBJECT_FOREIGN_TABLE:
			if (relation->rd_rel->relkind != RELKIND_FOREIGN_TABLE)
				ereport(ERROR,
						(errcode(ERRCODE_WRONG_OBJECT_TYPE),
						 errmsg("\"%s\" is not a foreign table",
								RelationGetRelationName(relation))));
			break;
		case OBJECT_EXTTABLE:
			if (relation->rd_rel->relkind != RELKIND_RELATION ||
				relation->rd_rel->relstorage != RELSTORAGE_EXTERNAL)
				ereport(ERROR,
						(errcode(ERRCODE_WRONG_OBJECT_TYPE),
						 errmsg("\"%s\" is not an external table",
								RelationGetRelationName(relation))));
			break;
		default:
			elog(ERROR, "unrecognized objtype: %d", (int) objtype);
			break;
	}

	/* Done. */
	address.objectId = RelationGetRelid(relation);
	*relp = relation;

	return address;
}

/*
 * Find object address for an object that is attached to a relation.
 *
 * Note that we take only an AccessShareLock on the relation.  We need not
 * pass down the LOCKMODE from get_object_address(), because that is the lock
 * mode for the object itself, not the relation to which it is attached.
 */
static ObjectAddress
get_object_address_relobject(ObjectType objtype, List *objname,
							 Relation *relp, bool missing_ok)
{
	ObjectAddress address;
	Relation	relation = NULL;
	int			nnames;
	const char *depname;

	/* Extract name of dependent object. */
	depname = strVal(llast(objname));

	/* Separate relation name from dependent object name. */
	nnames = list_length(objname);
	if (nnames < 2)
	{
		Oid			reloid;

		/*
		 * For compatibility with very old releases, we sometimes allow users
		 * to attempt to specify a rule without mentioning the relation name.
		 * If there's only rule by that name in the entire database, this will
		 * work.  But objects other than rules don't get this special
		 * treatment.
		 */
		if (objtype != OBJECT_RULE)
			elog(ERROR, "must specify relation and object name");
		address.classId = RewriteRelationId;
		address.objectId =
			get_rewrite_oid_without_relid(depname, &reloid, missing_ok);
		address.objectSubId = 0;

		/*
		 * Caller is expecting to get back the relation, even though we didn't
		 * end up using it to find the rule.
		 */
		if (OidIsValid(address.objectId))
			relation = heap_open(reloid, AccessShareLock);
	}
	else
	{
		List	   *relname;
		Oid			reloid;

		/* Extract relation name and open relation. */
		relname = list_truncate(list_copy(objname), nnames - 1);
		relation = heap_openrv_extended(makeRangeVarFromNameList(relname),
										AccessShareLock,
										missing_ok);

		reloid = relation ? RelationGetRelid(relation) : InvalidOid;

		switch (objtype)
		{
			case OBJECT_RULE:
				address.classId = RewriteRelationId;
				address.objectId = relation ?
					get_rewrite_oid(reloid, depname, missing_ok) : InvalidOid;
				address.objectSubId = 0;
				break;
			case OBJECT_TRIGGER:
				address.classId = TriggerRelationId;
				address.objectId = relation ?
					get_trigger_oid(reloid, depname, missing_ok) : InvalidOid;
				address.objectSubId = 0;
				break;
			case OBJECT_TABCONSTRAINT:
				address.classId = ConstraintRelationId;
				address.objectId = relation ?
					get_relation_constraint_oid(reloid, depname, missing_ok) :
					InvalidOid;
				address.objectSubId = 0;
				break;
			case OBJECT_POLICY:
				address.classId = PolicyRelationId;
				address.objectId = relation ?
					get_relation_policy_oid(reloid, depname, missing_ok) :
					InvalidOid;
				address.objectSubId = 0;
				break;
			default:
				elog(ERROR, "unrecognized objtype: %d", (int) objtype);
				/* placate compiler, which doesn't know elog won't return */
				address.classId = InvalidOid;
				address.objectId = InvalidOid;
				address.objectSubId = 0;
		}

		/* Avoid relcache leak when object not found. */
		if (!OidIsValid(address.objectId))
		{
			if (relation != NULL)
				heap_close(relation, AccessShareLock);

			relation = NULL;	/* department of accident prevention */
			return address;
		}
	}

	/* Done. */
	*relp = relation;
	return address;
}

/*
 * Find the ObjectAddress for an attribute.
 */
static ObjectAddress
get_object_address_attribute(ObjectType objtype, List *objname,
							 Relation *relp, LOCKMODE lockmode,
							 bool missing_ok)
{
	ObjectAddress address;
	List	   *relname;
	Oid			reloid;
	Relation	relation;
	const char *attname;
	AttrNumber	attnum;

	/* Extract relation name and open relation. */
	if (list_length(objname) < 2)
		ereport(ERROR,
				(errcode(ERRCODE_SYNTAX_ERROR),
				 errmsg("column name must be qualified")));
	attname = strVal(lfirst(list_tail(objname)));
	relname = list_truncate(list_copy(objname), list_length(objname) - 1);
	/* XXX no missing_ok support here */
	relation = relation_openrv(makeRangeVarFromNameList(relname), lockmode);
	reloid = RelationGetRelid(relation);

	/* Look up attribute and construct return value. */
	attnum = get_attnum(reloid, attname);
	if (attnum == InvalidAttrNumber)
	{
		if (!missing_ok)
			ereport(ERROR,
					(errcode(ERRCODE_UNDEFINED_COLUMN),
					 errmsg("column \"%s\" of relation \"%s\" does not exist",
							attname, NameListToString(relname))));

		address.classId = RelationRelationId;
		address.objectId = InvalidOid;
		address.objectSubId = InvalidAttrNumber;
		relation_close(relation, lockmode);
		return address;
	}

	address.classId = RelationRelationId;
	address.objectId = reloid;
	address.objectSubId = attnum;

	*relp = relation;
	return address;
}

/*
 * Find the ObjectAddress for an attribute's default value.
 */
static ObjectAddress
get_object_address_attrdef(ObjectType objtype, List *objname,
						   Relation *relp, LOCKMODE lockmode,
						   bool missing_ok)
{
	ObjectAddress address;
	List	   *relname;
	Oid			reloid;
	Relation	relation;
	const char *attname;
	AttrNumber	attnum;
	TupleDesc	tupdesc;
	Oid			defoid;

	/* Extract relation name and open relation. */
	if (list_length(objname) < 2)
		ereport(ERROR,
				(errcode(ERRCODE_SYNTAX_ERROR),
				 errmsg("column name must be qualified")));
	attname = strVal(llast(objname));
	relname = list_truncate(list_copy(objname), list_length(objname) - 1);
	/* XXX no missing_ok support here */
	relation = relation_openrv(makeRangeVarFromNameList(relname), lockmode);
	reloid = RelationGetRelid(relation);

	tupdesc = RelationGetDescr(relation);

	/* Look up attribute number and scan pg_attrdef to find its tuple */
	attnum = get_attnum(reloid, attname);
	defoid = InvalidOid;
	if (attnum != InvalidAttrNumber && tupdesc->constr != NULL)
	{
		Relation	attrdef;
		ScanKeyData keys[2];
		SysScanDesc scan;
		HeapTuple	tup;

		attrdef = relation_open(AttrDefaultRelationId, AccessShareLock);
		ScanKeyInit(&keys[0],
					Anum_pg_attrdef_adrelid,
					BTEqualStrategyNumber,
					F_OIDEQ,
					ObjectIdGetDatum(reloid));
		ScanKeyInit(&keys[1],
					Anum_pg_attrdef_adnum,
					BTEqualStrategyNumber,
					F_INT2EQ,
					Int16GetDatum(attnum));
		scan = systable_beginscan(attrdef, AttrDefaultIndexId, true,
								  NULL, 2, keys);
		if (HeapTupleIsValid(tup = systable_getnext(scan)))
			defoid = HeapTupleGetOid(tup);

		systable_endscan(scan);
		relation_close(attrdef, AccessShareLock);
	}
	if (!OidIsValid(defoid))
	{
		if (!missing_ok)
			ereport(ERROR,
					(errcode(ERRCODE_UNDEFINED_COLUMN),
					 errmsg("default value for column \"%s\" of relation \"%s\" does not exist",
							attname, NameListToString(relname))));

		address.classId = AttrDefaultRelationId;
		address.objectId = InvalidOid;
		address.objectSubId = InvalidAttrNumber;
		relation_close(relation, lockmode);
		return address;
	}

	address.classId = AttrDefaultRelationId;
	address.objectId = defoid;
	address.objectSubId = 0;

	*relp = relation;
	return address;
}

/*
 * Find the ObjectAddress for a type or domain
 */
static ObjectAddress
get_object_address_type(ObjectType objtype, ListCell *typecell, bool missing_ok)
{
	ObjectAddress address;
	TypeName   *typename;
	Type		tup;

	typename = (TypeName *) lfirst(typecell);

	address.classId = TypeRelationId;
	address.objectId = InvalidOid;
	address.objectSubId = 0;

	tup = LookupTypeName(NULL, typename, NULL, missing_ok);
	if (!HeapTupleIsValid(tup))
	{
		if (!missing_ok)
			ereport(ERROR,
					(errcode(ERRCODE_UNDEFINED_OBJECT),
					 errmsg("type \"%s\" does not exist",
							TypeNameToString(typename))));
		return address;
	}
	address.objectId = typeTypeId(tup);

	if (objtype == OBJECT_DOMAIN)
	{
		if (((Form_pg_type) GETSTRUCT(tup))->typtype != TYPTYPE_DOMAIN)
			ereport(ERROR,
					(errcode(ERRCODE_WRONG_OBJECT_TYPE),
					 errmsg("\"%s\" is not a domain",
							TypeNameToString(typename))));
	}

	ReleaseSysCache(tup);

	return address;
}

/*
 * Find the ObjectAddress for an opclass or opfamily.
 */
static ObjectAddress
get_object_address_opcf(ObjectType objtype, List *objname, bool missing_ok)
{
	Oid			amoid;
	ObjectAddress address;

	/* XXX no missing_ok support here */
	amoid = get_index_am_oid(strVal(linitial(objname)), false);
	objname = list_copy_tail(objname, 1);

	switch (objtype)
	{
		case OBJECT_OPCLASS:
			address.classId = OperatorClassRelationId;
			address.objectId = get_opclass_oid(amoid, objname, missing_ok);
			address.objectSubId = 0;
			break;
		case OBJECT_OPFAMILY:
			address.classId = OperatorFamilyRelationId;
			address.objectId = get_opfamily_oid(amoid, objname, missing_ok);
			address.objectSubId = 0;
			break;
		default:
			elog(ERROR, "unrecognized objtype: %d", (int) objtype);
			/* placate compiler, which doesn't know elog won't return */
			address.classId = InvalidOid;
			address.objectId = InvalidOid;
			address.objectSubId = 0;
	}

	return address;
}

/*
 * Find the ObjectAddress for an opclass/opfamily member.
 *
 * (The returned address corresponds to a pg_amop/pg_amproc object).
 */
static ObjectAddress
get_object_address_opf_member(ObjectType objtype,
							  List *objname, List *objargs, bool missing_ok)
{
	ObjectAddress famaddr;
	ObjectAddress address;
	ListCell   *cell;
	List	   *copy;
	char	   *typenames[2];
	Oid			typeoids[2];
	int			membernum;
	int			i;

	/*
	 * The last element of the objname list contains the strategy or procedure
	 * number.  We need to strip that out before getting the opclass/family
	 * address.  The rest can be used directly by get_object_address_opcf().
	 */
	membernum = atoi(strVal(llast(objname)));
	copy = list_truncate(list_copy(objname), list_length(objname) - 1);

	/* no missing_ok support here */
	famaddr = get_object_address_opcf(OBJECT_OPFAMILY, copy, false);

	/* find out left/right type names and OIDs */
	i = 0;
	foreach(cell, objargs)
	{
		ObjectAddress typaddr;

		typenames[i] = strVal(lfirst(cell));
		typaddr = get_object_address_type(OBJECT_TYPE, cell, missing_ok);
		typeoids[i] = typaddr.objectId;
		if (++i >= 2)
			break;
	}

	switch (objtype)
	{
		case OBJECT_AMOP:
			{
				HeapTuple	tp;

				ObjectAddressSet(address, AccessMethodOperatorRelationId,
								 InvalidOid);

				tp = SearchSysCache4(AMOPSTRATEGY,
									 ObjectIdGetDatum(famaddr.objectId),
									 ObjectIdGetDatum(typeoids[0]),
									 ObjectIdGetDatum(typeoids[1]),
									 Int16GetDatum(membernum));
				if (!HeapTupleIsValid(tp))
				{
					if (!missing_ok)
						ereport(ERROR,
								(errcode(ERRCODE_UNDEFINED_OBJECT),
						  errmsg("operator %d (%s, %s) of %s does not exist",
								 membernum, typenames[0], typenames[1],
								 getObjectDescription(&famaddr))));
				}
				else
				{
					address.objectId = HeapTupleGetOid(tp);
					ReleaseSysCache(tp);
				}
			}
			break;

		case OBJECT_AMPROC:
			{
				HeapTuple	tp;

				ObjectAddressSet(address, AccessMethodProcedureRelationId,
								 InvalidOid);

				tp = SearchSysCache4(AMPROCNUM,
									 ObjectIdGetDatum(famaddr.objectId),
									 ObjectIdGetDatum(typeoids[0]),
									 ObjectIdGetDatum(typeoids[1]),
									 Int16GetDatum(membernum));
				if (!HeapTupleIsValid(tp))
				{
					if (!missing_ok)
						ereport(ERROR,
								(errcode(ERRCODE_UNDEFINED_OBJECT),
						  errmsg("function %d (%s, %s) of %s does not exist",
								 membernum, typenames[0], typenames[1],
								 getObjectDescription(&famaddr))));
				}
				else
				{
					address.objectId = HeapTupleGetOid(tp);
					ReleaseSysCache(tp);
				}
			}
			break;
		default:
			elog(ERROR, "unrecognized objtype: %d", (int) objtype);
	}

	return address;
}

/*
 * Find the ObjectAddress for a user mapping.
 */
static ObjectAddress
get_object_address_usermapping(List *objname, List *objargs, bool missing_ok)
{
	ObjectAddress address;
	Oid			userid;
	char	   *username;
	char	   *servername;
	ForeignServer *server;
	HeapTuple	tp;

	ObjectAddressSet(address, UserMappingRelationId, InvalidOid);

	/* fetch string names from input lists, for error messages */
	username = strVal(linitial(objname));
	servername = strVal(linitial(objargs));

	/* look up pg_authid OID of mapped user; InvalidOid if PUBLIC */
	if (strcmp(username, "public") == 0)
		userid = InvalidOid;
	else
	{
		tp = SearchSysCache1(AUTHNAME,
							 CStringGetDatum(username));
		if (!HeapTupleIsValid(tp))
		{
			if (!missing_ok)
				ereport(ERROR,
						(errcode(ERRCODE_UNDEFINED_OBJECT),
						 errmsg("user mapping for user \"%s\" on server \"%s\" does not exist",
								username, servername)));
			return address;
		}
		userid = HeapTupleGetOid(tp);
		ReleaseSysCache(tp);
	}

	/* Now look up the pg_user_mapping tuple */
	server = GetForeignServerByName(servername, true);
	if (!server)
	{
		if (!missing_ok)
			ereport(ERROR,
					(errcode(ERRCODE_UNDEFINED_OBJECT),
					 errmsg("server \"%s\" does not exist", servername)));
		return address;
	}
	tp = SearchSysCache2(USERMAPPINGUSERSERVER,
						 ObjectIdGetDatum(userid),
						 ObjectIdGetDatum(server->serverid));
	if (!HeapTupleIsValid(tp))
	{
		if (!missing_ok)
			ereport(ERROR,
					(errcode(ERRCODE_UNDEFINED_OBJECT),
					 errmsg("user mapping for user \"%s\" on server \"%s\" does not exist",
							username, servername)));
		return address;
	}

	address.objectId = HeapTupleGetOid(tp);

	ReleaseSysCache(tp);

	return address;
}

/*
 * Find the ObjectAddress for a default ACL.
 */
static ObjectAddress
get_object_address_defacl(List *objname, List *objargs, bool missing_ok)
{
	HeapTuple	tp;
	Oid			userid;
	Oid			schemaid;
	char	   *username;
	char	   *schema;
	char		objtype;
	char	   *objtype_str;
	ObjectAddress address;

	ObjectAddressSet(address, DefaultAclRelationId, InvalidOid);

	/*
	 * First figure out the textual attributes so that they can be used for
	 * error reporting.
	 */
	username = strVal(linitial(objname));
	if (list_length(objname) >= 2)
		schema = (char *) strVal(lsecond(objname));
	else
		schema = NULL;

	/*
	 * Decode defaclobjtype.  Only first char is considered; the rest of the
	 * string, if any, is blissfully ignored.
	 */
	objtype = ((char *) strVal(linitial(objargs)))[0];
	switch (objtype)
	{
		case DEFACLOBJ_RELATION:
			objtype_str = "tables";
			break;
		case DEFACLOBJ_SEQUENCE:
			objtype_str = "sequences";
			break;
		case DEFACLOBJ_FUNCTION:
			objtype_str = "functions";
			break;
		case DEFACLOBJ_TYPE:
			objtype_str = "types";
			break;
		default:
			ereport(ERROR,
					(errcode(ERRCODE_INVALID_PARAMETER_VALUE),
				  errmsg("unrecognized default ACL object type %c", objtype),
					 errhint("Valid object types are \"r\", \"S\", \"f\", and \"T\".")));
	}

	/*
	 * Look up user ID.  Behave as "default ACL not found" if the user doesn't
	 * exist.
	 */
	tp = SearchSysCache1(AUTHNAME,
						 CStringGetDatum(username));
	if (!HeapTupleIsValid(tp))
		goto not_found;
	userid = HeapTupleGetOid(tp);
	ReleaseSysCache(tp);

	/*
	 * If a schema name was given, look up its OID.  If it doesn't exist,
	 * behave as "default ACL not found".
	 */
	if (schema)
	{
		schemaid = get_namespace_oid(schema, true);
		if (schemaid == InvalidOid)
			goto not_found;
	}
	else
		schemaid = InvalidOid;

	/* Finally, look up the pg_default_acl object */
	tp = SearchSysCache3(DEFACLROLENSPOBJ,
						 ObjectIdGetDatum(userid),
						 ObjectIdGetDatum(schemaid),
						 CharGetDatum(objtype));
	if (!HeapTupleIsValid(tp))
		goto not_found;

	address.objectId = HeapTupleGetOid(tp);
	ReleaseSysCache(tp);

	return address;

not_found:
	if (!missing_ok)
	{
		if (schema)
			ereport(ERROR,
					(errcode(ERRCODE_UNDEFINED_OBJECT),
					 errmsg("default ACL for user \"%s\" in schema \"%s\" on %s does not exist",
							username, schema, objtype_str)));
		else
			ereport(ERROR,
					(errcode(ERRCODE_UNDEFINED_OBJECT),
				   errmsg("default ACL for user \"%s\" on %s does not exist",
						  username, objtype_str)));
	}
	return address;
}

/*
 * Convert an array of TEXT into a List of string Values, as emitted by the
 * parser, which is what get_object_address uses as input.
 */
static List *
textarray_to_strvaluelist(ArrayType *arr)
{
	Datum	   *elems;
	bool	   *nulls;
	int			nelems;
	List	   *list = NIL;
	int			i;

	deconstruct_array(arr, TEXTOID, -1, false, 'i',
					  &elems, &nulls, &nelems);

	for (i = 0; i < nelems; i++)
	{
		if (nulls[i])
			ereport(ERROR,
					(errcode(ERRCODE_INVALID_PARAMETER_VALUE),
					 errmsg("name or argument lists may not contain nulls")));
		list = lappend(list, makeString(TextDatumGetCString(elems[i])));
	}

	return list;
}

/*
 * SQL-callable version of get_object_address
 */
Datum
pg_get_object_address(PG_FUNCTION_ARGS)
{
	char	   *ttype = TextDatumGetCString(PG_GETARG_DATUM(0));
	ArrayType  *namearr = PG_GETARG_ARRAYTYPE_P(1);
	ArrayType  *argsarr = PG_GETARG_ARRAYTYPE_P(2);
	int			itype;
	ObjectType	type;
	List	   *name;
	List	   *args;
	ObjectAddress addr;
	TupleDesc	tupdesc;
	Datum		values[3];
	bool		nulls[3];
	HeapTuple	htup;
	Relation	relation;

	/* Decode object type, raise error if unknown */
	itype = read_objtype_from_string(ttype);
	if (itype < 0)
		ereport(ERROR,
				(errcode(ERRCODE_INVALID_PARAMETER_VALUE),
				 errmsg("unsupported object type \"%s\"", ttype)));
	type = (ObjectType) itype;

	/*
	 * Convert the text array to the representation appropriate for the given
	 * object type.  Most use a simple string Values list, but there are some
	 * exceptions.
	 */
	if (type == OBJECT_TYPE || type == OBJECT_DOMAIN || type == OBJECT_CAST ||
		type == OBJECT_TRANSFORM || type == OBJECT_DOMCONSTRAINT)
	{
		Datum	   *elems;
		bool	   *nulls;
		int			nelems;

		deconstruct_array(namearr, TEXTOID, -1, false, 'i',
						  &elems, &nulls, &nelems);
		if (nelems != 1)
			ereport(ERROR,
					(errcode(ERRCODE_INVALID_PARAMETER_VALUE),
					 errmsg("name list length must be exactly %d", 1)));
		if (nulls[0])
			ereport(ERROR,
					(errcode(ERRCODE_INVALID_PARAMETER_VALUE),
					 errmsg("name or argument lists may not contain nulls")));
		name = list_make1(typeStringToTypeName(TextDatumGetCString(elems[0])));
	}
	else if (type == OBJECT_LARGEOBJECT)
	{
		Datum	   *elems;
		bool	   *nulls;
		int			nelems;

		deconstruct_array(namearr, TEXTOID, -1, false, 'i',
						  &elems, &nulls, &nelems);
		if (nelems != 1)
			ereport(ERROR,
					(errcode(ERRCODE_INVALID_PARAMETER_VALUE),
					 errmsg("name list length must be exactly %d", 1)));
		if (nulls[0])
			ereport(ERROR,
					(errcode(ERRCODE_INVALID_PARAMETER_VALUE),
					 errmsg("large object OID may not be null")));
		name = list_make1(makeFloat(TextDatumGetCString(elems[0])));
	}
	else
	{
		name = textarray_to_strvaluelist(namearr);
		if (list_length(name) < 1)
			ereport(ERROR,
					(errcode(ERRCODE_INVALID_PARAMETER_VALUE),
					 errmsg("name list length must be at least %d", 1)));
	}

	/*
	 * If args are given, decode them according to the object type.
	 */
	if (type == OBJECT_AGGREGATE ||
		type == OBJECT_FUNCTION ||
		type == OBJECT_OPERATOR ||
		type == OBJECT_CAST ||
		type == OBJECT_AMOP ||
		type == OBJECT_AMPROC)
	{
		/* in these cases, the args list must be of TypeName */
		Datum	   *elems;
		bool	   *nulls;
		int			nelems;
		int			i;

		deconstruct_array(argsarr, TEXTOID, -1, false, 'i',
						  &elems, &nulls, &nelems);

		args = NIL;
		for (i = 0; i < nelems; i++)
		{
			if (nulls[i])
				ereport(ERROR,
						(errcode(ERRCODE_INVALID_PARAMETER_VALUE),
					errmsg("name or argument lists may not contain nulls")));
			args = lappend(args,
						typeStringToTypeName(TextDatumGetCString(elems[i])));
		}
	}
	else
	{
		/* For all other object types, use string Values */
		args = textarray_to_strvaluelist(argsarr);
	}

	/*
	 * get_object_name is pretty sensitive to the length its input lists;
	 * check that they're what it wants.
	 */
	switch (type)
	{
		case OBJECT_DOMCONSTRAINT:
		case OBJECT_CAST:
		case OBJECT_USER_MAPPING:
		case OBJECT_DEFACL:
		case OBJECT_TRANSFORM:
			if (list_length(args) != 1)
				ereport(ERROR,
						(errcode(ERRCODE_INVALID_PARAMETER_VALUE),
					  errmsg("argument list length must be exactly %d", 1)));
			break;
		case OBJECT_OPFAMILY:
		case OBJECT_OPCLASS:
			if (list_length(name) < 2)
				ereport(ERROR,
						(errcode(ERRCODE_INVALID_PARAMETER_VALUE),
						 errmsg("name list length must be at least %d", 2)));
			break;
		case OBJECT_AMOP:
		case OBJECT_AMPROC:
			if (list_length(name) < 3)
				ereport(ERROR,
						(errcode(ERRCODE_INVALID_PARAMETER_VALUE),
						 errmsg("name list length must be at least %d", 3)));
			/* fall through to check args length */
			/* fallthrough */
		case OBJECT_OPERATOR:
			if (list_length(args) != 2)
				ereport(ERROR,
						(errcode(ERRCODE_INVALID_PARAMETER_VALUE),
					  errmsg("argument list length must be exactly %d", 2)));
			break;
		default:
			break;
	}

	addr = get_object_address(type, name, args,
							  &relation, AccessShareLock, false);

	/* We don't need the relcache entry, thank you very much */
	if (relation)
		relation_close(relation, AccessShareLock);

	tupdesc = CreateTemplateTupleDesc(3, false);
	TupleDescInitEntry(tupdesc, (AttrNumber) 1, "classid",
					   OIDOID, -1, 0);
	TupleDescInitEntry(tupdesc, (AttrNumber) 2, "objid",
					   OIDOID, -1, 0);
	TupleDescInitEntry(tupdesc, (AttrNumber) 3, "objsubid",
					   INT4OID, -1, 0);
	tupdesc = BlessTupleDesc(tupdesc);

	values[0] = ObjectIdGetDatum(addr.classId);
	values[1] = ObjectIdGetDatum(addr.objectId);
	values[2] = Int32GetDatum(addr.objectSubId);
	nulls[0] = false;
	nulls[1] = false;
	nulls[2] = false;

	htup = heap_form_tuple(tupdesc, values, nulls);

	PG_RETURN_DATUM(HeapTupleGetDatum(htup));
}

/*
 * Check ownership of an object previously identified by get_object_address.
 */
void
check_object_ownership(Oid roleid, ObjectType objtype, ObjectAddress address,
					   List *objname, List *objargs, Relation relation)
{
	switch (objtype)
	{
		case OBJECT_INDEX:
		case OBJECT_SEQUENCE:
		case OBJECT_TABLE:
		case OBJECT_VIEW:
		case OBJECT_MATVIEW:
		case OBJECT_FOREIGN_TABLE:
		case OBJECT_EXTTABLE:
		case OBJECT_COLUMN:
		case OBJECT_RULE:
		case OBJECT_TRIGGER:
		case OBJECT_POLICY:
		case OBJECT_TABCONSTRAINT:
			if (!pg_class_ownercheck(RelationGetRelid(relation), roleid))
				aclcheck_error(ACLCHECK_NOT_OWNER, ACL_KIND_CLASS,
							   RelationGetRelationName(relation));
			break;
		case OBJECT_DATABASE:
			if (!pg_database_ownercheck(address.objectId, roleid))
				aclcheck_error(ACLCHECK_NOT_OWNER, ACL_KIND_DATABASE,
							   NameListToString(objname));
			break;
		case OBJECT_TYPE:
		case OBJECT_DOMAIN:
		case OBJECT_ATTRIBUTE:
		case OBJECT_DOMCONSTRAINT:
			if (!pg_type_ownercheck(address.objectId, roleid))
				aclcheck_error_type(ACLCHECK_NOT_OWNER, address.objectId);
			break;
		case OBJECT_AGGREGATE:
		case OBJECT_FUNCTION:
			if (!pg_proc_ownercheck(address.objectId, roleid))
				aclcheck_error(ACLCHECK_NOT_OWNER, ACL_KIND_PROC,
							   NameListToString(objname));
			break;
		case OBJECT_OPERATOR:
			if (!pg_oper_ownercheck(address.objectId, roleid))
				aclcheck_error(ACLCHECK_NOT_OWNER, ACL_KIND_OPER,
							   NameListToString(objname));
			break;
		case OBJECT_SCHEMA:
			if (!pg_namespace_ownercheck(address.objectId, roleid))
				aclcheck_error(ACLCHECK_NOT_OWNER, ACL_KIND_NAMESPACE,
							   NameListToString(objname));
			break;
		case OBJECT_COLLATION:
			if (!pg_collation_ownercheck(address.objectId, roleid))
				aclcheck_error(ACLCHECK_NOT_OWNER, ACL_KIND_COLLATION,
							   NameListToString(objname));
			break;
		case OBJECT_CONVERSION:
			if (!pg_conversion_ownercheck(address.objectId, roleid))
				aclcheck_error(ACLCHECK_NOT_OWNER, ACL_KIND_CONVERSION,
							   NameListToString(objname));
			break;
		case OBJECT_EXTENSION:
			if (!pg_extension_ownercheck(address.objectId, roleid))
				aclcheck_error(ACLCHECK_NOT_OWNER, ACL_KIND_EXTENSION,
							   NameListToString(objname));
			break;
		case OBJECT_FDW:
			if (!pg_foreign_data_wrapper_ownercheck(address.objectId, roleid))
				aclcheck_error(ACLCHECK_NOT_OWNER, ACL_KIND_FDW,
							   NameListToString(objname));
			break;
		case OBJECT_FOREIGN_SERVER:
			if (!pg_foreign_server_ownercheck(address.objectId, roleid))
				aclcheck_error(ACLCHECK_NOT_OWNER, ACL_KIND_FOREIGN_SERVER,
							   NameListToString(objname));
			break;
		case OBJECT_EVENT_TRIGGER:
			if (!pg_event_trigger_ownercheck(address.objectId, roleid))
				aclcheck_error(ACLCHECK_NOT_OWNER, ACL_KIND_EVENT_TRIGGER,
							   NameListToString(objname));
			break;
		case OBJECT_LANGUAGE:
			if (!pg_language_ownercheck(address.objectId, roleid))
				aclcheck_error(ACLCHECK_NOT_OWNER, ACL_KIND_LANGUAGE,
							   NameListToString(objname));
			break;
		case OBJECT_OPCLASS:
			if (!pg_opclass_ownercheck(address.objectId, roleid))
				aclcheck_error(ACLCHECK_NOT_OWNER, ACL_KIND_OPCLASS,
							   NameListToString(objname));
			break;
		case OBJECT_OPFAMILY:
			if (!pg_opfamily_ownercheck(address.objectId, roleid))
				aclcheck_error(ACLCHECK_NOT_OWNER, ACL_KIND_OPFAMILY,
							   NameListToString(objname));
			break;
		case OBJECT_LARGEOBJECT:
			if (!lo_compat_privileges &&
				!pg_largeobject_ownercheck(address.objectId, roleid))
				ereport(ERROR,
						(errcode(ERRCODE_INSUFFICIENT_PRIVILEGE),
						 errmsg("must be owner of large object %u",
								address.objectId)));
			break;
		case OBJECT_CAST:
			{
				/* We can only check permissions on the source/target types */
				TypeName   *sourcetype = (TypeName *) linitial(objname);
				TypeName   *targettype = (TypeName *) linitial(objargs);
				Oid			sourcetypeid = typenameTypeId(NULL, sourcetype);
				Oid			targettypeid = typenameTypeId(NULL, targettype);

				if (!pg_type_ownercheck(sourcetypeid, roleid)
					&& !pg_type_ownercheck(targettypeid, roleid))
					ereport(ERROR,
							(errcode(ERRCODE_INSUFFICIENT_PRIVILEGE),
							 errmsg("must be owner of type %s or type %s",
									format_type_be(sourcetypeid),
									format_type_be(targettypeid))));
			}
			break;
		case OBJECT_TRANSFORM:
			{
				TypeName   *typename = (TypeName *) linitial(objname);
				Oid			typeid = typenameTypeId(NULL, typename);

				if (!pg_type_ownercheck(typeid, roleid))
					aclcheck_error_type(ACLCHECK_NOT_OWNER, typeid);
			}
			break;
		case OBJECT_TABLESPACE:
			if (!pg_tablespace_ownercheck(address.objectId, roleid))
				aclcheck_error(ACLCHECK_NOT_OWNER, ACL_KIND_TABLESPACE,
							   NameListToString(objname));
			break;
		case OBJECT_TSDICTIONARY:
			if (!pg_ts_dict_ownercheck(address.objectId, roleid))
				aclcheck_error(ACLCHECK_NOT_OWNER, ACL_KIND_TSDICTIONARY,
							   NameListToString(objname));
			break;
		case OBJECT_TSCONFIGURATION:
			if (!pg_ts_config_ownercheck(address.objectId, roleid))
				aclcheck_error(ACLCHECK_NOT_OWNER, ACL_KIND_TSCONFIGURATION,
							   NameListToString(objname));
			break;
		case OBJECT_ROLE:

			/*
			 * We treat roles as being "owned" by those with CREATEROLE priv,
			 * except that superusers are only owned by superusers.
			 */
			if (superuser_arg(address.objectId))
			{
				if (!superuser_arg(roleid))
					ereport(ERROR,
							(errcode(ERRCODE_INSUFFICIENT_PRIVILEGE),
							 errmsg("must be superuser")));
			}
			else
			{
				if (!has_createrole_privilege(roleid))
					ereport(ERROR,
							(errcode(ERRCODE_INSUFFICIENT_PRIVILEGE),
							 errmsg("must have CREATEROLE privilege")));
			}
			break;
		case OBJECT_EXTPROTOCOL:
			if (!pg_extprotocol_ownercheck(address.objectId, roleid))
				aclcheck_error(ACLCHECK_NOT_OWNER, ACL_KIND_EXTPROTOCOL,
							   NameListToString(objname));
			break;
		case OBJECT_TSPARSER:
		case OBJECT_TSTEMPLATE:
<<<<<<< HEAD
		case OBJECT_RESQUEUE:
		case OBJECT_RESGROUP:
=======
		case OBJECT_ACCESS_METHOD:
>>>>>>> b5bce6c1
			/* We treat these object types as being owned by superusers */
			if (!superuser_arg(roleid))
				ereport(ERROR,
						(errcode(ERRCODE_INSUFFICIENT_PRIVILEGE),
						 errmsg("must be superuser")));
			break;
		default:
			elog(ERROR, "unrecognized object type: %d",
				 (int) objtype);
	}
}

/*
 * get_object_namespace
 *
 * Find the schema containing the specified object.  For non-schema objects,
 * this function returns InvalidOid.
 */
Oid
get_object_namespace(const ObjectAddress *address)
{
	int			cache;
	HeapTuple	tuple;
	bool		isnull;
	Oid			oid;
	const ObjectPropertyType *property;

	/* If not owned by a namespace, just return InvalidOid. */
	property = get_object_property_data(address->classId);
	if (property->attnum_namespace == InvalidAttrNumber)
		return InvalidOid;

	/* Currently, we can only handle object types with system caches. */
	cache = property->oid_catcache_id;
	Assert(cache != -1);

	/* Fetch tuple from syscache and extract namespace attribute. */
	tuple = SearchSysCache1(cache, ObjectIdGetDatum(address->objectId));
	if (!HeapTupleIsValid(tuple))
		elog(ERROR, "cache lookup failed for cache %d oid %u",
			 cache, address->objectId);
	oid = DatumGetObjectId(SysCacheGetAttr(cache,
										   tuple,
										   property->attnum_namespace,
										   &isnull));
	Assert(!isnull);
	ReleaseSysCache(tuple);

	return oid;
}

/*
 * Return ObjectType for the given object type as given by
 * getObjectTypeDescription; if no valid ObjectType code exists, but it's a
 * possible output type from getObjectTypeDescription, return -1.
 * Otherwise, an error is thrown.
 */
int
read_objtype_from_string(const char *objtype)
{
	ObjectType	type;
	int			i;

	for (i = 0; i < lengthof(ObjectTypeMap); i++)
	{
		if (strcmp(ObjectTypeMap[i].tm_name, objtype) == 0)
		{
			type = ObjectTypeMap[i].tm_type;
			break;
		}
	}
	if (i >= lengthof(ObjectTypeMap))
		ereport(ERROR,
				(errcode(ERRCODE_INVALID_PARAMETER_VALUE),
				 errmsg("unrecognized object type \"%s\"", objtype)));

	return type;
}

/*
 * Interfaces to reference fields of ObjectPropertyType
 */
Oid
get_object_oid_index(Oid class_id)
{
	const ObjectPropertyType *prop = get_object_property_data(class_id);

	return prop->oid_index_oid;
}

int
get_object_catcache_oid(Oid class_id)
{
	const ObjectPropertyType *prop = get_object_property_data(class_id);

	return prop->oid_catcache_id;
}

int
get_object_catcache_name(Oid class_id)
{
	const ObjectPropertyType *prop = get_object_property_data(class_id);

	return prop->name_catcache_id;
}

AttrNumber
get_object_attnum_name(Oid class_id)
{
	const ObjectPropertyType *prop = get_object_property_data(class_id);

	return prop->attnum_name;
}

AttrNumber
get_object_attnum_namespace(Oid class_id)
{
	const ObjectPropertyType *prop = get_object_property_data(class_id);

	return prop->attnum_namespace;
}

AttrNumber
get_object_attnum_owner(Oid class_id)
{
	const ObjectPropertyType *prop = get_object_property_data(class_id);

	return prop->attnum_owner;
}

AttrNumber
get_object_attnum_acl(Oid class_id)
{
	const ObjectPropertyType *prop = get_object_property_data(class_id);

	return prop->attnum_acl;
}

AclObjectKind
get_object_aclkind(Oid class_id)
{
	const ObjectPropertyType *prop = get_object_property_data(class_id);

	return prop->acl_kind;
}

bool
get_object_namensp_unique(Oid class_id)
{
	const ObjectPropertyType *prop = get_object_property_data(class_id);

	return prop->is_nsp_name_unique;
}

/*
 * Return whether we have useful data for the given object class in the
 * ObjectProperty table.
 */
bool
is_objectclass_supported(Oid class_id)
{
	int			index;

	for (index = 0; index < lengthof(ObjectProperty); index++)
	{
		if (ObjectProperty[index].class_oid == class_id)
			return true;
	}

	return false;
}

/*
 * Find ObjectProperty structure by class_id.
 */
static const ObjectPropertyType *
get_object_property_data(Oid class_id)
{
	static const ObjectPropertyType *prop_last = NULL;
	int			index;

	/*
	 * A shortcut to speed up multiple consecutive lookups of a particular
	 * object class.
	 */
	if (prop_last && prop_last->class_oid == class_id)
		return prop_last;

	for (index = 0; index < lengthof(ObjectProperty); index++)
	{
		if (ObjectProperty[index].class_oid == class_id)
		{
			prop_last = &ObjectProperty[index];
			return &ObjectProperty[index];
		}
	}

	ereport(ERROR,
			(errmsg_internal("unrecognized class ID: %u", class_id)));

	return NULL;				/* keep MSC compiler happy */
}

/*
 * Return a copy of the tuple for the object with the given object OID, from
 * the given catalog (which must have been opened by the caller and suitably
 * locked).  NULL is returned if the OID is not found.
 *
 * We try a syscache first, if available.
 */
HeapTuple
get_catalog_object_by_oid(Relation catalog, Oid objectId)
{
	HeapTuple	tuple;
	Oid			classId = RelationGetRelid(catalog);
	int			oidCacheId = get_object_catcache_oid(classId);

	if (oidCacheId > 0)
	{
		tuple = SearchSysCacheCopy1(oidCacheId, ObjectIdGetDatum(objectId));
		if (!HeapTupleIsValid(tuple))	/* should not happen */
			return NULL;
	}
	else
	{
		Oid			oidIndexId = get_object_oid_index(classId);
		SysScanDesc scan;
		ScanKeyData skey;

		Assert(OidIsValid(oidIndexId));

		ScanKeyInit(&skey,
					ObjectIdAttributeNumber,
					BTEqualStrategyNumber, F_OIDEQ,
					ObjectIdGetDatum(objectId));

		scan = systable_beginscan(catalog, oidIndexId, true,
								  NULL, 1, &skey);
		tuple = systable_getnext(scan);
		if (!HeapTupleIsValid(tuple))
		{
			systable_endscan(scan);
			return NULL;
		}
		tuple = heap_copytuple(tuple);

		systable_endscan(scan);
	}

	return tuple;
}

/*
 * getObjectDescription: build an object description for messages
 *
 * The result is a palloc'd string.
 */
char *
getObjectDescription(const ObjectAddress *object)
{
	StringInfoData buffer;

	initStringInfo(&buffer);

	switch (getObjectClass(object))
	{
		case OCLASS_CLASS:
			getRelationDescription(&buffer, object->objectId);
			if (object->objectSubId != 0)
				appendStringInfo(&buffer, _(" column %s"),
								 get_relid_attribute_name(object->objectId,
													   object->objectSubId));
			break;

		case OCLASS_PROC:
			appendStringInfo(&buffer, _("function %s"),
							 format_procedure(object->objectId));
			break;

		case OCLASS_TYPE:
			appendStringInfo(&buffer, _("type %s"),
							 format_type_be(object->objectId));
			break;

		case OCLASS_CAST:
			{
				Relation	castDesc;
				ScanKeyData skey[1];
				SysScanDesc rcscan;
				HeapTuple	tup;
				Form_pg_cast castForm;

				castDesc = heap_open(CastRelationId, AccessShareLock);

				ScanKeyInit(&skey[0],
							ObjectIdAttributeNumber,
							BTEqualStrategyNumber, F_OIDEQ,
							ObjectIdGetDatum(object->objectId));

				rcscan = systable_beginscan(castDesc, CastOidIndexId, true,
											NULL, 1, skey);

				tup = systable_getnext(rcscan);

				if (!HeapTupleIsValid(tup))
					elog(ERROR, "could not find tuple for cast %u",
						 object->objectId);

				castForm = (Form_pg_cast) GETSTRUCT(tup);

				appendStringInfo(&buffer, _("cast from %s to %s"),
								 format_type_be(castForm->castsource),
								 format_type_be(castForm->casttarget));

				systable_endscan(rcscan);
				heap_close(castDesc, AccessShareLock);
				break;
			}

		case OCLASS_COLLATION:
			{
				HeapTuple	collTup;
				Form_pg_collation coll;
				char	   *nspname;

				collTup = SearchSysCache1(COLLOID,
										  ObjectIdGetDatum(object->objectId));
				if (!HeapTupleIsValid(collTup))
					elog(ERROR, "cache lookup failed for collation %u",
						 object->objectId);
				coll = (Form_pg_collation) GETSTRUCT(collTup);

				/* Qualify the name if not visible in search path */
				if (CollationIsVisible(object->objectId))
					nspname = NULL;
				else
					nspname = get_namespace_name(coll->collnamespace);

				appendStringInfo(&buffer, _("collation %s"),
								 quote_qualified_identifier(nspname,
															NameStr(coll->collname)));
				ReleaseSysCache(collTup);
				break;
			}

		case OCLASS_CONSTRAINT:
			{
				HeapTuple	conTup;
				Form_pg_constraint con;

				conTup = SearchSysCache1(CONSTROID,
										 ObjectIdGetDatum(object->objectId));
				if (!HeapTupleIsValid(conTup))
					elog(ERROR, "cache lookup failed for constraint %u",
						 object->objectId);
				con = (Form_pg_constraint) GETSTRUCT(conTup);

				if (OidIsValid(con->conrelid))
				{
					StringInfoData rel;

					initStringInfo(&rel);
					getRelationDescription(&rel, con->conrelid);
					appendStringInfo(&buffer, _("constraint %s on %s"),
									 NameStr(con->conname), rel.data);
					pfree(rel.data);
				}
				else
				{
					appendStringInfo(&buffer, _("constraint %s"),
									 NameStr(con->conname));
				}

				ReleaseSysCache(conTup);
				break;
			}

		case OCLASS_CONVERSION:
			{
				HeapTuple	conTup;
				Form_pg_conversion conv;
				char	   *nspname;

				conTup = SearchSysCache1(CONVOID,
										 ObjectIdGetDatum(object->objectId));
				if (!HeapTupleIsValid(conTup))
					elog(ERROR, "cache lookup failed for conversion %u",
						 object->objectId);
				conv = (Form_pg_conversion) GETSTRUCT(conTup);

				/* Qualify the name if not visible in search path */
				if (ConversionIsVisible(object->objectId))
					nspname = NULL;
				else
					nspname = get_namespace_name(conv->connamespace);

				appendStringInfo(&buffer, _("conversion %s"),
								 quote_qualified_identifier(nspname,
															NameStr(conv->conname)));
				ReleaseSysCache(conTup);
				break;
			}

		case OCLASS_DEFAULT:
			{
				Relation	attrdefDesc;
				ScanKeyData skey[1];
				SysScanDesc adscan;
				HeapTuple	tup;
				Form_pg_attrdef attrdef;
				ObjectAddress colobject;

				attrdefDesc = heap_open(AttrDefaultRelationId, AccessShareLock);

				ScanKeyInit(&skey[0],
							ObjectIdAttributeNumber,
							BTEqualStrategyNumber, F_OIDEQ,
							ObjectIdGetDatum(object->objectId));

				adscan = systable_beginscan(attrdefDesc, AttrDefaultOidIndexId,
											true, NULL, 1, skey);

				tup = systable_getnext(adscan);

				if (!HeapTupleIsValid(tup))
					elog(ERROR, "could not find tuple for attrdef %u",
						 object->objectId);

				attrdef = (Form_pg_attrdef) GETSTRUCT(tup);

				colobject.classId = RelationRelationId;
				colobject.objectId = attrdef->adrelid;
				colobject.objectSubId = attrdef->adnum;

				appendStringInfo(&buffer, _("default for %s"),
								 getObjectDescription(&colobject));

				systable_endscan(adscan);
				heap_close(attrdefDesc, AccessShareLock);
				break;
			}

		case OCLASS_LANGUAGE:
			appendStringInfo(&buffer, _("language %s"),
							 get_language_name(object->objectId, false));
			break;

		case OCLASS_LARGEOBJECT:
			appendStringInfo(&buffer, _("large object %u"),
							 object->objectId);
			break;

		case OCLASS_OPERATOR:
			appendStringInfo(&buffer, _("operator %s"),
							 format_operator(object->objectId));
			break;

		case OCLASS_OPCLASS:
			{
				HeapTuple	opcTup;
				Form_pg_opclass opcForm;
				HeapTuple	amTup;
				Form_pg_am	amForm;
				char	   *nspname;

				opcTup = SearchSysCache1(CLAOID,
										 ObjectIdGetDatum(object->objectId));
				if (!HeapTupleIsValid(opcTup))
					elog(ERROR, "cache lookup failed for opclass %u",
						 object->objectId);
				opcForm = (Form_pg_opclass) GETSTRUCT(opcTup);

				amTup = SearchSysCache1(AMOID,
										ObjectIdGetDatum(opcForm->opcmethod));
				if (!HeapTupleIsValid(amTup))
					elog(ERROR, "cache lookup failed for access method %u",
						 opcForm->opcmethod);
				amForm = (Form_pg_am) GETSTRUCT(amTup);

				/* Qualify the name if not visible in search path */
				if (OpclassIsVisible(object->objectId))
					nspname = NULL;
				else
					nspname = get_namespace_name(opcForm->opcnamespace);

				appendStringInfo(&buffer, _("operator class %s for access method %s"),
								 quote_qualified_identifier(nspname,
												  NameStr(opcForm->opcname)),
								 NameStr(amForm->amname));

				ReleaseSysCache(amTup);
				ReleaseSysCache(opcTup);
				break;
			}

		case OCLASS_OPFAMILY:
			getOpFamilyDescription(&buffer, object->objectId);
			break;

		case OCLASS_AMOP:
			{
				Relation	amopDesc;
				HeapTuple	tup;
				ScanKeyData skey[1];
				SysScanDesc amscan;
				Form_pg_amop amopForm;
				StringInfoData opfam;

				amopDesc = heap_open(AccessMethodOperatorRelationId,
									 AccessShareLock);

				ScanKeyInit(&skey[0],
							ObjectIdAttributeNumber,
							BTEqualStrategyNumber, F_OIDEQ,
							ObjectIdGetDatum(object->objectId));

				amscan = systable_beginscan(amopDesc, AccessMethodOperatorOidIndexId, true,
											NULL, 1, skey);

				tup = systable_getnext(amscan);

				if (!HeapTupleIsValid(tup))
					elog(ERROR, "could not find tuple for amop entry %u",
						 object->objectId);

				amopForm = (Form_pg_amop) GETSTRUCT(tup);

				initStringInfo(&opfam);
				getOpFamilyDescription(&opfam, amopForm->amopfamily);

				/*------
				   translator: %d is the operator strategy (a number), the
				   first two %s's are data type names, the third %s is the
				   description of the operator family, and the last %s is the
				   textual form of the operator with arguments.  */
				appendStringInfo(&buffer, _("operator %d (%s, %s) of %s: %s"),
								 amopForm->amopstrategy,
								 format_type_be(amopForm->amoplefttype),
								 format_type_be(amopForm->amoprighttype),
								 opfam.data,
								 format_operator(amopForm->amopopr));

				pfree(opfam.data);

				systable_endscan(amscan);
				heap_close(amopDesc, AccessShareLock);
				break;
			}

		case OCLASS_AMPROC:
			{
				Relation	amprocDesc;
				ScanKeyData skey[1];
				SysScanDesc amscan;
				HeapTuple	tup;
				Form_pg_amproc amprocForm;
				StringInfoData opfam;

				amprocDesc = heap_open(AccessMethodProcedureRelationId,
									   AccessShareLock);

				ScanKeyInit(&skey[0],
							ObjectIdAttributeNumber,
							BTEqualStrategyNumber, F_OIDEQ,
							ObjectIdGetDatum(object->objectId));

				amscan = systable_beginscan(amprocDesc, AccessMethodProcedureOidIndexId, true,
											NULL, 1, skey);

				tup = systable_getnext(amscan);

				if (!HeapTupleIsValid(tup))
					elog(ERROR, "could not find tuple for amproc entry %u",
						 object->objectId);

				amprocForm = (Form_pg_amproc) GETSTRUCT(tup);

				initStringInfo(&opfam);
				getOpFamilyDescription(&opfam, amprocForm->amprocfamily);

				/*------
				   translator: %d is the function number, the first two %s's
				   are data type names, the third %s is the description of the
				   operator family, and the last %s is the textual form of the
				   function with arguments.  */
				appendStringInfo(&buffer, _("function %d (%s, %s) of %s: %s"),
								 amprocForm->amprocnum,
								 format_type_be(amprocForm->amproclefttype),
								 format_type_be(amprocForm->amprocrighttype),
								 opfam.data,
								 format_procedure(amprocForm->amproc));

				pfree(opfam.data);

				systable_endscan(amscan);
				heap_close(amprocDesc, AccessShareLock);
				break;
			}

		case OCLASS_REWRITE:
			{
				Relation	ruleDesc;
				ScanKeyData skey[1];
				SysScanDesc rcscan;
				HeapTuple	tup;
				Form_pg_rewrite rule;

				ruleDesc = heap_open(RewriteRelationId, AccessShareLock);

				ScanKeyInit(&skey[0],
							ObjectIdAttributeNumber,
							BTEqualStrategyNumber, F_OIDEQ,
							ObjectIdGetDatum(object->objectId));

				rcscan = systable_beginscan(ruleDesc, RewriteOidIndexId, true,
											NULL, 1, skey);

				tup = systable_getnext(rcscan);

				if (!HeapTupleIsValid(tup))
					elog(ERROR, "could not find tuple for rule %u",
						 object->objectId);

				rule = (Form_pg_rewrite) GETSTRUCT(tup);

				appendStringInfo(&buffer, _("rule %s on "),
								 NameStr(rule->rulename));
				getRelationDescription(&buffer, rule->ev_class);

				systable_endscan(rcscan);
				heap_close(ruleDesc, AccessShareLock);
				break;
			}

		case OCLASS_TRANSFORM:
			{
				HeapTuple	trfTup;
				Form_pg_transform trfForm;

				trfTup = SearchSysCache1(TRFOID,
										 ObjectIdGetDatum(object->objectId));
				if (!HeapTupleIsValid(trfTup))
					elog(ERROR, "could not find tuple for transform %u",
						 object->objectId);

				trfForm = (Form_pg_transform) GETSTRUCT(trfTup);

				appendStringInfo(&buffer, _("transform for %s language %s"),
								 format_type_be(trfForm->trftype),
								 get_language_name(trfForm->trflang, false));

				ReleaseSysCache(trfTup);
				break;
			}

		case OCLASS_TRIGGER:
			{
				Relation	trigDesc;
				ScanKeyData skey[1];
				SysScanDesc tgscan;
				HeapTuple	tup;
				Form_pg_trigger trig;

				trigDesc = heap_open(TriggerRelationId, AccessShareLock);

				ScanKeyInit(&skey[0],
							ObjectIdAttributeNumber,
							BTEqualStrategyNumber, F_OIDEQ,
							ObjectIdGetDatum(object->objectId));

				tgscan = systable_beginscan(trigDesc, TriggerOidIndexId, true,
											NULL, 1, skey);

				tup = systable_getnext(tgscan);

				if (!HeapTupleIsValid(tup))
					elog(ERROR, "could not find tuple for trigger %u",
						 object->objectId);

				trig = (Form_pg_trigger) GETSTRUCT(tup);

				appendStringInfo(&buffer, _("trigger %s on "),
								 NameStr(trig->tgname));
				getRelationDescription(&buffer, trig->tgrelid);

				systable_endscan(tgscan);
				heap_close(trigDesc, AccessShareLock);
				break;
			}

		case OCLASS_SCHEMA:
			{
				char	   *nspname;

				nspname = get_namespace_name(object->objectId);
				if (!nspname)
					elog(ERROR, "cache lookup failed for namespace %u",
						 object->objectId);
				appendStringInfo(&buffer, _("schema %s"), nspname);
				break;
			}

		case OCLASS_TSPARSER:
			{
				HeapTuple	tup;
				Form_pg_ts_parser prsForm;
				char	   *nspname;

				tup = SearchSysCache1(TSPARSEROID,
									  ObjectIdGetDatum(object->objectId));
				if (!HeapTupleIsValid(tup))
					elog(ERROR, "cache lookup failed for text search parser %u",
						 object->objectId);
				prsForm = (Form_pg_ts_parser) GETSTRUCT(tup);

				/* Qualify the name if not visible in search path */
				if (TSParserIsVisible(object->objectId))
					nspname = NULL;
				else
					nspname = get_namespace_name(prsForm->prsnamespace);

				appendStringInfo(&buffer, _("text search parser %s"),
								 quote_qualified_identifier(nspname,
															NameStr(prsForm->prsname)));
				ReleaseSysCache(tup);
				break;
			}

		case OCLASS_TSDICT:
			{
				HeapTuple	tup;
				Form_pg_ts_dict dictForm;
				char	   *nspname;

				tup = SearchSysCache1(TSDICTOID,
									  ObjectIdGetDatum(object->objectId));
				if (!HeapTupleIsValid(tup))
					elog(ERROR, "cache lookup failed for text search dictionary %u",
						 object->objectId);
				dictForm = (Form_pg_ts_dict) GETSTRUCT(tup);

				/* Qualify the name if not visible in search path */
				if (TSDictionaryIsVisible(object->objectId))
					nspname = NULL;
				else
					nspname = get_namespace_name(dictForm->dictnamespace);

				appendStringInfo(&buffer, _("text search dictionary %s"),
								 quote_qualified_identifier(nspname,
															NameStr(dictForm->dictname)));
				ReleaseSysCache(tup);
				break;
			}

		case OCLASS_TSTEMPLATE:
			{
				HeapTuple	tup;
				Form_pg_ts_template tmplForm;
				char	   *nspname;

				tup = SearchSysCache1(TSTEMPLATEOID,
									  ObjectIdGetDatum(object->objectId));
				if (!HeapTupleIsValid(tup))
					elog(ERROR, "cache lookup failed for text search template %u",
						 object->objectId);
				tmplForm = (Form_pg_ts_template) GETSTRUCT(tup);

				/* Qualify the name if not visible in search path */
				if (TSTemplateIsVisible(object->objectId))
					nspname = NULL;
				else
					nspname = get_namespace_name(tmplForm->tmplnamespace);

				appendStringInfo(&buffer, _("text search template %s"),
								 quote_qualified_identifier(nspname,
															NameStr(tmplForm->tmplname)));
				ReleaseSysCache(tup);
				break;
			}

		case OCLASS_TSCONFIG:
			{
				HeapTuple	tup;
				Form_pg_ts_config cfgForm;
				char	   *nspname;

				tup = SearchSysCache1(TSCONFIGOID,
									  ObjectIdGetDatum(object->objectId));
				if (!HeapTupleIsValid(tup))
					elog(ERROR, "cache lookup failed for text search configuration %u",
						 object->objectId);
				cfgForm = (Form_pg_ts_config) GETSTRUCT(tup);

				/* Qualify the name if not visible in search path */
				if (TSConfigIsVisible(object->objectId))
					nspname = NULL;
				else
					nspname = get_namespace_name(cfgForm->cfgnamespace);

				appendStringInfo(&buffer, _("text search configuration %s"),
								 quote_qualified_identifier(nspname,
															NameStr(cfgForm->cfgname)));
				ReleaseSysCache(tup);
				break;
			}

		case OCLASS_ROLE:
			{
				appendStringInfo(&buffer, _("role %s"),
								 GetUserNameFromId(object->objectId, false));
				break;
			}

		case OCLASS_DATABASE:
			{
				char	   *datname;

				datname = get_database_name(object->objectId);
				if (!datname)
					elog(ERROR, "cache lookup failed for database %u",
						 object->objectId);
				appendStringInfo(&buffer, _("database %s"), datname);
				break;
			}

		case OCLASS_TBLSPACE:
			{
				char	   *tblspace;

				tblspace = get_tablespace_name(object->objectId);
				if (!tblspace)
					elog(ERROR, "cache lookup failed for tablespace %u",
						 object->objectId);
				appendStringInfo(&buffer, _("tablespace %s"), tblspace);
				break;
			}

		case OCLASS_FDW:
			{
				ForeignDataWrapper *fdw;

				fdw = GetForeignDataWrapper(object->objectId);
				appendStringInfo(&buffer, _("foreign-data wrapper %s"), fdw->fdwname);
				break;
			}

		case OCLASS_FOREIGN_SERVER:
			{
				ForeignServer *srv;

				srv = GetForeignServer(object->objectId);
				appendStringInfo(&buffer, _("server %s"), srv->servername);
				break;
			}

		case OCLASS_USER_MAPPING:
			{
				HeapTuple	tup;
				Oid			useid;
				char	   *usename;
				Form_pg_user_mapping umform;
				ForeignServer *srv;

				tup = SearchSysCache1(USERMAPPINGOID,
									  ObjectIdGetDatum(object->objectId));
				if (!HeapTupleIsValid(tup))
					elog(ERROR, "cache lookup failed for user mapping %u",
						 object->objectId);
				umform = (Form_pg_user_mapping) GETSTRUCT(tup);
				useid = umform->umuser;
				srv = GetForeignServer(umform->umserver);

				ReleaseSysCache(tup);

				if (OidIsValid(useid))
					usename = GetUserNameFromId(useid, false);
				else
					usename = "public";

				appendStringInfo(&buffer, _("user mapping for %s on server %s"), usename,
								 srv->servername);
				break;
			}

		case OCLASS_DEFACL:
			{
				Relation	defaclrel;
				ScanKeyData skey[1];
				SysScanDesc rcscan;
				HeapTuple	tup;
				Form_pg_default_acl defacl;

				defaclrel = heap_open(DefaultAclRelationId, AccessShareLock);

				ScanKeyInit(&skey[0],
							ObjectIdAttributeNumber,
							BTEqualStrategyNumber, F_OIDEQ,
							ObjectIdGetDatum(object->objectId));

				rcscan = systable_beginscan(defaclrel, DefaultAclOidIndexId,
											true, NULL, 1, skey);

				tup = systable_getnext(rcscan);

				if (!HeapTupleIsValid(tup))
					elog(ERROR, "could not find tuple for default ACL %u",
						 object->objectId);

				defacl = (Form_pg_default_acl) GETSTRUCT(tup);

				switch (defacl->defaclobjtype)
				{
					case DEFACLOBJ_RELATION:
						appendStringInfo(&buffer,
										 _("default privileges on new relations belonging to role %s"),
							   GetUserNameFromId(defacl->defaclrole, false));
						break;
					case DEFACLOBJ_SEQUENCE:
						appendStringInfo(&buffer,
										 _("default privileges on new sequences belonging to role %s"),
							   GetUserNameFromId(defacl->defaclrole, false));
						break;
					case DEFACLOBJ_FUNCTION:
						appendStringInfo(&buffer,
										 _("default privileges on new functions belonging to role %s"),
							   GetUserNameFromId(defacl->defaclrole, false));
						break;
					case DEFACLOBJ_TYPE:
						appendStringInfo(&buffer,
										 _("default privileges on new types belonging to role %s"),
							   GetUserNameFromId(defacl->defaclrole, false));
						break;
					default:
						/* shouldn't get here */
						appendStringInfo(&buffer,
								_("default privileges belonging to role %s"),
							   GetUserNameFromId(defacl->defaclrole, false));
						break;
				}

				if (OidIsValid(defacl->defaclnamespace))
				{
					appendStringInfo(&buffer,
									 _(" in schema %s"),
								get_namespace_name(defacl->defaclnamespace));
				}

				systable_endscan(rcscan);
				heap_close(defaclrel, AccessShareLock);
				break;
			}

		case OCLASS_EXTENSION:
			{
				char	   *extname;

				extname = get_extension_name(object->objectId);
				if (!extname)
					elog(ERROR, "cache lookup failed for extension %u",
						 object->objectId);
				appendStringInfo(&buffer, _("extension %s"), extname);
				break;
			}

		case OCLASS_EVENT_TRIGGER:
			{
				HeapTuple	tup;

				tup = SearchSysCache1(EVENTTRIGGEROID,
									  ObjectIdGetDatum(object->objectId));
				if (!HeapTupleIsValid(tup))
					elog(ERROR, "cache lookup failed for event trigger %u",
						 object->objectId);
				appendStringInfo(&buffer, _("event trigger %s"),
				 NameStr(((Form_pg_event_trigger) GETSTRUCT(tup))->evtname));
				ReleaseSysCache(tup);
				break;
			}

		case OCLASS_POLICY:
			{
				Relation	policy_rel;
				ScanKeyData skey[1];
				SysScanDesc sscan;
				HeapTuple	tuple;
				Form_pg_policy form_policy;

				policy_rel = heap_open(PolicyRelationId, AccessShareLock);

				ScanKeyInit(&skey[0],
							ObjectIdAttributeNumber,
							BTEqualStrategyNumber, F_OIDEQ,
							ObjectIdGetDatum(object->objectId));

				sscan = systable_beginscan(policy_rel, PolicyOidIndexId,
										   true, NULL, 1, skey);

				tuple = systable_getnext(sscan);

				if (!HeapTupleIsValid(tuple))
					elog(ERROR, "cache lookup failed for policy %u",
						 object->objectId);

				form_policy = (Form_pg_policy) GETSTRUCT(tuple);

				appendStringInfo(&buffer, _("policy %s on "),
								 NameStr(form_policy->polname));
				getRelationDescription(&buffer, form_policy->polrelid);

				systable_endscan(sscan);
				heap_close(policy_rel, AccessShareLock);
				break;
			}

<<<<<<< HEAD
		case OCLASS_EXTPROTOCOL:
			{
				appendStringInfo(&buffer, _("protocol %s"),
								 ExtProtocolGetNameByOid(object->objectId));
				break;
			}

		case OCLASS_COMPRESSION:
			{
				elog(NOTICE, "NOT YET IMPLEMENTED");
=======
		case OCLASS_AM:
			{
				HeapTuple	tup;

				tup = SearchSysCache1(AMOID,
									  ObjectIdGetDatum(object->objectId));
				if (!HeapTupleIsValid(tup))
					elog(ERROR, "cache lookup failed for access method %u",
						 object->objectId);
				appendStringInfo(&buffer, _("access method %s"),
							 NameStr(((Form_pg_am) GETSTRUCT(tup))->amname));
				ReleaseSysCache(tup);
>>>>>>> b5bce6c1
				break;
			}

		default:
			appendStringInfo(&buffer, "unrecognized object %u %u %d",
							 object->classId,
							 object->objectId,
							 object->objectSubId);
			break;
	}

	return buffer.data;
}

/*
 * getObjectDescriptionOids: as above, except the object is specified by Oids
 */
char *
getObjectDescriptionOids(Oid classid, Oid objid)
{
	ObjectAddress address;

	address.classId = classid;
	address.objectId = objid;
	address.objectSubId = 0;

	return getObjectDescription(&address);
}

/*
 * subroutine for getObjectDescription: describe a relation
 */
static void
getRelationDescription(StringInfo buffer, Oid relid)
{
	HeapTuple	relTup;
	Form_pg_class relForm;
	char	   *nspname;
	char	   *relname;

	relTup = SearchSysCache1(RELOID,
							 ObjectIdGetDatum(relid));
	if (!HeapTupleIsValid(relTup))
		elog(ERROR, "cache lookup failed for relation %u", relid);
	relForm = (Form_pg_class) GETSTRUCT(relTup);

	/* Qualify the name if not visible in search path */
	if (RelationIsVisible(relid))
		nspname = NULL;
	else
		nspname = get_namespace_name(relForm->relnamespace);

	relname = quote_qualified_identifier(nspname, NameStr(relForm->relname));

	switch (relForm->relkind)
	{
		case RELKIND_RELATION:
			if (relForm->relstorage == RELSTORAGE_AOROWS)
				appendStringInfo(buffer, _("append only table %s"), relname);
			else if (relForm->relstorage == RELSTORAGE_AOCOLS)
				appendStringInfo(buffer, _("append only columnar table %s"), relname);
			else if (relForm->relstorage == RELSTORAGE_EXTERNAL)
				appendStringInfo(buffer, _("external table %s"), relname);
			else
				appendStringInfo(buffer, _("table %s"), relname);
			break;
		case RELKIND_INDEX:
			appendStringInfo(buffer, _("index %s"),
							 relname);
			break;
		case RELKIND_SEQUENCE:
			appendStringInfo(buffer, _("sequence %s"),
							 relname);
			break;
		case RELKIND_TOASTVALUE:
			appendStringInfo(buffer, _("toast table %s"),
							 relname);
			break;
		case RELKIND_AOSEGMENTS:
			appendStringInfo(buffer, _("append only file segment listing %s"),
							 relname);
			break;
		case RELKIND_AOBLOCKDIR:
			appendStringInfo(buffer, _("append only file block directory %s"),
							 relname);
			break;
		case RELKIND_AOVISIMAP:
			appendStringInfo(buffer, _("append only file visibility map %s"),
							 relname);
			break;
		case RELKIND_VIEW:
			appendStringInfo(buffer, _("view %s"),
							 relname);
			break;
		case RELKIND_MATVIEW:
			appendStringInfo(buffer, _("materialized view %s"),
							 relname);
			break;
		case RELKIND_COMPOSITE_TYPE:
			appendStringInfo(buffer, _("composite type %s"),
							 relname);
			break;
		case RELKIND_FOREIGN_TABLE:
			appendStringInfo(buffer, _("foreign table %s"),
							 relname);
			break;
		default:
			/* shouldn't get here */
			appendStringInfo(buffer, _("relation %s"),
							 relname);
			break;
	}

	ReleaseSysCache(relTup);
}

/*
 * subroutine for getObjectDescription: describe an operator family
 */
static void
getOpFamilyDescription(StringInfo buffer, Oid opfid)
{
	HeapTuple	opfTup;
	Form_pg_opfamily opfForm;
	HeapTuple	amTup;
	Form_pg_am	amForm;
	char	   *nspname;

	opfTup = SearchSysCache1(OPFAMILYOID, ObjectIdGetDatum(opfid));
	if (!HeapTupleIsValid(opfTup))
		elog(ERROR, "cache lookup failed for opfamily %u", opfid);
	opfForm = (Form_pg_opfamily) GETSTRUCT(opfTup);

	amTup = SearchSysCache1(AMOID, ObjectIdGetDatum(opfForm->opfmethod));
	if (!HeapTupleIsValid(amTup))
		elog(ERROR, "cache lookup failed for access method %u",
			 opfForm->opfmethod);
	amForm = (Form_pg_am) GETSTRUCT(amTup);

	/* Qualify the name if not visible in search path */
	if (OpfamilyIsVisible(opfid))
		nspname = NULL;
	else
		nspname = get_namespace_name(opfForm->opfnamespace);

	appendStringInfo(buffer, _("operator family %s for access method %s"),
					 quote_qualified_identifier(nspname,
												NameStr(opfForm->opfname)),
					 NameStr(amForm->amname));

	ReleaseSysCache(amTup);
	ReleaseSysCache(opfTup);
}

/*
 * SQL-level callable version of getObjectDescription
 */
Datum
pg_describe_object(PG_FUNCTION_ARGS)
{
	Oid			classid = PG_GETARG_OID(0);
	Oid			objid = PG_GETARG_OID(1);
	int32		subobjid = PG_GETARG_INT32(2);
	char	   *description;
	ObjectAddress address;

	/* for "pinned" items in pg_depend, return null */
	if (!OidIsValid(classid) && !OidIsValid(objid))
		PG_RETURN_NULL();

	address.classId = classid;
	address.objectId = objid;
	address.objectSubId = subobjid;

	description = getObjectDescription(&address);
	PG_RETURN_TEXT_P(cstring_to_text(description));
}

/*
 * SQL-level callable function to obtain object type + identity
 */
Datum
pg_identify_object(PG_FUNCTION_ARGS)
{
	Oid			classid = PG_GETARG_OID(0);
	Oid			objid = PG_GETARG_OID(1);
	int32		subobjid = PG_GETARG_INT32(2);
	Oid			schema_oid = InvalidOid;
	const char *objname = NULL;
	ObjectAddress address;
	Datum		values[4];
	bool		nulls[4];
	TupleDesc	tupdesc;
	HeapTuple	htup;

	address.classId = classid;
	address.objectId = objid;
	address.objectSubId = subobjid;

	/*
	 * Construct a tuple descriptor for the result row.  This must match this
	 * function's pg_proc entry!
	 */
	tupdesc = CreateTemplateTupleDesc(4, false);
	TupleDescInitEntry(tupdesc, (AttrNumber) 1, "type",
					   TEXTOID, -1, 0);
	TupleDescInitEntry(tupdesc, (AttrNumber) 2, "schema",
					   TEXTOID, -1, 0);
	TupleDescInitEntry(tupdesc, (AttrNumber) 3, "name",
					   TEXTOID, -1, 0);
	TupleDescInitEntry(tupdesc, (AttrNumber) 4, "identity",
					   TEXTOID, -1, 0);

	tupdesc = BlessTupleDesc(tupdesc);

	if (is_objectclass_supported(address.classId))
	{
		HeapTuple	objtup;
		Relation	catalog = heap_open(address.classId, AccessShareLock);

		objtup = get_catalog_object_by_oid(catalog, address.objectId);
		if (objtup != NULL)
		{
			bool		isnull;
			AttrNumber	nspAttnum;
			AttrNumber	nameAttnum;

			nspAttnum = get_object_attnum_namespace(address.classId);
			if (nspAttnum != InvalidAttrNumber)
			{
				schema_oid = heap_getattr(objtup, nspAttnum,
										  RelationGetDescr(catalog), &isnull);
				if (isnull)
					elog(ERROR, "invalid null namespace in object %u/%u/%d",
					 address.classId, address.objectId, address.objectSubId);
			}

			/*
			 * We only return the object name if it can be used (together with
			 * the schema name, if any) as a unique identifier.
			 */
			if (get_object_namensp_unique(address.classId))
			{
				nameAttnum = get_object_attnum_name(address.classId);
				if (nameAttnum != InvalidAttrNumber)
				{
					Datum		nameDatum;

					nameDatum = heap_getattr(objtup, nameAttnum,
										 RelationGetDescr(catalog), &isnull);
					if (isnull)
						elog(ERROR, "invalid null name in object %u/%u/%d",
							 address.classId, address.objectId, address.objectSubId);
					objname = quote_identifier(NameStr(*(DatumGetName(nameDatum))));
				}
			}
		}

		heap_close(catalog, AccessShareLock);
	}

	/* object type */
	values[0] = CStringGetTextDatum(getObjectTypeDescription(&address));
	nulls[0] = false;

	/* schema name */
	if (OidIsValid(schema_oid))
	{
		const char *schema = quote_identifier(get_namespace_name(schema_oid));

		values[1] = CStringGetTextDatum(schema);
		nulls[1] = false;
	}
	else
		nulls[1] = true;

	/* object name */
	if (objname)
	{
		values[2] = CStringGetTextDatum(objname);
		nulls[2] = false;
	}
	else
		nulls[2] = true;

	/* object identity */
	values[3] = CStringGetTextDatum(getObjectIdentity(&address));
	nulls[3] = false;

	htup = heap_form_tuple(tupdesc, values, nulls);

	PG_RETURN_DATUM(HeapTupleGetDatum(htup));
}

/*
 * SQL-level callable function to obtain object type + identity
 */
Datum
pg_identify_object_as_address(PG_FUNCTION_ARGS)
{
	Oid			classid = PG_GETARG_OID(0);
	Oid			objid = PG_GETARG_OID(1);
	int32		subobjid = PG_GETARG_INT32(2);
	ObjectAddress address;
	char	   *identity;
	List	   *names;
	List	   *args;
	Datum		values[3];
	bool		nulls[3];
	TupleDesc	tupdesc;
	HeapTuple	htup;

	address.classId = classid;
	address.objectId = objid;
	address.objectSubId = subobjid;

	/*
	 * Construct a tuple descriptor for the result row.  This must match this
	 * function's pg_proc entry!
	 */
	tupdesc = CreateTemplateTupleDesc(3, false);
	TupleDescInitEntry(tupdesc, (AttrNumber) 1, "type",
					   TEXTOID, -1, 0);
	TupleDescInitEntry(tupdesc, (AttrNumber) 2, "object_names",
					   TEXTARRAYOID, -1, 0);
	TupleDescInitEntry(tupdesc, (AttrNumber) 3, "object_args",
					   TEXTARRAYOID, -1, 0);

	tupdesc = BlessTupleDesc(tupdesc);

	/* object type */
	values[0] = CStringGetTextDatum(getObjectTypeDescription(&address));
	nulls[0] = false;

	/* object identity */
	identity = getObjectIdentityParts(&address, &names, &args);
	pfree(identity);

	/* object_names */
	values[1] = PointerGetDatum(strlist_to_textarray(names));
	nulls[1] = false;

	/* object_args */
	if (args)
		values[2] = PointerGetDatum(strlist_to_textarray(args));
	else
		values[2] = PointerGetDatum(construct_empty_array(TEXTOID));
	nulls[2] = false;

	htup = heap_form_tuple(tupdesc, values, nulls);

	PG_RETURN_DATUM(HeapTupleGetDatum(htup));
}

/*
 * Return a palloc'ed string that describes the type of object that the
 * passed address is for.
 *
 * Keep ObjectTypeMap in sync with this.
 */
char *
getObjectTypeDescription(const ObjectAddress *object)
{
	StringInfoData buffer;

	initStringInfo(&buffer);

	switch (getObjectClass(object))
	{
		case OCLASS_CLASS:
			getRelationTypeDescription(&buffer, object->objectId,
									   object->objectSubId);
			break;

		case OCLASS_PROC:
			getProcedureTypeDescription(&buffer, object->objectId);
			break;

		case OCLASS_TYPE:
			appendStringInfoString(&buffer, "type");
			break;

		case OCLASS_CAST:
			appendStringInfoString(&buffer, "cast");
			break;

		case OCLASS_COLLATION:
			appendStringInfoString(&buffer, "collation");
			break;

		case OCLASS_CONSTRAINT:
			getConstraintTypeDescription(&buffer, object->objectId);
			break;

		case OCLASS_CONVERSION:
			appendStringInfoString(&buffer, "conversion");
			break;

		case OCLASS_DEFAULT:
			appendStringInfoString(&buffer, "default value");
			break;

		case OCLASS_LANGUAGE:
			appendStringInfoString(&buffer, "language");
			break;

		case OCLASS_LARGEOBJECT:
			appendStringInfoString(&buffer, "large object");
			break;

		case OCLASS_OPERATOR:
			appendStringInfoString(&buffer, "operator");
			break;

		case OCLASS_OPCLASS:
			appendStringInfoString(&buffer, "operator class");
			break;

		case OCLASS_OPFAMILY:
			appendStringInfoString(&buffer, "operator family");
			break;

		case OCLASS_AMOP:
			appendStringInfoString(&buffer, "operator of access method");
			break;

		case OCLASS_AMPROC:
			appendStringInfoString(&buffer, "function of access method");
			break;

		case OCLASS_REWRITE:
			appendStringInfoString(&buffer, "rule");
			break;

		case OCLASS_TRIGGER:
			appendStringInfoString(&buffer, "trigger");
			break;

		case OCLASS_SCHEMA:
			appendStringInfoString(&buffer, "schema");
			break;

		case OCLASS_TSPARSER:
			appendStringInfoString(&buffer, "text search parser");
			break;

		case OCLASS_TSDICT:
			appendStringInfoString(&buffer, "text search dictionary");
			break;

		case OCLASS_TSTEMPLATE:
			appendStringInfoString(&buffer, "text search template");
			break;

		case OCLASS_TSCONFIG:
			appendStringInfoString(&buffer, "text search configuration");
			break;

		case OCLASS_ROLE:
			appendStringInfoString(&buffer, "role");
			break;

		case OCLASS_DATABASE:
			appendStringInfoString(&buffer, "database");
			break;

		case OCLASS_TBLSPACE:
			appendStringInfoString(&buffer, "tablespace");
			break;

		case OCLASS_FDW:
			appendStringInfoString(&buffer, "foreign-data wrapper");
			break;

		case OCLASS_FOREIGN_SERVER:
			appendStringInfoString(&buffer, "server");
			break;

		case OCLASS_USER_MAPPING:
			appendStringInfoString(&buffer, "user mapping");
			break;

		case OCLASS_DEFACL:
			appendStringInfoString(&buffer, "default acl");
			break;

		case OCLASS_EXTENSION:
			appendStringInfoString(&buffer, "extension");
			break;

		case OCLASS_EVENT_TRIGGER:
			appendStringInfoString(&buffer, "event trigger");
			break;

		case OCLASS_POLICY:
			appendStringInfoString(&buffer, "policy");
			break;

		case OCLASS_TRANSFORM:
			appendStringInfoString(&buffer, "transform");
			break;

		case OCLASS_AM:
			appendStringInfoString(&buffer, "access method");
			break;

		default:
			appendStringInfo(&buffer, "unrecognized %u", object->classId);
			break;
	}

	return buffer.data;
}

/*
 * subroutine for getObjectTypeDescription: describe a relation type
 */
static void
getRelationTypeDescription(StringInfo buffer, Oid relid, int32 objectSubId)
{
	HeapTuple	relTup;
	Form_pg_class relForm;

	relTup = SearchSysCache1(RELOID,
							 ObjectIdGetDatum(relid));
	if (!HeapTupleIsValid(relTup))
		elog(ERROR, "cache lookup failed for relation %u", relid);
	relForm = (Form_pg_class) GETSTRUCT(relTup);

	switch (relForm->relkind)
	{
		case RELKIND_RELATION:
			appendStringInfoString(buffer, "table");
			break;
		case RELKIND_INDEX:
			appendStringInfoString(buffer, "index");
			break;
		case RELKIND_SEQUENCE:
			appendStringInfoString(buffer, "sequence");
			break;
		case RELKIND_TOASTVALUE:
			appendStringInfoString(buffer, "toast table");
			break;
		case RELKIND_VIEW:
			appendStringInfoString(buffer, "view");
			break;
		case RELKIND_MATVIEW:
			appendStringInfoString(buffer, "materialized view");
			break;
		case RELKIND_COMPOSITE_TYPE:
			appendStringInfoString(buffer, "composite type");
			break;
		case RELKIND_FOREIGN_TABLE:
			appendStringInfoString(buffer, "foreign table");
			break;
		default:
			/* shouldn't get here */
			appendStringInfoString(buffer, "relation");
			break;
	}

	if (objectSubId != 0)
		appendStringInfoString(buffer, " column");

	ReleaseSysCache(relTup);
}

/*
 * subroutine for getObjectTypeDescription: describe a constraint type
 */
static void
getConstraintTypeDescription(StringInfo buffer, Oid constroid)
{
	Relation	constrRel;
	HeapTuple	constrTup;
	Form_pg_constraint constrForm;

	constrRel = heap_open(ConstraintRelationId, AccessShareLock);
	constrTup = get_catalog_object_by_oid(constrRel, constroid);
	if (!HeapTupleIsValid(constrTup))
		elog(ERROR, "cache lookup failed for constraint %u", constroid);

	constrForm = (Form_pg_constraint) GETSTRUCT(constrTup);

	if (OidIsValid(constrForm->conrelid))
		appendStringInfoString(buffer, "table constraint");
	else if (OidIsValid(constrForm->contypid))
		appendStringInfoString(buffer, "domain constraint");
	else
		elog(ERROR, "invalid constraint %u", HeapTupleGetOid(constrTup));

	heap_close(constrRel, AccessShareLock);
}

/*
 * subroutine for getObjectTypeDescription: describe a procedure type
 */
static void
getProcedureTypeDescription(StringInfo buffer, Oid procid)
{
	HeapTuple	procTup;
	Form_pg_proc procForm;

	procTup = SearchSysCache1(PROCOID,
							  ObjectIdGetDatum(procid));
	if (!HeapTupleIsValid(procTup))
		elog(ERROR, "cache lookup failed for procedure %u", procid);
	procForm = (Form_pg_proc) GETSTRUCT(procTup);

	if (procForm->proisagg)
		appendStringInfoString(buffer, "aggregate");
	else
		appendStringInfoString(buffer, "function");

	ReleaseSysCache(procTup);
}

/*
 * Obtain a given object's identity, as a palloc'ed string.
 *
 * This is for machine consumption, so it's not translated.  All elements are
 * schema-qualified when appropriate.
 */
char *
getObjectIdentity(const ObjectAddress *object)
{
	return getObjectIdentityParts(object, NULL, NULL);
}

/*
 * As above, but more detailed.
 *
 * There are two sets of return values: the identity itself as a palloc'd
 * string is returned.  objname and objargs, if not NULL, are output parameters
 * that receive lists of C-strings that are useful to give back to
 * get_object_address() to reconstruct the ObjectAddress.
 */
char *
getObjectIdentityParts(const ObjectAddress *object,
					   List **objname, List **objargs)
{
	StringInfoData buffer;

	initStringInfo(&buffer);

	/*
	 * Make sure that both objname and objargs were passed, or none was; and
	 * initialize them to empty lists.  For objname this is useless because it
	 * will be initialized in all cases inside the switch; but we do it anyway
	 * so that we can test below that no branch leaves it unset.
	 */
	Assert(PointerIsValid(objname) == PointerIsValid(objargs));
	if (objname)
	{
		*objname = NIL;
		*objargs = NIL;
	}

	switch (getObjectClass(object))
	{
		case OCLASS_CLASS:
			getRelationIdentity(&buffer, object->objectId, objname);
			if (object->objectSubId != 0)
			{
				char	   *attr;

				attr = get_relid_attribute_name(object->objectId,
												object->objectSubId);
				appendStringInfo(&buffer, ".%s", quote_identifier(attr));
				if (objname)
					*objname = lappend(*objname, attr);
			}
			break;

		case OCLASS_PROC:
			appendStringInfoString(&buffer,
							   format_procedure_qualified(object->objectId));
			if (objname)
				format_procedure_parts(object->objectId, objname, objargs);
			break;

		case OCLASS_TYPE:
			{
				char	   *typeout;

				typeout = format_type_be_qualified(object->objectId);
				appendStringInfoString(&buffer, typeout);
				if (objname)
					*objname = list_make1(typeout);
			}
			break;

		case OCLASS_CAST:
			{
				Relation	castRel;
				HeapTuple	tup;
				Form_pg_cast castForm;

				castRel = heap_open(CastRelationId, AccessShareLock);

				tup = get_catalog_object_by_oid(castRel, object->objectId);

				if (!HeapTupleIsValid(tup))
					elog(ERROR, "could not find tuple for cast %u",
						 object->objectId);

				castForm = (Form_pg_cast) GETSTRUCT(tup);

				appendStringInfo(&buffer, "(%s AS %s)",
							  format_type_be_qualified(castForm->castsource),
							 format_type_be_qualified(castForm->casttarget));

				if (objname)
				{
					*objname = list_make1(format_type_be_qualified(castForm->castsource));
					*objargs = list_make1(format_type_be_qualified(castForm->casttarget));
				}

				heap_close(castRel, AccessShareLock);
				break;
			}

		case OCLASS_COLLATION:
			{
				HeapTuple	collTup;
				Form_pg_collation coll;
				char	   *schema;

				collTup = SearchSysCache1(COLLOID,
										  ObjectIdGetDatum(object->objectId));
				if (!HeapTupleIsValid(collTup))
					elog(ERROR, "cache lookup failed for collation %u",
						 object->objectId);
				coll = (Form_pg_collation) GETSTRUCT(collTup);
				schema = get_namespace_name_or_temp(coll->collnamespace);
				appendStringInfoString(&buffer,
									   quote_qualified_identifier(schema,
												   NameStr(coll->collname)));
				if (objname)
					*objname = list_make2(schema,
										  pstrdup(NameStr(coll->collname)));
				ReleaseSysCache(collTup);
				break;
			}

		case OCLASS_CONSTRAINT:
			{
				HeapTuple	conTup;
				Form_pg_constraint con;

				conTup = SearchSysCache1(CONSTROID,
										 ObjectIdGetDatum(object->objectId));
				if (!HeapTupleIsValid(conTup))
					elog(ERROR, "cache lookup failed for constraint %u",
						 object->objectId);
				con = (Form_pg_constraint) GETSTRUCT(conTup);

				if (OidIsValid(con->conrelid))
				{
					appendStringInfo(&buffer, "%s on ",
									 quote_identifier(NameStr(con->conname)));
					getRelationIdentity(&buffer, con->conrelid, objname);
					if (objname)
						*objname = lappend(*objname, pstrdup(NameStr(con->conname)));
				}
				else
				{
					ObjectAddress domain;

					Assert(OidIsValid(con->contypid));
					domain.classId = TypeRelationId;
					domain.objectId = con->contypid;
					domain.objectSubId = 0;

					appendStringInfo(&buffer, "%s on %s",
									 quote_identifier(NameStr(con->conname)),
						  getObjectIdentityParts(&domain, objname, objargs));

					if (objname)
						*objargs = lappend(*objargs, pstrdup(NameStr(con->conname)));
				}

				ReleaseSysCache(conTup);
				break;
			}

		case OCLASS_CONVERSION:
			{
				HeapTuple	conTup;
				Form_pg_conversion conForm;
				char	   *schema;

				conTup = SearchSysCache1(CONVOID,
										 ObjectIdGetDatum(object->objectId));
				if (!HeapTupleIsValid(conTup))
					elog(ERROR, "cache lookup failed for conversion %u",
						 object->objectId);
				conForm = (Form_pg_conversion) GETSTRUCT(conTup);
				schema = get_namespace_name_or_temp(conForm->connamespace);
				appendStringInfoString(&buffer,
									   quote_qualified_identifier(schema,
												 NameStr(conForm->conname)));
				if (objname)
					*objname = list_make2(schema,
										  pstrdup(NameStr(conForm->conname)));
				ReleaseSysCache(conTup);
				break;
			}

		case OCLASS_DEFAULT:
			{
				Relation	attrdefDesc;
				ScanKeyData skey[1];
				SysScanDesc adscan;

				HeapTuple	tup;
				Form_pg_attrdef attrdef;
				ObjectAddress colobject;

				attrdefDesc = heap_open(AttrDefaultRelationId, AccessShareLock);

				ScanKeyInit(&skey[0],
							ObjectIdAttributeNumber,
							BTEqualStrategyNumber, F_OIDEQ,
							ObjectIdGetDatum(object->objectId));

				adscan = systable_beginscan(attrdefDesc, AttrDefaultOidIndexId,
											true, NULL, 1, skey);

				tup = systable_getnext(adscan);

				if (!HeapTupleIsValid(tup))
					elog(ERROR, "could not find tuple for attrdef %u",
						 object->objectId);

				attrdef = (Form_pg_attrdef) GETSTRUCT(tup);

				colobject.classId = RelationRelationId;
				colobject.objectId = attrdef->adrelid;
				colobject.objectSubId = attrdef->adnum;

				appendStringInfo(&buffer, "for %s",
								 getObjectIdentityParts(&colobject,
														objname, objargs));

				systable_endscan(adscan);
				heap_close(attrdefDesc, AccessShareLock);
				break;
			}

		case OCLASS_LANGUAGE:
			{
				HeapTuple	langTup;
				Form_pg_language langForm;

				langTup = SearchSysCache1(LANGOID,
										  ObjectIdGetDatum(object->objectId));
				if (!HeapTupleIsValid(langTup))
					elog(ERROR, "cache lookup failed for language %u",
						 object->objectId);
				langForm = (Form_pg_language) GETSTRUCT(langTup);
				appendStringInfoString(&buffer,
							   quote_identifier(NameStr(langForm->lanname)));
				if (objname)
					*objname = list_make1(pstrdup(NameStr(langForm->lanname)));
				ReleaseSysCache(langTup);
				break;
			}
		case OCLASS_LARGEOBJECT:
			appendStringInfo(&buffer, "%u",
							 object->objectId);
			if (objname)
				*objname = list_make1(psprintf("%u", object->objectId));
			break;

		case OCLASS_OPERATOR:
			appendStringInfoString(&buffer,
								format_operator_qualified(object->objectId));
			if (objname)
				format_operator_parts(object->objectId, objname, objargs);
			break;

		case OCLASS_OPCLASS:
			{
				HeapTuple	opcTup;
				Form_pg_opclass opcForm;
				HeapTuple	amTup;
				Form_pg_am	amForm;
				char	   *schema;

				opcTup = SearchSysCache1(CLAOID,
										 ObjectIdGetDatum(object->objectId));
				if (!HeapTupleIsValid(opcTup))
					elog(ERROR, "cache lookup failed for opclass %u",
						 object->objectId);
				opcForm = (Form_pg_opclass) GETSTRUCT(opcTup);
				schema = get_namespace_name_or_temp(opcForm->opcnamespace);

				amTup = SearchSysCache1(AMOID,
										ObjectIdGetDatum(opcForm->opcmethod));
				if (!HeapTupleIsValid(amTup))
					elog(ERROR, "cache lookup failed for access method %u",
						 opcForm->opcmethod);
				amForm = (Form_pg_am) GETSTRUCT(amTup);

				appendStringInfo(&buffer, "%s USING %s",
								 quote_qualified_identifier(schema,
												  NameStr(opcForm->opcname)),
								 quote_identifier(NameStr(amForm->amname)));
				if (objname)
					*objname = list_make3(pstrdup(NameStr(amForm->amname)),
										  schema,
										  pstrdup(NameStr(opcForm->opcname)));

				ReleaseSysCache(amTup);
				ReleaseSysCache(opcTup);
				break;
			}

		case OCLASS_OPFAMILY:
			getOpFamilyIdentity(&buffer, object->objectId, objname);
			break;

		case OCLASS_AMOP:
			{
				Relation	amopDesc;
				HeapTuple	tup;
				ScanKeyData skey[1];
				SysScanDesc amscan;
				Form_pg_amop amopForm;
				StringInfoData opfam;
				char	   *ltype;
				char	   *rtype;

				amopDesc = heap_open(AccessMethodOperatorRelationId,
									 AccessShareLock);

				ScanKeyInit(&skey[0],
							ObjectIdAttributeNumber,
							BTEqualStrategyNumber, F_OIDEQ,
							ObjectIdGetDatum(object->objectId));

				amscan = systable_beginscan(amopDesc, AccessMethodOperatorOidIndexId, true,
											NULL, 1, skey);

				tup = systable_getnext(amscan);

				if (!HeapTupleIsValid(tup))
					elog(ERROR, "could not find tuple for amop entry %u",
						 object->objectId);

				amopForm = (Form_pg_amop) GETSTRUCT(tup);

				initStringInfo(&opfam);
				getOpFamilyIdentity(&opfam, amopForm->amopfamily, objname);

				ltype = format_type_be_qualified(amopForm->amoplefttype);
				rtype = format_type_be_qualified(amopForm->amoprighttype);

				if (objname)
				{
					*objname = lappend(*objname,
									 psprintf("%d", amopForm->amopstrategy));
					*objargs = list_make2(ltype, rtype);
				}

				appendStringInfo(&buffer, "operator %d (%s, %s) of %s",
								 amopForm->amopstrategy,
								 ltype, rtype, opfam.data);

				pfree(opfam.data);

				systable_endscan(amscan);
				heap_close(amopDesc, AccessShareLock);
				break;
			}

		case OCLASS_AMPROC:
			{
				Relation	amprocDesc;
				ScanKeyData skey[1];
				SysScanDesc amscan;
				HeapTuple	tup;
				Form_pg_amproc amprocForm;
				StringInfoData opfam;
				char	   *ltype;
				char	   *rtype;

				amprocDesc = heap_open(AccessMethodProcedureRelationId,
									   AccessShareLock);

				ScanKeyInit(&skey[0],
							ObjectIdAttributeNumber,
							BTEqualStrategyNumber, F_OIDEQ,
							ObjectIdGetDatum(object->objectId));

				amscan = systable_beginscan(amprocDesc, AccessMethodProcedureOidIndexId, true,
											NULL, 1, skey);

				tup = systable_getnext(amscan);

				if (!HeapTupleIsValid(tup))
					elog(ERROR, "could not find tuple for amproc entry %u",
						 object->objectId);

				amprocForm = (Form_pg_amproc) GETSTRUCT(tup);

				initStringInfo(&opfam);
				getOpFamilyIdentity(&opfam, amprocForm->amprocfamily, objname);

				ltype = format_type_be_qualified(amprocForm->amproclefttype);
				rtype = format_type_be_qualified(amprocForm->amprocrighttype);

				if (objname)
				{
					*objname = lappend(*objname,
									   psprintf("%d", amprocForm->amprocnum));
					*objargs = list_make2(ltype, rtype);
				}

				appendStringInfo(&buffer, "function %d (%s, %s) of %s",
								 amprocForm->amprocnum,
								 ltype, rtype, opfam.data);

				pfree(opfam.data);

				systable_endscan(amscan);
				heap_close(amprocDesc, AccessShareLock);
				break;
			}

		case OCLASS_REWRITE:
			{
				Relation	ruleDesc;
				HeapTuple	tup;
				Form_pg_rewrite rule;

				ruleDesc = heap_open(RewriteRelationId, AccessShareLock);

				tup = get_catalog_object_by_oid(ruleDesc, object->objectId);

				if (!HeapTupleIsValid(tup))
					elog(ERROR, "could not find tuple for rule %u",
						 object->objectId);

				rule = (Form_pg_rewrite) GETSTRUCT(tup);

				appendStringInfo(&buffer, "%s on ",
								 quote_identifier(NameStr(rule->rulename)));
				getRelationIdentity(&buffer, rule->ev_class, objname);
				if (objname)
					*objname = lappend(*objname, pstrdup(NameStr(rule->rulename)));

				heap_close(ruleDesc, AccessShareLock);
				break;
			}

		case OCLASS_TRIGGER:
			{
				Relation	trigDesc;
				HeapTuple	tup;
				Form_pg_trigger trig;

				trigDesc = heap_open(TriggerRelationId, AccessShareLock);

				tup = get_catalog_object_by_oid(trigDesc, object->objectId);

				if (!HeapTupleIsValid(tup))
					elog(ERROR, "could not find tuple for trigger %u",
						 object->objectId);

				trig = (Form_pg_trigger) GETSTRUCT(tup);

				appendStringInfo(&buffer, "%s on ",
								 quote_identifier(NameStr(trig->tgname)));
				getRelationIdentity(&buffer, trig->tgrelid, objname);
				if (objname)
					*objname = lappend(*objname, pstrdup(NameStr(trig->tgname)));

				heap_close(trigDesc, AccessShareLock);
				break;
			}

		case OCLASS_POLICY:
			{
				Relation	polDesc;
				HeapTuple	tup;
				Form_pg_policy policy;

				polDesc = heap_open(PolicyRelationId, AccessShareLock);

				tup = get_catalog_object_by_oid(polDesc, object->objectId);

				if (!HeapTupleIsValid(tup))
					elog(ERROR, "could not find tuple for policy %u",
						 object->objectId);

				policy = (Form_pg_policy) GETSTRUCT(tup);

				appendStringInfo(&buffer, "%s on ",
								 quote_identifier(NameStr(policy->polname)));
				getRelationIdentity(&buffer, policy->polrelid, objname);
				if (objname)
					*objname = lappend(*objname, pstrdup(NameStr(policy->polname)));

				heap_close(polDesc, AccessShareLock);
				break;
			}

		case OCLASS_SCHEMA:
			{
				char	   *nspname;

				nspname = get_namespace_name_or_temp(object->objectId);
				if (!nspname)
					elog(ERROR, "cache lookup failed for namespace %u",
						 object->objectId);
				appendStringInfoString(&buffer,
									   quote_identifier(nspname));
				if (objname)
					*objname = list_make1(nspname);
				break;
			}

		case OCLASS_TSPARSER:
			{
				HeapTuple	tup;
				Form_pg_ts_parser formParser;
				char	   *schema;

				tup = SearchSysCache1(TSPARSEROID,
									  ObjectIdGetDatum(object->objectId));
				if (!HeapTupleIsValid(tup))
					elog(ERROR, "cache lookup failed for text search parser %u",
						 object->objectId);
				formParser = (Form_pg_ts_parser) GETSTRUCT(tup);
				schema = get_namespace_name_or_temp(formParser->prsnamespace);
				appendStringInfoString(&buffer,
									   quote_qualified_identifier(schema,
											  NameStr(formParser->prsname)));
				if (objname)
					*objname = list_make2(schema,
									  pstrdup(NameStr(formParser->prsname)));
				ReleaseSysCache(tup);
				break;
			}

		case OCLASS_TSDICT:
			{
				HeapTuple	tup;
				Form_pg_ts_dict formDict;
				char	   *schema;

				tup = SearchSysCache1(TSDICTOID,
									  ObjectIdGetDatum(object->objectId));
				if (!HeapTupleIsValid(tup))
					elog(ERROR, "cache lookup failed for text search dictionary %u",
						 object->objectId);
				formDict = (Form_pg_ts_dict) GETSTRUCT(tup);
				schema = get_namespace_name_or_temp(formDict->dictnamespace);
				appendStringInfoString(&buffer,
									   quote_qualified_identifier(schema,
											   NameStr(formDict->dictname)));
				if (objname)
					*objname = list_make2(schema,
									   pstrdup(NameStr(formDict->dictname)));
				ReleaseSysCache(tup);
				break;
			}

		case OCLASS_TSTEMPLATE:
			{
				HeapTuple	tup;
				Form_pg_ts_template formTmpl;
				char	   *schema;

				tup = SearchSysCache1(TSTEMPLATEOID,
									  ObjectIdGetDatum(object->objectId));
				if (!HeapTupleIsValid(tup))
					elog(ERROR, "cache lookup failed for text search template %u",
						 object->objectId);
				formTmpl = (Form_pg_ts_template) GETSTRUCT(tup);
				schema = get_namespace_name_or_temp(formTmpl->tmplnamespace);
				appendStringInfoString(&buffer,
									   quote_qualified_identifier(schema,
											   NameStr(formTmpl->tmplname)));
				if (objname)
					*objname = list_make2(schema,
									   pstrdup(NameStr(formTmpl->tmplname)));
				ReleaseSysCache(tup);
				break;
			}

		case OCLASS_TSCONFIG:
			{
				HeapTuple	tup;
				Form_pg_ts_config formCfg;
				char	   *schema;

				tup = SearchSysCache1(TSCONFIGOID,
									  ObjectIdGetDatum(object->objectId));
				if (!HeapTupleIsValid(tup))
					elog(ERROR, "cache lookup failed for text search configuration %u",
						 object->objectId);
				formCfg = (Form_pg_ts_config) GETSTRUCT(tup);
				schema = get_namespace_name_or_temp(formCfg->cfgnamespace);
				appendStringInfoString(&buffer,
									   quote_qualified_identifier(schema,
												 NameStr(formCfg->cfgname)));
				if (objname)
					*objname = list_make2(schema,
										  pstrdup(NameStr(formCfg->cfgname)));
				ReleaseSysCache(tup);
				break;
			}

		case OCLASS_ROLE:
			{
				char	   *username;

				username = GetUserNameFromId(object->objectId, false);
				if (objname)
					*objname = list_make1(username);
				appendStringInfoString(&buffer,
									   quote_identifier(username));
				break;
			}

		case OCLASS_DATABASE:
			{
				char	   *datname;

				datname = get_database_name(object->objectId);
				if (!datname)
					elog(ERROR, "cache lookup failed for database %u",
						 object->objectId);
				if (objname)
					*objname = list_make1(datname);
				appendStringInfoString(&buffer,
									   quote_identifier(datname));
				break;
			}

		case OCLASS_TBLSPACE:
			{
				char	   *tblspace;

				tblspace = get_tablespace_name(object->objectId);
				if (!tblspace)
					elog(ERROR, "cache lookup failed for tablespace %u",
						 object->objectId);
				if (objname)
					*objname = list_make1(tblspace);
				appendStringInfoString(&buffer,
									   quote_identifier(tblspace));
				break;
			}

		case OCLASS_FDW:
			{
				ForeignDataWrapper *fdw;

				fdw = GetForeignDataWrapper(object->objectId);
				appendStringInfoString(&buffer, quote_identifier(fdw->fdwname));
				if (objname)
					*objname = list_make1(pstrdup(fdw->fdwname));
				break;
			}

		case OCLASS_FOREIGN_SERVER:
			{
				ForeignServer *srv;

				srv = GetForeignServer(object->objectId);
				appendStringInfoString(&buffer,
									   quote_identifier(srv->servername));
				if (objname)
					*objname = list_make1(pstrdup(srv->servername));
				break;
			}

		case OCLASS_USER_MAPPING:
			{
				HeapTuple	tup;
				Oid			useid;
				Form_pg_user_mapping umform;
				ForeignServer *srv;
				const char *usename;

				tup = SearchSysCache1(USERMAPPINGOID,
									  ObjectIdGetDatum(object->objectId));
				if (!HeapTupleIsValid(tup))
					elog(ERROR, "cache lookup failed for user mapping %u",
						 object->objectId);
				umform = (Form_pg_user_mapping) GETSTRUCT(tup);
				useid = umform->umuser;
				srv = GetForeignServer(umform->umserver);

				ReleaseSysCache(tup);

				if (OidIsValid(useid))
					usename = GetUserNameFromId(useid, false);
				else
					usename = "public";

				if (objname)
				{
					*objname = list_make1(pstrdup(usename));
					*objargs = list_make1(pstrdup(srv->servername));
				}

				appendStringInfo(&buffer, "%s on server %s",
								 quote_identifier(usename),
								 srv->servername);
				break;
			}

		case OCLASS_DEFACL:
			{
				Relation	defaclrel;
				ScanKeyData skey[1];
				SysScanDesc rcscan;
				HeapTuple	tup;
				Form_pg_default_acl defacl;
				char	   *schema;
				char	   *username;

				defaclrel = heap_open(DefaultAclRelationId, AccessShareLock);

				ScanKeyInit(&skey[0],
							ObjectIdAttributeNumber,
							BTEqualStrategyNumber, F_OIDEQ,
							ObjectIdGetDatum(object->objectId));

				rcscan = systable_beginscan(defaclrel, DefaultAclOidIndexId,
											true, NULL, 1, skey);

				tup = systable_getnext(rcscan);

				if (!HeapTupleIsValid(tup))
					elog(ERROR, "could not find tuple for default ACL %u",
						 object->objectId);

				defacl = (Form_pg_default_acl) GETSTRUCT(tup);

				username = GetUserNameFromId(defacl->defaclrole, false);
				appendStringInfo(&buffer,
								 "for role %s",
								 quote_identifier(username));

				if (OidIsValid(defacl->defaclnamespace))
				{
					schema = get_namespace_name_or_temp(defacl->defaclnamespace);
					appendStringInfo(&buffer,
									 " in schema %s",
									 quote_identifier(schema));
				}
				else
					schema = NULL;

				switch (defacl->defaclobjtype)
				{
					case DEFACLOBJ_RELATION:
						appendStringInfoString(&buffer,
											   " on tables");
						break;
					case DEFACLOBJ_SEQUENCE:
						appendStringInfoString(&buffer,
											   " on sequences");
						break;
					case DEFACLOBJ_FUNCTION:
						appendStringInfoString(&buffer,
											   " on functions");
						break;
					case DEFACLOBJ_TYPE:
						appendStringInfoString(&buffer,
											   " on types");
						break;
				}

				if (objname)
				{
					*objname = list_make1(username);
					if (schema)
						*objname = lappend(*objname, schema);
					*objargs = list_make1(psprintf("%c", defacl->defaclobjtype));
				}

				systable_endscan(rcscan);
				heap_close(defaclrel, AccessShareLock);
				break;
			}

		case OCLASS_EXTENSION:
			{
				char	   *extname;

				extname = get_extension_name(object->objectId);
				if (!extname)
					elog(ERROR, "cache lookup failed for extension %u",
						 object->objectId);
				appendStringInfoString(&buffer, quote_identifier(extname));
				if (objname)
					*objname = list_make1(extname);
				break;
			}

		case OCLASS_EVENT_TRIGGER:
			{
				HeapTuple	tup;
				Form_pg_event_trigger trigForm;

				/* no objname support here */
				if (objname)
					*objname = NIL;

				tup = SearchSysCache1(EVENTTRIGGEROID,
									  ObjectIdGetDatum(object->objectId));
				if (!HeapTupleIsValid(tup))
					elog(ERROR, "cache lookup failed for event trigger %u",
						 object->objectId);
				trigForm = (Form_pg_event_trigger) GETSTRUCT(tup);
				appendStringInfoString(&buffer,
							   quote_identifier(NameStr(trigForm->evtname)));
				ReleaseSysCache(tup);
				break;
			}

		case OCLASS_TRANSFORM:
			{
				Relation	transformDesc;
				HeapTuple	tup;
				Form_pg_transform transform;
				char	   *transformLang;
				char	   *transformType;

				transformDesc = heap_open(TransformRelationId, AccessShareLock);

				tup = get_catalog_object_by_oid(transformDesc, object->objectId);

				if (!HeapTupleIsValid(tup))
					elog(ERROR, "could not find tuple for transform %u",
						 object->objectId);

				transform = (Form_pg_transform) GETSTRUCT(tup);

				transformType = format_type_be_qualified(transform->trftype);
				transformLang = get_language_name(transform->trflang, false);

				appendStringInfo(&buffer, "for %s on language %s",
								 transformType,
								 transformLang);
				if (objname)
				{
					*objname = list_make1(transformType);
					*objargs = list_make1(pstrdup(transformLang));
				}

				heap_close(transformDesc, AccessShareLock);
			}
			break;

		case OCLASS_AM:
			{
				char	   *amname;

				amname = get_am_name(object->objectId);
				if (!amname)
					elog(ERROR, "cache lookup failed for access method %u",
						 object->objectId);
				appendStringInfoString(&buffer, quote_identifier(amname));
				if (objname)
					*objname = list_make1(amname);
			}
			break;

		default:
			appendStringInfo(&buffer, "unrecognized object %u %u %d",
							 object->classId,
							 object->objectId,
							 object->objectSubId);
			break;
	}

	/*
	 * If a get_object_address representation was requested, make sure we are
	 * providing one.  We don't check objargs, because many of the cases above
	 * leave it as NIL.
	 */
	if (objname && *objname == NIL)
		elog(ERROR, "requested object address for unsupported object class %d: text result \"%s\"",
			 (int) getObjectClass(object), buffer.data);

	return buffer.data;
}

static void
getOpFamilyIdentity(StringInfo buffer, Oid opfid, List **objname)
{
	HeapTuple	opfTup;
	Form_pg_opfamily opfForm;
	HeapTuple	amTup;
	Form_pg_am	amForm;
	char	   *schema;

	opfTup = SearchSysCache1(OPFAMILYOID, ObjectIdGetDatum(opfid));
	if (!HeapTupleIsValid(opfTup))
		elog(ERROR, "cache lookup failed for opfamily %u", opfid);
	opfForm = (Form_pg_opfamily) GETSTRUCT(opfTup);

	amTup = SearchSysCache1(AMOID, ObjectIdGetDatum(opfForm->opfmethod));
	if (!HeapTupleIsValid(amTup))
		elog(ERROR, "cache lookup failed for access method %u",
			 opfForm->opfmethod);
	amForm = (Form_pg_am) GETSTRUCT(amTup);

	schema = get_namespace_name_or_temp(opfForm->opfnamespace);
	appendStringInfo(buffer, "%s USING %s",
					 quote_qualified_identifier(schema,
												NameStr(opfForm->opfname)),
					 NameStr(amForm->amname));

	if (objname)
		*objname = list_make3(pstrdup(NameStr(amForm->amname)),
							  pstrdup(schema),
							  pstrdup(NameStr(opfForm->opfname)));

	ReleaseSysCache(amTup);
	ReleaseSysCache(opfTup);
}

/*
 * Append the relation identity (quoted qualified name) to the given
 * StringInfo.
 */
static void
getRelationIdentity(StringInfo buffer, Oid relid, List **objname)
{
	HeapTuple	relTup;
	Form_pg_class relForm;
	char	   *schema;

	relTup = SearchSysCache1(RELOID,
							 ObjectIdGetDatum(relid));
	if (!HeapTupleIsValid(relTup))
		elog(ERROR, "cache lookup failed for relation %u", relid);
	relForm = (Form_pg_class) GETSTRUCT(relTup);

	schema = get_namespace_name_or_temp(relForm->relnamespace);
	appendStringInfoString(buffer,
						   quote_qualified_identifier(schema,
												 NameStr(relForm->relname)));
	if (objname)
		*objname = list_make2(schema, pstrdup(NameStr(relForm->relname)));

	ReleaseSysCache(relTup);
}

/*
 * Auxiliary function to return a TEXT array out of a list of C-strings.
 */
ArrayType *
strlist_to_textarray(List *list)
{
	ArrayType  *arr;
	Datum	   *datums;
	int			j = 0;
	ListCell   *cell;
	MemoryContext memcxt;
	MemoryContext oldcxt;

	memcxt = AllocSetContextCreate(CurrentMemoryContext,
								   "strlist to array",
								   ALLOCSET_DEFAULT_MINSIZE,
								   ALLOCSET_DEFAULT_INITSIZE,
								   ALLOCSET_DEFAULT_MAXSIZE);
	oldcxt = MemoryContextSwitchTo(memcxt);

	datums = palloc(sizeof(text *) * list_length(list));
	foreach(cell, list)
	{
		char	   *name = lfirst(cell);

		datums[j++] = CStringGetTextDatum(name);
	}

	MemoryContextSwitchTo(oldcxt);

	arr = construct_array(datums, list_length(list),
						  TEXTOID, -1, false, 'i');
	MemoryContextDelete(memcxt);

	return arr;
}<|MERGE_RESOLUTION|>--- conflicted
+++ resolved
@@ -835,11 +835,8 @@
 			case OBJECT_FDW:
 			case OBJECT_FOREIGN_SERVER:
 			case OBJECT_EVENT_TRIGGER:
-<<<<<<< HEAD
 			case OBJECT_EXTPROTOCOL:
-=======
 			case OBJECT_ACCESS_METHOD:
->>>>>>> b5bce6c1
 				address = get_object_address_unqualified(objtype,
 														 objname, missing_ok);
 				break;
@@ -2291,12 +2288,9 @@
 			break;
 		case OBJECT_TSPARSER:
 		case OBJECT_TSTEMPLATE:
-<<<<<<< HEAD
+		case OBJECT_ACCESS_METHOD:
 		case OBJECT_RESQUEUE:
 		case OBJECT_RESGROUP:
-=======
-		case OBJECT_ACCESS_METHOD:
->>>>>>> b5bce6c1
 			/* We treat these object types as being owned by superusers */
 			if (!superuser_arg(roleid))
 				ereport(ERROR,
@@ -3311,18 +3305,6 @@
 				break;
 			}
 
-<<<<<<< HEAD
-		case OCLASS_EXTPROTOCOL:
-			{
-				appendStringInfo(&buffer, _("protocol %s"),
-								 ExtProtocolGetNameByOid(object->objectId));
-				break;
-			}
-
-		case OCLASS_COMPRESSION:
-			{
-				elog(NOTICE, "NOT YET IMPLEMENTED");
-=======
 		case OCLASS_AM:
 			{
 				HeapTuple	tup;
@@ -3335,7 +3317,19 @@
 				appendStringInfo(&buffer, _("access method %s"),
 							 NameStr(((Form_pg_am) GETSTRUCT(tup))->amname));
 				ReleaseSysCache(tup);
->>>>>>> b5bce6c1
+				break;
+			}
+
+		case OCLASS_EXTPROTOCOL:
+			{
+				appendStringInfo(&buffer, _("protocol %s"),
+								 ExtProtocolGetNameByOid(object->objectId));
+				break;
+			}
+
+		case OCLASS_COMPRESSION:
+			{
+				elog(NOTICE, "NOT YET IMPLEMENTED");
 				break;
 			}
 
