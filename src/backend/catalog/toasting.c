/*-------------------------------------------------------------------------
 *
 * toasting.c
 *	  This file contains routines to support creation of toast tables
 *
 *
 * Portions Copyright (c) 1996-2009, PostgreSQL Global Development Group
 * Portions Copyright (c) 1994, Regents of the University of California
 *
 * IDENTIFICATION
 *	  $PostgreSQL: pgsql/src/backend/catalog/toasting.c,v 1.17 2009/06/11 20:46:11 tgl Exp $
 *
 *-------------------------------------------------------------------------
 */
#include "postgres.h"

#include "access/heapam.h"
#include "access/tuptoaster.h"
#include "access/xact.h"
#include "catalog/dependency.h"
#include "catalog/heap.h"
#include "catalog/index.h"
#include "catalog/indexing.h"
#include "catalog/namespace.h"
#include "catalog/pg_namespace.h"
#include "catalog/pg_opclass.h"
#include "catalog/pg_type.h"
#include "catalog/toasting.h"
#include "miscadmin.h"
#include "nodes/makefuncs.h"
#include "storage/lmgr.h"
#include "utils/builtins.h"
#include "utils/syscache.h"


static bool create_toast_table(Relation rel, Oid toastOid, Oid toastIndexOid,
<<<<<<< HEAD
							   bool is_part_child);
=======
				   Datum reloptions, bool force);
>>>>>>> 4d53a2f9
static bool needs_toast_table(Relation rel);


/*
 * AlterTableCreateToastTable
 *		If the table needs a toast table, and doesn't already have one,
 *		then create a toast table for it.  (With the force option, make
 *		a toast table even if it appears unnecessary.)
 *
 * The caller can also specify the OID to be used for the toast table.
 * Usually, toastOid should be InvalidOid to allow a free OID to be assigned.
 * (This option, as well as the force option, is not used by core Postgres,
 * but is provided to support pg_migrator.)
 *
 * reloptions for the toast table can be passed, too.  Pass (Datum) 0
 * for default reloptions.
 *
 * We expect the caller to have verified that the relation is a table and have
 * already done any necessary permission checks.  Callers expect this function
 * to end with CommandCounterIncrement if it makes any changes.
 */
void
<<<<<<< HEAD
AlterTableCreateToastTable(Oid relOid, bool is_part_child)
=======
AlterTableCreateToastTable(Oid relOid, Oid toastOid,
						   Datum reloptions, bool force)
>>>>>>> 4d53a2f9
{
	Relation	rel;

	/*
	 * Grab an exclusive lock on the target table, which we will NOT release
	 * until end of transaction.  (This is probably redundant in all present
	 * uses...)
	 */
	if (is_part_child)
		rel = heap_open(relOid, NoLock);
	else
		rel = heap_open(relOid, AccessExclusiveLock);

	/* create_toast_table does all the work */
<<<<<<< HEAD
	(void) create_toast_table(rel, InvalidOid, InvalidOid, is_part_child);
=======
	(void) create_toast_table(rel, toastOid, InvalidOid, reloptions, force);
>>>>>>> 4d53a2f9

	heap_close(rel, NoLock);
}

/*
 * Create a toast table during bootstrap
 *
 * Here we need to prespecify the OIDs of the toast table and its index
 */
void
BootstrapToastTable(char *relName, Oid toastOid, Oid toastIndexOid)
{
	Relation	rel;

	rel = heap_openrv(makeRangeVar(NULL, relName, -1), AccessExclusiveLock);

	/* Note: during bootstrap may see uncataloged relation */
	if (rel->rd_rel->relkind != RELKIND_RELATION &&
		rel->rd_rel->relkind != RELKIND_UNCATALOGED)
		ereport(ERROR,
				(errcode(ERRCODE_WRONG_OBJECT_TYPE),
				 errmsg("\"%s\" is not a table",
						relName)));

	/* create_toast_table does all the work */
<<<<<<< HEAD
	if (!create_toast_table(rel, toastOid, toastIndexOid, false))
=======
	if (!create_toast_table(rel, toastOid, toastIndexOid, (Datum) 0, false))
>>>>>>> 4d53a2f9
		elog(ERROR, "\"%s\" does not require a toast table",
			 relName);

	heap_close(rel, NoLock);
}


/*
 * create_toast_table --- internal workhorse
 *
 * rel is already opened and exclusive-locked
 * toastOid and toastIndexOid are normally InvalidOid, but
 * either or both can be nonzero to specify caller-assigned OIDs
 */
static bool
create_toast_table(Relation rel, Oid toastOid, Oid toastIndexOid,
<<<<<<< HEAD
				   bool is_part_child)
=======
				   Datum reloptions, bool force)
>>>>>>> 4d53a2f9
{
	Oid			relOid = RelationGetRelid(rel);
	HeapTuple	reltup;
	TupleDesc	tupdesc;
	bool		shared_relation;
	Relation	class_rel;
	Oid			toast_relid;
	Oid			toast_idxid;
	Oid			namespaceid;
	char		toast_relname[NAMEDATALEN];
	char		toast_idxname[NAMEDATALEN];
	IndexInfo  *indexInfo;
	Oid			classObjectId[2];
	int16		coloptions[2];
	ObjectAddress baseobject,
				toastobject;

	/*
	 * Is it already toasted?
	 */
	if (rel->rd_rel->reltoastrelid != InvalidOid)
		return false;

	/*
	 * Check to see whether the table actually needs a TOAST table.
	 *
	 * Caller can optionally override this check.  (Note: at present no
	 * callers in core Postgres do so, but this option is needed by
	 * pg_migrator.)
	 */
	if (!force && !needs_toast_table(rel))
		return false;

	/*
	 * Toast table is shared if and only if its parent is.
	 *
	 * We cannot allow toasting a shared relation after initdb (because
	 * there's no way to mark it toasted in other databases' pg_class).
	 */
	shared_relation = rel->rd_rel->relisshared;
	if (shared_relation && !IsBootstrapProcessingMode())
		ereport(ERROR,
				(errcode(ERRCODE_OBJECT_NOT_IN_PREREQUISITE_STATE),
				 errmsg("shared tables cannot be toasted after initdb")));

	/*
	 * Create the toast table and its index
	 */
	snprintf(toast_relname, sizeof(toast_relname),
			 "pg_toast_%u", relOid);
	snprintf(toast_idxname, sizeof(toast_idxname),
			 "pg_toast_%u_index", relOid);

	/* this is pretty painful...  need a tuple descriptor */
	tupdesc = CreateTemplateTupleDesc(3, false);
	TupleDescInitEntry(tupdesc, (AttrNumber) 1,
					   "chunk_id",
					   OIDOID,
					   -1, 0);
	TupleDescInitEntry(tupdesc, (AttrNumber) 2,
					   "chunk_seq",
					   INT4OID,
					   -1, 0);
	TupleDescInitEntry(tupdesc, (AttrNumber) 3,
					   "chunk_data",
					   BYTEAOID,
					   -1, 0);

	/*
	 * Ensure that the toast table doesn't itself get toasted, or we'll be
	 * toast :-(.  This is essential for chunk_data because type bytea is
	 * toastable; hit the other two just to be sure.
	 */
	tupdesc->attrs[0]->attstorage = 'p';
	tupdesc->attrs[1]->attstorage = 'p';
	tupdesc->attrs[2]->attstorage = 'p';

	/*
	 * Toast tables for regular relations go in pg_toast; those for temp
	 * relations go into the per-backend temp-toast-table namespace.
	 */
	if (rel->rd_islocaltemp)
		namespaceid = GetTempToastNamespace();
	else
		namespaceid = PG_TOAST_NAMESPACE;

	toast_relid = heap_create_with_catalog(toast_relname,
										   namespaceid,
										   rel->rd_rel->reltablespace,
										   toastOid,
										   rel->rd_rel->relowner,
										   tupdesc,
										   NIL,
										   /* relam */ InvalidOid,
										   RELKIND_TOASTVALUE,
										   RELSTORAGE_HEAP,
										   shared_relation,
										   true,
										   /* bufferPoolBulkLoad */ false,
										   0,
										   ONCOMMIT_NOOP,
<<<<<<< HEAD
										   NULL, /* CDB POLICY */
										   (Datum) 0,
										   true,
										   /* valid_opts */ false,
										   /* persistentTid */ NULL,
										   /* persistentSerialNum */ NULL);
=======
										   reloptions,
										   true);
>>>>>>> 4d53a2f9

	/* make the toast relation visible, else index creation will fail */
	CommandCounterIncrement();

	/*
	 * Create unique index on chunk_id, chunk_seq.
	 *
	 * NOTE: the normal TOAST access routines could actually function with a
	 * single-column index on chunk_id only. However, the slice access
	 * routines use both columns for faster access to an individual chunk. In
	 * addition, we want it to be unique as a check against the possibility of
	 * duplicate TOAST chunk OIDs. The index might also be a little more
	 * efficient this way, since btree isn't all that happy with large numbers
	 * of equal keys.
	 */

	indexInfo = makeNode(IndexInfo);
	indexInfo->ii_NumIndexAttrs = 2;
	indexInfo->ii_KeyAttrNumbers[0] = 1;
	indexInfo->ii_KeyAttrNumbers[1] = 2;
	indexInfo->ii_Expressions = NIL;
	indexInfo->ii_ExpressionsState = NIL;
	indexInfo->ii_Predicate = NIL;
	indexInfo->ii_PredicateState = NIL;
	indexInfo->ii_Unique = true;
	indexInfo->ii_ReadyForInserts = true;
	indexInfo->ii_Concurrent = false;
	indexInfo->ii_BrokenHotChain = false;

	classObjectId[0] = OID_BTREE_OPS_OID;
	classObjectId[1] = INT4_BTREE_OPS_OID;

	coloptions[0] = 0;
	coloptions[1] = 0;

	toast_idxid = index_create(toast_relid, toast_idxname, toastIndexOid,
							   indexInfo,
							   BTREE_AM_OID,
							   rel->rd_rel->reltablespace,
							   classObjectId, coloptions, (Datum) 0,
							   true, false, true, false, false, NULL);

	/*
	 * If this is a partitioned child, we can unlock since the master is
	 * already locked.
	 */
	if (is_part_child)
	{
		UnlockRelationOid(toast_relid, ShareLock);
		UnlockRelationOid(toast_idxid, AccessExclusiveLock);
	}

	/*
	 * Store the toast table's OID in the parent relation's pg_class row
	 */
	class_rel = heap_open(RelationRelationId, RowExclusiveLock);

	reltup = SearchSysCacheCopy(RELOID,
								ObjectIdGetDatum(relOid),
								0, 0, 0);
	if (!HeapTupleIsValid(reltup))
		elog(ERROR, "cache lookup failed for relation %u", relOid);

	((Form_pg_class) GETSTRUCT(reltup))->reltoastrelid = toast_relid;

	if (!IsBootstrapProcessingMode())
	{
		/* normal case, use a transactional update */
		simple_heap_update(class_rel, &reltup->t_self, reltup);

		/* Keep catalog indexes current */
		CatalogUpdateIndexes(class_rel, reltup);
	}
	else
	{
		/* While bootstrapping, we cannot UPDATE, so overwrite in-place */
		heap_inplace_update(class_rel, reltup);
	}

	heap_freetuple(reltup);

	heap_close(class_rel, RowExclusiveLock);

	/*
	 * Register dependency from the toast table to the master, so that the
	 * toast table will be deleted if the master is.  Skip this in bootstrap
	 * mode.
	 */
	if (!IsBootstrapProcessingMode())
	{
		baseobject.classId = RelationRelationId;
		baseobject.objectId = relOid;
		baseobject.objectSubId = 0;
		toastobject.classId = RelationRelationId;
		toastobject.objectId = toast_relid;
		toastobject.objectSubId = 0;

		recordDependencyOn(&toastobject, &baseobject, DEPENDENCY_INTERNAL);
	}

	/*
	 * Make changes visible
	 */
	CommandCounterIncrement();

	return true;
}

/*
 * Check to see whether the table needs a TOAST table.	It does only if
 * (1) there are any toastable attributes, and (2) the maximum length
 * of a tuple could exceed TOAST_TUPLE_THRESHOLD.  (We don't want to
 * create a toast table for something like "f1 varchar(20)".)
 */
static bool
needs_toast_table(Relation rel)
{
	int32		data_length = 0;
	bool		maxlength_unknown = false;
	bool		has_toastable_attrs = false;
	TupleDesc	tupdesc;
	Form_pg_attribute *att;
	int32		tuple_length;
	int			i;

	if(RelationIsExternal(rel))
		return false;
	
	tupdesc = rel->rd_att;
	att = tupdesc->attrs;

	for (i = 0; i < tupdesc->natts; i++)
	{
		if (att[i]->attisdropped)
			continue;
		data_length = att_align_nominal(data_length, att[i]->attalign);
		if (att[i]->attlen > 0)
		{
			/* Fixed-length types are never toastable */
			data_length += att[i]->attlen;
		}
		else
		{
			int32		maxlen = type_maximum_size(att[i]->atttypid,
												   att[i]->atttypmod);

			if (maxlen < 0)
				maxlength_unknown = true;
			else
				data_length += maxlen;
			if (att[i]->attstorage != 'p')
				has_toastable_attrs = true;
		}
	}
	if (!has_toastable_attrs)
		return false;			/* nothing to toast? */
	if (maxlength_unknown)
		return true;			/* any unlimited-length attrs? */
	tuple_length = MAXALIGN(offsetof(HeapTupleHeaderData, t_bits) +
							BITMAPLEN(tupdesc->natts)) +
		MAXALIGN(data_length);
	return (tuple_length > TOAST_TUPLE_THRESHOLD);
}<|MERGE_RESOLUTION|>--- conflicted
+++ resolved
@@ -34,11 +34,7 @@
 
 
 static bool create_toast_table(Relation rel, Oid toastOid, Oid toastIndexOid,
-<<<<<<< HEAD
-							   bool is_part_child);
-=======
-				   Datum reloptions, bool force);
->>>>>>> 4d53a2f9
+				   Datum reloptions, bool force, bool is_part_child);
 static bool needs_toast_table(Relation rel);
 
 
@@ -61,12 +57,8 @@
  * to end with CommandCounterIncrement if it makes any changes.
  */
 void
-<<<<<<< HEAD
-AlterTableCreateToastTable(Oid relOid, bool is_part_child)
-=======
 AlterTableCreateToastTable(Oid relOid, Oid toastOid,
-						   Datum reloptions, bool force)
->>>>>>> 4d53a2f9
+						   Datum reloptions, bool force, bool is_part_child)
 {
 	Relation	rel;
 
@@ -81,11 +73,7 @@
 		rel = heap_open(relOid, AccessExclusiveLock);
 
 	/* create_toast_table does all the work */
-<<<<<<< HEAD
-	(void) create_toast_table(rel, InvalidOid, InvalidOid, is_part_child);
-=======
-	(void) create_toast_table(rel, toastOid, InvalidOid, reloptions, force);
->>>>>>> 4d53a2f9
+	(void) create_toast_table(rel, InvalidOid, InvalidOid, reloptions, force, is_part_child);
 
 	heap_close(rel, NoLock);
 }
@@ -111,11 +99,7 @@
 						relName)));
 
 	/* create_toast_table does all the work */
-<<<<<<< HEAD
-	if (!create_toast_table(rel, toastOid, toastIndexOid, false))
-=======
-	if (!create_toast_table(rel, toastOid, toastIndexOid, (Datum) 0, false))
->>>>>>> 4d53a2f9
+	if (!create_toast_table(rel, toastOid, toastIndexOid, (Datum) 0, false, false))
 		elog(ERROR, "\"%s\" does not require a toast table",
 			 relName);
 
@@ -132,11 +116,7 @@
  */
 static bool
 create_toast_table(Relation rel, Oid toastOid, Oid toastIndexOid,
-<<<<<<< HEAD
-				   bool is_part_child)
-=======
-				   Datum reloptions, bool force)
->>>>>>> 4d53a2f9
+				   Datum reloptions, bool force, bool is_part_child)
 {
 	Oid			relOid = RelationGetRelid(rel);
 	HeapTuple	reltup;
@@ -162,12 +142,8 @@
 
 	/*
 	 * Check to see whether the table actually needs a TOAST table.
-	 *
-	 * Caller can optionally override this check.  (Note: at present no
-	 * callers in core Postgres do so, but this option is needed by
-	 * pg_migrator.)
-	 */
-	if (!force && !needs_toast_table(rel))
+	 */
+	if (!needs_toast_table(rel))
 		return false;
 
 	/*
@@ -181,6 +157,22 @@
 		ereport(ERROR,
 				(errcode(ERRCODE_OBJECT_NOT_IN_PREREQUISITE_STATE),
 				 errmsg("shared tables cannot be toasted after initdb")));
+
+	/*
+	 * Is it already toasted?
+	 */
+	if (rel->rd_rel->reltoastrelid != InvalidOid)
+		return false;
+
+	/*
+	 * Check to see whether the table actually needs a TOAST table.
+	 *
+	 * Caller can optionally override this check.  (Note: at present no
+	 * callers in core Postgres do so, but this option is needed by
+	 * pg_migrator.)
+	 */
+	if (!force && !needs_toast_table(rel))
+		return false;
 
 	/*
 	 * Create the toast table and its index
@@ -238,17 +230,12 @@
 										   /* bufferPoolBulkLoad */ false,
 										   0,
 										   ONCOMMIT_NOOP,
-<<<<<<< HEAD
 										   NULL, /* CDB POLICY */
-										   (Datum) 0,
+										   reloptions,
 										   true,
 										   /* valid_opts */ false,
 										   /* persistentTid */ NULL,
 										   /* persistentSerialNum */ NULL);
-=======
-										   reloptions,
-										   true);
->>>>>>> 4d53a2f9
 
 	/* make the toast relation visible, else index creation will fail */
 	CommandCounterIncrement();
