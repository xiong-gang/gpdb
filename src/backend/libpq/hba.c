--- conflicted
+++ resolved
@@ -86,12 +86,7 @@
 static List *ident_line_nums = NIL;
 static MemoryContext ident_context = NULL;
 
-<<<<<<< HEAD
-static void tokenize_file(const char *filename, FILE *file,
-=======
-
 static MemoryContext tokenize_file(const char *filename, FILE *file,
->>>>>>> 80edfd76
 			  List **lines, List **line_nums);
 static List *tokenize_inc_file(List *tokens, const char *outer_filename,
 				  const char *inc_filename);
@@ -1298,53 +1293,9 @@
 
 			token = lfirst(tokencell);
 
-<<<<<<< HEAD
-		c = strchr(token, '=');
-		if (c == NULL)
-		{
-			/*
-			 * Got something that's not a name=value pair.
-			 */
-			ereport(LOG,
-					(errcode(ERRCODE_CONFIG_FILE_ERROR),
-					 errmsg("authentication option not in name=value format: %s", token),
-					 errcontext("line %d of configuration file \"%s\"",
-								line_num, HbaFileName)));
-			
-			if (parsedline->auth_method == uaIdent && strcmp(token,"sameuser")==0)
-			{
-				if (strcmp(parsedline->database,"all")==0)
-					parsedline->database = pstrdup("sameuser");
-				continue;
-			}
-			else if (parsedline->auth_method == uaIdent)
-			{
-				parsedline->usermap = pstrdup(token);
-				continue;
-			}
-			
-			return false;
-		}
-		else
-		{
-			*c++ = '\0';		/* token now holds "name", c holds "value" */
-			if (strcmp(token, "map") == 0)
-			{
-				if (parsedline->auth_method != uaIdent &&
-					parsedline->auth_method != uaPeer &&
-					parsedline->auth_method != uaKrb5 &&
-					parsedline->auth_method != uaGSS &&
-					parsedline->auth_method != uaSSPI &&
-					parsedline->auth_method != uaCert)
-					INVALID_AUTH_OPTION("map", gettext_noop("ident, peer, krb5, gssapi, sspi and cert"));
-				parsedline->usermap = pstrdup(c);
-			}
-			else if (strcmp(token, "clientcert") == 0)
-=======
 			str = pstrdup(token->string);
 			val = strchr(str, '=');
 			if (val == NULL)
->>>>>>> 80edfd76
 			{
 				/*
 				 * Got something that's not a name=value pair.
@@ -1354,6 +1305,21 @@
 						 errmsg("authentication option not in name=value format: %s", token->string),
 						 errcontext("line %d of configuration file \"%s\"",
 									line_num, HbaFileName)));
+
+				/* GPDB_92_MERGE_FIXME: Is the code below needed? */
+				if (parsedline->auth_method == uaIdent && strcmp(token->string,"sameuser")==0)
+				{
+					if (list_length(parsedline->databases) == 1 &&
+						strcmp(linitial(parsedline->databases), "all")==0)
+						linitial(parsedline->databases) = pstrdup("sameuser");
+					continue;
+				}
+				else if (parsedline->auth_method == uaIdent)
+				{
+					parsedline->usermap = pstrdup(token->string);
+					continue;
+				}
+	
 				return NULL;
 			}
 
