--- conflicted
+++ resolved
@@ -1014,7 +1014,6 @@
 	port->peer_cn = NULL;
 	if (port->peer != NULL)
 	{
-<<<<<<< HEAD
 		int len;
 
 		len = X509_NAME_get_text_by_NID(X509_get_subject_name(port->peer),
@@ -1050,33 +1049,6 @@
 			}
 
 			port->peer_cn = peer_cn;
-=======
-		X509_NAME_oneline(X509_get_subject_name(port->peer),
-						  port->peer_dn, sizeof(port->peer_dn));
-		port->peer_dn[sizeof(port->peer_dn) - 1] = '\0';
-		r = X509_NAME_get_text_by_NID(X509_get_subject_name(port->peer),
-					   NID_commonName, port->peer_cn, sizeof(port->peer_cn));
-		port->peer_cn[sizeof(port->peer_cn) - 1] = '\0';
-		if (r == -1)
-		{
-			/* Unable to get the CN, set it to blank so it can't be used */
-			port->peer_cn[0] = '\0';
-		}
-		else
-		{
-			/*
-			 * Reject embedded NULLs in certificate common name to prevent attacks like
-			 * CVE-2009-4034.
-			 */
-			if (r != strlen(port->peer_cn))
-			{
-				ereport(COMMERROR,
-						(errcode(ERRCODE_PROTOCOL_VIOLATION),
-						 errmsg("SSL certificate's common name contains embedded null")));
-				close_SSL(port);
-				return -1;
-			}
->>>>>>> 78a09145
 		}
 	}
 
