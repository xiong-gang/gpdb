/*-------------------------------------------------------------------------
 *
 * ruleutils.c
 *	  Functions to convert stored expressions/querytrees back to
 *	  source text
 *
 * Portions Copyright (c) 1996-2009, PostgreSQL Global Development Group
 * Portions Copyright (c) 1994, Regents of the University of California
 *
 *
 * IDENTIFICATION
 *	  $PostgreSQL: pgsql/src/backend/utils/adt/ruleutils.c,v 1.290 2008/12/19 05:04:35 tgl Exp $
 *
 *-------------------------------------------------------------------------
 */
#include "postgres.h"

#include <unistd.h>
#include <fcntl.h>

#include "access/genam.h"
#include "access/sysattr.h"
#include "catalog/dependency.h"
#include "catalog/indexing.h"
#include "catalog/pg_authid.h"
#include "catalog/pg_attribute_encoding.h"
#include "catalog/pg_constraint.h"
#include "catalog/pg_depend.h"
#include "catalog/pg_partition.h"
#include "catalog/pg_partition_rule.h"
#include "catalog/pg_opclass.h"
#include "catalog/pg_operator.h"
#include "catalog/pg_trigger.h"
#include "cdb/cdbpartition.h"
#include "commands/defrem.h"
#include "commands/tablecmds.h"
#include "commands/tablespace.h"
#include "executor/spi.h"
#include "funcapi.h"
#include "nodes/makefuncs.h"
#include "nodes/nodeFuncs.h"
#include "optimizer/clauses.h"
#include "optimizer/tlist.h"
#include "parser/gramparse.h"
#include "parser/keywords.h"
#include "parser/parse_func.h"
#include "parser/parse_oper.h"
#include "parser/parse_cte.h"
#include "parser/parsetree.h"
#include "rewrite/rewriteHandler.h"
#include "rewrite/rewriteManip.h"
#include "rewrite/rewriteSupport.h"
#include "utils/fmgroids.h"
#include "utils/lsyscache.h"
#include "utils/tqual.h"
#include "utils/typcache.h"
#include "utils/xml.h"


/* ----------
 * Pretty formatting constants
 * ----------
 */

/* Indent counts */
#define PRETTYINDENT_STD		8
#define PRETTYINDENT_JOIN	   13
#define PRETTYINDENT_JOIN_ON	(PRETTYINDENT_JOIN-PRETTYINDENT_STD)
#define PRETTYINDENT_VAR		4

/* Pretty flags */
#define PRETTYFLAG_PAREN		1
#define PRETTYFLAG_INDENT		2

/* macro to test if pretty action needed */
#define PRETTY_PAREN(context)	((context)->prettyFlags & PRETTYFLAG_PAREN)
#define PRETTY_INDENT(context)	((context)->prettyFlags & PRETTYFLAG_INDENT)


/* ----------
 * Local data types
 * ----------
 */

/* Context info needed for invoking a recursive querytree display routine */
typedef struct
{
	StringInfo	buf;			/* output buffer to append to */
	List	   *namespaces;		/* List of deparse_namespace nodes */
	List	   *windowClause;	/* Current query level's WINDOW clause */
	List	   *windowTList;	/* targetlist for resolving WINDOW clause */
	List	   *groupClause;	/* Current query level's GROUP BY clause */
	int			prettyFlags;	/* enabling of pretty-print functions */
	int			indentLevel;	/* current indent level for prettyprint */
	bool		varprefix;		/* TRUE to print prefixes on Vars */
} deparse_context;

/*
 * Each level of query context around a subtree needs a level of Var namespace.
 * A Var having varlevelsup=N refers to the N'th item (counting from 0) in
 * the current context's namespaces list.
 *
 * The rangetable is the list of actual RTEs from the query tree, and the
 * cte list is the list of actual CTEs.
 *
 * For deparsing plan trees, we provide for outer and inner subplan nodes.
 * The tlists of these nodes are used to resolve OUTER and INNER varnos.
 * Also, in the plan-tree case we don't have access to the parse-time CTE
 * list, so we need a list of subplans instead.
 */
typedef struct
{
	List	   *rtable;			/* List of RangeTblEntry nodes */
	List	   *ctes;			/* List of CommonTableExpr nodes */
	List	   *subplans;		/* List of subplans, in plan-tree case */
	Plan	   *outer_plan;		/* OUTER subplan, or NULL if none */
	Plan	   *inner_plan;		/* INNER subplan, or NULL if none */
} deparse_namespace;


/* ----------
 * Global data
 * ----------
 */
static SPIPlanPtr plan_getrulebyoid = NULL;
static const char *query_getrulebyoid = "SELECT * FROM pg_catalog.pg_rewrite WHERE oid = $1";
static SPIPlanPtr plan_getviewrule = NULL;
static const char *query_getviewrule = "SELECT * FROM pg_catalog.pg_rewrite WHERE ev_class = $1 AND rulename = $2";


/* ----------
 * Local functions
 *
 * Most of these functions used to use fixed-size buffers to build their
 * results.  Now, they take an (already initialized) StringInfo object
 * as a parameter, and append their text output to its contents.
 * ----------
 */
static char *deparse_expression_pretty(Node *expr, List *dpcontext,
						  bool forceprefix, bool showimplicit,
						  int prettyFlags, int startIndent);
static char *pg_get_viewdef_worker(Oid viewoid, int prettyFlags);
static void decompile_column_index_array(Datum column_index_array, Oid relId,
							 StringInfo buf);
static char *pg_get_ruledef_worker(Oid ruleoid, int prettyFlags);
static char *pg_get_indexdef_worker(Oid indexrelid, int colno,
					   bool attrsOnly, bool showTblSpc,
					   int prettyFlags);
static char *pg_get_constraintdef_worker(Oid constraintId, bool fullCommand,
							int prettyFlags);
static char *pg_get_expr_worker(text *expr, Oid relid, char *relname,
				   int prettyFlags);
static int print_function_arguments(StringInfo buf, HeapTuple proctup,
						 bool print_table_args, bool print_defaults);
<<<<<<< HEAD
=======
static void print_function_rettype(StringInfo buf, HeapTuple proctup);
>>>>>>> 38e93482
static void make_ruledef(StringInfo buf, HeapTuple ruletup, TupleDesc rulettc,
			 int prettyFlags);
static void make_viewdef(StringInfo buf, HeapTuple ruletup, TupleDesc rulettc,
			 int prettyFlags);
static void get_query_def(Query *query, StringInfo buf, List *parentnamespace,
			  TupleDesc resultDesc, int prettyFlags, int startIndent);
static void get_values_def(List *values_lists, deparse_context *context);
static void get_with_clause(Query *query, deparse_context *context);
static void get_select_query_def(Query *query, deparse_context *context,
					 TupleDesc resultDesc);
static void get_insert_query_def(Query *query, deparse_context *context);
static void get_update_query_def(Query *query, deparse_context *context);
static void get_delete_query_def(Query *query, deparse_context *context);
static void get_utility_query_def(Query *query, deparse_context *context);
static void get_basic_select_query(Query *query, deparse_context *context,
					   TupleDesc resultDesc);
static void get_target_list(List *targetList, deparse_context *context,
				TupleDesc resultDesc);
static void get_setop_query(Node *setOp, Query *query,
				deparse_context *context,
				TupleDesc resultDesc);
static void get_rule_grouplist(List *grplist, List *tlist,
							   bool in_grpsets, deparse_context *context);
static void get_rule_groupingclause(GroupingClause *grp, List *tlist,
									deparse_context *context);
static Node *get_rule_sortgroupclause(SortGroupClause *srt, List *tlist,
						 bool force_colno,
						 deparse_context *context);
<<<<<<< HEAD
static void get_rule_windowspec(WindowClause *wc, List *targetList,
					deparse_context *context);
=======
>>>>>>> 38e93482
static void push_plan(deparse_namespace *dpns, Plan *subplan);
static char *get_variable(Var *var, int levelsup, bool showstar,
			 deparse_context *context);
static RangeTblEntry *find_rte_by_refname(const char *refname,
					deparse_context *context);
static const char *get_simple_binary_op_name(OpExpr *expr);
static bool isSimpleNode(Node *node, Node *parentNode, int prettyFlags);
static void appendStringInfoSpaces(StringInfo buf, int count);
static void appendContextKeyword(deparse_context *context, const char *str,
					 int indentBefore, int indentAfter, int indentPlus);
static void get_rule_expr(Node *node, deparse_context *context,
			  bool showimplicit);
static void get_oper_expr(OpExpr *expr, deparse_context *context);
static void get_func_expr(FuncExpr *expr, deparse_context *context,
			  bool showimplicit);
static void get_groupingfunc_expr(GroupingFunc *grpfunc,
								  deparse_context *context);
static void get_agg_expr(Aggref *aggref, deparse_context *context);
static void get_sortlist_expr(List *l, List *targetList, bool force_colno,
                              deparse_context *context, char *keyword_clause);
static void get_windowfunc_expr(WindowFunc *wfunc, deparse_context *context);
static void get_coercion_expr(Node *arg, deparse_context *context,
				  Oid resulttype, int32 resulttypmod,
				  Node *parentNode);
static void get_const_expr(Const *constval, deparse_context *context,
			   int showtype);
static void simple_quote_literal(StringInfo buf, const char *val);
static void get_sublink_expr(SubLink *sublink, deparse_context *context);
static void get_from_clause(Query *query, const char *prefix,
				deparse_context *context);
static void get_from_clause_item(Node *jtnode, Query *query,
					 deparse_context *context);
static void get_from_clause_alias(Alias *alias, RangeTblEntry *rte,
					  deparse_context *context);
static void get_from_clause_coldeflist(List *names, List *types, List *typmods,
						   deparse_context *context);
static void get_opclass_name(Oid opclass, Oid actual_datatype,
				 StringInfo buf);
static Node *processIndirection(Node *node, deparse_context *context,
				   bool printit);
static void printSubscripts(ArrayRef *aref, deparse_context *context);
<<<<<<< HEAD
static char *get_relation_name(Oid relid);
=======
>>>>>>> 38e93482
static char *generate_relation_name(Oid relid, List *namespaces);
static char *generate_function_name(Oid funcid, int nargs, Oid *argtypes,
					   bool *is_variadic);
static char *generate_operator_name(Oid operid, Oid arg1, Oid arg2);
static text *string_to_text(char *str);
static char *flatten_reloptions(Oid relid);
static void get_partition_recursive(PartitionNode *pn,
									deparse_context *head,
									deparse_context *body,
									int16 *leveldone,
									int bLeafTablename);
#define only_marker(rte)  ((rte)->inh ? "" : "ONLY ")


/* ----------
 * get_ruledef			- Do it all and return a text
 *				  that could be used as a statement
 *				  to recreate the rule
 * ----------
 */
Datum
pg_get_ruledef(PG_FUNCTION_ARGS)
{
	Oid			ruleoid = PG_GETARG_OID(0);

	PG_RETURN_TEXT_P(string_to_text(pg_get_ruledef_worker(ruleoid, 0)));
}


Datum
pg_get_ruledef_ext(PG_FUNCTION_ARGS)
{
	Oid			ruleoid = PG_GETARG_OID(0);
	bool		pretty = PG_GETARG_BOOL(1);
	int			prettyFlags;

	prettyFlags = pretty ? PRETTYFLAG_PAREN | PRETTYFLAG_INDENT : 0;
	PG_RETURN_TEXT_P(string_to_text(pg_get_ruledef_worker(ruleoid, prettyFlags)));
}


static char *
pg_get_ruledef_worker(Oid ruleoid, int prettyFlags)
{
	Datum		args[1];
	char		nulls[1];
	int			spirc;
	HeapTuple	ruletup;
	TupleDesc	rulettc;
	StringInfoData buf;

	/*
	 * Do this first so that string is alloc'd in outer context not SPI's.
	 */
	initStringInfo(&buf);

	/*
	 * Connect to SPI manager
	 */
	if (SPI_connect() != SPI_OK_CONNECT)
		elog(ERROR, "SPI_connect failed");

	/*
	 * On the first call prepare the plan to lookup pg_rewrite. We read
	 * pg_rewrite over the SPI manager instead of using the syscache to be
	 * checked for read access on pg_rewrite.
	 */
	if (plan_getrulebyoid == NULL)
	{
		Oid			argtypes[1];
		SPIPlanPtr	plan;

		argtypes[0] = OIDOID;
		plan = SPI_prepare(query_getrulebyoid, 1, argtypes);
		if (plan == NULL)
			elog(ERROR, "SPI_prepare failed for \"%s\"", query_getrulebyoid);
		plan_getrulebyoid = SPI_saveplan(plan);
	}

	/*
	 * Get the pg_rewrite tuple for this rule
	 */
	args[0] = ObjectIdGetDatum(ruleoid);
	nulls[0] = ' ';
	spirc = SPI_execute_plan(plan_getrulebyoid, args, nulls, true, 1);
	if (spirc != SPI_OK_SELECT)
		elog(ERROR, "failed to get pg_rewrite tuple for rule %u", ruleoid);
	if (SPI_processed != 1)
		appendStringInfo(&buf, "-");
	else
	{
		/*
		 * Get the rule's definition and put it into executor's memory
		 */
		ruletup = SPI_tuptable->vals[0];
		rulettc = SPI_tuptable->tupdesc;
		make_ruledef(&buf, ruletup, rulettc, prettyFlags);
	}

	/*
	 * Disconnect from SPI manager
	 */
	if (SPI_finish() != SPI_OK_FINISH)
		elog(ERROR, "SPI_finish failed");

	return buf.data;
}


/* ----------
 * get_viewdef			- Mainly the same thing, but we
 *				  only return the SELECT part of a view
 * ----------
 */
Datum
pg_get_viewdef(PG_FUNCTION_ARGS)
{
	/* By OID */
	Oid			viewoid = PG_GETARG_OID(0);

	PG_RETURN_TEXT_P(string_to_text(pg_get_viewdef_worker(viewoid, 0)));
}


Datum
pg_get_viewdef_ext(PG_FUNCTION_ARGS)
{
	/* By OID */
	Oid			viewoid = PG_GETARG_OID(0);
	bool		pretty = PG_GETARG_BOOL(1);
	int			prettyFlags;

	prettyFlags = pretty ? PRETTYFLAG_PAREN | PRETTYFLAG_INDENT : 0;
	PG_RETURN_TEXT_P(string_to_text(pg_get_viewdef_worker(viewoid, prettyFlags)));
}

Datum
pg_get_viewdef_name(PG_FUNCTION_ARGS)
{
	/* By qualified name */
	text	   *viewname = PG_GETARG_TEXT_P(0);
	RangeVar   *viewrel;
	Oid			viewoid;

	viewrel = makeRangeVarFromNameList(textToQualifiedNameList(viewname));
	viewoid = RangeVarGetRelid(viewrel, false);

	PG_RETURN_TEXT_P(string_to_text(pg_get_viewdef_worker(viewoid, 0)));
}


Datum
pg_get_viewdef_name_ext(PG_FUNCTION_ARGS)
{
	/* By qualified name */
	text	   *viewname = PG_GETARG_TEXT_P(0);
	bool		pretty = PG_GETARG_BOOL(1);
	int			prettyFlags;
	RangeVar   *viewrel;
	Oid			viewoid;

	prettyFlags = pretty ? PRETTYFLAG_PAREN | PRETTYFLAG_INDENT : 0;
	viewrel = makeRangeVarFromNameList(textToQualifiedNameList(viewname));
	viewoid = RangeVarGetRelid(viewrel, false);

	PG_RETURN_TEXT_P(string_to_text(pg_get_viewdef_worker(viewoid, prettyFlags)));
}

/*
 * Common code for by-OID and by-name variants of pg_get_viewdef
 */
static char *
pg_get_viewdef_worker(Oid viewoid, int prettyFlags)
{
	Datum		args[2];
	char		nulls[2];
	int			spirc;
	HeapTuple	ruletup;
	TupleDesc	rulettc;
	StringInfoData buf;

	/*
	 * Do this first so that string is alloc'd in outer context not SPI's.
	 */
	initStringInfo(&buf);

	/*
	 * Connect to SPI manager
	 */
	if (SPI_connect() != SPI_OK_CONNECT)
		elog(ERROR, "SPI_connect failed");

	/*
	 * On the first call prepare the plan to lookup pg_rewrite. We read
	 * pg_rewrite over the SPI manager instead of using the syscache to be
	 * checked for read access on pg_rewrite.
	 */
	if (plan_getviewrule == NULL)
	{
		Oid			argtypes[2];
		SPIPlanPtr	plan;

		argtypes[0] = OIDOID;
		argtypes[1] = NAMEOID;
		plan = SPI_prepare(query_getviewrule, 2, argtypes);
		if (plan == NULL)
			elog(ERROR, "SPI_prepare failed for \"%s\"", query_getviewrule);
		plan_getviewrule = SPI_saveplan(plan);
	}

	/*
	 * Get the pg_rewrite tuple for the view's SELECT rule
	 */
	args[0] = ObjectIdGetDatum(viewoid);
	args[1] = PointerGetDatum(ViewSelectRuleName);
	nulls[0] = ' ';
	nulls[1] = ' ';
	spirc = SPI_execute_plan(plan_getviewrule, args, nulls, true, 2);
	if (spirc != SPI_OK_SELECT)
		elog(ERROR, "failed to get pg_rewrite tuple for view %u", viewoid);
	if (SPI_processed != 1)
		appendStringInfo(&buf, "Not a view");
	else
	{
		/*
		 * Get the rule's definition and put it into executor's memory
		 */
		ruletup = SPI_tuptable->vals[0];
		rulettc = SPI_tuptable->tupdesc;
		make_viewdef(&buf, ruletup, rulettc, prettyFlags);
	}

	/*
	 * Disconnect from SPI manager
	 */
	if (SPI_finish() != SPI_OK_FINISH)
		elog(ERROR, "SPI_finish failed");

	return buf.data;
}

/* ----------
 * get_triggerdef			- Get the definition of a trigger
 * ----------
 */
Datum
pg_get_triggerdef(PG_FUNCTION_ARGS)
{
	Oid			trigid = PG_GETARG_OID(0);
	HeapTuple	ht_trig;
	Form_pg_trigger trigrec;
	StringInfoData buf;
	Relation	tgrel;
	ScanKeyData skey[1];
	SysScanDesc tgscan;
	int			findx = 0;
	char	   *tgname;

	/*
	 * Fetch the pg_trigger tuple by the Oid of the trigger
	 */
	tgrel = heap_open(TriggerRelationId, AccessShareLock);

	ScanKeyInit(&skey[0],
				ObjectIdAttributeNumber,
				BTEqualStrategyNumber, F_OIDEQ,
				ObjectIdGetDatum(trigid));

	tgscan = systable_beginscan(tgrel, TriggerOidIndexId, true,
								SnapshotNow, 1, skey);

	ht_trig = systable_getnext(tgscan);

	if (!HeapTupleIsValid(ht_trig))
		elog(ERROR, "could not find tuple for trigger %u", trigid);

	trigrec = (Form_pg_trigger) GETSTRUCT(ht_trig);

	/*
	 * Start the trigger definition. Note that the trigger's name should never
	 * be schema-qualified, but the trigger rel's name may be.
	 */
	initStringInfo(&buf);

	tgname = NameStr(trigrec->tgname);
	appendStringInfo(&buf, "CREATE %sTRIGGER %s ",
					 trigrec->tgisconstraint ? "CONSTRAINT " : "",
					 quote_identifier(tgname));

	if (TRIGGER_FOR_BEFORE(trigrec->tgtype))
		appendStringInfo(&buf, "BEFORE");
	else
		appendStringInfo(&buf, "AFTER");
	if (TRIGGER_FOR_INSERT(trigrec->tgtype))
	{
		appendStringInfo(&buf, " INSERT");
		findx++;
	}
	if (TRIGGER_FOR_DELETE(trigrec->tgtype))
	{
		if (findx > 0)
			appendStringInfo(&buf, " OR DELETE");
		else
			appendStringInfo(&buf, " DELETE");
		findx++;
	}
	if (TRIGGER_FOR_UPDATE(trigrec->tgtype))
	{
		if (findx > 0)
			appendStringInfo(&buf, " OR UPDATE");
		else
			appendStringInfo(&buf, " UPDATE");
	}
	if (TRIGGER_FOR_TRUNCATE(trigrec->tgtype))
	{
		if (findx > 0)
			appendStringInfo(&buf, " OR TRUNCATE");
		else
			appendStringInfo(&buf, " TRUNCATE");
	}
	appendStringInfo(&buf, " ON %s ",
					 generate_relation_name(trigrec->tgrelid, NIL));

	if (trigrec->tgisconstraint)
	{
		if (trigrec->tgconstrrelid != InvalidOid)
			appendStringInfo(&buf, "FROM %s ",
							 generate_relation_name(trigrec->tgconstrrelid,
													NIL));
		if (!trigrec->tgdeferrable)
			appendStringInfo(&buf, "NOT ");
		appendStringInfo(&buf, "DEFERRABLE INITIALLY ");
		if (trigrec->tginitdeferred)
			appendStringInfo(&buf, "DEFERRED ");
		else
			appendStringInfo(&buf, "IMMEDIATE ");

	}

	if (TRIGGER_FOR_ROW(trigrec->tgtype))
		appendStringInfo(&buf, "FOR EACH ROW ");
	else
		appendStringInfo(&buf, "FOR EACH STATEMENT ");

	appendStringInfo(&buf, "EXECUTE PROCEDURE %s(",
					 generate_function_name(trigrec->tgfoid, 0, NULL, NULL));

	if (trigrec->tgnargs > 0)
	{
		bytea	   *val;
		bool		isnull;
		char	   *p;
		int			i;

		val = DatumGetByteaP(fastgetattr(ht_trig,
										 Anum_pg_trigger_tgargs,
										 tgrel->rd_att, &isnull));
		if (isnull)
			elog(ERROR, "tgargs is null for trigger %u", trigid);
		p = (char *) VARDATA(val);
		for (i = 0; i < trigrec->tgnargs; i++)
		{
			if (i > 0)
				appendStringInfo(&buf, ", ");
			simple_quote_literal(&buf, p);
			/* advance p to next string embedded in tgargs */
			while (*p)
				p++;
			p++;
		}
	}

	/* We deliberately do not put semi-colon at end */
	appendStringInfo(&buf, ")");

	/* Clean up */
	systable_endscan(tgscan);

	heap_close(tgrel, AccessShareLock);

	PG_RETURN_TEXT_P(string_to_text(buf.data));
}

/* ----------
 * get_indexdef			- Get the definition of an index
 *
 * In the extended version, there is a colno argument as well as pretty bool.
 *	if colno == 0, we want a complete index definition.
 *	if colno > 0, we only want the Nth index key's variable or expression.
 *
 * Note that the SQL-function versions of this omit any info about the
 * index tablespace; this is intentional because pg_dump wants it that way.
 * However pg_get_indexdef_string() includes index tablespace if not default.
 * ----------
 */
Datum
pg_get_indexdef(PG_FUNCTION_ARGS)
{
	Oid			indexrelid = PG_GETARG_OID(0);

	PG_RETURN_TEXT_P(string_to_text(pg_get_indexdef_worker(indexrelid, 0,
														   false, false, 0)));
}

Datum
pg_get_indexdef_ext(PG_FUNCTION_ARGS)
{
	Oid			indexrelid = PG_GETARG_OID(0);
	int32		colno = PG_GETARG_INT32(1);
	bool		pretty = PG_GETARG_BOOL(2);
	int			prettyFlags;

	prettyFlags = pretty ? PRETTYFLAG_PAREN | PRETTYFLAG_INDENT : 0;
	PG_RETURN_TEXT_P(string_to_text(pg_get_indexdef_worker(indexrelid, colno,
														   colno != 0,
														   false,
														   prettyFlags)));
}

/* Internal version that returns a palloc'd C string */
char *
pg_get_indexdef_string(Oid indexrelid)
{
	return pg_get_indexdef_worker(indexrelid, 0, false, true, 0);
}

/* Internal version that just reports the column definitions */
char *
pg_get_indexdef_columns(Oid indexrelid, bool pretty)
{
	int			prettyFlags;

	prettyFlags = pretty ? PRETTYFLAG_PAREN | PRETTYFLAG_INDENT : 0;
	return pg_get_indexdef_worker(indexrelid, 0, true, false, prettyFlags);
}

static char *
pg_get_indexdef_worker(Oid indexrelid, int colno,
					   bool attrsOnly, bool showTblSpc,
					   int prettyFlags)
{
	HeapTuple	ht_idx;
	HeapTuple	ht_idxrel;
	HeapTuple	ht_am;
	Form_pg_index idxrec;
	Form_pg_class idxrelrec;
	Form_pg_am	amrec;
	List	   *indexprs;
	ListCell   *indexpr_item;
	List	   *context;
	Oid			indrelid;
	int			keyno;
	Oid			keycoltype;
	Datum		indclassDatum;
	Datum		indoptionDatum;
	bool		isnull;
	oidvector  *indclass;
	int2vector *indoption;
	StringInfoData buf;
	char	   *str;
	char	   *sep;

	/*
	 * Fetch the pg_index tuple by the Oid of the index
	 */
	ht_idx = SearchSysCache(INDEXRELID,
							ObjectIdGetDatum(indexrelid),
							0, 0, 0);
	if (!HeapTupleIsValid(ht_idx))
	{
		/* Was: elog(ERROR, "cache lookup failed for index %u", indexrelid); */
		/* See: MPP-10387. */
		return pstrdup("Not an index");
	}
	idxrec = (Form_pg_index) GETSTRUCT(ht_idx);

	indrelid = idxrec->indrelid;
	Assert(indexrelid == idxrec->indexrelid);

	/* Must get indclass and indoption the hard way */
	indclassDatum = SysCacheGetAttr(INDEXRELID, ht_idx,
									Anum_pg_index_indclass, &isnull);
	Assert(!isnull);
	indclass = (oidvector *) DatumGetPointer(indclassDatum);
	indoptionDatum = SysCacheGetAttr(INDEXRELID, ht_idx,
									 Anum_pg_index_indoption, &isnull);
	Assert(!isnull);
	indoption = (int2vector *) DatumGetPointer(indoptionDatum);

	/*
	 * Fetch the pg_class tuple of the index relation
	 */
	ht_idxrel = SearchSysCache(RELOID,
							   ObjectIdGetDatum(indexrelid),
							   0, 0, 0);
	if (!HeapTupleIsValid(ht_idxrel))
		elog(ERROR, "cache lookup failed for relation %u", indexrelid);
	idxrelrec = (Form_pg_class) GETSTRUCT(ht_idxrel);

	/*
	 * Fetch the pg_am tuple of the index' access method
	 */
	ht_am = SearchSysCache(AMOID,
						   ObjectIdGetDatum(idxrelrec->relam),
						   0, 0, 0);
	if (!HeapTupleIsValid(ht_am))
		elog(ERROR, "cache lookup failed for access method %u",
			 idxrelrec->relam);
	amrec = (Form_pg_am) GETSTRUCT(ht_am);

	/*
	 * Get the index expressions, if any.  (NOTE: we do not use the relcache
	 * versions of the expressions and predicate, because we want to display
	 * non-const-folded expressions.)
	 */
	if (!heap_attisnull(ht_idx, Anum_pg_index_indexprs))
	{
		Datum		exprsDatum;
		bool		isnull;
		char	   *exprsString;

		exprsDatum = SysCacheGetAttr(INDEXRELID, ht_idx,
									 Anum_pg_index_indexprs, &isnull);
		Assert(!isnull);
		exprsString = TextDatumGetCString(exprsDatum);
		indexprs = (List *) stringToNode(exprsString);
		pfree(exprsString);
	}
	else
		indexprs = NIL;

	indexpr_item = list_head(indexprs);

	context = deparse_context_for(get_relation_name(indrelid), indrelid);

	/*
	 * Start the index definition.	Note that the index's name should never be
	 * schema-qualified, but the indexed rel's name may be.
	 */
	initStringInfo(&buf);

	if (!attrsOnly)
		appendStringInfo(&buf, "CREATE %sINDEX %s ON %s USING %s (",
						 idxrec->indisunique ? "UNIQUE " : "",
						 quote_identifier(NameStr(idxrelrec->relname)),
						 generate_relation_name(indrelid, NIL),
						 quote_identifier(NameStr(amrec->amname)));

	/*
	 * Report the indexed attributes
	 */
	sep = "";
	for (keyno = 0; keyno < idxrec->indnatts; keyno++)
	{
		AttrNumber	attnum = idxrec->indkey.values[keyno];
		int16		opt = indoption->values[keyno];

		if (!colno)
			appendStringInfoString(&buf, sep);
		sep = ", ";

		if (attnum != 0)
		{
			/* Simple index column */
			char	   *attname;

			attname = get_relid_attribute_name(indrelid, attnum);
			if (!colno || colno == keyno + 1)
				appendStringInfoString(&buf, quote_identifier(attname));
			keycoltype = get_atttype(indrelid, attnum);
		}
		else
		{
			/* expressional index */
			Node	   *indexkey;

			if (indexpr_item == NULL)
				elog(ERROR, "too few entries in indexprs list");
			indexkey = (Node *) lfirst(indexpr_item);
			indexpr_item = lnext(indexpr_item);
			/* Deparse */
			str = deparse_expression_pretty(indexkey, context, false, false,
											prettyFlags, 0);
			if (!colno || colno == keyno + 1)
			{
				/* Need parens if it's not a bare function call */
				if (indexkey && IsA(indexkey, FuncExpr) &&
				 ((FuncExpr *) indexkey)->funcformat == COERCE_EXPLICIT_CALL)
					appendStringInfoString(&buf, str);
				else
					appendStringInfo(&buf, "(%s)", str);
			}
			keycoltype = exprType(indexkey);
		}

		if (!attrsOnly && (!colno || colno == keyno + 1))
		{
			/* Add the operator class name, if not default */
			get_opclass_name(indclass->values[keyno], keycoltype, &buf);

			/* Add options if relevant */
			if (amrec->amcanorder)
			{
				/* if it supports sort ordering, report DESC and NULLS opts */
				if (opt & INDOPTION_DESC)
				{
					appendStringInfo(&buf, " DESC");
					/* NULLS FIRST is the default in this case */
					if (!(opt & INDOPTION_NULLS_FIRST))
						appendStringInfo(&buf, " NULLS LAST");
				}
				else
				{
					if (opt & INDOPTION_NULLS_FIRST)
						appendStringInfo(&buf, " NULLS FIRST");
				}
			}
		}
	}

	if (!attrsOnly)
	{
		appendStringInfoChar(&buf, ')');

		/*
		 * If it has options, append "WITH (options)"
		 */
		str = flatten_reloptions(indexrelid);
		if (str)
		{
			appendStringInfo(&buf, " WITH (%s)", str);
			pfree(str);
		}

		/*
		 * If it's in a nondefault tablespace, say so, but only if requested
		 */
		if (showTblSpc)
		{
			Oid			tblspc;

			tblspc = get_rel_tablespace(indexrelid);
			if (OidIsValid(tblspc))
				appendStringInfo(&buf, " TABLESPACE %s",
							  quote_identifier(get_tablespace_name(tblspc)));
		}

		/*
		 * If it's a partial index, decompile and append the predicate
		 */
		if (!heap_attisnull(ht_idx, Anum_pg_index_indpred))
		{
			Node	   *node;
			Datum		predDatum;
			bool		isnull;
			char	   *predString;

			/* Convert text string to node tree */
			predDatum = SysCacheGetAttr(INDEXRELID, ht_idx,
										Anum_pg_index_indpred, &isnull);
			Assert(!isnull);
			predString = TextDatumGetCString(predDatum);
			node = (Node *) stringToNode(predString);
			pfree(predString);

			/* Deparse */
			str = deparse_expression_pretty(node, context, false, false,
											prettyFlags, 0);
			appendStringInfo(&buf, " WHERE %s", str);
		}
	}

	/* Clean up */
	ReleaseSysCache(ht_idx);
	ReleaseSysCache(ht_idxrel);
	ReleaseSysCache(ht_am);

	return buf.data;
}


/*
 * pg_get_constraintdef
 *
 * Returns the definition for the constraint, ie, everything that needs to
 * appear after "ALTER TABLE ... ADD CONSTRAINT <constraintname>".
 */
Datum
pg_get_constraintdef(PG_FUNCTION_ARGS)
{
	Oid			constraintId = PG_GETARG_OID(0);

	PG_RETURN_TEXT_P(string_to_text(pg_get_constraintdef_worker(constraintId,
																false, 0)));
}

Datum
pg_get_constraintdef_ext(PG_FUNCTION_ARGS)
{
	Oid			constraintId = PG_GETARG_OID(0);
	bool		pretty = PG_GETARG_BOOL(1);
	int			prettyFlags;

	prettyFlags = pretty ? PRETTYFLAG_PAREN | PRETTYFLAG_INDENT : 0;
	PG_RETURN_TEXT_P(string_to_text(pg_get_constraintdef_worker(constraintId,
													   false, prettyFlags)));
}

/* Internal version that returns a palloc'd C string */
char *
pg_get_constraintdef_string(Oid constraintId)
{
	return pg_get_constraintdef_worker(constraintId, true, 0);
}

/* Internal version that returns a palloc'd C string */
char *
pg_get_constraintexpr_string(Oid constraintId)
{
	return pg_get_constraintdef_worker(constraintId, false, 0);
}

static char *
pg_get_constraintdef_worker(Oid constraintId, bool fullCommand,
							int prettyFlags)
{
	HeapTuple	tup;
	Form_pg_constraint conForm;
	StringInfoData buf;

	tup = SearchSysCache(CONSTROID,
						 ObjectIdGetDatum(constraintId),
						 0, 0, 0);
	if (!HeapTupleIsValid(tup)) /* should not happen */
		elog(ERROR, "cache lookup failed for constraint %u", constraintId);
	conForm = (Form_pg_constraint) GETSTRUCT(tup);

	initStringInfo(&buf);

	if (fullCommand && OidIsValid(conForm->conrelid))
	{
		appendStringInfo(&buf, "ALTER TABLE ONLY %s ADD CONSTRAINT %s ",
						 generate_relation_name(conForm->conrelid, NIL),
						 quote_identifier(NameStr(conForm->conname)));
	}

	switch (conForm->contype)
	{
		case CONSTRAINT_FOREIGN:
			{
				Datum		val;
				bool		isnull;
				const char *string;

				/* Start off the constraint definition */
				appendStringInfo(&buf, "FOREIGN KEY (");

				/* Fetch and build referencing-column list */
				val = SysCacheGetAttr(CONSTROID, tup,
									  Anum_pg_constraint_conkey, &isnull);
				if (isnull)
					elog(ERROR, "null conkey for constraint %u",
						 constraintId);

				decompile_column_index_array(val, conForm->conrelid, &buf);

				/* add foreign relation name */
				appendStringInfo(&buf, ") REFERENCES %s(",
								 generate_relation_name(conForm->confrelid,
														NIL));

				/* Fetch and build referenced-column list */
				val = SysCacheGetAttr(CONSTROID, tup,
									  Anum_pg_constraint_confkey, &isnull);
				if (isnull)
					elog(ERROR, "null confkey for constraint %u",
						 constraintId);

				decompile_column_index_array(val, conForm->confrelid, &buf);

				appendStringInfo(&buf, ")");

				/* Add match type */
				switch (conForm->confmatchtype)
				{
					case FKCONSTR_MATCH_FULL:
						string = " MATCH FULL";
						break;
					case FKCONSTR_MATCH_PARTIAL:
						string = " MATCH PARTIAL";
						break;
					case FKCONSTR_MATCH_UNSPECIFIED:
						string = "";
						break;
					default:
						elog(ERROR, "unrecognized confmatchtype: %d",
							 conForm->confmatchtype);
						string = "";	/* keep compiler quiet */
						break;
				}
				appendStringInfoString(&buf, string);

				/* Add ON UPDATE and ON DELETE clauses, if needed */
				switch (conForm->confupdtype)
				{
					case FKCONSTR_ACTION_NOACTION:
						string = NULL;	/* suppress default */
						break;
					case FKCONSTR_ACTION_RESTRICT:
						string = "RESTRICT";
						break;
					case FKCONSTR_ACTION_CASCADE:
						string = "CASCADE";
						break;
					case FKCONSTR_ACTION_SETNULL:
						string = "SET NULL";
						break;
					case FKCONSTR_ACTION_SETDEFAULT:
						string = "SET DEFAULT";
						break;
					default:
						elog(ERROR, "unrecognized confupdtype: %d",
							 conForm->confupdtype);
						string = NULL;	/* keep compiler quiet */
						break;
				}
				if (string)
					appendStringInfo(&buf, " ON UPDATE %s", string);

				switch (conForm->confdeltype)
				{
					case FKCONSTR_ACTION_NOACTION:
						string = NULL;	/* suppress default */
						break;
					case FKCONSTR_ACTION_RESTRICT:
						string = "RESTRICT";
						break;
					case FKCONSTR_ACTION_CASCADE:
						string = "CASCADE";
						break;
					case FKCONSTR_ACTION_SETNULL:
						string = "SET NULL";
						break;
					case FKCONSTR_ACTION_SETDEFAULT:
						string = "SET DEFAULT";
						break;
					default:
						elog(ERROR, "unrecognized confdeltype: %d",
							 conForm->confdeltype);
						string = NULL;	/* keep compiler quiet */
						break;
				}
				if (string)
					appendStringInfo(&buf, " ON DELETE %s", string);

				if (conForm->condeferrable)
					appendStringInfo(&buf, " DEFERRABLE");
				if (conForm->condeferred)
					appendStringInfo(&buf, " INITIALLY DEFERRED");

				break;
			}
		case CONSTRAINT_PRIMARY:
		case CONSTRAINT_UNIQUE:
			{
				Datum		val;
				bool		isnull;
				Oid			indexId;

				/* Start off the constraint definition */
				if (conForm->contype == CONSTRAINT_PRIMARY)
					appendStringInfo(&buf, "PRIMARY KEY (");
				else
					appendStringInfo(&buf, "UNIQUE (");

				/* Fetch and build target column list */
				val = SysCacheGetAttr(CONSTROID, tup,
									  Anum_pg_constraint_conkey, &isnull);
				if (isnull)
					elog(ERROR, "null conkey for constraint %u",
						 constraintId);

				decompile_column_index_array(val, conForm->conrelid, &buf);

				appendStringInfo(&buf, ")");

				indexId = get_constraint_index(constraintId);

				/* XXX why do we only print these bits if fullCommand? */
				if (fullCommand && OidIsValid(indexId))
				{
					char	   *options = flatten_reloptions(indexId);
					Oid			tblspc;

					if (options)
					{
						appendStringInfo(&buf, " WITH (%s)", options);
						pfree(options);
					}

					tblspc = get_rel_tablespace(indexId);
					if (OidIsValid(tblspc))
						appendStringInfo(&buf, " USING INDEX TABLESPACE %s",
							  quote_identifier(get_tablespace_name(tblspc)));
				}

				break;
			}
		case CONSTRAINT_CHECK:
			{
				Datum		val;
				bool		isnull;
				char	   *conbin;
				char	   *consrc;
				Node	   *expr;
				List	   *context;

				/* Fetch constraint expression in parsetree form */
				val = SysCacheGetAttr(CONSTROID, tup,
									  Anum_pg_constraint_conbin, &isnull);
				if (isnull)
					elog(ERROR, "null conbin for constraint %u",
						 constraintId);

				conbin = TextDatumGetCString(val);
				expr = stringToNode(conbin);

				/* Set up deparsing context for Var nodes in constraint */
				if (conForm->conrelid != InvalidOid)
				{
					/* relation constraint */
					context = deparse_context_for(get_relation_name(conForm->conrelid),
												  conForm->conrelid);
				}
				else
				{
					/* domain constraint --- can't have Vars */
					context = NIL;
				}

				consrc = deparse_expression_pretty(expr, context, false, false,
												   prettyFlags, 0);

				/*
				 * Now emit the constraint definition.	There are cases where
				 * the constraint expression will be fully parenthesized and
				 * we don't need the outer parens ... but there are other
				 * cases where we do need 'em.  Be conservative for now.
				 *
				 * Note that simply checking for leading '(' and trailing ')'
				 * would NOT be good enough, consider "(x > 0) AND (y > 0)".
				 */
				appendStringInfo(&buf, "CHECK (%s)", consrc);

				break;
			}
		default:
			elog(ERROR, "invalid constraint type \"%c\"", conForm->contype);
			break;
	}

	/* Cleanup */
	ReleaseSysCache(tup);

	return buf.data;
}


/*
 * Convert an int16[] Datum into a comma-separated list of column names
 * for the indicated relation; append the list to buf.
 */
static void
decompile_column_index_array(Datum column_index_array, Oid relId,
							 StringInfo buf)
{
	Datum	   *keys;
	int			nKeys;
	int			j;

	/* Extract data from array of int16 */
	deconstruct_array(DatumGetArrayTypeP(column_index_array),
					  INT2OID, 2, true, 's',
					  &keys, NULL, &nKeys);

	for (j = 0; j < nKeys; j++)
	{
		char	   *colName;

		colName = get_relid_attribute_name(relId, DatumGetInt16(keys[j]));

		if (j == 0)
			appendStringInfoString(buf, quote_identifier(colName));
		else
			appendStringInfo(buf, ", %s", quote_identifier(colName));
	}
}


/* ----------
 * get_expr			- Decompile an expression tree
 *
 * Input: an expression tree in nodeToString form, and a relation OID
 *
 * Output: reverse-listed expression
 *
 * Currently, the expression can only refer to a single relation, namely
 * the one specified by the second parameter.  This is sufficient for
 * partial indexes, column default expressions, etc.
 * ----------
 */
Datum
pg_get_expr(PG_FUNCTION_ARGS)
{
	text	   *expr = PG_GETARG_TEXT_P(0);
	Oid			relid = PG_GETARG_OID(1);
	char	   *relname;

	/* Get the name for the relation */
	relname = get_rel_name(relid);
	if (relname == NULL)
		PG_RETURN_NULL();		/* should we raise an error? */

	PG_RETURN_TEXT_P(string_to_text(pg_get_expr_worker(expr, relid, relname, 0)));
}

Datum
pg_get_expr_ext(PG_FUNCTION_ARGS)
{
	text	   *expr = PG_GETARG_TEXT_P(0);
	Oid			relid = PG_GETARG_OID(1);
	bool		pretty = PG_GETARG_BOOL(2);
	int			prettyFlags;
	char	   *relname;

	prettyFlags = pretty ? PRETTYFLAG_PAREN | PRETTYFLAG_INDENT : 0;

	/* Get the name for the relation */
	relname = get_rel_name(relid);
	if (relname == NULL)
		PG_RETURN_NULL();		/* should we raise an error? */

	PG_RETURN_TEXT_P(string_to_text(pg_get_expr_worker(expr, relid, relname, prettyFlags)));
}

static char *
pg_get_expr_worker(text *expr, Oid relid, char *relname, int prettyFlags)
{
	Node	   *node;
	List	   *context;
	char	   *exprstr;
	char	   *str;

	/* Convert input TEXT object to C string */
	exprstr = text_to_cstring(expr);

	/* Convert expression to node tree */
	node = (Node *) stringToNode(exprstr);

	pfree(exprstr);

	/* Prepare deparse context if needed */
	if (OidIsValid(relid))
		context = deparse_context_for(relname, relid);
	else
		context = NIL;

	/* Deparse */
	str = deparse_expression_pretty(node, context, false, false,
									prettyFlags, 0);

	return str;
}


/* ----------
 * get_userbyid			- Get a user name by roleid and
 *				  fallback to 'unknown (OID=n)'
 * ----------
 */
Datum
pg_get_userbyid(PG_FUNCTION_ARGS)
{
	Oid			roleid = PG_GETARG_OID(0);
	Name		result;
	HeapTuple	roletup;
	Form_pg_authid role_rec;

	/*
	 * Allocate space for the result
	 */
	result = (Name) palloc(NAMEDATALEN);
	memset(NameStr(*result), 0, NAMEDATALEN);

	/*
	 * Get the pg_authid entry and print the result
	 */
	roletup = SearchSysCache(AUTHOID,
							 ObjectIdGetDatum(roleid),
							 0, 0, 0);
	if (HeapTupleIsValid(roletup))
	{
		role_rec = (Form_pg_authid) GETSTRUCT(roletup);
		StrNCpy(NameStr(*result), NameStr(role_rec->rolname), NAMEDATALEN);
		ReleaseSysCache(roletup);
	}
	else
		sprintf(NameStr(*result), "unknown (OID=%u)", roleid);

	PG_RETURN_NAME(result);
}


/*
 * pg_get_serial_sequence
 *		Get the name of the sequence used by a serial column,
 *		formatted suitably for passing to setval, nextval or currval.
 *		First parameter is not treated as double-quoted, second parameter
 *		is --- see documentation for reason.
 */
Datum
pg_get_serial_sequence(PG_FUNCTION_ARGS)
{
	text	   *tablename = PG_GETARG_TEXT_P(0);
	text	   *columnname = PG_GETARG_TEXT_PP(1);
	RangeVar   *tablerv;
	Oid			tableOid;
	char	   *column;
	AttrNumber	attnum;
	Oid			sequenceId = InvalidOid;
	Relation	depRel;
	ScanKeyData key[3];
	SysScanDesc scan;
	HeapTuple	tup;

	/* Get the OID of the table */
	tablerv = makeRangeVarFromNameList(textToQualifiedNameList(tablename));
	tableOid = RangeVarGetRelid(tablerv, false);

	/* Get the number of the column */
	column = text_to_cstring(columnname);

	attnum = get_attnum(tableOid, column);
	if (attnum == InvalidAttrNumber)
		ereport(ERROR,
				(errcode(ERRCODE_UNDEFINED_COLUMN),
				 errmsg("column \"%s\" of relation \"%s\" does not exist",
						column, tablerv->relname)));

	/* Search the dependency table for the dependent sequence */
	depRel = heap_open(DependRelationId, AccessShareLock);

	ScanKeyInit(&key[0],
				Anum_pg_depend_refclassid,
				BTEqualStrategyNumber, F_OIDEQ,
				ObjectIdGetDatum(RelationRelationId));
	ScanKeyInit(&key[1],
				Anum_pg_depend_refobjid,
				BTEqualStrategyNumber, F_OIDEQ,
				ObjectIdGetDatum(tableOid));
	ScanKeyInit(&key[2],
				Anum_pg_depend_refobjsubid,
				BTEqualStrategyNumber, F_INT4EQ,
				Int32GetDatum(attnum));

	scan = systable_beginscan(depRel, DependReferenceIndexId, true,
							  SnapshotNow, 3, key);

	while (HeapTupleIsValid(tup = systable_getnext(scan)))
	{
		Form_pg_depend deprec = (Form_pg_depend) GETSTRUCT(tup);

		/*
		 * We assume any auto dependency of a sequence on a column must be
		 * what we are looking for.  (We need the relkind test because indexes
		 * can also have auto dependencies on columns.)
		 */
		if (deprec->classid == RelationRelationId &&
			deprec->objsubid == 0 &&
			deprec->deptype == DEPENDENCY_AUTO &&
			get_rel_relkind(deprec->objid) == RELKIND_SEQUENCE)
		{
			sequenceId = deprec->objid;
			break;
		}
	}

	systable_endscan(scan);
	heap_close(depRel, AccessShareLock);

	if (OidIsValid(sequenceId))
	{
		HeapTuple	classtup;
		Form_pg_class classtuple;
		char	   *nspname;
		char	   *result;

		/* Get the sequence's pg_class entry */
		classtup = SearchSysCache(RELOID,
								  ObjectIdGetDatum(sequenceId),
								  0, 0, 0);
		if (!HeapTupleIsValid(classtup))
			elog(ERROR, "cache lookup failed for relation %u", sequenceId);
		classtuple = (Form_pg_class) GETSTRUCT(classtup);

		/* Get the namespace */
		nspname = get_namespace_name(classtuple->relnamespace);
		if (!nspname)
			elog(ERROR, "cache lookup failed for namespace %u",
				 classtuple->relnamespace);

		/* And construct the result string */
		result = quote_qualified_identifier(nspname,
											NameStr(classtuple->relname));

		ReleaseSysCache(classtup);

		PG_RETURN_TEXT_P(string_to_text(result));
	}

	PG_RETURN_NULL();
}

/*
 * pg_get_functiondef
 * 		Returns the complete "CREATE OR REPLACE FUNCTION ..." statement for
 * 		the specified function.
 */
Datum
pg_get_functiondef(PG_FUNCTION_ARGS)
{
	Oid			funcid = PG_GETARG_OID(0);
	StringInfoData buf;
	StringInfoData dq;
	HeapTuple	proctup;
	HeapTuple	langtup;
	Form_pg_proc proc;
	Form_pg_language lang;
	Datum		tmp;
	bool		isnull;
	const char *prosrc;
	const char *name;
	const char *nsp;
	float4		procost;
	int			oldlen;

	initStringInfo(&buf);

	/* Look up the function */
	proctup = SearchSysCache(PROCOID,
							 ObjectIdGetDatum(funcid),
							 0, 0, 0);
	if (!HeapTupleIsValid(proctup))
		elog(ERROR, "cache lookup failed for function %u", funcid);
	proc = (Form_pg_proc) GETSTRUCT(proctup);
	name = NameStr(proc->proname);

	if (proc->proisagg)
		ereport(ERROR,
				(errcode(ERRCODE_WRONG_OBJECT_TYPE),
				 errmsg("\"%s\" is an aggregate function", name)));

	/* Need its pg_language tuple for the language name */
	langtup = SearchSysCache(LANGOID,
							 ObjectIdGetDatum(proc->prolang),
							 0, 0, 0);
	if (!HeapTupleIsValid(langtup))
		elog(ERROR, "cache lookup failed for language %u", proc->prolang);
	lang = (Form_pg_language) GETSTRUCT(langtup);

	/*
	 * We always qualify the function name, to ensure the right function
	 * gets replaced.
	 */
	nsp = get_namespace_name(proc->pronamespace);
	appendStringInfo(&buf, "CREATE OR REPLACE FUNCTION %s(",
					 quote_qualified_identifier(nsp, name));
	(void) print_function_arguments(&buf, proctup, false, true);
	appendStringInfoString(&buf, ")\n RETURNS ");
	print_function_rettype(&buf, proctup);
	appendStringInfo(&buf, "\n LANGUAGE %s\n",
					 quote_identifier(NameStr(lang->lanname)));

	/* Emit some miscellaneous options on one line */
	oldlen = buf.len;

	switch (proc->provolatile)
	{
		case PROVOLATILE_IMMUTABLE:
			appendStringInfoString(&buf, " IMMUTABLE");
			break;
		case PROVOLATILE_STABLE:
			appendStringInfoString(&buf, " STABLE");
			break;
		case PROVOLATILE_VOLATILE:
			break;
	}
	if (proc->proisstrict)
		appendStringInfoString(&buf, " STRICT");
	if (proc->prosecdef)
		appendStringInfoString(&buf, " SECURITY DEFINER");

	/* This code for the default cost and rows should match functioncmds.c */
	if (proc->prolang == INTERNALlanguageId ||
		proc->prolang == ClanguageId)
		procost = 1;
	else
		procost = 100;
	if (proc->procost != procost)
		appendStringInfo(&buf, " COST %g", proc->procost);

	if (proc->prorows > 0 && proc->prorows != 1000)
		appendStringInfo(&buf, " ROWS %g", proc->prorows);

	if (oldlen != buf.len)
		appendStringInfoChar(&buf, '\n');

	/* Emit any proconfig options, one per line */
	tmp = SysCacheGetAttr(PROCOID, proctup, Anum_pg_proc_proconfig, &isnull);
	if (!isnull)
	{
		ArrayType	*a = DatumGetArrayTypeP(tmp);
		int			i;

		Assert(ARR_ELEMTYPE(a) == TEXTOID);
		Assert(ARR_NDIM(a) == 1);
		Assert(ARR_LBOUND(a)[0] == 1);

		for (i = 1; i <= ARR_DIMS(a)[0]; i++)
		{
			Datum	d;

			d = array_ref(a, 1, &i,
						  -1 /* varlenarray */ ,
						  -1 /* TEXT's typlen */ ,
						  false /* TEXT's typbyval */ ,
						  'i' /* TEXT's typalign */ ,
						  &isnull);
			if (!isnull)
			{
				char	   *configitem = TextDatumGetCString(d);
				char	   *pos;

				pos = strchr(configitem, '=');
				if (pos == NULL)
					continue;
				*pos++ = '\0';

				appendStringInfo(&buf, " SET %s TO ",
								 quote_identifier(configitem));

				/*
				 * Some GUC variable names are 'LIST' type and hence must not
				 * be quoted.
				 */
				if (pg_strcasecmp(configitem, "DateStyle") == 0
					|| pg_strcasecmp(configitem, "search_path") == 0)
					appendStringInfoString(&buf, pos);
				else
					simple_quote_literal(&buf, pos);
				appendStringInfoChar(&buf, '\n');
			}
		}
	}

	/* And finally the function definition ... */
	appendStringInfoString(&buf, "AS ");

	tmp = SysCacheGetAttr(PROCOID, proctup, Anum_pg_proc_probin, &isnull);
	if (!isnull)
	{
		simple_quote_literal(&buf, TextDatumGetCString(tmp));
		appendStringInfoString(&buf, ", ");		/* assume prosrc isn't null */
	}

	tmp = SysCacheGetAttr(PROCOID, proctup, Anum_pg_proc_prosrc, &isnull);
	if (isnull)
		elog(ERROR, "null prosrc");
	prosrc = TextDatumGetCString(tmp);

	/*
	 * We always use dollar quoting.  Figure out a suitable delimiter.
	 *
	 * Since the user is likely to be editing the function body string,
	 * we shouldn't use a short delimiter that he might easily create a
	 * conflict with.  Hence prefer "$function$", but extend if needed.
	 */
	initStringInfo(&dq);
	appendStringInfoString(&dq, "$function");
	while (strstr(prosrc, dq.data) != NULL)
		appendStringInfoChar(&dq, 'x');
	appendStringInfoChar(&dq, '$');

	appendStringInfoString(&buf, dq.data);
	appendStringInfoString(&buf, prosrc);
	appendStringInfoString(&buf, dq.data);

	appendStringInfoString(&buf, "\n");

	ReleaseSysCache(langtup);
	ReleaseSysCache(proctup);

	PG_RETURN_TEXT_P(string_to_text(buf.data));
}

/*
 * pg_get_function_arguments
 *		Get a nicely-formatted list of arguments for a function.
 *		This is everything that would go between the parentheses in
 *		CREATE FUNCTION.
 */
Datum
pg_get_function_arguments(PG_FUNCTION_ARGS)
{
	Oid			funcid = PG_GETARG_OID(0);
	StringInfoData buf;
	HeapTuple	proctup;

	initStringInfo(&buf);

	proctup = SearchSysCache(PROCOID,
							 ObjectIdGetDatum(funcid),
							 0, 0, 0);
	if (!HeapTupleIsValid(proctup))
		elog(ERROR, "cache lookup failed for function %u", funcid);

	(void) print_function_arguments(&buf, proctup, false, true);
<<<<<<< HEAD
=======

	ReleaseSysCache(proctup);

	PG_RETURN_TEXT_P(string_to_text(buf.data));
}

/*
 * pg_get_function_identity_arguments
 *		Get a formatted list of arguments for a function.
 *		This is everything that would go between the parentheses in
 *		ALTER FUNCTION, etc.  In particular, don't print defaults.
 */
Datum
pg_get_function_identity_arguments(PG_FUNCTION_ARGS)
{
	Oid			funcid = PG_GETARG_OID(0);
	StringInfoData buf;
	HeapTuple	proctup;

	initStringInfo(&buf);

	proctup = SearchSysCache(PROCOID,
							 ObjectIdGetDatum(funcid),
							 0, 0, 0);
	if (!HeapTupleIsValid(proctup))
		elog(ERROR, "cache lookup failed for function %u", funcid);

	(void) print_function_arguments(&buf, proctup, false, false);
>>>>>>> 38e93482

	ReleaseSysCache(proctup);

	PG_RETURN_TEXT_P(string_to_text(buf.data));
}

/*
 * pg_get_function_identity_arguments
 *		Get a formatted list of arguments for a function.
 *		This is everything that would go between the parentheses in
 *		ALTER FUNCTION, etc.  In particular, don't print defaults.
 */
Datum
pg_get_function_identity_arguments(PG_FUNCTION_ARGS)
{
	Oid			funcid = PG_GETARG_OID(0);
	StringInfoData buf;
	HeapTuple	proctup;

	initStringInfo(&buf);

	proctup = SearchSysCache(PROCOID,
							 ObjectIdGetDatum(funcid),
							 0, 0, 0);
	if (!HeapTupleIsValid(proctup))
		elog(ERROR, "cache lookup failed for function %u", funcid);
<<<<<<< HEAD

	(void) print_function_arguments(&buf, proctup, false, false);
=======

	print_function_rettype(&buf, proctup);

	ReleaseSysCache(proctup);

	PG_RETURN_TEXT_P(string_to_text(buf.data));
}

/*
 * Guts of pg_get_function_result: append the function's return type
 * to the specified buffer.
 */
static void
print_function_rettype(StringInfo buf, HeapTuple proctup)
{
	Form_pg_proc proc = (Form_pg_proc) GETSTRUCT(proctup);
	int			ntabargs = 0;
	StringInfoData rbuf;

	initStringInfo(&rbuf);

	if (proc->proretset)
	{
		/* It might be a table function; try to print the arguments */
		appendStringInfoString(&rbuf, "TABLE(");
		ntabargs = print_function_arguments(&rbuf, proctup, true, false);
		if (ntabargs > 0)
			appendStringInfoString(&rbuf, ")");
		else
			resetStringInfo(&rbuf);
	}

	if (ntabargs == 0)
	{
		/* Not a table function, so do the normal thing */
		if (proc->proretset)
			appendStringInfoString(&rbuf, "SETOF ");
		appendStringInfoString(&rbuf, format_type_be(proc->prorettype));
	}
>>>>>>> 38e93482

	appendStringInfoString(buf, rbuf.data);
}

/*
 * Common code for pg_get_function_arguments and pg_get_function_result:
 * append the desired subset of arguments to buf.  We print only TABLE
 * arguments when print_table_args is true, and all the others when it's false.
 * We print argument defaults only if print_defaults is true.
 * Function return value is the number of arguments printed.
 */
static int
print_function_arguments(StringInfo buf, HeapTuple proctup,
						 bool print_table_args, bool print_defaults)
{
	Form_pg_proc proc = (Form_pg_proc) GETSTRUCT(proctup);
	int			numargs;
	Oid		   *argtypes;
	char	  **argnames;
	char	   *argmodes;
	int			argsprinted;
	int			inputargno;
	int			nlackdefaults;
	ListCell   *nextargdefault = NULL;
	int			i;

	numargs = get_func_arg_info(proctup,
								&argtypes, &argnames, &argmodes);

	nlackdefaults = numargs;
	if (print_defaults && proc->pronargdefaults > 0)
	{
		Datum		proargdefaults;
		bool		isnull;

		proargdefaults = SysCacheGetAttr(PROCOID, proctup,
										 Anum_pg_proc_proargdefaults,
										 &isnull);
		if (!isnull)
		{
<<<<<<< HEAD
			char	   *str;
			List	   *argdefaults;
=======
			char   *str;
			List   *argdefaults;
>>>>>>> 38e93482

			str = TextDatumGetCString(proargdefaults);
			argdefaults = (List *) stringToNode(str);
			Assert(IsA(argdefaults, List));
			pfree(str);
			nextargdefault = list_head(argdefaults);
			/* nlackdefaults counts only *input* arguments lacking defaults */
			nlackdefaults = proc->pronargs - list_length(argdefaults);
		}
	}

	argsprinted = 0;
	inputargno = 0;
	for (i = 0; i < numargs; i++)
	{
		Oid			argtype = argtypes[i];
		char	   *argname = argnames ? argnames[i] : NULL;
		char		argmode = argmodes ? argmodes[i] : PROARGMODE_IN;
		const char *modename;
<<<<<<< HEAD
		bool		isinput;
=======
		bool	isinput;
>>>>>>> 38e93482

		switch (argmode)
		{
			case PROARGMODE_IN:
				modename = "";
				isinput = true;
				break;
			case PROARGMODE_INOUT:
				modename = "INOUT ";
				isinput = true;
				break;
			case PROARGMODE_OUT:
				modename = "OUT ";
				isinput = false;
				break;
			case PROARGMODE_VARIADIC:
				modename = "VARIADIC ";
				isinput = true;
				break;
			case PROARGMODE_TABLE:
				modename = "";
				isinput = false;
				break;
			default:
				elog(ERROR, "invalid parameter mode '%c'", argmode);
<<<<<<< HEAD
				modename = NULL;	/* keep compiler quiet */
=======
				modename = NULL; /* keep compiler quiet */
>>>>>>> 38e93482
				isinput = false;
				break;
		}
		if (isinput)
			inputargno++;		/* this is a 1-based counter */

		if (print_table_args != (argmode == PROARGMODE_TABLE))
			continue;

		if (argsprinted)
			appendStringInfoString(buf, ", ");
		appendStringInfoString(buf, modename);
		if (argname && argname[0])
			appendStringInfo(buf, "%s ", quote_identifier(argname));
		appendStringInfoString(buf, format_type_be(argtype));
		if (print_defaults && isinput && inputargno > nlackdefaults)
		{
<<<<<<< HEAD
			Node	   *expr;
=======
			Node	*expr;
>>>>>>> 38e93482

			Assert(nextargdefault != NULL);
			expr = (Node *) lfirst(nextargdefault);
			nextargdefault = lnext(nextargdefault);

			appendStringInfo(buf, " DEFAULT %s",
							 deparse_expression(expr, NIL, false, false));
		}
		argsprinted++;
	}

	return argsprinted;
}

/* GPDB_84_MERGE_FIXME: this function was duplicated during the 8.4 merge; we
 * replaced our version entirely with the one that was in 8.4, since it appeared
 * to be more modern. Check this. */
/*
 * pg_get_function_result
 *		Get a nicely-formatted version of the result type of a function.
 *		This is what would appear after RETURNS in CREATE FUNCTION.
 */
Datum
pg_get_function_result(PG_FUNCTION_ARGS)
{
	Oid			funcid = PG_GETARG_OID(0);
	StringInfoData buf;
	HeapTuple	proctup;
	Form_pg_proc procform;
	int			ntabargs = 0;

	initStringInfo(&buf);

	proctup = SearchSysCache(PROCOID,
							 ObjectIdGetDatum(funcid),
							 0, 0, 0);
	if (!HeapTupleIsValid(proctup))
		elog(ERROR, "cache lookup failed for function %u", funcid);
	procform = (Form_pg_proc) GETSTRUCT(proctup);

	if (procform->proretset)
	{
		/* It might be a table function; try to print the arguments */
		appendStringInfoString(&buf, "TABLE(");
		ntabargs = print_function_arguments(&buf, proctup, true, false);
		if (ntabargs > 0)
			appendStringInfoString(&buf, ")");
		else
			resetStringInfo(&buf);
	}

	if (ntabargs == 0)
	{
		/* Not a table function, so do the normal thing */
		if (procform->proretset)
			appendStringInfoString(&buf, "SETOF ");
		appendStringInfoString(&buf, format_type_be(procform->prorettype));
	}

	ReleaseSysCache(proctup);

	PG_RETURN_TEXT_P(string_to_text(buf.data));
}


/*
 * deparse_expression			- General utility for deparsing expressions
 *
 * calls deparse_expression_pretty with all prettyPrinting disabled
 */
char *
deparse_expression(Node *expr, List *dpcontext,
				   bool forceprefix, bool showimplicit)
{
	return deparse_expression_pretty(expr, dpcontext, forceprefix,
									 showimplicit, 0, 0);
}

/* ----------
 * deparse_expr_sweet			- CDB: expression deparser for EXPLAIN
 *
 * calls deparse_expression_pretty with minimal parentheses but no indenting.
 */
char *
deparse_expr_sweet(Node *expr, List *dpcontext,
				   bool forceprefix, bool showimplicit)
{
	return deparse_expression_pretty(expr, dpcontext, forceprefix,
									 showimplicit, PRETTYFLAG_PAREN, 0);
}

/* ----------
 * deparse_expression_pretty	- General utility for deparsing expressions
 *
 * expr is the node tree to be deparsed.  It must be a transformed expression
 * tree (ie, not the raw output of gram.y).
 *
 * dpcontext is a list of deparse_namespace nodes representing the context
 * for interpreting Vars in the node tree.
 *
 * forceprefix is TRUE to force all Vars to be prefixed with their table names.
 *
 * showimplicit is TRUE to force all implicit casts to be shown explicitly.
 *
 * tries to pretty up the output according to prettyFlags and startIndent.
 *
 * The result is a palloc'd string.
 * ----------
 */
static char *
deparse_expression_pretty(Node *expr, List *dpcontext,
						  bool forceprefix, bool showimplicit,
						  int prettyFlags, int startIndent)
{
	StringInfoData buf;
	deparse_context context;

	initStringInfo(&buf);
	context.buf = &buf;
	context.namespaces = dpcontext;
	context.groupClause = NIL;
	context.windowClause = NIL;
	context.windowTList = NIL;
	context.varprefix = forceprefix;
	context.prettyFlags = prettyFlags;
	context.indentLevel = startIndent;

	get_rule_expr(expr, &context, showimplicit);

	return buf.data;
}

/* ----------
 * deparse_context_for			- Build deparse context for a single relation
 *
 * Given the reference name (alias) and OID of a relation, build deparsing
 * context for an expression referencing only that relation (as varno 1,
 * varlevelsup 0).	This is sufficient for many uses of deparse_expression.
 * ----------
 */
List *
deparse_context_for(const char *aliasname, Oid relid)
{
	deparse_namespace *dpns;
	RangeTblEntry *rte;

	dpns = (deparse_namespace *) palloc(sizeof(deparse_namespace));

	/* Build a minimal RTE for the rel */
	rte = makeNode(RangeTblEntry);
	rte->rtekind = RTE_RELATION;
	rte->relid = relid;
	rte->eref = makeAlias(aliasname, NIL);
	rte->inh = false;
	rte->inFromCl = true;

	/* Build one-element rtable */
	dpns->rtable = list_make1(rte);
	dpns->ctes = NIL;
	dpns->subplans = NIL;
	dpns->outer_plan = dpns->inner_plan = NULL;

	/* Return a one-deep namespace stack */
	return list_make1(dpns);
}

/*
 * deparse_context_for_plan		- Build deparse context for a plan node
 *
 * When deparsing an expression in a Plan tree, we might have to resolve
 * OUTER or INNER references.  To do this, the caller must provide the
 * parent Plan node.  In the normal case of a join plan node, OUTER and
 * INNER references can be resolved by drilling down into the left and
 * right child plans.  A special case is that a nestloop inner indexscan
 * might have OUTER Vars, but the outer side of the join is not a child
 * plan node.  To handle such cases the outer plan node must be passed
 * separately.  (Pass NULL for outer_plan otherwise.)
 *
 * Note: plan and outer_plan really ought to be declared as "Plan *", but
 * we use "Node *" to avoid having to include plannodes.h in builtins.h.
 *
 * The plan's rangetable list must also be passed.  We actually prefer to use
 * the rangetable to resolve simple Vars, but the plan inputs are necessary
 * for Vars that reference expressions computed in subplan target lists.
 *
 * We also need the list of subplans associated with the Plan tree; this
 * is for resolving references to CTE subplans.
 */
List *
deparse_context_for_plan(Node *plan, Node *outer_plan,
						 List *rtable, List *subplans)
{
	deparse_namespace *dpns;

	dpns = (deparse_namespace *) palloc(sizeof(deparse_namespace));

	dpns->rtable = rtable;
	dpns->ctes = NIL;
	dpns->subplans = subplans;
<<<<<<< HEAD
	dpns->inner_plan = NULL;
=======

>>>>>>> 38e93482
	/*
	 * Set up outer_plan and inner_plan from the Plan node (this includes
	 * various special cases for particular Plan types).
	 */
	push_plan(dpns, (Plan *) plan);

	/*
	 * If outer_plan is given, that overrides whatever we got from the plan.
	 */
	if (outer_plan)
		dpns->outer_plan = (Plan *) outer_plan;
<<<<<<< HEAD

	/*
	 * Previously, this function was called from explain_partition_selector with
	 * the Parent node for both Node arguments. A change to the function
	 * signature requires us to first set the innerplan and detect that it is
	 * indeed a PartitionSelector in order to then set both outer_plan and
	 * inner_plan to the parent. A simple check of the parent->lefttree is not
	 * sufficient since a Sequence operator will have the child nodes in its
	 * subplans list. Thus, we allow push_plans to assign inner and outer plan
	 * as usual and then add a check here
	 */
	if (dpns->inner_plan && IsA(dpns->inner_plan, PartitionSelector))
	{
		dpns->inner_plan = (Plan *) plan;
		dpns->outer_plan = (Plan *) plan;
	}
=======
>>>>>>> 38e93482

	/* Return a one-deep namespace stack */
	return list_make1(dpns);
}

/* ----------
 * make_ruledef			- reconstruct the CREATE RULE command
 *				  for a given pg_rewrite tuple
 * ----------
 */
static void
make_ruledef(StringInfo buf, HeapTuple ruletup, TupleDesc rulettc,
			 int prettyFlags)
{
	char	   *rulename;
	char		ev_type;
	Oid			ev_class;
	int2		ev_attr;
	bool		is_instead;
	char	   *ev_qual;
	char	   *ev_action;
	List	   *actions = NIL;
	int			fno;
	Datum		dat;
	bool		isnull;

	/*
	 * Get the attribute values from the rules tuple
	 */
	fno = SPI_fnumber(rulettc, "rulename");
	dat = SPI_getbinval(ruletup, rulettc, fno, &isnull);
	Assert(!isnull);
	rulename = NameStr(*(DatumGetName(dat)));

	fno = SPI_fnumber(rulettc, "ev_type");
	dat = SPI_getbinval(ruletup, rulettc, fno, &isnull);
	Assert(!isnull);
	ev_type = DatumGetChar(dat);

	fno = SPI_fnumber(rulettc, "ev_class");
	dat = SPI_getbinval(ruletup, rulettc, fno, &isnull);
	Assert(!isnull);
	ev_class = DatumGetObjectId(dat);

	fno = SPI_fnumber(rulettc, "ev_attr");
	dat = SPI_getbinval(ruletup, rulettc, fno, &isnull);
	Assert(!isnull);
	ev_attr = DatumGetInt16(dat);

	fno = SPI_fnumber(rulettc, "is_instead");
	dat = SPI_getbinval(ruletup, rulettc, fno, &isnull);
	Assert(!isnull);
	is_instead = DatumGetBool(dat);

	/* these could be nulls */
	fno = SPI_fnumber(rulettc, "ev_qual");
	ev_qual = SPI_getvalue(ruletup, rulettc, fno);

	fno = SPI_fnumber(rulettc, "ev_action");
	ev_action = SPI_getvalue(ruletup, rulettc, fno);
	if (ev_action != NULL)
		actions = (List *) stringToNode(ev_action);

	/*
	 * Build the rules definition text
	 */
	appendStringInfo(buf, "CREATE RULE %s AS",
					 quote_identifier(rulename));

	if (prettyFlags & PRETTYFLAG_INDENT)
		appendStringInfoString(buf, "\n    ON ");
	else
		appendStringInfoString(buf, " ON ");

	/* The event the rule is fired for */
	switch (ev_type)
	{
		case '1':
			appendStringInfo(buf, "SELECT");
			break;

		case '2':
			appendStringInfo(buf, "UPDATE");
			break;

		case '3':
			appendStringInfo(buf, "INSERT");
			break;

		case '4':
			appendStringInfo(buf, "DELETE");
			break;

		default:
			ereport(ERROR,
					(errcode(ERRCODE_FEATURE_NOT_SUPPORTED),
					 errmsg("rule \"%s\" has unsupported event type %d",
							rulename, ev_type)));
			break;
	}

	/* The relation the rule is fired on */
	appendStringInfo(buf, " TO %s", generate_relation_name(ev_class, NIL));
	if (ev_attr > 0)
		appendStringInfo(buf, ".%s",
						 quote_identifier(get_relid_attribute_name(ev_class,
																   ev_attr)));

	/* If the rule has an event qualification, add it */
	if (ev_qual == NULL)
		ev_qual = "";
	if (strlen(ev_qual) > 0 && strcmp(ev_qual, "<>") != 0)
	{
		Node	   *qual;
		Query	   *query;
		deparse_context context;
		deparse_namespace dpns;

		if (prettyFlags & PRETTYFLAG_INDENT)
			appendStringInfoString(buf, "\n  ");
		appendStringInfo(buf, " WHERE ");

		qual = stringToNode(ev_qual);

		/*
		 * We need to make a context for recognizing any Vars in the qual
		 * (which can only be references to OLD and NEW).  Use the rtable of
		 * the first query in the action list for this purpose.
		 */
		query = (Query *) linitial(actions);

		/*
		 * If the action is INSERT...SELECT, OLD/NEW have been pushed down
		 * into the SELECT, and that's what we need to look at. (Ugly kluge
		 * ... try to fix this when we redesign querytrees.)
		 */
		query = getInsertSelectQuery(query, NULL);

		/* Must acquire locks right away; see notes in get_query_def() */
		AcquireRewriteLocks(query);

		context.buf = buf;
		context.namespaces = list_make1(&dpns);
		context.groupClause = NIL;
		context.windowClause = NIL;
		context.windowTList = NIL;
		context.varprefix = (list_length(query->rtable) != 1);
		context.prettyFlags = prettyFlags;
		context.indentLevel = PRETTYINDENT_STD;
		dpns.rtable = query->rtable;
		dpns.ctes = query->cteList;
		dpns.subplans = NIL;
		dpns.outer_plan = dpns.inner_plan = NULL;

		get_rule_expr(qual, &context, false);
	}

	appendStringInfo(buf, " DO ");

	/* The INSTEAD keyword (if so) */
	if (is_instead)
		appendStringInfo(buf, "INSTEAD ");

	/* Finally the rules actions */
	if (list_length(actions) > 1)
	{
		ListCell   *action;
		Query	   *query;

		appendStringInfo(buf, "(");
		foreach(action, actions)
		{
			query = (Query *) lfirst(action);
			get_query_def(query, buf, NIL, NULL, prettyFlags, 0);
			if (prettyFlags)
				appendStringInfo(buf, ";\n");
			else
				appendStringInfo(buf, "; ");
		}
		appendStringInfo(buf, ");");
	}
	else if (list_length(actions) == 0)
	{
		appendStringInfo(buf, "NOTHING;");
	}
	else
	{
		Query	   *query;

		query = (Query *) linitial(actions);
		get_query_def(query, buf, NIL, NULL, prettyFlags, 0);
		appendStringInfo(buf, ";");
	}
}


/* ----------
 * make_viewdef			- reconstruct the SELECT part of a
 *				  view rewrite rule
 * ----------
 */
static void
make_viewdef(StringInfo buf, HeapTuple ruletup, TupleDesc rulettc,
			 int prettyFlags)
{
	Query	   *query;
	char		ev_type;
	Oid			ev_class;
	int2		ev_attr;
	bool		is_instead;
	char	   *ev_qual;
	char	   *ev_action;
	List	   *actions = NIL;
	Relation	ev_relation;
	int			fno;
	bool		isnull;

	/*
	 * Get the attribute values from the rules tuple
	 */
	fno = SPI_fnumber(rulettc, "ev_type");
	ev_type = (char) SPI_getbinval(ruletup, rulettc, fno, &isnull);

	fno = SPI_fnumber(rulettc, "ev_class");
	ev_class = (Oid) SPI_getbinval(ruletup, rulettc, fno, &isnull);

	fno = SPI_fnumber(rulettc, "ev_attr");
	ev_attr = (int2) SPI_getbinval(ruletup, rulettc, fno, &isnull);

	fno = SPI_fnumber(rulettc, "is_instead");
	is_instead = (bool) SPI_getbinval(ruletup, rulettc, fno, &isnull);

	fno = SPI_fnumber(rulettc, "ev_qual");
	ev_qual = SPI_getvalue(ruletup, rulettc, fno);

	fno = SPI_fnumber(rulettc, "ev_action");
	ev_action = SPI_getvalue(ruletup, rulettc, fno);
	if (ev_action != NULL)
		actions = (List *) stringToNode(ev_action);

	if (list_length(actions) != 1)
	{
		appendStringInfo(buf, "Not a view");
		return;
	}

	query = (Query *) linitial(actions);

	if (ev_type != '1' || ev_attr >= 0 || !is_instead ||
		strcmp(ev_qual, "<>") != 0 || query->commandType != CMD_SELECT)
	{
		appendStringInfo(buf, "Not a view");
		return;
	}

	/*
	 * MPP-25160: pg_rewrite was scanned using MVCC snapshot, someone
 	 * else might drop a view that was visible then. We return nothing
 	 * in buf in this case.
	 */
	ev_relation = try_relation_open(ev_class, AccessShareLock, false);
	if (ev_relation == NULL)
	{
		return;
	}
	get_query_def(query, buf, NIL, RelationGetDescr(ev_relation),
				  prettyFlags, 0);
	appendStringInfo(buf, ";");

	heap_close(ev_relation, AccessShareLock);
}


/* ----------
 * get_query_def			- Parse back one query parsetree
 *
 * If resultDesc is not NULL, then it is the output tuple descriptor for
 * the view represented by a SELECT query.
 * ----------
 */
static void
get_query_def(Query *query, StringInfo buf, List *parentnamespace,
			  TupleDesc resultDesc, int prettyFlags, int startIndent)
{
	deparse_context context;
	deparse_namespace dpns;

	/*
	 * Before we begin to examine the query, acquire locks on referenced
	 * relations, and fix up deleted columns in JOIN RTEs.	This ensures
	 * consistent results.	Note we assume it's OK to scribble on the passed
	 * querytree!
	 */
	AcquireRewriteLocks(query);

	context.buf = buf;
	context.namespaces = lcons(&dpns, list_copy(parentnamespace));
	context.groupClause = NIL;
	context.windowClause = NIL;
	context.windowTList = NIL;
	context.varprefix = (parentnamespace != NIL ||
						 list_length(query->rtable) != 1);
	context.prettyFlags = prettyFlags;
	context.indentLevel = startIndent;

	dpns.rtable = query->rtable;
	dpns.ctes = query->cteList;
	dpns.subplans = NIL;
	dpns.outer_plan = dpns.inner_plan = NULL;

	switch (query->commandType)
	{
		case CMD_SELECT:
			get_select_query_def(query, &context, resultDesc);
			break;

		case CMD_UPDATE:
			get_update_query_def(query, &context);
			break;

		case CMD_INSERT:
			get_insert_query_def(query, &context);
			break;

		case CMD_DELETE:
			get_delete_query_def(query, &context);
			break;

		case CMD_NOTHING:
			appendStringInfo(buf, "NOTHING");
			break;

		case CMD_UTILITY:
			get_utility_query_def(query, &context);
			break;

		default:
			elog(ERROR, "unrecognized query command type: %d",
				 query->commandType);
			break;
	}
}

/* ----------
 * get_values_def			- Parse back a VALUES list
 * ----------
 */
static void
get_values_def(List *values_lists, deparse_context *context)
{
	StringInfo	buf = context->buf;
	bool		first_list = true;
	ListCell   *vtl;

	appendStringInfoString(buf, "VALUES ");

	foreach(vtl, values_lists)
	{
		List	   *sublist = (List *) lfirst(vtl);
		bool		first_col = true;
		ListCell   *lc;

		if (first_list)
			first_list = false;
		else
			appendStringInfoString(buf, ", ");

		appendStringInfoChar(buf, '(');
		foreach(lc, sublist)
		{
			Node	   *col = (Node *) lfirst(lc);

			if (first_col)
				first_col = false;
			else
				appendStringInfoChar(buf, ',');

			/*
			 * Strip any top-level nodes representing indirection assignments,
			 * then print the result.
			 */
			get_rule_expr(processIndirection(col, context, false),
						  context, false);
		}
		appendStringInfoChar(buf, ')');
	}
}

/* ----------
 * get_with_clause			- Parse back a WITH clause
 * ----------
 */
static void
get_with_clause(Query *query, deparse_context *context)
{
	StringInfo	buf = context->buf;
<<<<<<< HEAD
	const char *sep;
	ListCell   *l;
=======
	const char	*sep;
	ListCell	*l;
>>>>>>> 38e93482

	if (query->cteList == NIL)
		return;

	if (PRETTY_INDENT(context))
	{
		context->indentLevel += PRETTYINDENT_STD;
		appendStringInfoChar(buf, ' ');
	}

	if (query->hasRecursive)
		sep = "WITH RECURSIVE ";
	else
		sep = "WITH ";
	foreach(l, query->cteList)
	{
		CommonTableExpr *cte = (CommonTableExpr *) lfirst(l);

		appendStringInfoString(buf, sep);
		appendStringInfoString(buf, quote_identifier(cte->ctename));
		if (cte->aliascolnames)
		{
			bool		first = true;
			ListCell   *col;

			appendStringInfoChar(buf, '(');
			foreach(col, cte->aliascolnames)
			{
				if (first)
					first = false;
				else
					appendStringInfoString(buf, ", ");
				appendStringInfoString(buf,
									   quote_identifier(strVal(lfirst(col))));
			}
			appendStringInfoChar(buf, ')');
		}
		appendStringInfoString(buf, " AS (");
		if (PRETTY_INDENT(context))
			appendContextKeyword(context, "", 0, 0, 0);
		get_query_def((Query *) cte->ctequery, buf, context->namespaces, NULL,
					  context->prettyFlags, context->indentLevel);
		if (PRETTY_INDENT(context))
			appendContextKeyword(context, "", 0, 0, 0);
		appendStringInfoChar(buf, ')');
		sep = ", ";
	}

	if (PRETTY_INDENT(context))
	{
		context->indentLevel -= PRETTYINDENT_STD;
		appendContextKeyword(context, "", 0, 0, 0);
	}
	else
		appendStringInfoChar(buf, ' ');
}

/* ----------
 * get_select_query_def			- Parse back a SELECT parsetree
 * ----------
 */
static void
get_select_query_def(Query *query, deparse_context *context,
					 TupleDesc resultDesc)
{
	StringInfo	buf = context->buf;
	List	   *save_windowclause;
	List	   *save_windowtlist;
	List	   *save_groupclause;
	bool		force_colno;
<<<<<<< HEAD
=======
	const char *sep;
>>>>>>> 38e93482
	ListCell   *l;

	/* Insert the WITH clause if given */
	get_with_clause(query, context);

<<<<<<< HEAD
	/* Set up context for possible window functions */
	save_windowclause = context->windowClause;
	context->windowClause = query->windowClause;
	save_windowtlist = context->windowTList;
	context->windowTList = query->targetList;
	save_groupclause = context->groupClause;
	context->groupClause = query->groupClause;

=======
>>>>>>> 38e93482
	/*
	 * If the Query node has a setOperations tree, then it's the top level of
	 * a UNION/INTERSECT/EXCEPT query; only the WITH, ORDER BY and LIMIT
	 * fields are interesting in the top query itself.
	 */
	if (query->setOperations)
	{
		get_setop_query(query->setOperations, query, context, resultDesc);
		/* ORDER BY clauses must be simple in this case */
		force_colno = true;
	}
	else
	{
		get_basic_select_query(query, context, resultDesc);
		force_colno = false;
	}

	/* Add the ORDER BY clause if given */
	if (query->sortClause != NIL)
	{
		get_sortlist_expr(query->sortClause,
						  query->targetList,
						  force_colno,
						  context,
						  " ORDER BY ");
	}

	/* Add the LIMIT clause if given */
	if (query->limitOffset != NULL)
	{
		appendContextKeyword(context, " OFFSET ",
							 -PRETTYINDENT_STD, PRETTYINDENT_STD, 0);
		get_rule_expr(query->limitOffset, context, false);
	}
	if (query->limitCount != NULL)
	{
		appendContextKeyword(context, " LIMIT ",
							 -PRETTYINDENT_STD, PRETTYINDENT_STD, 0);
		if (IsA(query->limitCount, Const) &&
			((Const *) query->limitCount)->constisnull)
			appendStringInfo(buf, "ALL");
		else
			get_rule_expr(query->limitCount, context, false);
	}

	/* Add the SCATTER BY clause, if given */
	if (query->scatterClause)
	{
		appendContextKeyword(context, " SCATTER ",
							 -PRETTYINDENT_STD, PRETTYINDENT_STD, 1);

		/* Distinguish between RANDOMLY and BY <expr-list> */
		if (list_length(query->scatterClause) == 1 &&
			linitial(query->scatterClause) == NULL)
		{
			appendStringInfo(buf, "RANDOMLY");
		}
		else
		{
			ListCell	*lc;

			appendStringInfo(buf, "BY ");
			foreach(lc, query->scatterClause)
			{
				Node *expr = (Node *) lfirst(lc);

				get_rule_expr(expr, context, false);
				if (lc->next)
					appendStringInfo(buf, ", ");
			}
		}
	}

	/* Add FOR UPDATE/SHARE clauses if present */
	foreach(l, query->rowMarks)
	{
		RowMarkClause *rc = (RowMarkClause *) lfirst(l);
		RangeTblEntry *rte = rt_fetch(rc->rti, query->rtable);

		if (rc->forUpdate)
			appendContextKeyword(context, " FOR UPDATE",
								 -PRETTYINDENT_STD, PRETTYINDENT_STD, 0);
		else
			appendContextKeyword(context, " FOR SHARE",
								 -PRETTYINDENT_STD, PRETTYINDENT_STD, 0);
		appendStringInfo(buf, " OF %s",
						 quote_identifier(rte->eref->aliasname));
		if (rc->noWait)
			appendStringInfo(buf, " NOWAIT");
	}

	context->windowClause = save_windowclause;
	context->windowTList = save_windowtlist;
	context->groupClause = save_groupclause;
}

static void
get_basic_select_query(Query *query, deparse_context *context,
					   TupleDesc resultDesc)
{
	StringInfo	buf = context->buf;
	char	   *sep;
	ListCell   *l;

	if (PRETTY_INDENT(context))
	{
		context->indentLevel += PRETTYINDENT_STD;
		appendStringInfoChar(buf, ' ');
	}

	/*
	 * If the query looks like SELECT * FROM (VALUES ...), then print just the
	 * VALUES part.  This reverses what transformValuesClause() did at parse
	 * time.  If the jointree contains just a single VALUES RTE, we assume
	 * this case applies (without looking at the targetlist...)
	 */
	if (list_length(query->jointree->fromlist) == 1)
	{
		RangeTblRef *rtr = (RangeTblRef *) linitial(query->jointree->fromlist);

		if (IsA(rtr, RangeTblRef))
		{
			RangeTblEntry *rte = rt_fetch(rtr->rtindex, query->rtable);

			if (rte->rtekind == RTE_VALUES)
			{
				get_values_def(rte->values_lists, context);
				return;
			}
		}
	}

	/*
	 * Build up the query string - first we say SELECT
	 */
	appendStringInfo(buf, "SELECT");

	/* Add the DISTINCT clause if given */
	if (query->distinctClause != NIL)
	{
		if (query->hasDistinctOn)
		{
			appendStringInfo(buf, " DISTINCT ON (");
			sep = "";
			foreach(l, query->distinctClause)
			{
				SortGroupClause *srt = (SortGroupClause *) lfirst(l);

				appendStringInfoString(buf, sep);
				get_rule_sortgroupclause(srt, query->targetList,
										 false, context);
				sep = ", ";
			}
			appendStringInfo(buf, ")");
		}
		else
			appendStringInfo(buf, " DISTINCT");
	}

	/* Then we tell what to select (the targetlist) */
	get_target_list(query->targetList, context, resultDesc);

	/* Add the FROM clause if needed */
	get_from_clause(query, " FROM ", context);

	/* Add the WHERE clause if given */
	if (query->jointree->quals != NULL)
	{
		appendContextKeyword(context, " WHERE ",
							 -PRETTYINDENT_STD, PRETTYINDENT_STD, 1);
		get_rule_expr(query->jointree->quals, context, false);
	}

	/* Add the GROUP BY clause if given */
	if (query->groupClause != NULL)
	{
		appendContextKeyword(context, " GROUP BY ",
							 -PRETTYINDENT_STD, PRETTYINDENT_STD, 1);
		get_rule_grouplist(query->groupClause, query->targetList, false, context);
	}

	/* Add the HAVING clause if given */
	if (query->havingQual != NULL)
	{
		appendContextKeyword(context, " HAVING ",
							 -PRETTYINDENT_STD, PRETTYINDENT_STD, 0);
		get_rule_expr(query->havingQual, context, false);
	}

	/* The WINDOW clause must be last */
	if (query->windowClause)
	{
		bool first = true;
		foreach(l, query->windowClause)
		{
			WindowClause *wc = (WindowClause *) lfirst(l);

			/* unnamed windows will be displayed in the target list */
			if (!wc->name)
				continue;

			if (first)
			{
				appendContextKeyword(context, " WINDOW",
									 -PRETTYINDENT_STD, PRETTYINDENT_STD, 1);
				first = false;
			}
			else
				appendStringInfoString(buf, ",");

			appendStringInfo(buf, " %s AS ", quote_identifier(wc->name));
			get_rule_windowspec(wc, context->windowTList, context);
		}
	}
}

/* ----------
 * get_target_list			- Parse back a SELECT target list
 *
 * This is also used for RETURNING lists in INSERT/UPDATE/DELETE.
 * ----------
 */
static void
get_target_list(List *targetList, deparse_context *context,
				TupleDesc resultDesc)
{
	StringInfo	buf = context->buf;
	char	   *sep;
	int			colno;
	ListCell   *l;

	sep = " ";
	colno = 0;
	foreach(l, targetList)
	{
		TargetEntry *tle = (TargetEntry *) lfirst(l);
		char	   *colname;
		char	   *attname;

		if (tle->resjunk)
			continue;			/* ignore junk entries */

		appendStringInfoString(buf, sep);
		sep = ", ";
		colno++;

		/*
		 * We special-case Var nodes rather than using get_rule_expr. This is
		 * needed because get_rule_expr will display a whole-row Var as
		 * "foo.*", which is the preferred notation in most contexts, but at
		 * the top level of a SELECT list it's not right (the parser will
		 * expand that notation into multiple columns, yielding behavior
		 * different from a whole-row Var).  We need to call get_variable
		 * directly so that we can tell it to do the right thing.
		 */
		if (tle->expr && IsA(tle->expr, Var))
		{
			attname = get_variable((Var *) tle->expr, 0, true, context);
		}
		else
		{
			get_rule_expr((Node *) tle->expr, context, true);
			/* We'll show the AS name unless it's this: */
			attname = "?column?";
		}

		/*
		 * Figure out what the result column should be called.	In the context
		 * of a view, use the view's tuple descriptor (so as to pick up the
		 * effects of any column RENAME that's been done on the view).
		 * Otherwise, just use what we can find in the TLE.
		 */
		if (resultDesc && colno <= resultDesc->natts)
			colname = NameStr(resultDesc->attrs[colno - 1]->attname);
		else
			colname = tle->resname;

		/* Show AS unless the column's name is correct as-is */
		if (colname)			/* resname could be NULL */
		{
			if (attname == NULL || strcmp(attname, colname) != 0)
				appendStringInfo(buf, " AS %s", quote_identifier(colname));
		}
	}
}

static void
get_setop_query(Node *setOp, Query *query, deparse_context *context,
				TupleDesc resultDesc)
{
	StringInfo	buf = context->buf;
	bool		need_paren;

	if (IsA(setOp, RangeTblRef))
	{
		RangeTblRef *rtr = (RangeTblRef *) setOp;
		RangeTblEntry *rte = rt_fetch(rtr->rtindex, query->rtable);
		Query	   *subquery = rte->subquery;

		Assert(subquery != NULL);
		Assert(subquery->setOperations == NULL);
		/* Need parens if WITH, ORDER BY, FOR UPDATE, or LIMIT; see gram.y */
		need_paren = (subquery->cteList ||
					  subquery->sortClause ||
					  subquery->rowMarks ||
					  subquery->limitOffset ||
					  subquery->limitCount);
		if (need_paren)
			appendStringInfoChar(buf, '(');
		get_query_def(subquery, buf, context->namespaces, resultDesc,
					  context->prettyFlags, context->indentLevel);
		if (need_paren)
			appendStringInfoChar(buf, ')');
	}
	else if (IsA(setOp, SetOperationStmt))
	{
		SetOperationStmt *op = (SetOperationStmt *) setOp;

		if (PRETTY_INDENT(context))
		{
			context->indentLevel += PRETTYINDENT_STD;
			appendStringInfoSpaces(buf, PRETTYINDENT_STD);
		}

		/*
		 * We force parens whenever nesting two SetOperationStmts. There are
		 * some cases in which parens are needed around a leaf query too, but
		 * those are more easily handled at the next level down (see code
		 * above).
		 */
		need_paren = !IsA(op->larg, RangeTblRef);

		if (need_paren)
			appendStringInfoChar(buf, '(');
		get_setop_query(op->larg, query, context, resultDesc);
		if (need_paren)
			appendStringInfoChar(buf, ')');

		if (!PRETTY_INDENT(context))
			appendStringInfoChar(buf, ' ');
		switch (op->op)
		{
			case SETOP_UNION:
				appendContextKeyword(context, "UNION ",
									 -PRETTYINDENT_STD, PRETTYINDENT_STD, 0);
				break;
			case SETOP_INTERSECT:
				appendContextKeyword(context, "INTERSECT ",
									 -PRETTYINDENT_STD, PRETTYINDENT_STD, 0);
				break;
			case SETOP_EXCEPT:
				appendContextKeyword(context, "EXCEPT ",
									 -PRETTYINDENT_STD, PRETTYINDENT_STD, 0);
				break;
			default:
				elog(ERROR, "unrecognized set op: %d",
					 (int) op->op);
		}
		if (op->all)
			appendStringInfo(buf, "ALL ");

		if (PRETTY_INDENT(context))
			appendContextKeyword(context, "", 0, 0, 0);

		need_paren = !IsA(op->rarg, RangeTblRef);

		if (need_paren)
			appendStringInfoChar(buf, '(');
		get_setop_query(op->rarg, query, context, resultDesc);
		if (need_paren)
			appendStringInfoChar(buf, ')');

		if (PRETTY_INDENT(context))
			context->indentLevel -= PRETTYINDENT_STD;
	}
	else
	{
		elog(ERROR, "unrecognized node type: %d",
			 (int) nodeTag(setOp));
	}
}

/*
 * Display a list of grouping or (grouping extension) clauses.
 *
 * The param 'in_grpsets' indicates if the given grplist is
 * immediatelly inside a GROUPING SETS clause. This is used
 * to determine how to use parantheses.
 */
static void
get_rule_grouplist(List *grplist, List *tlist,
				   bool in_grpsets, deparse_context *context)
{
	StringInfo buf = context->buf;
	char *sep;
	ListCell *lc;

	sep = "";
	foreach (lc, grplist)
	{
		Node *node = (Node *)lfirst(lc);
		Assert (node == NULL ||
				IsA(node, List) ||
				IsA(node, SortGroupClause) ||
				IsA(node, GroupingClause));

		appendStringInfoString(buf, sep);

		if (node == NULL)
		{
			if (!in_grpsets)
				appendStringInfoString(buf, "()");
			else
				continue; /* do nothing */
		}

		else if (IsA(node, List))
		{
			appendStringInfoString(buf, "(");
			get_rule_grouplist((List *)node, tlist, in_grpsets, context);
			appendStringInfoString(buf, ")");
		}

		else if (IsA(node, SortGroupClause))
		{
			if (in_grpsets)
				appendStringInfoString(buf, "(");
			get_rule_sortgroupclause((SortGroupClause *) node, tlist,
									  false,context);
			if (in_grpsets)
				appendStringInfoString(buf, ")");
		}

		else
		{
			get_rule_groupingclause((GroupingClause *)node, tlist,
									context);
		}

		sep = ", ";
	}
}

/*
 * Display a grouping extension clause.
 */
static void
get_rule_groupingclause(GroupingClause *grp, List *tlist,
						deparse_context *context)
{
	StringInfo buf = context->buf;
	bool in_grpsets = false;

	switch(grp->groupType)
	{
		case GROUPINGTYPE_ROLLUP:
			appendStringInfoString(buf, "ROLLUP (");
			break;
		case GROUPINGTYPE_CUBE:
			appendStringInfoString(buf, "CUBE (");
			break;
		case GROUPINGTYPE_GROUPING_SETS:
			in_grpsets = true;
			appendStringInfoString(buf, "GROUPING SETS (");
			break;
		default:
			elog(ERROR, "unrecognized grouping type: %d",
				 grp->groupType);
	}

	get_rule_grouplist(grp->groupsets, tlist, in_grpsets, context);
	appendStringInfoString(buf, ")");
}

/*
 * Display a sort/group clause.
 *
 * Also returns the expression tree, so caller need not find it again.
 */
static Node *
get_rule_sortgroupclause(SortGroupClause *srt, List *tlist, bool force_colno,
						 deparse_context *context)
{
	StringInfo	buf = context->buf;
	TargetEntry *tle;
	Node	   *expr;

	tle = get_sortgroupclause_tle(srt, tlist);
	expr = (Node *) tle->expr;

	/*
	 * Use column-number form if requested by caller.  Otherwise, if
	 * expression is a constant, force it to be dumped with an explicit
	 * cast as decoration --- this is because a simple integer constant
	 * is ambiguous (and will be misinterpreted by findTargetlistEntry())
	 * if we dump it without any decoration.  Otherwise, just dump the
	 * expression normally.
	 */
	if (force_colno)
	{
		Assert(!tle->resjunk);
		appendStringInfo(buf, "%d", tle->resno);
	}
	else if (expr && IsA(expr, Const))
		get_const_expr((Const *) expr, context, 1);
	else
		get_rule_expr(expr, context, true);

	return expr;
}


/*
 * Display a window definition
 */
static void
get_rule_windowspec(WindowClause *wc, List *targetList,
					deparse_context *context)
{
	StringInfo	buf = context->buf;
	bool		needspace = false;

	appendStringInfoChar(buf, '(');

	if (wc->refname)
	{
		appendStringInfoString(buf, quote_identifier(wc->refname));
		needspace = true;
	}
	/* partition clauses are always inherited, so only print if no refname */
	if (wc->partitionClause && !wc->refname)
	{
		if (needspace)
			appendStringInfoChar(buf, ' ');
		get_sortlist_expr(wc->partitionClause,
						  targetList,
						  false,  /* force_colno */
						  context,
						  "PARTITION BY ");
		needspace = true;
	}
	/* print ordering clause only if not inherited */
	if (wc->orderClause && !wc->copiedOrder)
	{
		if (needspace)
			appendStringInfoChar(buf, ' ');
		get_sortlist_expr(wc->orderClause,
						  targetList,
						  false,  /* force_colno */
						  context,
						  "ORDER BY ");
		needspace = true;
	}
	/* framing clause is never inherited, so print unless it's default */
	if (wc->frameOptions & FRAMEOPTION_NONDEFAULT)
	{
		if (needspace)
			appendStringInfoChar(buf, ' ');
		if (wc->frameOptions & FRAMEOPTION_RANGE)
			appendStringInfoString(buf, "RANGE ");
		else if (wc->frameOptions & FRAMEOPTION_ROWS)
			appendStringInfoString(buf, "ROWS ");
		else
			Assert(false);
		if (wc->frameOptions & FRAMEOPTION_BETWEEN)
			appendStringInfoString(buf, "BETWEEN ");
		if (wc->frameOptions & FRAMEOPTION_START_UNBOUNDED_PRECEDING)
			appendStringInfoString(buf, "UNBOUNDED PRECEDING ");
		else if (wc->frameOptions & FRAMEOPTION_START_CURRENT_ROW)
			appendStringInfoString(buf, "CURRENT ROW ");
		else if (wc->frameOptions & FRAMEOPTION_START_VALUE)
		{
			get_rule_expr(wc->startOffset, context, false);
			if (wc->frameOptions & FRAMEOPTION_START_VALUE_PRECEDING)
				appendStringInfoString(buf, " PRECEDING ");
			else if (wc->frameOptions & FRAMEOPTION_START_VALUE_FOLLOWING)
				appendStringInfoString(buf, " FOLLOWING ");
			else
				Assert(false);
		}
		else
			Assert(false);
		if (wc->frameOptions & FRAMEOPTION_BETWEEN)
		{
			appendStringInfoString(buf, "AND ");
			if (wc->frameOptions & FRAMEOPTION_END_UNBOUNDED_FOLLOWING)
				appendStringInfoString(buf, "UNBOUNDED FOLLOWING ");
			else if (wc->frameOptions & FRAMEOPTION_END_CURRENT_ROW)
				appendStringInfoString(buf, "CURRENT ROW ");
			else if (wc->frameOptions & FRAMEOPTION_END_VALUE)
			{
				get_rule_expr(wc->endOffset, context, false);
				if (wc->frameOptions & FRAMEOPTION_END_VALUE_PRECEDING)
					appendStringInfoString(buf, " PRECEDING ");
				else if (wc->frameOptions & FRAMEOPTION_END_VALUE_FOLLOWING)
					appendStringInfoString(buf, " FOLLOWING ");
				else
					Assert(false);
			}
			else
				Assert(false);
		}
		/* we will now have a trailing space; remove it */
		buf->len--;
	}
	appendStringInfoChar(buf, ')');
}

/* ----------
 * get_insert_query_def			- Parse back an INSERT parsetree
 * ----------
 */
static void
get_insert_query_def(Query *query, deparse_context *context)
{
	StringInfo	buf = context->buf;
	RangeTblEntry *select_rte = NULL;
	RangeTblEntry *values_rte = NULL;
	RangeTblEntry *rte;
	char	   *sep;
	ListCell   *values_cell;
	ListCell   *l;
	List	   *strippedexprs;

	/*
	 * If it's an INSERT ... SELECT or multi-row VALUES, there will be a
	 * single RTE for the SELECT or VALUES.  Plain VALUES has neither.
	 */
	foreach(l, query->rtable)
	{
		rte = (RangeTblEntry *) lfirst(l);

		if (rte->rtekind == RTE_SUBQUERY)
		{
			if (select_rte)
				elog(ERROR, "too many subquery RTEs in INSERT");
			select_rte = rte;
		}

		if (rte->rtekind == RTE_VALUES)
		{
			if (values_rte)
				elog(ERROR, "too many values RTEs in INSERT");
			values_rte = rte;
		}
	}
	if (select_rte && values_rte)
		elog(ERROR, "both subquery and values RTEs in INSERT");

	/*
	 * Start the query with INSERT INTO relname
	 */
	rte = rt_fetch(query->resultRelation, query->rtable);
	Assert(rte->rtekind == RTE_RELATION);

	if (PRETTY_INDENT(context))
	{
		context->indentLevel += PRETTYINDENT_STD;
		appendStringInfoChar(buf, ' ');
	}
<<<<<<< HEAD
	appendStringInfo(buf, "INSERT INTO %s ",
=======
	appendStringInfo(buf, "INSERT INTO %s (",
>>>>>>> 38e93482
					 generate_relation_name(rte->relid, NIL));

	/*
	 * Add the insert-column-names list.  To handle indirection properly, we
	 * need to look for indirection nodes in the top targetlist (if it's
	 * INSERT ... SELECT or INSERT ... single VALUES), or in the first
	 * expression list of the VALUES RTE (if it's INSERT ... multi VALUES). We
	 * assume that all the expression lists will have similar indirection in
	 * the latter case.
	 */
	if (values_rte)
		values_cell = list_head((List *) linitial(values_rte->values_lists));
	else
		values_cell = NULL;
	strippedexprs = NIL;
	sep = "";
	if (query->targetList)
		appendStringInfoChar(buf, '(');
	foreach(l, query->targetList)
	{
		TargetEntry *tle = (TargetEntry *) lfirst(l);

		if (tle->resjunk)
			continue;			/* ignore junk entries */

		appendStringInfoString(buf, sep);
		sep = ", ";

		/*
		 * Put out name of target column; look in the catalogs, not at
		 * tle->resname, since resname will fail to track RENAME.
		 */
		appendStringInfoString(buf,
						quote_identifier(get_relid_attribute_name(rte->relid,
															   tle->resno)));

		/*
		 * Print any indirection needed (subfields or subscripts), and strip
		 * off the top-level nodes representing the indirection assignments.
		 */
		if (values_cell)
		{
			/* we discard the stripped expression in this case */
			processIndirection((Node *) lfirst(values_cell), context, true);
			values_cell = lnext(values_cell);
		}
		else
		{
			/* we keep a list of the stripped expressions in this case */
			strippedexprs = lappend(strippedexprs,
									processIndirection((Node *) tle->expr,
													   context, true));
		}
	}
	if (query->targetList)
		appendStringInfo(buf, ") ");

	if (select_rte)
	{
		/* Add the SELECT */
		get_query_def(select_rte->subquery, buf, NIL, NULL,
					  context->prettyFlags, context->indentLevel);
	}
	else if (values_rte)
	{
		/* A WITH clause is possible here */
		get_with_clause(query, context);
		/* Add the multi-VALUES expression lists */
		get_values_def(values_rte->values_lists, context);
	}
	else if (strippedexprs)
	{
		/* A WITH clause is possible here */
		get_with_clause(query, context);
		/* Add the single-VALUES expression list */
		appendContextKeyword(context, "VALUES (",
							 -PRETTYINDENT_STD, PRETTYINDENT_STD, 2);
		get_rule_expr((Node *) strippedexprs, context, false);
		appendStringInfoChar(buf, ')');
	}
	else
	{
		/* No expressions, so it must be DEFAULT VALUES */
		appendStringInfo(buf, "DEFAULT VALUES");
	}

	/* Add RETURNING if present */
	if (query->returningList)
	{
		appendContextKeyword(context, " RETURNING",
							 -PRETTYINDENT_STD, PRETTYINDENT_STD, 1);
		get_target_list(query->returningList, context, NULL);
	}
}


/* ----------
 * get_update_query_def			- Parse back an UPDATE parsetree
 * ----------
 */
static void
get_update_query_def(Query *query, deparse_context *context)
{
	StringInfo	buf = context->buf;
	char	   *sep;
	RangeTblEntry *rte;
	ListCell   *l;

	/*
	 * Start the query with UPDATE relname SET
	 */
	rte = rt_fetch(query->resultRelation, query->rtable);
	Assert(rte->rtekind == RTE_RELATION);
	if (PRETTY_INDENT(context))
	{
		appendStringInfoChar(buf, ' ');
		context->indentLevel += PRETTYINDENT_STD;
	}
	appendStringInfo(buf, "UPDATE %s%s",
					 only_marker(rte),
					 generate_relation_name(rte->relid, NIL));
	if (rte->alias != NULL)
		appendStringInfo(buf, " %s",
						 quote_identifier(rte->alias->aliasname));
	appendStringInfoString(buf, " SET ");

	/* Add the comma separated list of 'attname = value' */
	sep = "";
	foreach(l, query->targetList)
	{
		TargetEntry *tle = (TargetEntry *) lfirst(l);
		Node	   *expr;

		if (tle->resjunk)
			continue;			/* ignore junk entries */

		appendStringInfoString(buf, sep);
		sep = ", ";

		/*
		 * Put out name of target column; look in the catalogs, not at
		 * tle->resname, since resname will fail to track RENAME.
		 */
		appendStringInfoString(buf,
						quote_identifier(get_relid_attribute_name(rte->relid,
															   tle->resno)));

		/*
		 * Print any indirection needed (subfields or subscripts), and strip
		 * off the top-level nodes representing the indirection assignments.
		 */
		expr = processIndirection((Node *) tle->expr, context, true);

		appendStringInfo(buf, " = ");

		get_rule_expr(expr, context, false);
	}

	/* Add the FROM clause if needed */
	get_from_clause(query, " FROM ", context);

	/* Add a WHERE clause if given */
	if (query->jointree->quals != NULL)
	{
		appendContextKeyword(context, " WHERE ",
							 -PRETTYINDENT_STD, PRETTYINDENT_STD, 1);
		get_rule_expr(query->jointree->quals, context, false);
	}

	/* Add RETURNING if present */
	if (query->returningList)
	{
		appendContextKeyword(context, " RETURNING",
							 -PRETTYINDENT_STD, PRETTYINDENT_STD, 1);
		get_target_list(query->returningList, context, NULL);
	}
}


/* ----------
 * get_delete_query_def			- Parse back a DELETE parsetree
 * ----------
 */
static void
get_delete_query_def(Query *query, deparse_context *context)
{
	StringInfo	buf = context->buf;
	RangeTblEntry *rte;

	/*
	 * Start the query with DELETE FROM relname
	 */
	rte = rt_fetch(query->resultRelation, query->rtable);
	Assert(rte->rtekind == RTE_RELATION);
	if (PRETTY_INDENT(context))
	{
		appendStringInfoChar(buf, ' ');
		context->indentLevel += PRETTYINDENT_STD;
	}
	appendStringInfo(buf, "DELETE FROM %s%s",
					 only_marker(rte),
					 generate_relation_name(rte->relid, NIL));
	if (rte->alias != NULL)
		appendStringInfo(buf, " %s",
						 quote_identifier(rte->alias->aliasname));

	/* Add the USING clause if given */
	get_from_clause(query, " USING ", context);

	/* Add a WHERE clause if given */
	if (query->jointree->quals != NULL)
	{
		appendContextKeyword(context, " WHERE ",
							 -PRETTYINDENT_STD, PRETTYINDENT_STD, 1);
		get_rule_expr(query->jointree->quals, context, false);
	}

	/* Add RETURNING if present */
	if (query->returningList)
	{
		appendContextKeyword(context, " RETURNING",
							 -PRETTYINDENT_STD, PRETTYINDENT_STD, 1);
		get_target_list(query->returningList, context, NULL);
	}
}


/* ----------
 * get_utility_query_def			- Parse back a UTILITY parsetree
 * ----------
 */
static void
get_utility_query_def(Query *query, deparse_context *context)
{
	StringInfo	buf = context->buf;

	if (query->utilityStmt && IsA(query->utilityStmt, NotifyStmt))
	{
		NotifyStmt *stmt = (NotifyStmt *) query->utilityStmt;

		appendContextKeyword(context, "",
							 0, PRETTYINDENT_STD, 1);
		appendStringInfo(buf, "NOTIFY %s",
						 quote_identifier(stmt->conditionname));
	}
	else
	{
		/* Currently only NOTIFY utility commands can appear in rules */
		elog(ERROR, "unexpected utility statement type");
	}
}


/*
 * push_plan: set up deparse_namespace to recurse into the tlist of a subplan
 *
 * When expanding an OUTER or INNER reference, we must push new outer/inner
 * subplans in case the referenced expression itself uses OUTER/INNER.	We
 * modify the top stack entry in-place to avoid affecting levelsup issues
 * (although in a Plan tree there really shouldn't be any).
 *
 * Caller must save and restore outer_plan and inner_plan around this.
 *
 * We also use this to initialize the fields during deparse_context_for_plan.
 */
static void
push_plan(deparse_namespace *dpns, Plan *subplan)
{
	/*
	 * We special-case Append to pretend that the first child plan is the
	 * OUTER referent; otherwise normal.
	 */
	if (IsA(subplan, Append))
		dpns->outer_plan = (Plan *) linitial(((Append *) subplan)->appendplans);
	else if (IsA(subplan, Sequence))
	{
		/*
		 * A Sequence node returns tuples from the *last* child node only.
		 * The other subplans can even have a different, incompatible tuple
		 * descriptor. A typical case is to have a PartitionSelector node
		 * as the first subplan, and the Dynamic Table Scan as the second
		 * subplan.
		 */
		dpns->outer_plan = (Plan *) llast(((Sequence *) subplan)->subplans);
	}
	else
		dpns->outer_plan = outerPlan(subplan);

	/*
	 * For a SubqueryScan, pretend the subplan is INNER referent.  (We don't
	 * use OUTER because that could someday conflict with the normal meaning.)
	 * Likewise, for a CteScan, pretend the subquery's plan is INNER referent.
	 */
	if (IsA(subplan, SubqueryScan))
		dpns->inner_plan = ((SubqueryScan *) subplan)->subplan;
	else if (IsA(subplan, CteScan))
	{
		int		ctePlanId = ((CteScan *) subplan)->ctePlanId;

		if (ctePlanId > 0 && ctePlanId <= list_length(dpns->subplans))
			dpns->inner_plan = list_nth(dpns->subplans, ctePlanId - 1);
		else
			dpns->inner_plan = NULL;
	}
<<<<<<< HEAD
	else if (IsA(subplan, Sequence))
	{
		/*
		 * Set the inner_plan to a sequences first child only if it is a
		 * partition selector. This is a specific fix to enable Explain's of
		 * query plans that have a Partition Selector
		 */
		Plan *node = (Plan *) linitial(((Sequence *) subplan)->subplans);
		if (IsA(node, PartitionSelector))
			dpns->inner_plan = node;
	}
=======
>>>>>>> 38e93482
	else
		dpns->inner_plan = innerPlan(subplan);
}


/*
 * Display a Var appropriately.
 *
 * In some cases (currently only when recursing into an unnamed join)
 * the Var's varlevelsup has to be interpreted with respect to a context
 * above the current one; levelsup indicates the offset.
 *
 * If istoplevel is TRUE, the Var is at the top level of a SELECT's
 * targetlist, which means we need special treatment of whole-row Vars.
 * Instead of the normal "tab.*", we'll print "tab.*::typename", which is a
 * dirty hack to prevent "tab.*" from being expanded into multiple columns.
 * (The parser will strip the useless coercion, so no inefficiency is added in
 * dump and reload.)  We used to print just "tab" in such cases, but that is
 * ambiguous and will yield the wrong result if "tab" is also a plain column
 * name in the query.
 *
 * Returns the attname of the Var, or NULL if the Var has no attname (because
 * it is a whole-row Var).
 */
static char *
get_variable(Var *var, int levelsup, bool istoplevel, deparse_context *context)
{
	StringInfo	buf = context->buf;
	RangeTblEntry *rte;
	AttrNumber	attnum;
	int			netlevelsup;
	deparse_namespace *dpns;
	char	   *schemaname;
	char	   *refname;
	char	   *attname;

	/* Find appropriate nesting depth */
	netlevelsup = var->varlevelsup + levelsup;
	if (netlevelsup >= list_length(context->namespaces))
		elog(ERROR, "bogus varlevelsup: %d offset %d",
			 var->varlevelsup, levelsup);
	dpns = (deparse_namespace *) list_nth(context->namespaces,
										  netlevelsup);

	/*
	 * Try to find the relevant RTE in this rtable.  In a plan tree, it's
	 * likely that varno is OUTER or INNER, in which case we must dig down
	 * into the subplans.
	 */
	if (var->varno >= 1 && var->varno <= list_length(dpns->rtable))
	{
		rte = rt_fetch(var->varno, dpns->rtable);
		attnum = var->varattno;
	}
	else if (var->varno == OUTER && dpns->outer_plan)
	{
		TargetEntry *tle;
		Plan	   *save_outer;
		Plan	   *save_inner;

		tle = get_tle_by_resno(dpns->outer_plan->targetlist, var->varattno);
		if (!tle)
			elog(ERROR, "bogus varattno for OUTER var: %d", var->varattno);

		Assert(netlevelsup == 0);
		save_outer = dpns->outer_plan;
		save_inner = dpns->inner_plan;
		push_plan(dpns, dpns->outer_plan);

		/*
		 * In cases where the INNER VAR subtree (left/right) contains a CONST
		 * in Target Entry use outer for refname and resname for attname.
		 */
		if (IsA(tle->expr, Const) && tle->resname)
		{
			if (context->varprefix)
			{
				appendStringInfoString(buf, quote_identifier("outer"));
				appendStringInfoChar(buf, '.');
			}
			appendStringInfoString(buf, tle->resname);
		}
		else
		{
			/*
			 * Force parentheses because our caller probably assumed a Var is a
			 * simple expression.
			 */
			if (!IsA(tle->expr, Var))
				appendStringInfoChar(buf, '(');
			get_rule_expr((Node *) tle->expr, context, true);
			if (!IsA(tle->expr, Var))
				appendStringInfoChar(buf, ')');
		}

		dpns->outer_plan = save_outer;
		dpns->inner_plan = save_inner;
		return NULL;
	}
	else if (var->varno == INNER && dpns->inner_plan)
	{
		TargetEntry *tle;
		Plan	   *save_outer;
		Plan	   *save_inner;

		tle = get_tle_by_resno(dpns->inner_plan->targetlist, var->varattno);
		if (!tle)
			elog(ERROR, "bogus varattno for INNER var: %d", var->varattno);

		Assert(netlevelsup == 0);
		save_outer = dpns->outer_plan;
		save_inner = dpns->inner_plan;
		push_plan(dpns, dpns->inner_plan);

		/*
		 * In cases where the INNER VAR subtree (left/right) contains a CONST
		 * in Target Entry use inner for refname and resname for attname.
		 */
		if (IsA(tle->expr, Const) && tle->resname)
		{
			if (context->varprefix)
			{
				appendStringInfoString(buf, quote_identifier("inner"));
				appendStringInfoChar(buf, '.');
			}
			appendStringInfoString(buf, tle->resname);
		}
		else
		{
			/*
			 * Force parentheses because our caller probably assumed a Var is a
			 * simple expression.
			 */
			if (!IsA(tle->expr, Var))
				appendStringInfoChar(buf, '(');
			get_rule_expr((Node *) tle->expr, context, true);
			if (!IsA(tle->expr, Var))
				appendStringInfoChar(buf, ')');
		}

		dpns->outer_plan = save_outer;
		dpns->inner_plan = save_inner;
		return NULL;
	}
	else
	{
		elog(ERROR, "bogus varno: %d", var->varno);
		return NULL;			/* keep compiler quiet */
	}

	/* Identify names to use */
	schemaname = NULL;			/* default assumptions */
	refname = rte->eref->aliasname;

	/* Exceptions occur only if the RTE is alias-less */
	if (rte->alias == NULL)
	{
		if (rte->rtekind == RTE_RELATION)
		{
			/*
			 * It's possible that use of the bare refname would find another
			 * more-closely-nested RTE, or be ambiguous, in which case we need
			 * to specify the schemaname to avoid these errors.
			 */
			if (find_rte_by_refname(rte->eref->aliasname, context) != rte)
				schemaname = get_namespace_name(get_rel_namespace(rte->relid));
		}
		else if (rte->rtekind == RTE_JOIN)
		{
			/*
			 * If it's an unnamed join, look at the expansion of the alias
			 * variable.  If it's a simple reference to one of the input vars
			 * then recursively print the name of that var, instead. (This
			 * allows correct decompiling of cases where there are identically
			 * named columns on both sides of the join.) When it's not a
			 * simple reference, we have to just print the unqualified
			 * variable name (this can only happen with columns that were
			 * merged by USING or NATURAL clauses).
			 *
			 * This wouldn't work in decompiling plan trees, because we don't
			 * store joinaliasvars lists after planning; but a plan tree
			 * should never contain a join alias variable.
			 */
			if (rte->joinaliasvars == NIL)
				elog(ERROR, "cannot decompile join alias var in plan tree");
			if (attnum > 0)
			{
				Var		   *aliasvar;

				aliasvar = (Var *) list_nth(rte->joinaliasvars, attnum - 1);
				if (IsA(aliasvar, Var))
				{
					return get_variable(aliasvar, var->varlevelsup + levelsup,
										istoplevel, context);
				}
			}

			/*
			 * Unnamed join has neither schemaname nor refname.  (Note: since
			 * it's unnamed, there is no way the user could have referenced it
			 * to create a whole-row Var for it.  So we don't have to cover
			 * that case below.)
			 */
			refname = NULL;
		}
	}

	if (attnum == InvalidAttrNumber)
		attname = NULL;
	else
		attname = get_rte_attribute_name(rte, attnum);

	if (refname && (context->varprefix || attname == NULL))
	{
		if (schemaname)
			appendStringInfo(buf, "%s.",
							 quote_identifier(schemaname));

		if (strcmp(refname, "*NEW*") == 0)
			appendStringInfoString(buf, "new");
		else if (strcmp(refname, "*OLD*") == 0)
			appendStringInfoString(buf, "old");
		else
			appendStringInfoString(buf, quote_identifier(refname));

		appendStringInfoChar(buf, '.');
	}
	if (attname)
		appendStringInfoString(buf, quote_identifier(attname));
	else
	{
		appendStringInfoChar(buf, '*');
		if (istoplevel)
			appendStringInfo(buf, "::%s",
							 format_type_with_typemod(var->vartype,
													  var->vartypmod));
	}

	return attname;
}


/*
 * Get the name of a field of an expression of composite type.
 *
 * This is fairly straightforward except for the case of a Var of type RECORD.
 * Since no actual table or view column is allowed to have type RECORD, such
 * a Var must refer to a JOIN or FUNCTION RTE or to a subquery output.	We
 * drill down to find the ultimate defining expression and attempt to infer
 * the field name from it.	We ereport if we can't determine the name.
 *
 * levelsup is an extra offset to interpret the Var's varlevelsup correctly.
 */
static const char *
get_name_for_var_field(Var *var, int fieldno,
					   int levelsup, deparse_context *context)
{
	RangeTblEntry *rte;
	AttrNumber	attnum;
	int			netlevelsup;
	deparse_namespace *dpns;
	TupleDesc	tupleDesc;
	Node	   *expr;

	/*
	 * If it's a RowExpr that was expanded from a whole-row Var, use the
	 * column names attached to it.
	 */
	if (IsA(var, RowExpr))
	{
		RowExpr	   *r = (RowExpr *) var;

		if (fieldno > 0 && fieldno <= list_length(r->colnames))
			return strVal(list_nth(r->colnames, fieldno - 1));
	}

	/*
	 * If it's a Var of type RECORD, we have to find what the Var refers to;
	 * if not, we can use get_expr_result_type. If that fails, we try
	 * lookup_rowtype_tupdesc, which will probably fail too, but will ereport
	 * an acceptable message.
	 */
	if (!IsA(var, Var) ||
		var->vartype != RECORDOID)
	{
		if (get_expr_result_type((Node *) var, NULL, &tupleDesc) != TYPEFUNC_COMPOSITE)
			tupleDesc = lookup_rowtype_tupdesc_copy(exprType((Node *) var),
													exprTypmod((Node *) var));
		Assert(tupleDesc);
		/* Got the tupdesc, so we can extract the field name */
		Assert(fieldno >= 1 && fieldno <= tupleDesc->natts);
		return NameStr(tupleDesc->attrs[fieldno - 1]->attname);
	}

	/* Find appropriate nesting depth */
	netlevelsup = var->varlevelsup + levelsup;
	if (netlevelsup >= list_length(context->namespaces))
		elog(ERROR, "bogus varlevelsup: %d offset %d",
			 var->varlevelsup, levelsup);
	dpns = (deparse_namespace *) list_nth(context->namespaces,
										  netlevelsup);

	/*
	 * Try to find the relevant RTE in this rtable.  In a plan tree, it's
	 * likely that varno is OUTER or INNER, in which case we must dig down
	 * into the subplans.
	 */
	if (var->varno >= 1 && var->varno <= list_length(dpns->rtable))
	{
		rte = rt_fetch(var->varno, dpns->rtable);
		attnum = var->varattno;
	}
	else if (var->varno == OUTER && dpns->outer_plan)
	{
		TargetEntry *tle;
		Plan	   *save_outer;
		Plan	   *save_inner;
		const char *result;

		tle = get_tle_by_resno(dpns->outer_plan->targetlist, var->varattno);
		if (!tle)
			elog(ERROR, "bogus varattno for OUTER var: %d", var->varattno);

		Assert(netlevelsup == 0);
		save_outer = dpns->outer_plan;
		save_inner = dpns->inner_plan;
		push_plan(dpns, dpns->outer_plan);

		result = get_name_for_var_field((Var *) tle->expr, fieldno,
										levelsup, context);

		dpns->outer_plan = save_outer;
		dpns->inner_plan = save_inner;
		return result;
	}
	else if (var->varno == INNER && dpns->inner_plan)
	{
		TargetEntry *tle;
		Plan	   *save_outer;
		Plan	   *save_inner;
		const char *result;

		tle = get_tle_by_resno(dpns->inner_plan->targetlist, var->varattno);
		if (!tle)
			elog(ERROR, "bogus varattno for INNER var: %d", var->varattno);

		Assert(netlevelsup == 0);
		save_outer = dpns->outer_plan;
		save_inner = dpns->inner_plan;
		push_plan(dpns, dpns->inner_plan);

		result = get_name_for_var_field((Var *) tle->expr, fieldno,
										levelsup, context);

		dpns->outer_plan = save_outer;
		dpns->inner_plan = save_inner;
		return result;
	}
	else
	{
		elog(ERROR, "bogus varno: %d", var->varno);
		return NULL;			/* keep compiler quiet */
	}

    if (rte == NULL)
    {
        ereport(WARNING, (errcode(ERRCODE_INTERNAL_ERROR),
                          errmsg_internal("bogus var: varno=%d varattno=%d",
                                          var->varno, var->varattno) ));
        return "*BOGUS*";
    }

	if (attnum == InvalidAttrNumber)
	{
		/* Var is whole-row reference to RTE, so select the right field */
		return get_rte_attribute_name(rte, fieldno);
	}

	/*
	 * This part has essentially the same logic as the parser's
	 * expandRecordVariable() function, but we are dealing with a different
	 * representation of the input context, and we only need one field name
	 * not a TupleDesc.  Also, we need special cases for finding subquery
	 * and CTE subplans when deparsing Plan trees.
	 */
	expr = (Node *) var;		/* default if we can't drill down */

	switch (rte->rtekind)
	{
		case RTE_RELATION:
		case RTE_SPECIAL:
		case RTE_VALUES:

			/*
			 * This case should not occur: a column of a table or values list
			 * shouldn't have type RECORD.  Fall through and fail (most
			 * likely) at the bottom.
			 */
			break;
		case RTE_SUBQUERY:
			/* Subselect-in-FROM: examine sub-select's output expr */
			{
				if (rte->subquery)
				{
					TargetEntry *ste = get_tle_by_resno(rte->subquery->targetList,
														attnum);

					if (ste == NULL || ste->resjunk)
						elog(ERROR, "subquery %s does not have attribute %d",
							 rte->eref->aliasname, attnum);
					expr = (Node *) ste->expr;
					if (IsA(expr, Var))
					{
						/*
						 * Recurse into the sub-select to see what its Var
						 * refers to. We have to build an additional level of
						 * namespace to keep in step with varlevelsup in the
						 * subselect.
						 */
						deparse_namespace mydpns;
						const char *result;

						mydpns.rtable = rte->subquery->rtable;
						mydpns.ctes = rte->subquery->cteList;
						mydpns.subplans = NIL;
						mydpns.outer_plan = mydpns.inner_plan = NULL;

						context->namespaces = lcons(&mydpns,
													context->namespaces);

						result = get_name_for_var_field((Var *) expr, fieldno,
														0, context);

						context->namespaces =
							list_delete_first(context->namespaces);

						return result;
					}
					/* else fall through to inspect the expression */
				}
				else
				{
					/*
					 * We're deparsing a Plan tree so we don't have complete
					 * RTE entries (in particular, rte->subquery is NULL).
					 * But the only place we'd see a Var directly referencing
					 * a SUBQUERY RTE is in a SubqueryScan plan node, and we
					 * can look into the child plan's tlist instead.
					 */
					TargetEntry *tle;
					Plan	   *save_outer;
					Plan	   *save_inner;
					const char *result;

					if (!dpns->inner_plan)
						elog(ERROR, "failed to find plan for subquery %s",
							 rte->eref->aliasname);
					tle = get_tle_by_resno(dpns->inner_plan->targetlist,
										   attnum);
					if (!tle)
						elog(ERROR, "bogus varattno for subquery var: %d",
							 attnum);
					Assert(netlevelsup == 0);
					save_outer = dpns->outer_plan;
					save_inner = dpns->inner_plan;
					push_plan(dpns, dpns->inner_plan);

					result = get_name_for_var_field((Var *) tle->expr, fieldno,
													levelsup, context);

					dpns->outer_plan = save_outer;
					dpns->inner_plan = save_inner;
					return result;
				}
			}
			break;
		case RTE_JOIN:
			/* Join RTE --- recursively inspect the alias variable */
			if (rte->joinaliasvars == NIL)
				elog(ERROR, "cannot decompile join alias var in plan tree");
			Assert(attnum > 0 && attnum <= list_length(rte->joinaliasvars));
			expr = (Node *) list_nth(rte->joinaliasvars, attnum - 1);
			if (IsA(expr, Var))
				return get_name_for_var_field((Var *) expr, fieldno,
											  var->varlevelsup + levelsup,
											  context);
			/* else fall through to inspect the expression */
			break;
		case RTE_TABLEFUNCTION:
		case RTE_FUNCTION:

			/*
			 * We couldn't get here unless a function is declared with one of
			 * its result columns as RECORD, which is not allowed.
			 */
			break;
		case RTE_CTE:
			/* CTE reference: examine subquery's output expr */
			{
				CommonTableExpr *cte = NULL;
				Index		ctelevelsup;
				ListCell   *lc;

				/*
				 * Try to find the referenced CTE using the namespace stack.
				 */
				ctelevelsup = rte->ctelevelsup + netlevelsup;
				if (ctelevelsup >= list_length(context->namespaces))
					lc = NULL;
				else
				{
					deparse_namespace *ctedpns;

					ctedpns = (deparse_namespace *)
						list_nth(context->namespaces, ctelevelsup);
					foreach(lc, ctedpns->ctes)
					{
						cte = (CommonTableExpr *) lfirst(lc);
						if (strcmp(cte->ctename, rte->ctename) == 0)
							break;
					}
				}
				if (lc != NULL)
				{
					Query	   *ctequery = (Query *) cte->ctequery;
<<<<<<< HEAD
					TargetEntry *ste = get_tle_by_resno(GetCTETargetList(cte),
=======
					TargetEntry *ste = get_tle_by_resno(ctequery->targetList,
>>>>>>> 38e93482
														attnum);

					if (ste == NULL || ste->resjunk)
						elog(ERROR, "subquery %s does not have attribute %d",
							 rte->eref->aliasname, attnum);
					expr = (Node *) ste->expr;
					if (IsA(expr, Var))
					{
						/*
						 * Recurse into the CTE to see what its Var refers
						 * to.  We have to build an additional level of
						 * namespace to keep in step with varlevelsup in the
						 * CTE.  Furthermore it could be an outer CTE, so
						 * we may have to delete some levels of namespace.
						 */
						List	   *save_nslist = context->namespaces;
						List	   *new_nslist;
						deparse_namespace mydpns;
						const char *result;

						mydpns.rtable = ctequery->rtable;
						mydpns.ctes = ctequery->cteList;
						mydpns.subplans = NIL;
						mydpns.outer_plan = mydpns.inner_plan = NULL;

						new_nslist = list_copy_tail(context->namespaces,
													ctelevelsup);
						context->namespaces = lcons(&mydpns, new_nslist);

						result = get_name_for_var_field((Var *) expr, fieldno,
														0, context);

						context->namespaces = save_nslist;

						return result;
					}
					/* else fall through to inspect the expression */
				}
				else
				{
					/*
					 * We're deparsing a Plan tree so we don't have a CTE
					 * list.  But the only place we'd see a Var directly
					 * referencing a CTE RTE is in a CteScan plan node, and
					 * we can look into the subplan's tlist instead.
					 */
					TargetEntry *tle;
					Plan	   *save_outer;
					Plan	   *save_inner;
					const char *result;

					if (!dpns->inner_plan)
						elog(ERROR, "failed to find plan for CTE %s",
							 rte->eref->aliasname);
					tle = get_tle_by_resno(dpns->inner_plan->targetlist,
										   attnum);
					if (!tle)
						elog(ERROR, "bogus varattno for subquery var: %d",
							 attnum);
					Assert(netlevelsup == 0);
					save_outer = dpns->outer_plan;
					save_inner = dpns->inner_plan;
					push_plan(dpns, dpns->inner_plan);

					result = get_name_for_var_field((Var *) tle->expr, fieldno,
													levelsup, context);

					dpns->outer_plan = save_outer;
					dpns->inner_plan = save_inner;
					return result;
				}
			}
			break;
<<<<<<< HEAD
		case RTE_VOID:
            /* No references should exist to a deleted RTE. */
			break;
=======
>>>>>>> 38e93482
	}

	/*
	 * We now have an expression we can't expand any more, so see if
	 * get_expr_result_type() can do anything with it.	If not, pass to
	 * lookup_rowtype_tupdesc() which will probably fail, but will give an
	 * appropriate error message while failing.
	 */
	if (get_expr_result_type(expr, NULL, &tupleDesc) != TYPEFUNC_COMPOSITE)
		tupleDesc = lookup_rowtype_tupdesc_copy(exprType(expr),
												exprTypmod(expr));
	Assert(tupleDesc);
	/* Got the tupdesc, so we can extract the field name */
	Assert(fieldno >= 1 && fieldno <= tupleDesc->natts);
	return NameStr(tupleDesc->attrs[fieldno - 1]->attname);
}


/*
 * find_rte_by_refname		- look up an RTE by refname in a deparse context
 *
 * Returns NULL if there is no matching RTE or the refname is ambiguous.
 *
 * NOTE: this code is not really correct since it does not take account of
 * the fact that not all the RTEs in a rangetable may be visible from the
 * point where a Var reference appears.  For the purposes we need, however,
 * the only consequence of a false match is that we might stick a schema
 * qualifier on a Var that doesn't really need it.  So it seems close
 * enough.
 */
static RangeTblEntry *
find_rte_by_refname(const char *refname, deparse_context *context)
{
	RangeTblEntry *result = NULL;
	ListCell   *nslist;

	foreach(nslist, context->namespaces)
	{
		deparse_namespace *dpns = (deparse_namespace *) lfirst(nslist);
		ListCell   *rtlist;

		foreach(rtlist, dpns->rtable)
		{
			RangeTblEntry *rte = (RangeTblEntry *) lfirst(rtlist);

			if (rte->eref &&
				strcmp(rte->eref->aliasname, refname) == 0)
			{
				if (result)
					return NULL;	/* it's ambiguous */
				result = rte;
			}
		}
		if (result)
			break;
	}
	return result;
}


/*
 * get_simple_binary_op_name
 *
 * helper function for isSimpleNode
 * will return single char binary operator name, or NULL if it's not
 */
static const char *
get_simple_binary_op_name(OpExpr *expr)
{
	List	   *args = expr->args;

	if (list_length(args) == 2)
	{
		/* binary operator */
		Node	   *arg1 = (Node *) linitial(args);
		Node	   *arg2 = (Node *) lsecond(args);
		const char *op;

		op = generate_operator_name(expr->opno, exprType(arg1), exprType(arg2));
		if (strlen(op) == 1)
			return op;
	}
	return NULL;
}


/*
 * isSimpleNode - check if given node is simple (doesn't need parenthesizing)
 *
 *	true   : simple in the context of parent node's type
 *	false  : not simple
 */
static bool
isSimpleNode(Node *node, Node *parentNode, int prettyFlags)
{
	if (!node)
		return false;

	switch (nodeTag(node))
	{
		case T_Var:
		case T_Const:
		case T_Param:
		case T_CoerceToDomainValue:
		case T_SetToDefault:
		case T_CurrentOfExpr:
			/* single words: always simple */
			return true;

		case T_ArrayRef:
		case T_ArrayExpr:
		case T_RowExpr:
		case T_CoalesceExpr:
		case T_MinMaxExpr:
		case T_XmlExpr:
		case T_NullIfExpr:
		case T_Aggref:
		case T_FuncExpr:
		case T_PercentileExpr:
			/* function-like: name(..) or name[..] */
			return true;

			/* CASE keywords act as parentheses */
		case T_CaseExpr:
			return true;

		case T_FieldSelect:

			/*
			 * appears simple since . has top precedence, unless parent is
			 * T_FieldSelect itself!
			 */
			return (IsA(parentNode, FieldSelect) ? false : true);

		case T_FieldStore:

			/*
			 * treat like FieldSelect (probably doesn't matter)
			 */
			return (IsA(parentNode, FieldStore) ? false : true);

		case T_CoerceToDomain:
			/* maybe simple, check args */
			return isSimpleNode((Node *) ((CoerceToDomain *) node)->arg,
								node, prettyFlags);
		case T_RelabelType:
			return isSimpleNode((Node *) ((RelabelType *) node)->arg,
								node, prettyFlags);
		case T_CoerceViaIO:
			return isSimpleNode((Node *) ((CoerceViaIO *) node)->arg,
								node, prettyFlags);
		case T_ArrayCoerceExpr:
			return isSimpleNode((Node *) ((ArrayCoerceExpr *) node)->arg,
								node, prettyFlags);
		case T_ConvertRowtypeExpr:
			return isSimpleNode((Node *) ((ConvertRowtypeExpr *) node)->arg,
								node, prettyFlags);

		case T_OpExpr:
			{
				/* depends on parent node type; needs further checking */
				if (prettyFlags & PRETTYFLAG_PAREN && IsA(parentNode, OpExpr))
				{
					const char *op;
					const char *parentOp;
					bool		is_lopriop;
					bool		is_hipriop;
					bool		is_lopriparent;
					bool		is_hipriparent;

					op = get_simple_binary_op_name((OpExpr *) node);
					if (!op)
						return false;

					/* We know only the basic operators + - and * / % */
					is_lopriop = (strchr("+-", *op) != NULL);
					is_hipriop = (strchr("*/%", *op) != NULL);
					if (!(is_lopriop || is_hipriop))
						return false;

					parentOp = get_simple_binary_op_name((OpExpr *) parentNode);
					if (!parentOp)
						return false;

					is_lopriparent = (strchr("+-", *parentOp) != NULL);
					is_hipriparent = (strchr("*/%", *parentOp) != NULL);
					if (!(is_lopriparent || is_hipriparent))
						return false;

					if (is_hipriop && is_lopriparent)
						return true;	/* op binds tighter than parent */

					if (is_lopriop && is_hipriparent)
						return false;

					/*
					 * Operators are same priority --- can skip parens only if
					 * we have (a - b) - c, not a - (b - c).
					 */
					if (node == (Node *) linitial(((OpExpr *) parentNode)->args))
						return true;

					return false;
				}
				/* else do the same stuff as for T_SubLink et al. */
				/* FALL THROUGH */
			}

		case T_SubLink:
		case T_NullTest:
		case T_BooleanTest:
		case T_DistinctExpr:
			switch (nodeTag(parentNode))
			{
				case T_FuncExpr:
					{
						/* special handling for casts */
						CoercionForm type = ((FuncExpr *) parentNode)->funcformat;

						if (type == COERCE_EXPLICIT_CAST ||
							type == COERCE_IMPLICIT_CAST)
							return false;
						return true;	/* own parentheses */
					}
				case T_BoolExpr:		/* lower precedence */
				case T_ArrayRef:		/* other separators */
				case T_ArrayExpr:		/* other separators */
				case T_RowExpr:	/* other separators */
				case T_CoalesceExpr:	/* own parentheses */
				case T_MinMaxExpr:		/* own parentheses */
				case T_XmlExpr:	/* own parentheses */
				case T_NullIfExpr:		/* other separators */
				case T_Aggref:	/* own parentheses */
				case T_CaseExpr:		/* other separators */
					return true;
				default:
					return false;
			}

		case T_BoolExpr:
			switch (nodeTag(parentNode))
			{
				case T_BoolExpr:
					if (prettyFlags & PRETTYFLAG_PAREN)
					{
						BoolExprType type;
						BoolExprType parentType;

						type = ((BoolExpr *) node)->boolop;
						parentType = ((BoolExpr *) parentNode)->boolop;
						switch (type)
						{
							case NOT_EXPR:
							case AND_EXPR:
								if (parentType == AND_EXPR)
									return true;
								break;
							case OR_EXPR:
								if (parentType == OR_EXPR)
									return true;
								break;
						}
					}
					return false;
				case T_FuncExpr:
					{
						/* special handling for casts */
						CoercionForm type = ((FuncExpr *) parentNode)->funcformat;

						if (type == COERCE_EXPLICIT_CAST ||
							type == COERCE_IMPLICIT_CAST)
							return false;
						return true;	/* own parentheses */
					}
				case T_ArrayRef:		/* other separators */
				case T_ArrayExpr:		/* other separators */
				case T_RowExpr:	/* other separators */
				case T_CoalesceExpr:	/* own parentheses */
				case T_MinMaxExpr:		/* own parentheses */
				case T_XmlExpr:	/* own parentheses */
				case T_NullIfExpr:		/* other separators */
				case T_Aggref:	/* own parentheses */
				case T_CaseExpr:		/* other separators */
					return true;
				default:
					return false;
			}

		default:
			break;
	}
	/* those we don't know: in dubio complexo */
	return false;
}


/*
 * appendStringInfoSpaces - append spaces to buffer
 */
static void
appendStringInfoSpaces(StringInfo buf, int count)
{
	while (count-- > 0)
		appendStringInfoChar(buf, ' ');
}

/*
 * appendContextKeyword - append a keyword to buffer
 *
 * If prettyPrint is enabled, perform a line break, and adjust indentation.
 * Otherwise, just append the keyword.
 */
static void
appendContextKeyword(deparse_context *context, const char *str,
					 int indentBefore, int indentAfter, int indentPlus)
{
	if (PRETTY_INDENT(context))
	{
		context->indentLevel += indentBefore;

		appendStringInfoChar(context->buf, '\n');
		appendStringInfoSpaces(context->buf,
							   Max(context->indentLevel, 0) + indentPlus);
		appendStringInfoString(context->buf, str);

		context->indentLevel += indentAfter;
		if (context->indentLevel < 0)
			context->indentLevel = 0;
	}
	else
		appendStringInfoString(context->buf, str);
}

/*
 * get_rule_expr_paren	- deparse expr using get_rule_expr,
 * embracing the string with parentheses if necessary for prettyPrint.
 *
 * Never embrace if prettyFlags=0, because it's done in the calling node.
 *
 * Any node that does *not* embrace its argument node by sql syntax (with
 * parentheses, non-operator keywords like CASE/WHEN/ON, or comma etc) should
 * use get_rule_expr_paren instead of get_rule_expr so parentheses can be
 * added.
 */
static void
get_rule_expr_paren(Node *node, deparse_context *context,
					bool showimplicit, Node *parentNode)
{
	bool		need_paren;

	need_paren = PRETTY_PAREN(context) &&
		!isSimpleNode(node, parentNode, context->prettyFlags);

	if (need_paren)
		appendStringInfoChar(context->buf, '(');

	get_rule_expr(node, context, showimplicit);

	if (need_paren)
		appendStringInfoChar(context->buf, ')');
}


/* ----------
 * get_rule_expr			- Parse back an expression
 *
 * Note: showimplicit determines whether we display any implicit cast that
 * is present at the top of the expression tree.  It is a passed argument,
 * not a field of the context struct, because we change the value as we
 * recurse down into the expression.  In general we suppress implicit casts
 * when the result type is known with certainty (eg, the arguments of an
 * OR must be boolean).  We display implicit casts for arguments of functions
 * and operators, since this is needed to be certain that the same function
 * or operator will be chosen when the expression is re-parsed.
 * ----------
 */
static void
get_rule_expr(Node *node, deparse_context *context,
			  bool showimplicit)
{
	StringInfo	buf = context->buf;

	if (node == NULL)
		return;

	/*
	 * Each level of get_rule_expr must emit an indivisible term
	 * (parenthesized if necessary) to ensure result is reparsed into the same
	 * expression tree.  The only exception is that when the input is a List,
	 * we emit the component items comma-separated with no surrounding
	 * decoration; this is convenient for most callers.
	 */
	switch (nodeTag(node))
	{
		case T_Var:
			(void) get_variable((Var *) node, 0, false, context);
			break;

		case T_Const:
			get_const_expr((Const *) node, context, 0);
			break;

		case T_Param:
			appendStringInfo(buf, "$%d", ((Param *) node)->paramid);
			break;


		case T_Grouping:
			appendStringInfo(buf, "Grouping");
			break;

		case T_GroupId:
			appendStringInfo(buf, "group_id()");
			break;

		case T_GroupingFunc:
			get_groupingfunc_expr((GroupingFunc *)node, context);
			break;

		case T_Aggref:
			get_agg_expr((Aggref *) node, context);
			break;

		case T_WindowFunc:
			get_windowfunc_expr((WindowFunc *) node, context);
			break;

		case T_ArrayRef:
			{
				ArrayRef   *aref = (ArrayRef *) node;
				bool		need_parens;

				/*
				 * Parenthesize the argument unless it's a simple Var or a
				 * FieldSelect.  (In particular, if it's another ArrayRef, we
				 * *must* parenthesize to avoid confusion.)
				 */
				need_parens = !IsA(aref->refexpr, Var) &&
					!IsA(aref->refexpr, FieldSelect);
				if (need_parens)
					appendStringInfoChar(buf, '(');
				get_rule_expr((Node *) aref->refexpr, context, showimplicit);
				if (need_parens)
					appendStringInfoChar(buf, ')');
				printSubscripts(aref, context);

				/*
				 * Array assignment nodes should have been handled in
				 * processIndirection().
				 */
				if (aref->refassgnexpr)
					elog(ERROR, "unexpected refassgnexpr");
			}
			break;

		case T_FuncExpr:
			get_func_expr((FuncExpr *) node, context, showimplicit);
			break;

		case T_OpExpr:
			get_oper_expr((OpExpr *) node, context);
			break;

		case T_DistinctExpr:
			{
				DistinctExpr *expr = (DistinctExpr *) node;
				List	   *args = expr->args;
				Node	   *arg1 = (Node *) linitial(args);
				Node	   *arg2 = (Node *) lsecond(args);

				if (!PRETTY_PAREN(context))
					appendStringInfoChar(buf, '(');
				get_rule_expr_paren(arg1, context, true, node);
				appendStringInfo(buf, " IS DISTINCT FROM ");
				get_rule_expr_paren(arg2, context, true, node);
				if (!PRETTY_PAREN(context))
					appendStringInfoChar(buf, ')');
			}
			break;

		case T_ScalarArrayOpExpr:
			{
				ScalarArrayOpExpr *expr = (ScalarArrayOpExpr *) node;
				List	   *args = expr->args;
				Node	   *arg1 = (Node *) linitial(args);
				Node	   *arg2 = (Node *) lsecond(args);

				if (!PRETTY_PAREN(context))
					appendStringInfoChar(buf, '(');
				get_rule_expr_paren(arg1, context, true, node);
				appendStringInfo(buf, " %s %s (",
								 generate_operator_name(expr->opno,
														exprType(arg1),
										   get_element_type(exprType(arg2))),
								 expr->useOr ? "ANY" : "ALL");
				get_rule_expr_paren(arg2, context, true, node);
				appendStringInfoChar(buf, ')');
				if (!PRETTY_PAREN(context))
					appendStringInfoChar(buf, ')');
			}
			break;

		case T_BoolExpr:
			{
				BoolExpr   *expr = (BoolExpr *) node;
				Node	   *first_arg = linitial(expr->args);
				ListCell   *arg = lnext(list_head(expr->args));

				switch (expr->boolop)
				{
					case AND_EXPR:
						if (!PRETTY_PAREN(context))
							appendStringInfoChar(buf, '(');
						get_rule_expr_paren(first_arg, context,
											false, node);
						while (arg)
						{
							appendStringInfo(buf, " AND ");
							get_rule_expr_paren((Node *) lfirst(arg), context,
												false, node);
							arg = lnext(arg);
						}
						if (!PRETTY_PAREN(context))
							appendStringInfoChar(buf, ')');
						break;

					case OR_EXPR:
						if (!PRETTY_PAREN(context))
							appendStringInfoChar(buf, '(');
						get_rule_expr_paren(first_arg, context,
											false, node);
						while (arg)
						{
							appendStringInfo(buf, " OR ");
							get_rule_expr_paren((Node *) lfirst(arg), context,
												false, node);
							arg = lnext(arg);
						}
						if (!PRETTY_PAREN(context))
							appendStringInfoChar(buf, ')');
						break;

					case NOT_EXPR:
						if (!PRETTY_PAREN(context))
							appendStringInfoChar(buf, '(');
						appendStringInfo(buf, "NOT ");
						get_rule_expr_paren(first_arg, context,
											false, node);
						if (!PRETTY_PAREN(context))
							appendStringInfoChar(buf, ')');
						break;

					default:
						elog(ERROR, "unrecognized boolop: %d",
							 (int) expr->boolop);
				}
			}
			break;

		case T_SubLink:
			get_sublink_expr((SubLink *) node, context);
			break;

		case T_SubPlan:
			{
				SubPlan *subplan = (SubPlan *) node;

				/*
				 * We cannot see an already-planned subplan in rule deparsing,
				 * only while EXPLAINing a query plan.  We don't try to
				 * reconstruct the original SQL, just reference the subplan
				 * that appears elsewhere in EXPLAIN's result.
				 */
				if (subplan->useHashTable)
					appendStringInfo(buf, "(hashed %s)", subplan->plan_name);
				else
					appendStringInfo(buf, "(%s)", subplan->plan_name);
			}
			break;

		case T_AlternativeSubPlan:
			{
				AlternativeSubPlan *asplan = (AlternativeSubPlan *) node;
				ListCell   *lc;

				/* As above, this can only happen during EXPLAIN */
				appendStringInfo(buf, "(alternatives: ");
				foreach(lc, asplan->subplans)
				{
					SubPlan	   *splan = (SubPlan *) lfirst(lc);

					Assert(IsA(splan, SubPlan));
					if (splan->useHashTable)
						appendStringInfo(buf, "hashed %s", splan->plan_name);
					else
						appendStringInfo(buf, "%s", splan->plan_name);
					if (lnext(lc))
						appendStringInfo(buf, " or ");
				}
				appendStringInfo(buf, ")");
			}
			break;

		case T_AlternativeSubPlan:
			/* As above, just punt */
			appendStringInfo(buf, "(alternative subplans)");
			break;

		case T_FieldSelect:
			{
				FieldSelect *fselect = (FieldSelect *) node;
				Node	   *arg = (Node *) fselect->arg;
				int			fno = fselect->fieldnum;
				const char *fieldname;
				bool		need_parens;

				/*
				 * Parenthesize the argument unless it's an ArrayRef or
				 * another FieldSelect.  Note in particular that it would be
				 * WRONG to not parenthesize a Var argument; simplicity is not
				 * the issue here, having the right number of names is.
				 */
				need_parens = !IsA(arg, ArrayRef) &&!IsA(arg, FieldSelect);
				if (need_parens)
					appendStringInfoChar(buf, '(');
				get_rule_expr(arg, context, true);
				if (need_parens)
					appendStringInfoChar(buf, ')');

				/*
				 * Get and print the field name.
				 */
				fieldname = get_name_for_var_field((Var *) arg, fno,
												   0, context);
				appendStringInfo(buf, ".%s", quote_identifier(fieldname));
			}
			break;

		case T_FieldStore:

			/*
			 * We shouldn't see FieldStore here; it should have been stripped
			 * off by processIndirection().
			 */
			elog(ERROR, "unexpected FieldStore");
			break;

		case T_RelabelType:
			{
				RelabelType *relabel = (RelabelType *) node;
				Node	   *arg = (Node *) relabel->arg;

				if (relabel->relabelformat == COERCE_IMPLICIT_CAST &&
					!showimplicit)
				{
					/* don't show the implicit cast */
					get_rule_expr_paren(arg, context, false, node);
				}
				else
				{
					get_coercion_expr(arg, context,
									  relabel->resulttype,
									  relabel->resulttypmod,
									  node);
				}
			}
			break;

		case T_CoerceViaIO:
			{
				CoerceViaIO *iocoerce = (CoerceViaIO *) node;
				Node	   *arg = (Node *) iocoerce->arg;

				if (iocoerce->coerceformat == COERCE_IMPLICIT_CAST &&
					!showimplicit)
				{
					/* don't show the implicit cast */
					get_rule_expr_paren(arg, context, false, node);
				}
				else
				{
					get_coercion_expr(arg, context,
									  iocoerce->resulttype,
									  -1,
									  node);
				}
			}
			break;

		case T_ArrayCoerceExpr:
			{
				ArrayCoerceExpr *acoerce = (ArrayCoerceExpr *) node;
				Node	   *arg = (Node *) acoerce->arg;

				if (acoerce->coerceformat == COERCE_IMPLICIT_CAST &&
					!showimplicit)
				{
					/* don't show the implicit cast */
					get_rule_expr_paren(arg, context, false, node);
				}
				else
				{
					get_coercion_expr(arg, context,
									  acoerce->resulttype,
									  acoerce->resulttypmod,
									  node);
				}
			}
			break;

		case T_ConvertRowtypeExpr:
			{
				ConvertRowtypeExpr *convert = (ConvertRowtypeExpr *) node;
				Node	   *arg = (Node *) convert->arg;

				if (convert->convertformat == COERCE_IMPLICIT_CAST &&
					!showimplicit)
				{
					/* don't show the implicit cast */
					get_rule_expr_paren(arg, context, false, node);
				}
				else
				{
					get_coercion_expr(arg, context,
									  convert->resulttype, -1,
									  node);
				}
			}
			break;

		case T_CaseExpr:
			{
				CaseExpr   *caseexpr = (CaseExpr *) node;
				ListCell   *temp;

				appendContextKeyword(context, "CASE",
									 0, PRETTYINDENT_VAR, 0);
				if (caseexpr->arg)
				{
					appendStringInfoChar(buf, ' ');
					get_rule_expr((Node *) caseexpr->arg, context, true);
				}
				foreach(temp, caseexpr->args)
				{
					CaseWhen   *when = (CaseWhen *) lfirst(temp);
					Node	   *w = (Node *) when->expr;

					if (caseexpr->arg)
					{
						/*
						 * The parser should have produced WHEN clauses of
						 * the form "CaseTestExpr = RHS", possibly with an
						 * implicit coercion inserted above the CaseTestExpr.
						 * For accurate decompilation of rules it's essential
						 * that we show just the RHS.  However in an
						 * expression that's been through the optimizer, the
						 * WHEN clause could be almost anything (since the
						 * equality operator could have been expanded into an
						 * inline function).  If we don't recognize the form
						 * of the WHEN clause, just punt and display it as-is.
						 */
						if (IsA(w, OpExpr))
						{
							List	   *args = ((OpExpr *) w)->args;

							if (list_length(args) == 2 &&
								IsA(strip_implicit_coercions(linitial(args)),
									CaseTestExpr))
								w = (Node *) lsecond(args);
						}
					}

					if (!PRETTY_INDENT(context))
						appendStringInfoChar(buf, ' ');
					appendContextKeyword(context, "WHEN ",
										 0, 0, 0);


					/* WHEN IS NOT DISTINCT FROM */
					if (not_clause(w))
					{
						Expr *arg = get_notclausearg((Expr *) w);

						if (IsA(arg, DistinctExpr))
						{
							DistinctExpr 	*dexpr = (DistinctExpr *) arg;
							Node			*rhs;

							appendStringInfo(buf, "IS NOT DISTINCT FROM ");
							rhs = (Node *) lsecond(dexpr->args);
							get_rule_expr(rhs, context, false);
						}
						else
							get_rule_expr(w, context, false);
					}
					else
						get_rule_expr(w, context, false);
					appendStringInfo(buf, " THEN ");
					get_rule_expr((Node *) when->result, context, true);
				}
				if (!PRETTY_INDENT(context))
					appendStringInfoChar(buf, ' ');
				appendContextKeyword(context, "ELSE ",
									 0, 0, 0);
				get_rule_expr((Node *) caseexpr->defresult, context, true);
				if (!PRETTY_INDENT(context))
					appendStringInfoChar(buf, ' ');
				appendContextKeyword(context, "END",
									 -PRETTYINDENT_VAR, 0, 0);
			}
			break;

		case T_CaseTestExpr:
			{
				/*
				 * Normally we should never get here, since for expressions
				 * that can contain this node type we attempt to avoid
				 * recursing to it.  But in an optimized expression we might
				 * be unable to avoid that (see comments for CaseExpr).  If we
				 * do see one, print it as CASE_TEST_EXPR.
				 */
				appendStringInfo(buf, "CASE_TEST_EXPR");
			}
			break;

		case T_ArrayExpr:
			{
				ArrayExpr  *arrayexpr = (ArrayExpr *) node;

				appendStringInfo(buf, "ARRAY[");
				get_rule_expr((Node *) arrayexpr->elements, context, true);
				appendStringInfoChar(buf, ']');
<<<<<<< HEAD

=======
>>>>>>> 38e93482
				/*
				 * If the array isn't empty, we assume its elements are
				 * coerced to the desired type.  If it's empty, though, we
				 * need an explicit coercion to the array type.
				 */
				if (arrayexpr->elements == NIL)
					appendStringInfo(buf, "::%s",
						format_type_with_typemod(arrayexpr->array_typeid, -1));
<<<<<<< HEAD
			}
			break;

		case T_TableValueExpr:
			{
				TableValueExpr	*tabexpr  = (TableValueExpr *) node;
				Query			*subquery = (Query*) tabexpr->subquery;

				appendStringInfo(buf, "TABLE(");
				get_query_def(subquery, buf, context->namespaces, NULL,
							  context->prettyFlags, context->indentLevel);
				appendStringInfoChar(buf, ')');
=======
>>>>>>> 38e93482
			}
			break;

		case T_RowExpr:
			{
				RowExpr    *rowexpr = (RowExpr *) node;
				TupleDesc	tupdesc = NULL;
				ListCell   *arg;
				int			i;
				char	   *sep;

				/*
				 * If it's a named type and not RECORD, we may have to skip
				 * dropped columns and/or claim there are NULLs for added
				 * columns.
				 */
				if (rowexpr->row_typeid != RECORDOID)
				{
					tupdesc = lookup_rowtype_tupdesc(rowexpr->row_typeid, -1);
					Assert(list_length(rowexpr->args) <= tupdesc->natts);
				}

				/*
				 * SQL99 allows "ROW" to be omitted when there is more than
				 * one column, but for simplicity we always print it.
				 */
				appendStringInfo(buf, "ROW(");
				sep = "";
				i = 0;
				foreach(arg, rowexpr->args)
				{
					Node	   *e = (Node *) lfirst(arg);

					if (tupdesc == NULL ||
						!tupdesc->attrs[i]->attisdropped)
					{
						appendStringInfoString(buf, sep);
						get_rule_expr(e, context, true);
						sep = ", ";
					}
					i++;
				}
				if (tupdesc != NULL)
				{
					while (i < tupdesc->natts)
					{
						if (!tupdesc->attrs[i]->attisdropped)
						{
							appendStringInfoString(buf, sep);
							appendStringInfo(buf, "NULL");
							sep = ", ";
						}
						i++;
					}

					ReleaseTupleDesc(tupdesc);
				}
				appendStringInfo(buf, ")");
				if (rowexpr->row_format == COERCE_EXPLICIT_CAST)
					appendStringInfo(buf, "::%s",
						  format_type_with_typemod(rowexpr->row_typeid, -1));
			}
			break;

		case T_RowCompareExpr:
			{
				RowCompareExpr *rcexpr = (RowCompareExpr *) node;
				ListCell   *arg;
				char	   *sep;

				/*
				 * SQL99 allows "ROW" to be omitted when there is more than
				 * one column, but for simplicity we always print it.
				 */
				appendStringInfo(buf, "(ROW(");
				sep = "";
				foreach(arg, rcexpr->largs)
				{
					Node	   *e = (Node *) lfirst(arg);

					appendStringInfoString(buf, sep);
					get_rule_expr(e, context, true);
					sep = ", ";
				}

				/*
				 * We assume that the name of the first-column operator will
				 * do for all the rest too.  This is definitely open to
				 * failure, eg if some but not all operators were renamed
				 * since the construct was parsed, but there seems no way to
				 * be perfect.
				 */
				appendStringInfo(buf, ") %s ROW(",
						  generate_operator_name(linitial_oid(rcexpr->opnos),
										   exprType(linitial(rcexpr->largs)),
										 exprType(linitial(rcexpr->rargs))));
				sep = "";
				foreach(arg, rcexpr->rargs)
				{
					Node	   *e = (Node *) lfirst(arg);

					appendStringInfoString(buf, sep);
					get_rule_expr(e, context, true);
					sep = ", ";
				}
				appendStringInfo(buf, "))");
			}
			break;

		case T_CoalesceExpr:
			{
				CoalesceExpr *coalesceexpr = (CoalesceExpr *) node;

				appendStringInfo(buf, "COALESCE(");
				get_rule_expr((Node *) coalesceexpr->args, context, true);
				appendStringInfoChar(buf, ')');
			}
			break;

		case T_MinMaxExpr:
			{
				MinMaxExpr *minmaxexpr = (MinMaxExpr *) node;

				switch (minmaxexpr->op)
				{
					case IS_GREATEST:
						appendStringInfo(buf, "GREATEST(");
						break;
					case IS_LEAST:
						appendStringInfo(buf, "LEAST(");
						break;
				}
				get_rule_expr((Node *) minmaxexpr->args, context, true);
				appendStringInfoChar(buf, ')');
			}
			break;

		case T_NullIfExpr:
			{
				NullIfExpr *nullifexpr = (NullIfExpr *) node;

				appendStringInfo(buf, "NULLIF(");
				get_rule_expr((Node *) nullifexpr->args, context, true);
				appendStringInfoChar(buf, ')');
			}
			break;

		case T_NullTest:
			{
				NullTest   *ntest = (NullTest *) node;

				if (!PRETTY_PAREN(context))
					appendStringInfoChar(buf, '(');
				get_rule_expr_paren((Node *) ntest->arg, context, true, node);
				switch (ntest->nulltesttype)
				{
					case IS_NULL:
						appendStringInfo(buf, " IS NULL");
						break;
					case IS_NOT_NULL:
						appendStringInfo(buf, " IS NOT NULL");
						break;
					default:
						elog(ERROR, "unrecognized nulltesttype: %d",
							 (int) ntest->nulltesttype);
				}
				if (!PRETTY_PAREN(context))
					appendStringInfoChar(buf, ')');
			}
			break;

		case T_BooleanTest:
			{
				BooleanTest *btest = (BooleanTest *) node;

				if (!PRETTY_PAREN(context))
					appendStringInfoChar(buf, '(');
				get_rule_expr_paren((Node *) btest->arg, context, false, node);
				switch (btest->booltesttype)
				{
					case IS_TRUE:
						appendStringInfo(buf, " IS TRUE");
						break;
					case IS_NOT_TRUE:
						appendStringInfo(buf, " IS NOT TRUE");
						break;
					case IS_FALSE:
						appendStringInfo(buf, " IS FALSE");
						break;
					case IS_NOT_FALSE:
						appendStringInfo(buf, " IS NOT FALSE");
						break;
					case IS_UNKNOWN:
						appendStringInfo(buf, " IS UNKNOWN");
						break;
					case IS_NOT_UNKNOWN:
						appendStringInfo(buf, " IS NOT UNKNOWN");
						break;
					default:
						elog(ERROR, "unrecognized booltesttype: %d",
							 (int) btest->booltesttype);
				}
				if (!PRETTY_PAREN(context))
					appendStringInfoChar(buf, ')');
			}
			break;

		case T_XmlExpr:
			{
				XmlExpr    *xexpr = (XmlExpr *) node;
				bool		needcomma = false;
				ListCell   *arg;
				ListCell   *narg;
				Const	   *con;

				switch (xexpr->op)
				{
					case IS_XMLCONCAT:
						appendStringInfoString(buf, "XMLCONCAT(");
						break;
					case IS_XMLELEMENT:
						appendStringInfoString(buf, "XMLELEMENT(");
						break;
					case IS_XMLFOREST:
						appendStringInfoString(buf, "XMLFOREST(");
						break;
					case IS_XMLPARSE:
						appendStringInfoString(buf, "XMLPARSE(");
						break;
					case IS_XMLPI:
						appendStringInfoString(buf, "XMLPI(");
						break;
					case IS_XMLROOT:
						appendStringInfoString(buf, "XMLROOT(");
						break;
					case IS_XMLSERIALIZE:
						appendStringInfoString(buf, "XMLSERIALIZE(");
						break;
					case IS_DOCUMENT:
						break;
				}
				if (xexpr->op == IS_XMLPARSE || xexpr->op == IS_XMLSERIALIZE)
				{
					if (xexpr->xmloption == XMLOPTION_DOCUMENT)
						appendStringInfoString(buf, "DOCUMENT ");
					else
						appendStringInfoString(buf, "CONTENT ");
				}
				if (xexpr->name)
				{
					appendStringInfo(buf, "NAME %s",
									 quote_identifier(map_xml_name_to_sql_identifier(xexpr->name)));
					needcomma = true;
				}
				if (xexpr->named_args)
				{
					if (xexpr->op != IS_XMLFOREST)
					{
						if (needcomma)
							appendStringInfoString(buf, ", ");
						appendStringInfoString(buf, "XMLATTRIBUTES(");
						needcomma = false;
					}
					forboth(arg, xexpr->named_args, narg, xexpr->arg_names)
					{
						Node	   *e = (Node *) lfirst(arg);
						char	   *argname = strVal(lfirst(narg));

						if (needcomma)
							appendStringInfoString(buf, ", ");
						get_rule_expr((Node *) e, context, true);
						appendStringInfo(buf, " AS %s",
										 quote_identifier(map_xml_name_to_sql_identifier(argname)));
						needcomma = true;
					}
					if (xexpr->op != IS_XMLFOREST)
						appendStringInfoChar(buf, ')');
				}
				if (xexpr->args)
				{
					if (needcomma)
						appendStringInfoString(buf, ", ");
					switch (xexpr->op)
					{
						case IS_XMLCONCAT:
						case IS_XMLELEMENT:
						case IS_XMLFOREST:
						case IS_XMLPI:
						case IS_XMLSERIALIZE:
							/* no extra decoration needed */
							get_rule_expr((Node *) xexpr->args, context, true);
							break;
						case IS_XMLPARSE:
							Assert(list_length(xexpr->args) == 2);

							get_rule_expr((Node *) linitial(xexpr->args),
										  context, true);

							con = (Const *) lsecond(xexpr->args);
							Assert(IsA(con, Const));
							Assert(!con->constisnull);
							if (DatumGetBool(con->constvalue))
								appendStringInfoString(buf,
													 " PRESERVE WHITESPACE");
							else
								appendStringInfoString(buf,
													   " STRIP WHITESPACE");
							break;
						case IS_XMLROOT:
							Assert(list_length(xexpr->args) == 3);

							get_rule_expr((Node *) linitial(xexpr->args),
										  context, true);

							appendStringInfoString(buf, ", VERSION ");
							con = (Const *) lsecond(xexpr->args);
							if (IsA(con, Const) &&
								con->constisnull)
								appendStringInfoString(buf, "NO VALUE");
							else
								get_rule_expr((Node *) con, context, false);

							con = (Const *) lthird(xexpr->args);
							Assert(IsA(con, Const));
							if (con->constisnull)
								 /* suppress STANDALONE NO VALUE */ ;
							else
							{
								switch (DatumGetInt32(con->constvalue))
								{
									case XML_STANDALONE_YES:
										appendStringInfoString(buf,
														 ", STANDALONE YES");
										break;
									case XML_STANDALONE_NO:
										appendStringInfoString(buf,
														  ", STANDALONE NO");
										break;
									case XML_STANDALONE_NO_VALUE:
										appendStringInfoString(buf,
													", STANDALONE NO VALUE");
										break;
									default:
										break;
								}
							}
							break;
						case IS_DOCUMENT:
							get_rule_expr_paren((Node *) xexpr->args, context, false, node);
							break;
					}

				}
				if (xexpr->op == IS_XMLSERIALIZE)
					appendStringInfo(buf, " AS %s", format_type_with_typemod(xexpr->type,
															 xexpr->typmod));
				if (xexpr->op == IS_DOCUMENT)
					appendStringInfoString(buf, " IS DOCUMENT");
				else
					appendStringInfoChar(buf, ')');
			}
			break;

		case T_CoerceToDomain:
			{
				CoerceToDomain *ctest = (CoerceToDomain *) node;
				Node	   *arg = (Node *) ctest->arg;

				if (ctest->coercionformat == COERCE_IMPLICIT_CAST &&
					!showimplicit)
				{
					/* don't show the implicit cast */
					get_rule_expr(arg, context, false);
				}
				else
				{
					get_coercion_expr(arg, context,
									  ctest->resulttype,
									  ctest->resulttypmod,
									  node);
				}
			}
			break;

		case T_PercentileExpr:
			{
				PercentileExpr *p = (PercentileExpr *) node;

				if (p->perckind == PERC_MEDIAN)
				{
					Node	   *expr;

					expr = get_sortgroupclause_expr(linitial(p->sortClause), p->sortTargets);
					appendStringInfoString(buf, "median(");
					get_rule_expr(expr, context, false);
					appendStringInfoString(buf, ")");
				}
				else
				{
					if (p->perckind == PERC_CONT)
					{
						appendStringInfoString(buf, "percentile_cont(");
					}
					else if (p->perckind == PERC_DISC)
					{
						appendStringInfoString(buf, "percentile_disc(");
					}
					else
						Assert(false);
					get_rule_expr((Node *) p->args, context, true);
					appendStringInfoString(buf, ") WITHIN GROUP (");
					get_sortlist_expr(p->sortClause,
									  p->sortTargets,
									  false, context, "ORDER BY ");
					appendStringInfoString(buf, ") ");
				}
			}
			break;

		case T_CoerceToDomainValue:
			appendStringInfo(buf, "VALUE");
			break;

		case T_SetToDefault:
			appendStringInfo(buf, "DEFAULT");
			break;

		case T_CurrentOfExpr:
			{
				CurrentOfExpr *cexpr = (CurrentOfExpr *) node;

				if (cexpr->cursor_name)
					appendStringInfo(buf, "CURRENT OF %s",
									 quote_identifier(cexpr->cursor_name));
				else
					appendStringInfo(buf, "CURRENT OF $%d",
									 cexpr->cursor_param);
			}
			break;

		case T_List:
			{
				char	   *sep;
				ListCell   *l;

				sep = "";
				foreach(l, (List *) node)
				{
					appendStringInfoString(buf, sep);
					get_rule_expr((Node *) lfirst(l), context, showimplicit);
					sep = ", ";
				}
			}
			break;

		case T_PartSelectedExpr:
			{
				appendStringInfo(buf, "PartSelected");
			}
			break;

		case T_DMLActionExpr:
			{
				appendStringInfo(buf, "DMLAction");
			}
			break;

		default:
			elog(ERROR, "unrecognized node type: %d", (int) nodeTag(node));
			break;
	}
}


/*
 * get_oper_expr			- Parse back an OpExpr node
 */
static void
get_oper_expr(OpExpr *expr, deparse_context *context)
{
	StringInfo	buf = context->buf;
	Oid			opno = expr->opno;
	List	   *args = expr->args;

	if (!PRETTY_PAREN(context))
		appendStringInfoChar(buf, '(');
	if (list_length(args) == 2)
	{
		/* binary operator */
		Node	   *arg1 = (Node *) linitial(args);
		Node	   *arg2 = (Node *) lsecond(args);

		get_rule_expr_paren(arg1, context, true, (Node *) expr);
		appendStringInfo(buf, " %s ",
						 generate_operator_name(opno,
												exprType(arg1),
												exprType(arg2)));
		get_rule_expr_paren(arg2, context, true, (Node *) expr);
	}
	else
	{
		/* unary operator --- but which side? */
		Node	   *arg = (Node *) linitial(args);
		HeapTuple	tp;
		Form_pg_operator optup;

		tp = SearchSysCache(OPEROID,
							ObjectIdGetDatum(opno),
							0, 0, 0);
		if (!HeapTupleIsValid(tp))
			elog(ERROR, "cache lookup failed for operator %u", opno);
		optup = (Form_pg_operator) GETSTRUCT(tp);
		switch (optup->oprkind)
		{
			case 'l':
				appendStringInfo(buf, "%s ",
								 generate_operator_name(opno,
														InvalidOid,
														exprType(arg)));
				get_rule_expr_paren(arg, context, true, (Node *) expr);
				break;
			case 'r':
				get_rule_expr_paren(arg, context, true, (Node *) expr);
				appendStringInfo(buf, " %s",
								 generate_operator_name(opno,
														exprType(arg),
														InvalidOid));
				break;
			default:
				elog(ERROR, "bogus oprkind: %d", optup->oprkind);
		}
		ReleaseSysCache(tp);
	}
	if (!PRETTY_PAREN(context))
		appendStringInfoChar(buf, ')');
}

/*
 * get_func_expr			- Parse back a FuncExpr node
 */
static void
get_func_expr(FuncExpr *expr, deparse_context *context,
			  bool showimplicit)
{
	StringInfo	buf = context->buf;
	Oid			funcoid = expr->funcid;
	Oid			argtypes[FUNC_MAX_ARGS];
	int			nargs;
	bool		is_variadic;
	ListCell   *l;

	/*
	 * If the function call came from an implicit coercion, then just show the
	 * first argument --- unless caller wants to see implicit coercions.
	 */
	if (expr->funcformat == COERCE_IMPLICIT_CAST && !showimplicit)
	{
		get_rule_expr_paren((Node *) linitial(expr->args), context,
							false, (Node *) expr);
		return;
	}

	/*
	 * If the function call came from a cast, then show the first argument
	 * plus an explicit cast operation.
	 */
	if (expr->funcformat == COERCE_EXPLICIT_CAST ||
		expr->funcformat == COERCE_IMPLICIT_CAST)
	{
		Node	   *arg = linitial(expr->args);
		Oid			rettype = expr->funcresulttype;
		int32		coercedTypmod;

		/* Get the typmod if this is a length-coercion function */
		(void) exprIsLengthCoercion((Node *) expr, &coercedTypmod);

		get_coercion_expr(arg, context,
						  rettype, coercedTypmod,
						  (Node *) expr);

		return;
	}

	/*
	 * Normal function: display as proname(args).  First we need to extract
	 * the argument datatypes.
	 */
	nargs = 0;
	foreach(l, expr->args)
	{
		if (nargs >= FUNC_MAX_ARGS)
			ereport(ERROR,
					(errcode(ERRCODE_TOO_MANY_ARGUMENTS),
					 errmsg("too many arguments")));
		argtypes[nargs] = exprType((Node *) lfirst(l));
		nargs++;
	}

	appendStringInfo(buf, "%s(",
					 generate_function_name(funcoid, nargs, argtypes,
											&is_variadic));
	nargs = 0;
	foreach(l, expr->args)
	{
		if (nargs++ > 0)
			appendStringInfoString(buf, ", ");
		if (is_variadic && lnext(l) == NULL)
			appendStringInfoString(buf, "VARIADIC ");
		get_rule_expr((Node *) lfirst(l), context, true);
	}
	appendStringInfoChar(buf, ')');
}

/*
 * get_groupingfunc_expr - Parse back a grouping function node.
 */
static void
get_groupingfunc_expr(GroupingFunc *grpfunc, deparse_context *context)
{
	StringInfo buf = context->buf;
	ListCell *lc;
	char *sep = "";
	List *group_exprs;

	if (!context->groupClause)
	{
		appendStringInfoString(buf, "grouping");
		return;
	}

	group_exprs = get_grouplist_exprs(context->groupClause,
									  context->windowTList);

	appendStringInfoString(buf, "grouping(");
	foreach (lc, grpfunc->args)
	{
		int entry_no = (int)intVal(lfirst(lc));
		Node *expr;
		Assert (entry_no < list_length(context->windowTList));

		expr = (Node *)list_nth(group_exprs, entry_no);
		appendStringInfoString(buf, sep);
		get_rule_expr(expr, context, true);
		sep = ", ";
	}

	appendStringInfoString(buf, ")");
}

/*
 * get_agg_expr			- Parse back an Aggref node
 */
static void
get_agg_expr(Aggref *aggref, deparse_context *context)
{
	StringInfo	buf = context->buf;
	Oid			argtypes[FUNC_MAX_ARGS];
	int			nargs;
	ListCell   *l;
	Oid fnoid;

	nargs = 0;
	foreach(l, aggref->args)
	{
		if (nargs >= FUNC_MAX_ARGS)
			ereport(ERROR,
					(errcode(ERRCODE_TOO_MANY_ARGUMENTS),
					 errmsg("too many arguments")));
		argtypes[nargs] = exprType((Node *) lfirst(l));
		nargs++;
	}

	/*
	 * Depending on the stage of aggregation, this Aggref
	 * may represent functions that are different from the
	 * function initially specified. Thus, it is possible that these
	 * functions take different number of arguments. However,
	 * this is pretty rare. I think that COUNT(*) is the only one
	 * so far -- COUNT(*) has no argument in the first stage, while in the
	 * second stage, we add one argument for COUNT. So COUNT(*) becomes
	 * COUNT(ANY).
	 */
	fnoid = aggref->aggfnoid;
	switch(aggref->aggstage)
	{
		case AGGSTAGE_FINAL:
		{
			if (aggref->aggfnoid == COUNT_STAR_OID)
				fnoid = COUNT_ANY_OID;

			break;
		}
		case AGGSTAGE_PARTIAL:
		case AGGSTAGE_NORMAL:
		default:
			break;
	}

	appendStringInfo(buf, "%s(%s",
					 generate_function_name(fnoid, nargs, argtypes, NULL),
					 aggref->aggdistinct ? "DISTINCT " : "");
	/* aggstar can be set only in zero-argument aggregates */
	if (aggref->aggstar)
		appendStringInfoChar(buf, '*');
	else
		get_rule_expr((Node *) aggref->args, context, true);

    /* Handle ORDER BY clause for ordered aggregates */
    if (aggref->aggorder != NULL && !aggref->aggorder->sortImplicit)
    {
        get_sortlist_expr(aggref->aggorder->sortClause,
                          aggref->aggorder->sortTargets,
                          false,  /* force_colno */
                          context,
                          " ORDER BY ");
    }

	if (aggref->aggfilter != NULL)
	{
		appendStringInfoString(buf, ") FILTER (WHERE ");
		get_rule_expr((Node *) aggref->aggfilter, context, false);
	}

	appendStringInfoChar(buf, ')');
}

static void
get_sortlist_expr(List *l, List *targetList, bool force_colno,
                  deparse_context *context, char *keyword_clause)
{
	ListCell *cell;
	char *sep;
	StringInfo buf = context->buf;

	appendContextKeyword(context, keyword_clause,
						 -PRETTYINDENT_STD, PRETTYINDENT_STD, 1);
	sep = "";
	foreach(cell, l)
	{
		SortGroupClause *srt = (SortGroupClause *) lfirst(cell);
		Node	   *sortexpr;
		Oid			sortcoltype;
		TypeCacheEntry *typentry;

		appendStringInfoString(buf, sep);
		sortexpr = get_rule_sortgroupclause(srt, targetList, force_colno,
										    context);
		sortcoltype = exprType(sortexpr);
		/* See whether operator is default < or > for datatype */
		typentry = lookup_type_cache(sortcoltype,
									 TYPECACHE_LT_OPR | TYPECACHE_GT_OPR);
		if (srt->sortop == typentry->lt_opr)
		{
			/* ASC is default, so emit nothing for it */
			if (srt->nulls_first)
				appendStringInfo(buf, " NULLS FIRST");
		}
		else if (srt->sortop == typentry->gt_opr)
		{
			appendStringInfo(buf, " DESC");
			/* DESC defaults to NULLS FIRST */
			if (!srt->nulls_first)
				appendStringInfo(buf, " NULLS LAST");
		}
		else
		{
			appendStringInfo(buf, " USING %s",
							 generate_operator_name(srt->sortop,
													sortcoltype,
													sortcoltype));
			/* be specific to eliminate ambiguity */
			if (srt->nulls_first)
				appendStringInfo(buf, " NULLS FIRST");
			else
				appendStringInfo(buf, " NULLS LAST");
		}
		sep = ", ";
	}
}

/*
 * get_windowfunc_expr	- Parse back a WindowFunc node
 */
static void
get_windowfunc_expr(WindowFunc *wfunc, deparse_context *context)
{
	StringInfo	buf = context->buf;
	Oid			argtypes[FUNC_MAX_ARGS];
	int			nargs;
	ListCell   *l;

	if (list_length(wfunc->args) >= FUNC_MAX_ARGS)
		ereport(ERROR,
				(errcode(ERRCODE_TOO_MANY_ARGUMENTS),
				 errmsg("too many arguments")));
	nargs = 0;
	foreach(l, wfunc->args)
	{
		argtypes[nargs] = exprType((Node *) lfirst(l));
		nargs++;
	}

	appendStringInfo(buf, "%s(%s",
					 generate_function_name(wfunc->winfnoid,
											nargs, argtypes, NULL), "");
	/* winstar can be set only in zero-argument aggregates */
	if (wfunc->winstar)
		appendStringInfoChar(buf, '*');
	else
		get_rule_expr((Node *) wfunc->args, context, true);

	if (wfunc->aggfilter != NULL)
	{
		appendStringInfoString(buf, ") FILTER (WHERE ");
		get_rule_expr((Node *) wfunc->aggfilter, context, false);
	}

	appendStringInfoString(buf, ") OVER ");

	foreach(l, context->windowClause)
	{
		WindowClause *wc = (WindowClause *) lfirst(l);

		if (wc->winref == wfunc->winref)
		{
			if (wc->name)
				appendStringInfoString(buf, quote_identifier(wc->name));
			else
				get_rule_windowspec(wc, context->windowTList, context);
			break;
		}
	}
	if (l == NULL)
	{
		if (context->windowClause)
			elog(ERROR, "could not find window clause for winref %u",
				 wfunc->winref);

		/*
		 * In EXPLAIN, we don't have window context information available, so
		 * we have to settle for this:
		 */
		appendStringInfoString(buf, "(?)");
	}
}

/* ----------
 * get_coercion_expr
 *
 *	Make a string representation of a value coerced to a specific type
 * ----------
 */
static void
get_coercion_expr(Node *arg, deparse_context *context,
				  Oid resulttype, int32 resulttypmod,
				  Node *parentNode)
{
	StringInfo	buf = context->buf;

	/*
	 * Since parse_coerce.c doesn't immediately collapse application of
	 * length-coercion functions to constants, what we'll typically see
	 * in such cases is a Const with typmod -1 and a length-coercion
	 * function right above it.  Avoid generating redundant output.
	 * However, beware of suppressing casts when the user actually wrote
	 * something like 'foo'::text::char(3).
	 */
	if (arg && IsA(arg, Const) &&
		((Const *) arg)->consttype == resulttype &&
		((Const *) arg)->consttypmod == -1)
	{
		/* Show the constant without normal ::typename decoration */
		get_const_expr((Const *) arg, context, false);
	}
	else
	{
		if (!PRETTY_PAREN(context))
			appendStringInfoChar(buf, '(');
		get_rule_expr_paren(arg, context, false, parentNode);
		if (!PRETTY_PAREN(context))
			appendStringInfoChar(buf, ')');
	}
	appendStringInfo(buf, "::%s",
					 format_type_with_typemod(resulttype, resulttypmod));
}

/* ----------
 * get_const_expr
 *
 *	Make a string representation of a Const
 *
 * showtype can be -1 to never show "::typename" decoration, or +1 to always
 * show it, or 0 to show it only if the constant wouldn't be assumed to be
 * the right type by default.
 * ----------
 */
static void
get_const_expr(Const *constval, deparse_context *context, int showtype)
{
	StringInfo	buf = context->buf;
	Oid			typoutput;
	bool		typIsVarlena;
	char	   *extval;
	bool		isfloat = false;
	bool		needlabel;

	if (constval->constisnull)
	{
		/*
		 * Always label the type of a NULL constant to prevent misdecisions
		 * about type when reparsing.
		 */
		appendStringInfo(buf, "NULL");
		if (showtype >= 0)
			appendStringInfo(buf, "::%s",
							 format_type_with_typemod(constval->consttype,
													  constval->consttypmod));
		return;
	}

	getTypeOutputInfo(constval->consttype,
					  &typoutput, &typIsVarlena);

	extval = OidOutputFunctionCall(typoutput, constval->constvalue);

	switch (constval->consttype)
	{
		case INT2OID:
		case INT4OID:
		case INT8OID:
		case OIDOID:
		case FLOAT4OID:
		case FLOAT8OID:
		case NUMERICOID:
			{
				/*
				 * These types are printed without quotes unless they contain
				 * values that aren't accepted by the scanner unquoted (e.g.,
				 * 'NaN').	Note that strtod() and friends might accept NaN,
				 * so we can't use that to test.
				 *
				 * In reality we only need to defend against infinity and NaN,
				 * so we need not get too crazy about pattern matching here.
				 *
				 * There is a special-case gotcha: if the constant is signed,
				 * we need to parenthesize it, else the parser might see a
				 * leading plus/minus as binding less tightly than adjacent
				 * operators --- particularly, the cast that we might attach
				 * below.
				 */
				if (strspn(extval, "0123456789+-eE.") == strlen(extval))
				{
					if (extval[0] == '+' || extval[0] == '-')
						appendStringInfo(buf, "(%s)", extval);
					else
						appendStringInfoString(buf, extval);
					if (strcspn(extval, "eE.") != strlen(extval))
						isfloat = true; /* it looks like a float */
				}
				else
					appendStringInfo(buf, "'%s'", extval);
			}
			break;

		case BITOID:
		case VARBITOID:
			appendStringInfo(buf, "B'%s'", extval);
			break;

		case BOOLOID:
			if (strcmp(extval, "t") == 0)
				appendStringInfo(buf, "true");
			else
				appendStringInfo(buf, "false");
			break;

		default:
			simple_quote_literal(buf, extval);
			break;
	}

	pfree(extval);

	if (showtype < 0)
		return;

	/*
	 * For showtype == 0, append ::typename unless the constant will be
	 * implicitly typed as the right type when it is read in.
	 *
	 * XXX this code has to be kept in sync with the behavior of the parser,
	 * especially make_const.
	 */
	switch (constval->consttype)
	{
		case BOOLOID:
		case INT4OID:
		case UNKNOWNOID:
			/* These types can be left unlabeled */
			needlabel = false;
			break;
		case NUMERICOID:

			/*
			 * Float-looking constants will be typed as numeric, but if
			 * there's a specific typmod we need to show it.
			 */
			needlabel = !isfloat || (constval->consttypmod >= 0);
			break;
		default:
			needlabel = true;
			break;
	}
	if (needlabel || showtype > 0)
		appendStringInfo(buf, "::%s",
						 format_type_with_typemod(constval->consttype,
												  constval->consttypmod));
}

/*
 * simple_quote_literal - Format a string as a SQL literal, append to buf
 */
static void
simple_quote_literal(StringInfo buf, const char *val)
{
	const char *valptr;

	/*
	 * We form the string literal according to the prevailing setting
	 * of standard_conforming_strings; we never use E''. User is
	 * responsible for making sure result is used correctly.
	 */
	appendStringInfoChar(buf, '\'');
	for (valptr = val; *valptr; valptr++)
	{
		char		ch = *valptr;

		if (SQL_STR_DOUBLE(ch, !standard_conforming_strings))
			appendStringInfoChar(buf, ch);
		appendStringInfoChar(buf, ch);
	}
	appendStringInfoChar(buf, '\'');
}


/* ----------
 * get_sublink_expr			- Parse back a sublink
 * ----------
 */
static void
get_sublink_expr(SubLink *sublink, deparse_context *context)
{
	StringInfo	buf = context->buf;
	Query	   *query = (Query *) (sublink->subselect);
	char	   *opname = NULL;
	bool		need_paren;

	if (sublink->subLinkType == ARRAY_SUBLINK)
		appendStringInfo(buf, "ARRAY(");
	else
		appendStringInfoChar(buf, '(');

	/*
	 * Note that we print the name of only the first operator, when there are
	 * multiple combining operators.  This is an approximation that could go
	 * wrong in various scenarios (operators in different schemas, renamed
	 * operators, etc) but there is not a whole lot we can do about it, since
	 * the syntax allows only one operator to be shown.
	 */
	if (sublink->testexpr)
	{
		if (IsA(sublink->testexpr, OpExpr))
		{
			/* single combining operator */
			OpExpr	   *opexpr = (OpExpr *) sublink->testexpr;

			get_rule_expr(linitial(opexpr->args), context, true);
			opname = generate_operator_name(opexpr->opno,
											exprType(linitial(opexpr->args)),
											exprType(lsecond(opexpr->args)));
		}
		else if (IsA(sublink->testexpr, BoolExpr))
		{
			/* multiple combining operators, = or <> cases */
			char	   *sep;
			ListCell   *l;

			appendStringInfoChar(buf, '(');
			sep = "";
			foreach(l, ((BoolExpr *) sublink->testexpr)->args)
			{
				OpExpr	   *opexpr = (OpExpr *) lfirst(l);

				Assert(IsA(opexpr, OpExpr));
				appendStringInfoString(buf, sep);
				get_rule_expr(linitial(opexpr->args), context, true);
				if (!opname)
					opname = generate_operator_name(opexpr->opno,
											exprType(linitial(opexpr->args)),
											exprType(lsecond(opexpr->args)));
				sep = ", ";
			}
			appendStringInfoChar(buf, ')');
		}
		else if (IsA(sublink->testexpr, RowCompareExpr))
		{
			/* multiple combining operators, < <= > >= cases */
			RowCompareExpr *rcexpr = (RowCompareExpr *) sublink->testexpr;

			appendStringInfoChar(buf, '(');
			get_rule_expr((Node *) rcexpr->largs, context, true);
			opname = generate_operator_name(linitial_oid(rcexpr->opnos),
											exprType(linitial(rcexpr->largs)),
										  exprType(linitial(rcexpr->rargs)));
			appendStringInfoChar(buf, ')');
		}
		else
			elog(ERROR, "unrecognized testexpr type: %d",
				 (int) nodeTag(sublink->testexpr));
	}

	need_paren = true;

	switch (sublink->subLinkType)
	{
		case EXISTS_SUBLINK:
			appendStringInfo(buf, "EXISTS ");
			break;

		case ANY_SUBLINK:
			if (strcmp(opname, "=") == 0)		/* Represent = ANY as IN */
				appendStringInfo(buf, " IN ");
			else
				appendStringInfo(buf, " %s ANY ", opname);
			break;

		case ALL_SUBLINK:
			appendStringInfo(buf, " %s ALL ", opname);
			break;

		case ROWCOMPARE_SUBLINK:
			appendStringInfo(buf, " %s ", opname);
			break;

		case EXPR_SUBLINK:
		case ARRAY_SUBLINK:
			need_paren = false;
			break;

		case CTE_SUBLINK:		/* shouldn't occur in a SubLink */
		default:
			elog(ERROR, "unrecognized sublink type: %d",
				 (int) sublink->subLinkType);
			break;
	}

	if (need_paren)
		appendStringInfoChar(buf, '(');

	get_query_def(query, buf, context->namespaces, NULL,
				  context->prettyFlags, context->indentLevel);

	if (need_paren)
		appendStringInfo(buf, "))");
	else
		appendStringInfoChar(buf, ')');
}


/* ----------
 * get_from_clause			- Parse back a FROM clause
 *
 * "prefix" is the keyword that denotes the start of the list of FROM
 * elements. It is FROM when used to parse back SELECT and UPDATE, but
 * is USING when parsing back DELETE.
 * ----------
 */
static void
get_from_clause(Query *query, const char *prefix, deparse_context *context)
{
	StringInfo	buf = context->buf;
	bool		first = true;
	ListCell   *l;

	/*
	 * We use the query's jointree as a guide to what to print.  However, we
	 * must ignore auto-added RTEs that are marked not inFromCl. (These can
	 * only appear at the top level of the jointree, so it's sufficient to
	 * check here.)  This check also ensures we ignore the rule pseudo-RTEs
	 * for NEW and OLD.
	 */
	foreach(l, query->jointree->fromlist)
	{
		Node	   *jtnode = (Node *) lfirst(l);

		if (IsA(jtnode, RangeTblRef))
		{
			int			varno = ((RangeTblRef *) jtnode)->rtindex;
			RangeTblEntry *rte = rt_fetch(varno, query->rtable);

			if (!rte->inFromCl)
				continue;
		}

		if (first)
		{
			appendContextKeyword(context, prefix,
								 -PRETTYINDENT_STD, PRETTYINDENT_STD, 2);
			first = false;
		}
		else
			appendStringInfoString(buf, ", ");

		get_from_clause_item(jtnode, query, context);
	}
}

static void
get_from_clause_item(Node *jtnode, Query *query, deparse_context *context)
{
	StringInfo	buf = context->buf;

	if (IsA(jtnode, RangeTblRef))
	{
		int			varno = ((RangeTblRef *) jtnode)->rtindex;
		RangeTblEntry *rte = rt_fetch(varno, query->rtable);
		bool		gavealias = false;

		switch (rte->rtekind)
		{
			case RTE_RELATION:
				/* Normal relation RTE */
				appendStringInfo(buf, "%s%s",
								 only_marker(rte),
								 generate_relation_name(rte->relid,
														context->namespaces));
				break;
			case RTE_SUBQUERY:
				/* Subquery RTE */
				appendStringInfoChar(buf, '(');
				get_query_def(rte->subquery, buf, context->namespaces, NULL,
							  context->prettyFlags, context->indentLevel);
				appendStringInfoChar(buf, ')');
				break;
			case RTE_TABLEFUNCTION:
				/* Table Function RTE */
				/* fallthrough */
			case RTE_FUNCTION:
				/* Function RTE */
				get_rule_expr(rte->funcexpr, context, true);
				break;
			case RTE_VALUES:
				/* Values list RTE */
				get_values_def(rte->values_lists, context);
				break;
			case RTE_CTE:
				appendStringInfoString(buf, quote_identifier(rte->ctename));
				break;
			default:
				elog(ERROR, "unrecognized RTE kind: %d", (int) rte->rtekind);
				break;
		}

		if (rte->alias != NULL)
		{
			appendStringInfo(buf, " %s",
							 quote_identifier(rte->alias->aliasname));
			gavealias = true;
		}
		else if (rte->rtekind == RTE_RELATION &&
				 strcmp(rte->eref->aliasname, get_relation_name(rte->relid)) != 0)
		{
			/*
			 * Apparently the rel has been renamed since the rule was made.
			 * Emit a fake alias clause so that variable references will still
			 * work.  This is not a 100% solution but should work in most
			 * reasonable situations.
			 */
			appendStringInfo(buf, " %s",
							 quote_identifier(rte->eref->aliasname));
			gavealias = true;
		}
		else if (rte->rtekind == RTE_FUNCTION || rte->rtekind == RTE_TABLEFUNCTION)
		{
			/*
			 * For a function RTE, always give an alias. This covers possible
			 * renaming of the function and/or instability of the
			 * FigureColname rules for things that aren't simple functions.
			 */
			appendStringInfo(buf, " %s",
							 quote_identifier(rte->eref->aliasname));
			gavealias = true;
		}

		if (rte->rtekind == RTE_FUNCTION || rte->rtekind == RTE_TABLEFUNCTION)
		{
			if (rte->funccoltypes != NIL)
			{
				/* Function returning RECORD, reconstruct the columndefs */
				if (!gavealias)
					appendStringInfo(buf, " AS ");
				get_from_clause_coldeflist(rte->eref->colnames,
										   rte->funccoltypes,
										   rte->funccoltypmods,
										   context);
			}
			else
			{
				/*
				 * For a function RTE, always emit a complete column alias
				 * list; this is to protect against possible instability of
				 * the default column names (eg, from altering parameter
				 * names).
				 */
				get_from_clause_alias(rte->eref, rte, context);
			}
		}
		else
		{
			/*
			 * For non-function RTEs, just report whatever the user originally
			 * gave as column aliases.
			 */
			get_from_clause_alias(rte->alias, rte, context);
		}
	}
	else if (IsA(jtnode, JoinExpr))
	{
		JoinExpr   *j = (JoinExpr *) jtnode;
		bool		need_paren_on_right;

		need_paren_on_right = PRETTY_PAREN(context) &&
			!IsA(j->rarg, RangeTblRef) &&
			!(IsA(j->rarg, JoinExpr) &&((JoinExpr *) j->rarg)->alias != NULL);

		if (!PRETTY_PAREN(context) || j->alias != NULL)
			appendStringInfoChar(buf, '(');

		get_from_clause_item(j->larg, query, context);

		if (j->isNatural)
		{
			if (!PRETTY_INDENT(context))
				appendStringInfoChar(buf, ' ');
			switch (j->jointype)
			{
				case JOIN_INNER:
					appendContextKeyword(context, "NATURAL JOIN ",
										 -PRETTYINDENT_JOIN,
										 PRETTYINDENT_JOIN, 0);
					break;
				case JOIN_LEFT:
					appendContextKeyword(context, "NATURAL LEFT JOIN ",
										 -PRETTYINDENT_JOIN,
										 PRETTYINDENT_JOIN, 0);
					break;
				case JOIN_FULL:
					appendContextKeyword(context, "NATURAL FULL JOIN ",
										 -PRETTYINDENT_JOIN,
										 PRETTYINDENT_JOIN, 0);
					break;
				case JOIN_RIGHT:
					appendContextKeyword(context, "NATURAL RIGHT JOIN ",
										 -PRETTYINDENT_JOIN,
										 PRETTYINDENT_JOIN, 0);
					break;
				default:
					elog(ERROR, "unrecognized join type: %d",
						 (int) j->jointype);
			}
		}
		else
		{
			switch (j->jointype)
			{
				case JOIN_INNER:
					if (j->quals)
						appendContextKeyword(context, " JOIN ",
											 -PRETTYINDENT_JOIN,
											 PRETTYINDENT_JOIN, 2);
					else
						appendContextKeyword(context, " CROSS JOIN ",
											 -PRETTYINDENT_JOIN,
											 PRETTYINDENT_JOIN, 1);
					break;
				case JOIN_LEFT:
					appendContextKeyword(context, " LEFT JOIN ",
										 -PRETTYINDENT_JOIN,
										 PRETTYINDENT_JOIN, 2);
					break;
				case JOIN_FULL:
					appendContextKeyword(context, " FULL JOIN ",
										 -PRETTYINDENT_JOIN,
										 PRETTYINDENT_JOIN, 2);
					break;
				case JOIN_RIGHT:
					appendContextKeyword(context, " RIGHT JOIN ",
										 -PRETTYINDENT_JOIN,
										 PRETTYINDENT_JOIN, 2);
					break;
				default:
					elog(ERROR, "unrecognized join type: %d",
						 (int) j->jointype);
			}
		}

		if (need_paren_on_right)
			appendStringInfoChar(buf, '(');
		get_from_clause_item(j->rarg, query, context);
		if (need_paren_on_right)
			appendStringInfoChar(buf, ')');

		context->indentLevel -= PRETTYINDENT_JOIN_ON;

		if (!j->isNatural)
		{
			if (j->usingClause)
			{
				ListCell   *col;

				appendStringInfo(buf, " USING (");
				foreach(col, j->usingClause)
				{
					if (col != list_head(j->usingClause))
						appendStringInfo(buf, ", ");
					appendStringInfoString(buf,
									  quote_identifier(strVal(lfirst(col))));
				}
				appendStringInfoChar(buf, ')');
			}
			else if (j->quals)
			{
				appendStringInfo(buf, " ON ");
				if (!PRETTY_PAREN(context))
					appendStringInfoChar(buf, '(');
				get_rule_expr(j->quals, context, false);
				if (!PRETTY_PAREN(context))
					appendStringInfoChar(buf, ')');
			}
		}
		if (!PRETTY_PAREN(context) || j->alias != NULL)
			appendStringInfoChar(buf, ')');

		/* Yes, it's correct to put alias after the right paren ... */
		if (j->alias != NULL)
		{
			appendStringInfo(buf, " %s",
							 quote_identifier(j->alias->aliasname));
			get_from_clause_alias(j->alias,
								  rt_fetch(j->rtindex, query->rtable),
								  context);
		}
	}
	else
		elog(ERROR, "unrecognized node type: %d",
			 (int) nodeTag(jtnode));
}

/*
 * get_from_clause_alias - reproduce column alias list
 *
 * This is tricky because we must ignore dropped columns.
 */
static void
get_from_clause_alias(Alias *alias, RangeTblEntry *rte,
					  deparse_context *context)
{
	StringInfo	buf = context->buf;
	ListCell   *col;
	AttrNumber	attnum;
	bool		first = true;

	if (alias == NULL || alias->colnames == NIL)
		return;					/* definitely nothing to do */

	attnum = 0;
	foreach(col, alias->colnames)
	{
		attnum++;
		if (get_rte_attribute_is_dropped(rte, attnum))
			continue;
		if (first)
		{
			appendStringInfoChar(buf, '(');
			first = false;
		}
		else
			appendStringInfo(buf, ", ");
		appendStringInfoString(buf,
							   quote_identifier(strVal(lfirst(col))));
	}
	if (!first)
		appendStringInfoChar(buf, ')');
}

/*
 * get_from_clause_coldeflist - reproduce FROM clause coldeflist
 *
 * The coldeflist is appended immediately (no space) to buf.  Caller is
 * responsible for ensuring that an alias or AS is present before it.
 */
static void
get_from_clause_coldeflist(List *names, List *types, List *typmods,
						   deparse_context *context)
{
	StringInfo	buf = context->buf;
	ListCell   *l1;
	ListCell   *l2;
	ListCell   *l3;
	int			i = 0;

	appendStringInfoChar(buf, '(');

	l2 = list_head(types);
	l3 = list_head(typmods);
	foreach(l1, names)
	{
		char	   *attname = strVal(lfirst(l1));
		Oid			atttypid;
		int32		atttypmod;

		atttypid = lfirst_oid(l2);
		l2 = lnext(l2);
		atttypmod = lfirst_int(l3);
		l3 = lnext(l3);

		if (i > 0)
			appendStringInfo(buf, ", ");
		appendStringInfo(buf, "%s %s",
						 quote_identifier(attname),
						 format_type_with_typemod(atttypid, atttypmod));
		i++;
	}

	appendStringInfoChar(buf, ')');
}

/*
 * get_opclass_name			- fetch name of an index operator class
 *
 * The opclass name is appended (after a space) to buf.
 *
 * Output is suppressed if the opclass is the default for the given
 * actual_datatype.  (If you don't want this behavior, just pass
 * InvalidOid for actual_datatype.)
 */
static void
get_opclass_name(Oid opclass, Oid actual_datatype,
				 StringInfo buf)
{
	HeapTuple	ht_opc;
	Form_pg_opclass opcrec;
	char	   *opcname;
	char	   *nspname;

	ht_opc = SearchSysCache(CLAOID,
							ObjectIdGetDatum(opclass),
							0, 0, 0);
	if (!HeapTupleIsValid(ht_opc))
		elog(ERROR, "cache lookup failed for opclass %u", opclass);
	opcrec = (Form_pg_opclass) GETSTRUCT(ht_opc);

	if (!OidIsValid(actual_datatype) ||
		GetDefaultOpClass(actual_datatype, opcrec->opcmethod) != opclass)
	{
		/* Okay, we need the opclass name.	Do we need to qualify it? */
		opcname = NameStr(opcrec->opcname);
		if (OpclassIsVisible(opclass))
			appendStringInfo(buf, " %s", quote_identifier(opcname));
		else
		{
			nspname = get_namespace_name(opcrec->opcnamespace);
			appendStringInfo(buf, " %s.%s",
							 quote_identifier(nspname),
							 quote_identifier(opcname));
		}
	}
	ReleaseSysCache(ht_opc);
}

/*
 * processIndirection - take care of array and subfield assignment
 *
 * We strip any top-level FieldStore or assignment ArrayRef nodes that
 * appear in the input, and return the subexpression that's to be assigned.
 * If printit is true, we also print out the appropriate decoration for the
 * base column name (that the caller just printed).
 */
static Node *
processIndirection(Node *node, deparse_context *context, bool printit)
{
	StringInfo	buf = context->buf;

	for (;;)
	{
		if (node == NULL)
			break;
		if (IsA(node, FieldStore))
		{
			FieldStore *fstore = (FieldStore *) node;
			Oid			typrelid;
			char	   *fieldname;

			/* lookup tuple type */
			typrelid = get_typ_typrelid(fstore->resulttype);
			if (!OidIsValid(typrelid))
				elog(ERROR, "argument type %s of FieldStore is not a tuple type",
					 format_type_be(fstore->resulttype));

			/*
			 * Print the field name.  Note we assume here that there's only
			 * one field being assigned to.  This is okay in stored rules but
			 * could be wrong in executable target lists.  Presently no
			 * problem since explain.c doesn't print plan targetlists, but
			 * someday may have to think of something ...
			 */
			fieldname = get_relid_attribute_name(typrelid,
											linitial_int(fstore->fieldnums));
			if (printit)
				appendStringInfo(buf, ".%s", quote_identifier(fieldname));

			/*
			 * We ignore arg since it should be an uninteresting reference to
			 * the target column or subcolumn.
			 */
			node = (Node *) linitial(fstore->newvals);
		}
		else if (IsA(node, ArrayRef))
		{
			ArrayRef   *aref = (ArrayRef *) node;

			if (aref->refassgnexpr == NULL)
				break;
			if (printit)
				printSubscripts(aref, context);

			/*
			 * We ignore refexpr since it should be an uninteresting reference
			 * to the target column or subcolumn.
			 */
			node = (Node *) aref->refassgnexpr;
		}
		else
			break;
	}

	return node;
}

static void
printSubscripts(ArrayRef *aref, deparse_context *context)
{
	StringInfo	buf = context->buf;
	ListCell   *lowlist_item;
	ListCell   *uplist_item;

	lowlist_item = list_head(aref->reflowerindexpr);	/* could be NULL */
	foreach(uplist_item, aref->refupperindexpr)
	{
		appendStringInfoChar(buf, '[');
		if (lowlist_item)
		{
			get_rule_expr((Node *) lfirst(lowlist_item), context, false);
			appendStringInfoChar(buf, ':');
			lowlist_item = lnext(lowlist_item);
		}
		get_rule_expr((Node *) lfirst(uplist_item), context, false);
		appendStringInfoChar(buf, ']');
	}
}


/*
 * quote_literal_internal			- Quote a literal as required.
 *
 * NOTE: think not to make this function's behavior change with
 * standard_conforming_strings.  We don't know where the result
 * literal will be used, and so we must generate a result that
 * will work with either setting.  Take a look at what dblink
 * uses this for before thinking you know better.
 */
const char *
quote_literal_internal(const char *literal)
{
	char	   *result;
	const char *cp1;
	char	   *cp2;
	int			len;

	len = strlen(literal);
	/* We make a worst-case result area; wasting a little space is OK */
	result = (char *) palloc(len * 2 + 3 + 1);

	cp1 = literal;
	cp2 = result;

	for (; len-- > 0; cp1++)
	{
		if (*cp1 == '\\')
		{
			*cp2++ = ESCAPE_STRING_SYNTAX;
			break;
		}
	}

	len = strlen(literal);
	cp1 = literal;

	*cp2++ = '\'';
	while (len-- > 0)
	{
		if (SQL_STR_DOUBLE(*cp1, true))
			*cp2++ = *cp1;
		*cp2++ = *cp1++;
	}
	*cp2++ = '\'';

	result[cp2 - ((char *) result)] = '\0';

	return result;
}

/*
 * quote_identifier			- Quote an identifier only if needed
 *
 * When quotes are needed, we palloc the required space; slightly
 * space-wasteful but well worth it for notational simplicity.
 */
const char *
quote_identifier(const char *ident)
{
	/*
	 * Can avoid quoting if ident starts with a lowercase letter or underscore
	 * and contains only lowercase letters, digits, and underscores, *and* is
	 * not any SQL keyword.  Otherwise, supply quotes.
	 */
	int			nquotes = 0;
	bool		safe;
	const char *ptr;
	char	   *result;
	char	   *optr;

	/*
	 * would like to use <ctype.h> macros here, but they might yield unwanted
	 * locale-specific results...
	 */
	safe = ((ident[0] >= 'a' && ident[0] <= 'z') || ident[0] == '_');

	for (ptr = ident; *ptr; ptr++)
	{
		char		ch = *ptr;

		if ((ch >= 'a' && ch <= 'z') ||
			(ch >= '0' && ch <= '9') ||
			(ch == '_'))
		{
			/* okay */
		}
		else
		{
			safe = false;
			if (ch == '"')
				nquotes++;
		}
	}

	if (safe)
	{
		/*
		 * Check for keyword.  We quote keywords except for unreserved ones.
		 * (In some cases we could avoid quoting a col_name or type_func_name
		 * keyword, but it seems much harder than it's worth to tell that.)
		 *
		 * Note: ScanKeywordLookup() does case-insensitive comparison, but
		 * that's fine, since we already know we have all-lower-case.
		 */
		const ScanKeyword *keyword = ScanKeywordLookup(ident);

		if (keyword != NULL && keyword->category != UNRESERVED_KEYWORD)
			safe = false;
	}

	if (safe)
		return ident;			/* no change needed */

	result = (char *) palloc(strlen(ident) + nquotes + 2 + 1);

	optr = result;
	*optr++ = '"';
	for (ptr = ident; *ptr; ptr++)
	{
		char		ch = *ptr;

		if (ch == '"')
			*optr++ = '"';
		*optr++ = ch;
	}
	*optr++ = '"';
	*optr = '\0';

	return result;
}

/*
 * quote_qualified_identifier	- Quote a possibly-qualified identifier
 *
 * Return a name of the form namespace.ident, or just ident if namespace
 * is NULL, quoting each component if necessary.  The result is palloc'd.
 */
char *
quote_qualified_identifier(const char *qualifier,
						   const char *ident)
{
	StringInfoData buf;

	initStringInfo(&buf);
	if (qualifier)
		appendStringInfo(&buf, "%s.", quote_identifier(qualifier));
	appendStringInfoString(&buf, quote_identifier(ident));
	return buf.data;
}

/*
 * get_relation_name
 *		Get the unqualified name of a relation specified by OID
 *
 * This differs from the underlying get_rel_name() function in that it will
 * throw error instead of silently returning NULL if the OID is bad.
 */
static char *
get_relation_name(Oid relid)
{
	char	   *relname = get_rel_name(relid);

	if (!relname)
		elog(ERROR, "cache lookup failed for relation %u", relid);
	return relname;
}

/*
 * generate_relation_name
 *		Compute the name to display for a relation specified by OID
 *
 * The result includes all necessary quoting and schema-prefixing.
 *
 * If namespaces isn't NIL, it must be a list of deparse_namespace nodes.
 * We will forcibly qualify the relation name if it equals any CTE name
 * visible in the namespace list.
 */
static char *
generate_relation_name(Oid relid, List *namespaces)
{
	HeapTuple	tp;
	Form_pg_class reltup;
	bool		need_qual;
	ListCell   *nslist;
	char	   *relname;
	char	   *nspname;
	char	   *result;

	tp = SearchSysCache(RELOID,
						ObjectIdGetDatum(relid),
						0, 0, 0);
	if (!HeapTupleIsValid(tp))
		elog(ERROR, "cache lookup failed for relation %u", relid);
	reltup = (Form_pg_class) GETSTRUCT(tp);
	relname = NameStr(reltup->relname);

	/* Check for conflicting CTE name */
	need_qual = false;
	foreach(nslist, namespaces)
	{
		deparse_namespace *dpns = (deparse_namespace *) lfirst(nslist);
		ListCell   *ctlist;

		foreach(ctlist, dpns->ctes)
		{
			CommonTableExpr *cte = (CommonTableExpr *) lfirst(ctlist);

			if (strcmp(cte->ctename, relname) == 0)
			{
				need_qual = true;
				break;
			}
		}
		if (need_qual)
			break;
	}

	/* Otherwise, qualify the name if not visible in search path */
	if (!need_qual)
		need_qual = !RelationIsVisible(relid);

	if (need_qual)
		nspname = get_namespace_name(reltup->relnamespace);
	else
		nspname = NULL;

	result = quote_qualified_identifier(nspname, relname);

	ReleaseSysCache(tp);

	return result;
}

/*
 * generate_function_name
 *		Compute the name to display for a function specified by OID,
 *		given that it is being called with the specified actual arg types.
 *		(Arg types matter because of ambiguous-function resolution rules.)
 *
 * The result includes all necessary quoting and schema-prefixing.  We can
 * also pass back an indication of whether the function is variadic.
 */
static char *
generate_function_name(Oid funcid, int nargs, Oid *argtypes,
					   bool *is_variadic)
{
	HeapTuple	proctup;
	Form_pg_proc procform;
	char	   *proname;
	char	   *nspname;
	char	   *result;
	FuncDetailCode p_result;
	Oid			p_funcid;
	Oid			p_rettype;
	bool		p_retset;
	int			p_nvargs;
	Oid		   *p_true_typeids;

	proctup = SearchSysCache(PROCOID,
							 ObjectIdGetDatum(funcid),
							 0, 0, 0);
	if (!HeapTupleIsValid(proctup))
		elog(ERROR, "cache lookup failed for function %u", funcid);
	procform = (Form_pg_proc) GETSTRUCT(proctup);
	proname = NameStr(procform->proname);

	/*
	 * The idea here is to schema-qualify only if the parser would fail to
	 * resolve the correct function given the unqualified func name with the
	 * specified argtypes.
	 */
	p_result = func_get_detail(list_make1(makeString(proname)),
<<<<<<< HEAD
							   NIL, nargs, argtypes, false, false,
							   &p_funcid, &p_rettype,
							   &p_retset,
							   &p_nvargs, &p_true_typeids, NULL);
=======
							   NIL, nargs, argtypes, false, true,
							   &p_funcid, &p_rettype,
							   &p_retset, &p_nvargs, &p_true_typeids, NULL);
>>>>>>> 38e93482
	if ((p_result == FUNCDETAIL_NORMAL || p_result == FUNCDETAIL_AGGREGATE) &&
		p_funcid == funcid)
		nspname = NULL;
	else
		nspname = get_namespace_name(procform->pronamespace);

	result = quote_qualified_identifier(nspname, proname);
	/* Check variadic-ness if caller cares */
	if (is_variadic)
	{
		bool 	isnull;
		Datum	varDatum;
		Oid		varOid;

		varDatum = SysCacheGetAttr (PROCOID, proctup,
									Anum_pg_proc_provariadic, &isnull);
		varOid = DatumGetObjectId(varDatum);

		/* "any" variadics are not treated as variadics for listing */
		if (OidIsValid(varOid) && varOid != ANYOID)
			*is_variadic = true;
		else
			*is_variadic = false;
	}

	/* Check variadic-ness if caller cares */
	if (is_variadic)
	{
		/* "any" variadics are not treated as variadics for listing */
		if (OidIsValid(procform->provariadic) &&
			procform->provariadic != ANYOID)
			*is_variadic = true;
		else
			*is_variadic = false;
	}

	ReleaseSysCache(proctup);

	return result;
}

/*
 * generate_operator_name
 *		Compute the name to display for an operator specified by OID,
 *		given that it is being called with the specified actual arg types.
 *		(Arg types matter because of ambiguous-operator resolution rules.
 *		Pass InvalidOid for unused arg of a unary operator.)
 *
 * The result includes all necessary quoting and schema-prefixing,
 * plus the OPERATOR() decoration needed to use a qualified operator name
 * in an expression.
 */
static char *
generate_operator_name(Oid operid, Oid arg1, Oid arg2)
{
	StringInfoData buf;
	HeapTuple	opertup;
	Form_pg_operator operform;
	char	   *oprname;
	char	   *nspname;
	Operator	p_result;

	initStringInfo(&buf);

	opertup = SearchSysCache(OPEROID,
							 ObjectIdGetDatum(operid),
							 0, 0, 0);
	if (!HeapTupleIsValid(opertup))
		elog(ERROR, "cache lookup failed for operator %u", operid);
	operform = (Form_pg_operator) GETSTRUCT(opertup);
	oprname = NameStr(operform->oprname);

	/*
	 * The idea here is to schema-qualify only if the parser would fail to
	 * resolve the correct operator given the unqualified op name with the
	 * specified argtypes.
	 */
	switch (operform->oprkind)
	{
		case 'b':
			p_result = oper(NULL, list_make1(makeString(oprname)), arg1, arg2,
							true, -1);
			break;
		case 'l':
			p_result = left_oper(NULL, list_make1(makeString(oprname)), arg2,
								 true, -1);
			break;
		case 'r':
			p_result = right_oper(NULL, list_make1(makeString(oprname)), arg1,
								  true, -1);
			break;
		default:
			elog(ERROR, "unrecognized oprkind: %d", operform->oprkind);
			p_result = NULL;	/* keep compiler quiet */
			break;
	}

	if (p_result != NULL && oprid(p_result) == operid)
		nspname = NULL;
	else
	{
		nspname = get_namespace_name(operform->oprnamespace);
		appendStringInfo(&buf, "OPERATOR(%s.", quote_identifier(nspname));
	}

	appendStringInfoString(&buf, oprname);

	if (nspname)
		appendStringInfoChar(&buf, ')');

	if (p_result != NULL)
		ReleaseSysCache(p_result);

	ReleaseSysCache(opertup);

	return buf.data;
}

/*
 * Given a C string, produce a TEXT datum.
 *
 * We assume that the input was palloc'd and may be freed.
 */
static text *
string_to_text(char *str)
{
	text	   *result;

	result = cstring_to_text(str);
	pfree(str);
	return result;
}

static char *
reloptions_to_string(Datum reloptions)
{
	char	   *result;
	Datum		sep,
				txt;

	/*
	 * We want to use array_to_text(reloptions, ', ') --- but
	 * DirectFunctionCall2(array_to_text) does not work, because
	 * array_to_text() relies on flinfo to be valid.  So use
	 * OidFunctionCall2.
	 */
	sep = CStringGetTextDatum(", ");
	txt = OidFunctionCall2(F_ARRAY_TO_TEXT, reloptions, sep);
	result = TextDatumGetCString(txt);

	return result;
}

/*
 * Generate a C string representing a relation's reloptions, or NULL if none.
 */
static char *
flatten_reloptions(Oid relid)
{
	char	   *result = NULL;
	HeapTuple	tuple;
	Datum		reloptions;
	bool		isnull;

	tuple = SearchSysCache(RELOID,
						   ObjectIdGetDatum(relid),
						   0, 0, 0);
	if (!HeapTupleIsValid(tuple))
		elog(ERROR, "cache lookup failed for relation %u", relid);

	reloptions = SysCacheGetAttr(RELOID, tuple,
								 Anum_pg_class_reloptions, &isnull);
	if (!isnull)
		result = reloptions_to_string(reloptions);

	ReleaseSysCache(tuple);

	return result;
}

static void
deparse_part_param(deparse_context *c, List *dat)
{
	ListCell *lc;
	bool first = true;

	foreach(lc, dat)
	{
		if (!first)
			appendStringInfo(c->buf, ", ");
		else
			first = false;

		/* MPP-8258: fix for double precision types that use
		 * FuncExpr's (vs Consts)
		 */
		if (IsA(lfirst(lc), Const))
			get_const_expr(lfirst(lc), c, 0);
		else
			get_rule_expr(lfirst(lc), c, false);
	}
}

static void
partition_rule_range(deparse_context *c, List *start, bool startinc,
					 List *end, bool endinc, List *every)
{
	List *l1;

	l1 = start;
	if (l1)
	{
		appendStringInfoString(c->buf, "START (");
		deparse_part_param(c, l1);
		appendStringInfo(c->buf, ")%s",
						 startinc == false ? " EXCLUSIVE" : "");
	}

	l1 = end;
	if (l1)
	{
		appendStringInfoString(c->buf, " END (");
		deparse_part_param(c, l1);
		appendStringInfo(c->buf, ")%s",
						 endinc == true ? " INCLUSIVE" : "");
	}

	l1 = every;
	if (l1)
	{
		appendStringInfoString(c->buf, " EVERY (");
		deparse_part_param(c, l1);
		appendStringInfoString(c->buf, ")");
	}
}

/*
 * MPP-7232: need a check if name was not generated by EVERY
 *
 * The characteristic of a generated EVERY name is that the name of
 * the first partition is a string followed by "_1", and subsequent
 * names have the same string prefix with an increment in the numeric
 * suffix that corresponds to the rank.  So if any partitions within
 * the EVERY clause are subsequently dropped, added, split, renamed,
 * etc, we cannot regenerate a simple EVERY clause, and have to list
 * all of the partitions separately.
 */
static char *
check_first_every_name(char *parname)
{
	if (parname)
	{
		char	*str  = pstrdup(parname);
		char	*pnum = NULL;
		int		 len  = strlen(parname) - 1;

		/*
		 * MPP-7232: need a check if name was not generated by EVERY
		 */
		while (len >= 0)
		{
			if (isdigit((int)str[len]))
			{
				pnum = str + len;
				len--;
				continue;
			}

			if (str[len] == '_')
				str[len] = '\0';
			break;
		}
		/* should be parname_1 */
		if (pnum &&
			( 0 == strcmp(pnum, "1")))
			return str;
		else
		{
			pfree(str);
			return NULL;
		}
	}
	return NULL;
} /* end check_first_every_name */

static bool
check_next_every_name(char *parname1, char *nextname, int parrank)
{
	StringInfoData      	 sid1;
	bool 					 bstat = FALSE;

	initStringInfo(&sid1);

	appendStringInfo(&sid1, "%s_%d", parname1, parrank);

	bstat = nextname && (0 == strcmp(sid1.data, nextname));

	pfree(sid1.data);

	return bstat;
} /* end check_next_every_name */

static char *
make_par_name(char *parname, bool isevery)
{
	if (isevery)
	{
		char *str = pstrdup(parname);
		int len = strlen(parname) - 1;

		/*
		 * MPP-7232: need a check if name was not generated by EVERY
		 */
		while (len >= 0)
		{
			if (isdigit((int)str[len]))
			{
				len--;
				continue;
			}

			if (str[len] == '_')
				str[len] = '\0';
			break;
		}
		return str;
	}
	else
		return parname;
}

static char *
column_encodings_to_string(Relation rel, Datum *opts, char *sep, int indent)
{
	StringInfoData str;
	AttrNumber i;
	bool need_comma = false;

	initStringInfo(&str);

	for (i = 0; i < RelationGetNumberOfAttributes(rel); i++)
	{
		char *attname;

		if (rel->rd_att->attrs[i]->attisdropped)
			continue;

		if (!opts[i])
			continue;

		if (need_comma)
			appendStringInfoString(&str, sep);

		attname = NameStr(rel->rd_att->attrs[i]->attname);

		/* only defined for pretty printing */
		if (indent)
		{
			appendStringInfoChar(&str, '\n');
			appendStringInfoSpaces(&str, indent + 4);
		}
		appendStringInfo(&str, "COLUMN %s ENCODING (%s)",
						 quote_identifier(attname),
						 reloptions_to_string(opts[i]));
		need_comma = true;
	}

	return str.data;
}

static char *
make_partition_column_encoding_str(Oid relid, int indent)
{
	char *str;
	Relation rel = heap_open(relid, AccessShareLock);
	Datum *opts = get_rel_attoptions(relid,
									 RelationGetNumberOfAttributes(rel));

	str = column_encodings_to_string(rel, opts, " ", indent);
	heap_close(rel, AccessShareLock);

	return str;
}

static char *
partition_rule_def_worker(PartitionRule *rule, Node *start,
						  Node *end, PartitionRule *end_rule,
						  Node *every,
						  Partition *part, bool handleevery, int prettyFlags,
						  bool bLeafTablename, int indent)
{
	StringInfoData		 str;
	deparse_context		 c;
	char				*reloptions	   = NULL;
	char				*tspaceoptions = NULL;
	bool				 needspace	   = false;

	if (OidIsValid(rule->parchildrelid))
	{
		StringInfoData      	 sid2;

		initStringInfo(&sid2);

		/*
		 * If it's in a nondefault tablespace, say so
		 * (append after the reloptions)
		 */
		if (!part->paristemplate)
		{
			Oid			tblspc;

			tblspc = get_rel_tablespace(rule->parchildrelid);
			if (OidIsValid(tblspc))
			{
				appendStringInfo(&sid2, " TABLESPACE %s",
								 quote_identifier(
										 get_tablespace_name(tblspc)));

				tspaceoptions = sid2.data;
			}
		}

		reloptions = flatten_reloptions(rule->parchildrelid);

		if (bLeafTablename) /* MPP-6297: dump by tablename */
		{
			StringInfoData      	 sid1;

			initStringInfo(&sid1);

			/* Always quote to make WITH (tablename=...) work correctly */
			char *relname = get_rel_name(rule->parchildrelid);
			appendStringInfo(&sid1, "tablename=%s", quote_literal_internal(relname));

			/* MPP-7191, MPP-7193: fully-qualify storage type if not
			 * specified (and not a template)
			 */
			if (!part->paristemplate)
			{
				if (!reloptions)
				{
					appendStringInfoString(&sid1, ", appendonly=false ");
				}
				else
				{
					if (!strstr(reloptions, "appendonly="))
						appendStringInfoString(&sid1, ", appendonly=false ");

					if ((!strstr(reloptions, "orientation=")) &&
						strstr(reloptions, "appendonly=true"))
						appendStringInfoString(&sid1, ", orientation=row ");
				}
			}

			if (reloptions)
			{
				appendStringInfo(&sid1, ", %s ", reloptions);

				pfree(reloptions);
			}


			reloptions = sid1.data;
		}

	}
	else if ((PointerIsValid(rule->parreloptions) ||
			  OidIsValid(rule->partemplatespaceId))
			 || (bLeafTablename && part->paristemplate))
	{
		ListCell		*lc;
		List			*opts;
		StringInfoData	 buf;
		StringInfoData   sid3;

		initStringInfo(&buf);
		initStringInfo(&sid3);

		/* NOTE: only the template case */
		Assert(part->paristemplate);

		if (bLeafTablename && part->paristemplate)
		{
			/*
			 * Make a fake tablename for template entries to invoke special
			 * dump/restore magic in parse_partition.c:partition_range_every()
			 * for EVERY.  Note that the tablename is ignored during SET
			 * SUBPARTITION TEMPLATE because the template rules do not have
			 * corresponding relations (MPP-6297)
			 */

			char *relname = get_rel_name(part->parrelid);
			appendStringInfo(&buf, "tablename=%s", quote_literal_internal(relname));
		}

		opts = rule->parreloptions;
		if (PointerIsValid(rule->parreloptions))
		{
			foreach(lc, opts)
			{
				DefElem *e = lfirst(lc);

				if (strlen(buf.data))
					appendStringInfo(&buf, ", ");

				appendStringInfoString(&buf, e->defname);

				if (e->arg)
					appendStringInfo(&buf, "=%s", strVal(e->arg));
			}
		}
		if (strlen(buf.data))
		{
			reloptions = buf.data;
		}
		if (OidIsValid(rule->partemplatespaceId))
		{
			char *tname = get_tablespace_name(rule->partemplatespaceId);

			Assert(tname);

			appendStringInfo(&sid3, " TABLESPACE %s",
							 quote_identifier(tname));

			tspaceoptions = sid3.data;
		}
	}

	initStringInfo(&str);

	c.buf = &str;
	c.prettyFlags = prettyFlags;
	c.indentLevel = PRETTYINDENT_STD;

	if (rule->parisdefault)
	{
		appendStringInfo(&str, "DEFAULT %sPARTITION %s ",
						 part->parlevel > 0 ? "SUB" : "",
						 quote_identifier(rule->parname));

		if (reloptions && strlen(reloptions))
			appendStringInfo(&str, " WITH (%s)", reloptions);
		if (tspaceoptions && strlen(tspaceoptions))
			appendStringInfo(&str, " %s", tspaceoptions);

		return str.data;
	}

	if (rule->parname && rule->parname[0] != '\0')
		appendStringInfo(&str, "%sPARTITION %s ",
						 part->parlevel > 0 ? "SUB" : "",
						 quote_identifier(make_par_name(rule->parname,
														handleevery)));

	switch (part->parkind)
	{
		case 'r':
			{
				/* MPP-7232: Note: distinguish "(start) rule" and
				 * "end_rule", because for an EVERY clause
				 * inclusivity/exclusivity can differ
				 */
				partition_rule_range(&c, (List *)start,
									 rule->parrangestartincl,
									 (List *)end,
									 end_rule->parrangeendincl,
									 (List *)every);
				needspace = true;
			}
			break;
		case 'l':
			{
				ListCell	*lc;
				List		*l1;
				int2		 nkeys  = part->parnatts;
				int2		 parcol = 0;

				appendStringInfoString(&str, "VALUES(");

				l1 = (List *)rule->parlistvalues;

				/* MPP-5878: print multiple columns if > 1 key cols */
				foreach(lc, l1)
				{
					List		*vals = lfirst(lc);
					ListCell	*lcv  = list_head(vals);

					if (lc != list_head(l1))
						appendStringInfoString(&str, ", ");

					if (nkeys > 1) /* extra parens if group multiple cols */
						appendStringInfoString(&str, " (");

					for (parcol = 0; parcol < nkeys; parcol++)
					{
						Const *con = lfirst(lcv);

						if (lcv != list_head(vals))
							appendStringInfoString(&str, ", ");

						get_const_expr(con, &c, -1);

						lcv = lnext(lcv);
					}

					if (nkeys > 1) /* extra parens if group multiple cols */
						appendStringInfoString(&str, ")");


				}
				appendStringInfoString(&str, ")");
				needspace = true;
			}
			break;
	}

	if (reloptions)
		appendStringInfo(&str, "%sWITH (%s)",
						 needspace ? " " : "",
						 reloptions);

	if (tspaceoptions && strlen(tspaceoptions))
	{
		/* if have reloptions, then need a space, else just use needspace */
		bool needspace2 = reloptions ? true : (needspace);
		appendStringInfo(&str, "%s%s",
						 needspace2 ? " " : "",
						 tspaceoptions);
	}

	return str.data;
}

/*
 * Writes out rule of partition, as well as column compression if any.
 */
static void
write_out_rule(PartitionRule *rule, PartitionNode *pn, Node *start,
			   Node *end,
			   PartitionRule *end_rule,
			   Node *every, deparse_context *head, deparse_context *body,
			   bool handleevery, bool *needcomma,
			   bool *first_rule, int16 *leveldone,
			   PartitionNode *children, bool bLeafTablename)
{
	char *str;

	if (!*first_rule)
	{
		appendStringInfoString(body->buf, ", ");
		*needcomma = false;
	}

	if (PRETTY_INDENT(body))
	{
		appendStringInfoChar(body->buf, '\n');
		appendStringInfoSpaces(body->buf,
							   Max(body->indentLevel, 0) + 2);
	}

	/* MPP-7232: Note: distinguish "(start) rule" and "end_rule",
	 * because for an EVERY clause inclusivity/exclusivity
	 * can differ
	 */
	str = partition_rule_def_worker(rule, start,
									end, end_rule,
									every, pn->part, handleevery,
									body->prettyFlags,
									bLeafTablename,
									body->indentLevel);

	if (str && strlen(str))
	{
		if (strlen(body->buf->data) && !first_rule &&
			!PRETTY_INDENT(body))
			appendStringInfoString(body->buf, " ");

		appendStringInfoString(body->buf, str);
		*needcomma = true;
	}

	if (str)
		pfree(str);

	/*
	 * We dump per partition column encoding for non-templates,
	 * and do not dump them for templates.
	 */
	if (OidIsValid(rule->parchildrelid))
	{
		int		indent_enc = body->indentLevel;
		char   *col_enc;

		/* COLUMN ... ENCODING ( ) for the partition */
		if (PRETTY_INDENT(body))
			indent_enc += PRETTYINDENT_STD;
		col_enc = make_partition_column_encoding_str(rule->parchildrelid,
													 indent_enc);

		if (col_enc && strlen(col_enc) > 0)
		{
			appendStringInfo(body->buf, " %s", col_enc);
			*needcomma = true;
		}

		if (col_enc)
			pfree(col_enc);
	}

	get_partition_recursive(children, head, body, leveldone, bLeafTablename);

	if (*first_rule)
		*first_rule = false;
}


static void
get_partition_recursive(PartitionNode *pn, deparse_context *head,
						deparse_context *body,
						int16 *leveldone, int bLeafTablename)
{
	PartitionRule		*rule			  = NULL;
	ListCell			*lc;
	int					 i;
	bool				 needcomma		  = false;
	bool				 first_rule		  = true;
	PartitionRule		*first_every_rule = NULL;
	PartitionRule		*prev_rule		  = NULL;
	char				*parname1		  = NULL;
	int					 parrank		  = 0;

	if (!pn)
		return;

	if (*leveldone < pn->part->parlevel)
	{
		if (pn->part->parlevel == 0)
			appendStringInfoString(head->buf, "PARTITION BY ");
		else if (pn->part->parlevel > 0)
			appendContextKeyword(head, "SUBPARTITION BY ",
								 PRETTYINDENT_STD, 0, 2);

		switch (pn->part->parkind)
		{
			case 'l': appendStringInfoString(head->buf, "LIST"); break;
			case 'r': appendStringInfoString(head->buf, "RANGE"); break;
			default:
				  elog(ERROR, "unknown partitioning kind '%c'",
					   pn->part->parkind);
				  break;
		}

		appendStringInfoChar(head->buf, '(');
		for (i = 0; i < pn->part->parnatts; i++)
		{
			char *attname = get_relid_attribute_name(pn->part->parrelid,
													 pn->part->paratts[i]);

			if (i)
				appendStringInfoString(head->buf, ", ");

			appendStringInfoString(head->buf, quote_identifier(attname));
			pfree(attname);
		}
		appendStringInfoChar(head->buf, ')');

		(*leveldone)++;
	}

	if (pn->part->parlevel > 0)
		appendStringInfoChar(body->buf, ' ');
	if (pn->rules || pn->default_part)
		appendContextKeyword(body, "(", PRETTYINDENT_STD, 0, 2);

	/* iterate through partitions */
	foreach(lc, pn->rules)
	{
		rule = lfirst(lc);

		/*
		 * RANGE partitions are the interesting case. If the partitions use
		 * EVERY(), we want to dump a single rule which generates all the rules
		 * we've expanded from EVERY(), rather than a bunch of rules.
		 */
		if (pn->part->parkind == 'r')
		{
			if (!first_every_rule)
			{
				if (!bLeafTablename && rule->parrangeevery)
				{
					if (!strlen(rule->parname))
					{
						first_every_rule = rule;
						prev_rule		 = NULL;
					}
					else
					{
						/* MPP-7232: check if name was not generated
						 * by EVERY
						 */
						parname1 = check_first_every_name(rule->parname);

						if (parname1)
						{
							parrank = 2;
							first_every_rule = rule;
							prev_rule		 = NULL;
						}
						else
							parrank = 0;

					}

					if (first_every_rule)
						continue;
				}
			}
			else if (first_every_rule->parrangeevery)
			{
				bool estat = equal(first_every_rule->parrangeevery,
								   rule->parrangeevery);

				if (estat)
				{
					/* check if have a named partition in a block of
					 * anonymous every partitions
					 */
					if (rule->parname && strlen(rule->parname) && !parname1)
						estat = false;

					/* note that the case of an unnamed partition in a
					 * block of named every partitions is handled by
					 * check_next_every_name...
					 */
				}

				if (estat && parname1)
				{
					estat = check_next_every_name(parname1,
												  rule->parname, parrank);

					if (estat)
						parrank++;
					else
					{
						parrank = 0;
						pfree(parname1);
						parname1 = NULL;
					}
				}

				/* ensure that start and end have opposite
				 * inclusivity, ie start is always inclusive and end
				 * is always exclusive, with exceptions for the first
				 * every rule start (which can be exclusive) and the
				 * last every rule end (which can be inclusive).
				 */
				if (estat)
					estat = (rule->parrangestartincl == true);
				if (estat && prev_rule)
					estat = (prev_rule->parrangeendincl == false);

				/* finally, make sure that the start value matches the
				 * previous end, ie look for "holes" where a partition
				 * might have been dropped in the middle of an EVERY
				 * range...
				 */
				if (estat && prev_rule)
					estat = equal(rule->parrangestart,
								  prev_rule->parrangeend);

				if (estat)
				{
					prev_rule = rule;
					continue;
				}
				else
				{
					/* MPP-6297: write out the "every" rule (based
					 * on the first one), then clear it if we are
					 * done
					 */
					write_out_rule(first_every_rule, pn,
								   first_every_rule->parrangestart,
								   prev_rule ?
								    prev_rule->parrangeend :
								    first_every_rule->parrangeend,
								   prev_rule ? prev_rule : first_every_rule,
								   first_every_rule->parrangeevery,
			   					   head, body, true, &needcomma, &first_rule,
								   leveldone,
								   first_every_rule->children,
								   bLeafTablename);
					if (rule->parrangeevery)
					{
						first_every_rule = NULL;

						if (!strlen(rule->parname))
							prev_rule = first_every_rule = rule;
						else
						{
							/* MPP-7232: check if name was not generated
							 * by EVERY
							 */

							if (parname1)
							{
								pfree(parname1);
								parname1 = NULL;
							}

							parname1 =
									check_first_every_name(rule->parname);

							if (parname1)
							{
								parrank = 2;
								prev_rule = first_every_rule = rule;
							}
							else
								parrank = 0;
						}

						if (first_every_rule)
							continue;
					}
					else
					{
						first_every_rule = NULL;
					}
				}
			}
		} /* end if range */

		/*
		 * Note that this handles the LIST case too */
		write_out_rule(rule, pn, rule->parrangestart,
					   rule->parrangeend,
					   rule,
					   rule->parrangeevery, head, body, false, &needcomma,
					   &first_rule, leveldone,
					   rule->children, bLeafTablename);
	} /* end foreach */

	if (first_every_rule)
	{
		write_out_rule(first_every_rule, pn, first_every_rule->parrangestart,
					   prev_rule ?
					    prev_rule->parrangeend :
					    first_every_rule->parrangeend,
					   prev_rule ? prev_rule : first_every_rule,
					   first_every_rule->parrangeevery,
   					   head, body, true, &needcomma, &first_rule, leveldone,
					   first_every_rule->children,
					   bLeafTablename);
	}

	if (pn->default_part)
	{
		write_out_rule(pn->default_part, pn, NULL, NULL,
					   NULL, NULL,
					   head, body, false,
					   &needcomma,
					   &first_rule, leveldone, pn->default_part->children,
					   bLeafTablename);
	}

	if (pn->rules || pn->default_part)
	{
		if (pn->part->paristemplate)
		{
			/* Add column encoding rules at the end */
			int indent = 0;
			Relation rel = heap_open(pn->part->parrelid, AccessShareLock);
			Datum *opts = get_partition_encoding_attoptions(rel,
															pn->part->partid);
			char *str;

			if (PRETTY_INDENT(body))
			{
				/* subtract 2 for the built in stepping in indentLevel */
				indent = body->indentLevel - 2;
				if (indent < 0)
					indent = 0;
			}

			str = column_encodings_to_string(rel, opts, ", ", indent);

			if (str && strlen(str) > 0)
				appendStringInfo(body->buf, ", %s", str);

			heap_close(rel, AccessShareLock);

		}

		appendContextKeyword(body, ")", 0, -PRETTYINDENT_STD, 2);
	}
}

/* MPP-6095: dump template definitions */
static char *
pg_get_partition_template_def_worker(Oid relid, int prettyFlags,
									 int bLeafTablename)
{
	Relation		 	rel	 = heap_open(relid, AccessShareLock);

	/* pn is the partition def for the relation, and pnt is the
	 * associated template defs.  We need to walk pn to obtain the
	 * partition id str's for the ALTER statement.
	 */
	PartitionNode	   *pn	 = RelationBuildPartitionDesc(rel, false);
	PartitionNode	   *pnt	 = NULL;

	StringInfoData		head;
	StringInfoData		body;
	StringInfoData		altr, sid1, sid2, partidsid;
	int16				leveldone	  = -1;
	deparse_context		headc;
	deparse_context		bodyc;
	deparse_context		partidc;
	int					templatelevel = 1;
	bool				bFirstOne	  = true;

	if (!pn)
	{
		heap_close(rel, AccessShareLock);
		return NULL;
	}
	/* head string for get_partition_recursive() -- just discard this */
	initStringInfo(&head);
	headc.buf = &head;
	headc.prettyFlags = prettyFlags;
	headc.indentLevel = 0;

	/* body: partition definition associated with template */
	initStringInfo(&body);
	bodyc.buf = &body;
	bodyc.prettyFlags = prettyFlags;
	bodyc.indentLevel = 0;

	/* altr: the real "head" string (first part of ALTER TABLE statement) */
	initStringInfo(&altr);

	initStringInfo(&sid1); /* final output string */
	initStringInfo(&sid2); /* string for temp storage */
	initStringInfo(&partidsid);
	partidc.buf = &partidsid;
	partidc.prettyFlags = prettyFlags;
	partidc.indentLevel = 0;


	/* build the initial ALTER TABLE prefix.  Append the next level of
	 * partition depth as iterate thru loop
	 */

	appendStringInfo(&altr, "ALTER TABLE %s ",
					 generate_relation_name(relid, NIL));

	/* build the text of the SET SUBPARTITION TEMPLATE statements from
	 * shallowest (level 1) to deepest by walking pn tree rules, but
	 * resequence statements from deepest to shallowest when we append
	 * them into the final output string, as we cannot reset the
	 * shallow template unless the deeper template exists.
	 */
	while (pn)
	{
		PartitionRule	*prule = NULL;
		const char		*partIdStr = "";

		truncateStringInfo(&head, 0);
		truncateStringInfo(&body, 0);
		truncateStringInfo(&sid2, 0);

		pnt = get_parts(relid,
						templatelevel, 0, true, true /*includesubparts*/);
		get_partition_recursive(pnt, &headc, &bodyc, &leveldone,
								bLeafTablename);

		/* look at the prule for the default partition (or non-default
		 * if necessary).  We need to build the partition identifier
		 * for the next level of the tree (used for the next iteration
		 * of this loop, not the current iteration).
		 */
		prule = pn->default_part;
		if (!prule)
		{
			if (list_length(pn->rules))
				prule = (PartitionRule *)linitial(pn->rules);
		}

		if (!prule)
			break;

		if (prule->parname
			&& strlen(prule->parname))
		{
			partIdStr = quote_identifier(prule->parname);
		}
		else
		{
			switch (pn->part->parkind)
			{
				case 'r': /* range */
					partIdStr = "FOR (RANK(1))";
					break;
				case 'l': /* list */
				{
					ListCell	*lc;
					List		*l1;
					int2		 nkeys  = pn->part->parnatts;
					int2		 parcol = 0;

					truncateStringInfo(&partidsid, 0);

					appendStringInfoString(&partidsid, "FOR (");

					l1 = (List *)prule->parlistvalues;

					/* MPP-5878: print multiple columns if > 1 key cols */
					foreach(lc, l1)
					{
						List		*vals = lfirst(lc);
						ListCell	*lcv  = list_head(vals);

						for (parcol = 0; parcol < nkeys; parcol++)
						{
							Const *con = lfirst(lcv);

							if (lcv != list_head(vals))
								appendStringInfoString(&partidsid, ", ");

							get_const_expr(con, &partidc, -1);

							lcv = lnext(lcv);
						}
						break;
					}
					appendStringInfoString(&partidsid, ")");
					partIdStr = partidsid.data;
				}
					break;
				default:
					elog(ERROR, "unrecognized partitioning kind '%c'",
						 pn->part->parkind);
					break;
			}
		}
		pn = prule->children;

		if (pnt)
		{
			/* move the prior statements to sid2 */
			appendStringInfoString(&sid2, sid1.data);
			truncateStringInfo(&sid1, 0);

			/*
			 * Build the new statement in sid1 and append the previous
			 * (shallower) statements
			 */
			appendStringInfo(&sid1, "%s\nSET SUBPARTITION TEMPLATE %s%s\n",
							 altr.data, body.data,
							 bFirstOne ? "" : ";\n" );
			appendStringInfoString(&sid1, sid2.data);

			/* no trailing semicolon on end of statement -- dumper
			 * will add it
			 */
			if (bFirstOne)
				bFirstOne = false;
		}

		/* increase the partitioning depth */
		appendStringInfo(&altr, "ALTER PARTITION %s ", partIdStr);
		templatelevel++;
	} /* end while pn */

	heap_close(rel, NoLock);

	return sid1.data;
} /* end pg_get_partition_template_def_worker */

static char *
pg_get_partition_def_worker(Oid relid, int prettyFlags, int bLeafTablename)
{
	Relation rel = heap_open(relid, AccessShareLock);
	PartitionNode *pn = RelationBuildPartitionDesc(rel, false);
	StringInfoData head;
	StringInfoData body;
	int16 leveldone = -1;
	deparse_context headc;
	deparse_context bodyc;

	if (!pn)
	{
		heap_close(rel, AccessShareLock);
		return NULL;
	}
	initStringInfo(&head);
	headc.buf = &head;
	headc.prettyFlags = prettyFlags;
	headc.indentLevel = 0;

	initStringInfo(&body);
	bodyc.buf = &body;
	bodyc.prettyFlags = prettyFlags;
	bodyc.indentLevel = 0;

	get_partition_recursive(pn, &headc, &bodyc, &leveldone, bLeafTablename);

	heap_close(rel, NoLock);

	if (strlen(body.data))
		appendStringInfo(&head, " %s", body.data);

	pfree(body.data);

	return head.data;
}

static char *
get_rule_def_common(Oid partid, int prettyFlags, int bLeafTablename)
{
	HeapTuple tuple;
	PartitionRule *rule;
	Partition *part;

	tuple = SearchSysCache1(PARTRULEOID,
							ObjectIdGetDatum(partid));
	if (!HeapTupleIsValid(tuple))
		return NULL;

	rule = ruleMakePartitionRule(tuple);

	ReleaseSysCache(tuple);

	/* lookup pg_partition by oid */
	tuple = SearchSysCache1(PARTOID,
							ObjectIdGetDatum(rule->paroid));
	if (!HeapTupleIsValid(tuple))
		return NULL;

	part = partMakePartition(tuple);

	ReleaseSysCache(tuple);

	return partition_rule_def_worker(rule, rule->parrangestart,
									 rule->parrangeend, rule,
									 rule->parrangeevery, part,
									 false, prettyFlags, bLeafTablename, 0);
}

Datum
pg_get_partition_rule_def(PG_FUNCTION_ARGS)
{
	Oid ruleid = PG_GETARG_OID(0);
	char *str;

	/* MPP-6297: don't dump by tablename here */
	str = get_rule_def_common(ruleid, 0, FALSE);
	if (!str)
		PG_RETURN_NULL();
	PG_RETURN_TEXT_P(string_to_text(str));
}

Datum
pg_get_partition_rule_def_ext(PG_FUNCTION_ARGS)
{
	Oid partid = PG_GETARG_OID(0);
	bool pretty = PG_GETARG_BOOL(1);
	int prettyFlags;
	char *str;

	prettyFlags = pretty ? PRETTYFLAG_PAREN | PRETTYFLAG_INDENT : 0;

	/* MPP-6297: don't dump by tablename here */
	str = get_rule_def_common(partid, prettyFlags, FALSE);
	if (!str)
		PG_RETURN_NULL();

	PG_RETURN_TEXT_P(string_to_text(str));
}

Datum
pg_get_partition_def(PG_FUNCTION_ARGS)
{
	Oid			relid = PG_GETARG_OID(0);
	char 	   *str;

	/* MPP-6297: don't dump by tablename here */
	str = pg_get_partition_def_worker(relid, 0, FALSE);

	if (!str)
		PG_RETURN_NULL();

	PG_RETURN_TEXT_P(string_to_text(str));
}

Datum
pg_get_partition_def_ext(PG_FUNCTION_ARGS)
{
	Oid			relid = PG_GETARG_OID(0);
	bool		pretty = PG_GETARG_BOOL(1);
	int			prettyFlags;
	char	   *str;
	bool		bLeafTablename = FALSE;

	prettyFlags = pretty ? PRETTYFLAG_PAREN | PRETTYFLAG_INDENT : 0;

	/*
	 * MPP-6297: don't dump by tablename here. NOTE: changing bLeafTablename to
	 * TRUE here should only affect pg_dump/cdb_dump_agent (and partition.sql
	 * test)
	 */
	str = pg_get_partition_def_worker(relid, prettyFlags, bLeafTablename);

	if (!str)
		PG_RETURN_NULL();

	PG_RETURN_TEXT_P(string_to_text(str));
}

/* MPP-6297: final boolean argument to determine whether to dump by
 * tablename (normally, only for pg_dump.c/cdb_dump_agent.c)
 */
Datum
pg_get_partition_def_ext2(PG_FUNCTION_ARGS)
{
	Oid			relid = PG_GETARG_OID(0);
	bool		pretty = PG_GETARG_BOOL(1);
	bool		bLeafTablename = PG_GETARG_BOOL(2);
	int			prettyFlags;
	char	   *str;

	prettyFlags = pretty ? PRETTYFLAG_PAREN | PRETTYFLAG_INDENT : 0;

	/* MPP-6297: dump by tablename */
	str = pg_get_partition_def_worker(relid, prettyFlags, bLeafTablename);

	if (!str)
		PG_RETURN_NULL();

	PG_RETURN_TEXT_P(string_to_text(str));
}

/* MPP-6095: dump template definitions */
Datum
pg_get_partition_template_def(PG_FUNCTION_ARGS)
{
	Oid			 relid			= PG_GETARG_OID(0);
	bool		 pretty			= PG_GETARG_BOOL(1);
	bool		 bLeafTablename = PG_GETARG_BOOL(2);
	char		*str;
	int			 prettyFlags	= 0;

	prettyFlags = pretty ? PRETTYFLAG_PAREN | PRETTYFLAG_INDENT : 0;

	str = pg_get_partition_template_def_worker(relid,
											   prettyFlags, bLeafTablename);

	if (!str)
		PG_RETURN_NULL();

	PG_RETURN_TEXT_P(string_to_text(str));
}<|MERGE_RESOLUTION|>--- conflicted
+++ resolved
@@ -152,10 +152,7 @@
 				   int prettyFlags);
 static int print_function_arguments(StringInfo buf, HeapTuple proctup,
 						 bool print_table_args, bool print_defaults);
-<<<<<<< HEAD
-=======
 static void print_function_rettype(StringInfo buf, HeapTuple proctup);
->>>>>>> 38e93482
 static void make_ruledef(StringInfo buf, HeapTuple ruletup, TupleDesc rulettc,
 			 int prettyFlags);
 static void make_viewdef(StringInfo buf, HeapTuple ruletup, TupleDesc rulettc,
@@ -184,11 +181,8 @@
 static Node *get_rule_sortgroupclause(SortGroupClause *srt, List *tlist,
 						 bool force_colno,
 						 deparse_context *context);
-<<<<<<< HEAD
 static void get_rule_windowspec(WindowClause *wc, List *targetList,
 					deparse_context *context);
-=======
->>>>>>> 38e93482
 static void push_plan(deparse_namespace *dpns, Plan *subplan);
 static char *get_variable(Var *var, int levelsup, bool showstar,
 			 deparse_context *context);
@@ -230,10 +224,7 @@
 static Node *processIndirection(Node *node, deparse_context *context,
 				   bool printit);
 static void printSubscripts(ArrayRef *aref, deparse_context *context);
-<<<<<<< HEAD
 static char *get_relation_name(Oid relid);
-=======
->>>>>>> 38e93482
 static char *generate_relation_name(Oid relid, List *namespaces);
 static char *generate_function_name(Oid funcid, int nargs, Oid *argtypes,
 					   bool *is_variadic);
@@ -1661,8 +1652,6 @@
 		elog(ERROR, "cache lookup failed for function %u", funcid);
 
 	(void) print_function_arguments(&buf, proctup, false, true);
-<<<<<<< HEAD
-=======
 
 	ReleaseSysCache(proctup);
 
@@ -1691,39 +1680,6 @@
 		elog(ERROR, "cache lookup failed for function %u", funcid);
 
 	(void) print_function_arguments(&buf, proctup, false, false);
->>>>>>> 38e93482
-
-	ReleaseSysCache(proctup);
-
-	PG_RETURN_TEXT_P(string_to_text(buf.data));
-}
-
-/*
- * pg_get_function_identity_arguments
- *		Get a formatted list of arguments for a function.
- *		This is everything that would go between the parentheses in
- *		ALTER FUNCTION, etc.  In particular, don't print defaults.
- */
-Datum
-pg_get_function_identity_arguments(PG_FUNCTION_ARGS)
-{
-	Oid			funcid = PG_GETARG_OID(0);
-	StringInfoData buf;
-	HeapTuple	proctup;
-
-	initStringInfo(&buf);
-
-	proctup = SearchSysCache(PROCOID,
-							 ObjectIdGetDatum(funcid),
-							 0, 0, 0);
-	if (!HeapTupleIsValid(proctup))
-		elog(ERROR, "cache lookup failed for function %u", funcid);
-<<<<<<< HEAD
-
-	(void) print_function_arguments(&buf, proctup, false, false);
-=======
-
-	print_function_rettype(&buf, proctup);
 
 	ReleaseSysCache(proctup);
 
@@ -1761,7 +1717,6 @@
 			appendStringInfoString(&rbuf, "SETOF ");
 		appendStringInfoString(&rbuf, format_type_be(proc->prorettype));
 	}
->>>>>>> 38e93482
 
 	appendStringInfoString(buf, rbuf.data);
 }
@@ -1802,13 +1757,8 @@
 										 &isnull);
 		if (!isnull)
 		{
-<<<<<<< HEAD
-			char	   *str;
-			List	   *argdefaults;
-=======
 			char   *str;
 			List   *argdefaults;
->>>>>>> 38e93482
 
 			str = TextDatumGetCString(proargdefaults);
 			argdefaults = (List *) stringToNode(str);
@@ -1828,11 +1778,7 @@
 		char	   *argname = argnames ? argnames[i] : NULL;
 		char		argmode = argmodes ? argmodes[i] : PROARGMODE_IN;
 		const char *modename;
-<<<<<<< HEAD
-		bool		isinput;
-=======
 		bool	isinput;
->>>>>>> 38e93482
 
 		switch (argmode)
 		{
@@ -1858,11 +1804,7 @@
 				break;
 			default:
 				elog(ERROR, "invalid parameter mode '%c'", argmode);
-<<<<<<< HEAD
-				modename = NULL;	/* keep compiler quiet */
-=======
 				modename = NULL; /* keep compiler quiet */
->>>>>>> 38e93482
 				isinput = false;
 				break;
 		}
@@ -1880,11 +1822,7 @@
 		appendStringInfoString(buf, format_type_be(argtype));
 		if (print_defaults && isinput && inputargno > nlackdefaults)
 		{
-<<<<<<< HEAD
-			Node	   *expr;
-=======
 			Node	*expr;
->>>>>>> 38e93482
 
 			Assert(nextargdefault != NULL);
 			expr = (Node *) lfirst(nextargdefault);
@@ -2084,11 +2022,7 @@
 	dpns->rtable = rtable;
 	dpns->ctes = NIL;
 	dpns->subplans = subplans;
-<<<<<<< HEAD
-	dpns->inner_plan = NULL;
-=======
-
->>>>>>> 38e93482
+
 	/*
 	 * Set up outer_plan and inner_plan from the Plan node (this includes
 	 * various special cases for particular Plan types).
@@ -2100,7 +2034,6 @@
 	 */
 	if (outer_plan)
 		dpns->outer_plan = (Plan *) outer_plan;
-<<<<<<< HEAD
 
 	/*
 	 * Previously, this function was called from explain_partition_selector with
@@ -2117,8 +2050,6 @@
 		dpns->inner_plan = (Plan *) plan;
 		dpns->outer_plan = (Plan *) plan;
 	}
-=======
->>>>>>> 38e93482
 
 	/* Return a one-deep namespace stack */
 	return list_make1(dpns);
@@ -2515,13 +2446,8 @@
 get_with_clause(Query *query, deparse_context *context)
 {
 	StringInfo	buf = context->buf;
-<<<<<<< HEAD
-	const char *sep;
-	ListCell   *l;
-=======
 	const char	*sep;
 	ListCell	*l;
->>>>>>> 38e93482
 
 	if (query->cteList == NIL)
 		return;
@@ -2592,16 +2518,11 @@
 	List	   *save_windowtlist;
 	List	   *save_groupclause;
 	bool		force_colno;
-<<<<<<< HEAD
-=======
-	const char *sep;
->>>>>>> 38e93482
 	ListCell   *l;
 
 	/* Insert the WITH clause if given */
 	get_with_clause(query, context);
 
-<<<<<<< HEAD
 	/* Set up context for possible window functions */
 	save_windowclause = context->windowClause;
 	context->windowClause = query->windowClause;
@@ -2610,8 +2531,6 @@
 	save_groupclause = context->groupClause;
 	context->groupClause = query->groupClause;
 
-=======
->>>>>>> 38e93482
 	/*
 	 * If the Query node has a setOperations tree, then it's the top level of
 	 * a UNION/INTERSECT/EXCEPT query; only the WITH, ORDER BY and LIMIT
@@ -3272,11 +3191,7 @@
 		context->indentLevel += PRETTYINDENT_STD;
 		appendStringInfoChar(buf, ' ');
 	}
-<<<<<<< HEAD
 	appendStringInfo(buf, "INSERT INTO %s ",
-=======
-	appendStringInfo(buf, "INSERT INTO %s (",
->>>>>>> 38e93482
 					 generate_relation_name(rte->relid, NIL));
 
 	/*
@@ -3581,7 +3496,6 @@
 		else
 			dpns->inner_plan = NULL;
 	}
-<<<<<<< HEAD
 	else if (IsA(subplan, Sequence))
 	{
 		/*
@@ -3593,8 +3507,6 @@
 		if (IsA(node, PartitionSelector))
 			dpns->inner_plan = node;
 	}
-=======
->>>>>>> 38e93482
 	else
 		dpns->inner_plan = innerPlan(subplan);
 }
@@ -4120,11 +4032,7 @@
 				if (lc != NULL)
 				{
 					Query	   *ctequery = (Query *) cte->ctequery;
-<<<<<<< HEAD
 					TargetEntry *ste = get_tle_by_resno(GetCTETargetList(cte),
-=======
-					TargetEntry *ste = get_tle_by_resno(ctequery->targetList,
->>>>>>> 38e93482
 														attnum);
 
 					if (ste == NULL || ste->resjunk)
@@ -4198,12 +4106,9 @@
 				}
 			}
 			break;
-<<<<<<< HEAD
 		case RTE_VOID:
             /* No references should exist to a deleted RTE. */
 			break;
-=======
->>>>>>> 38e93482
 	}
 
 	/*
@@ -4805,11 +4710,6 @@
 				}
 				appendStringInfo(buf, ")");
 			}
-			break;
-
-		case T_AlternativeSubPlan:
-			/* As above, just punt */
-			appendStringInfo(buf, "(alternative subplans)");
 			break;
 
 		case T_FieldSelect:
@@ -5036,10 +4936,6 @@
 				appendStringInfo(buf, "ARRAY[");
 				get_rule_expr((Node *) arrayexpr->elements, context, true);
 				appendStringInfoChar(buf, ']');
-<<<<<<< HEAD
-
-=======
->>>>>>> 38e93482
 				/*
 				 * If the array isn't empty, we assume its elements are
 				 * coerced to the desired type.  If it's empty, though, we
@@ -5048,7 +4944,6 @@
 				if (arrayexpr->elements == NIL)
 					appendStringInfo(buf, "::%s",
 						format_type_with_typemod(arrayexpr->array_typeid, -1));
-<<<<<<< HEAD
 			}
 			break;
 
@@ -5061,8 +4956,6 @@
 				get_query_def(subquery, buf, context->namespaces, NULL,
 							  context->prettyFlags, context->indentLevel);
 				appendStringInfoChar(buf, ')');
-=======
->>>>>>> 38e93482
 			}
 			break;
 
@@ -7007,16 +6900,9 @@
 	 * specified argtypes.
 	 */
 	p_result = func_get_detail(list_make1(makeString(proname)),
-<<<<<<< HEAD
-							   NIL, nargs, argtypes, false, false,
-							   &p_funcid, &p_rettype,
-							   &p_retset,
-							   &p_nvargs, &p_true_typeids, NULL);
-=======
 							   NIL, nargs, argtypes, false, true,
 							   &p_funcid, &p_rettype,
 							   &p_retset, &p_nvargs, &p_true_typeids, NULL);
->>>>>>> 38e93482
 	if ((p_result == FUNCDETAIL_NORMAL || p_result == FUNCDETAIL_AGGREGATE) &&
 		p_funcid == funcid)
 		nspname = NULL;
