/*-------------------------------------------------------------------------
 *
 * ruleutils.c
 *	  Functions to convert stored expressions/querytrees back to
 *	  source text
 *
 * Portions Copyright (c) 1996-2014, PostgreSQL Global Development Group
 * Portions Copyright (c) 1994, Regents of the University of California
 *
 *
 * IDENTIFICATION
 *	  src/backend/utils/adt/ruleutils.c
 *
 *-------------------------------------------------------------------------
 */
#include "postgres.h"

#include <unistd.h>
#include <fcntl.h>

#include "access/htup_details.h"
#include "access/sysattr.h"
#include "catalog/dependency.h"
#include "catalog/indexing.h"
#include "catalog/pg_aggregate.h"
#include "catalog/pg_authid.h"
#include "catalog/pg_attribute_encoding.h"
#include "catalog/pg_collation.h"
#include "catalog/pg_constraint.h"
#include "catalog/pg_depend.h"
#include "catalog/pg_language.h"
#include "catalog/pg_opclass.h"
#include "catalog/pg_operator.h"
#include "catalog/pg_proc.h"
#include "catalog/pg_trigger.h"
#include "catalog/pg_type.h"
#include "commands/defrem.h"
#include "commands/tablecmds.h"
#include "commands/tablespace.h"
#include "executor/spi.h"
#include "funcapi.h"
#include "miscadmin.h"
#include "nodes/makefuncs.h"
#include "nodes/nodeFuncs.h"
#include "optimizer/tlist.h"
#include "parser/keywords.h"
#include "parser/parse_agg.h"
#include "parser/parse_func.h"
#include "parser/parse_oper.h"
#include "parser/parse_cte.h"
#include "parser/parser.h"
#include "parser/parsetree.h"
#include "rewrite/rewriteHandler.h"
#include "rewrite/rewriteManip.h"
#include "rewrite/rewriteSupport.h"
#include "utils/array.h"
#include "utils/builtins.h"
#include "utils/fmgroids.h"
#include "utils/lsyscache.h"
#include "utils/rel.h"
#include "utils/snapmgr.h"
#include "utils/syscache.h"
#include "utils/tqual.h"
#include "utils/typcache.h"
#include "utils/xml.h"

#include "cdb/cdbpartition.h"
#include "catalog/pg_partition.h"
#include "catalog/pg_partition_rule.h"

/* ----------
 * Pretty formatting constants
 * ----------
 */

/* Indent counts */
#define PRETTYINDENT_STD		8
#define PRETTYINDENT_JOIN		4
#define PRETTYINDENT_VAR		4

#define PRETTYINDENT_LIMIT		40		/* wrap limit */

/* Pretty flags */
#define PRETTYFLAG_PAREN		1
#define PRETTYFLAG_INDENT		2

/* Default line length for pretty-print wrapping: 0 means wrap always */
#define WRAP_COLUMN_DEFAULT		0

/* macro to test if pretty action needed */
#define PRETTY_PAREN(context)	((context)->prettyFlags & PRETTYFLAG_PAREN)
#define PRETTY_INDENT(context)	((context)->prettyFlags & PRETTYFLAG_INDENT)


/* ----------
 * Local data types
 * ----------
 */

/* Context info needed for invoking a recursive querytree display routine */
typedef struct
{
	StringInfo	buf;			/* output buffer to append to */
	List	   *namespaces;		/* List of deparse_namespace nodes */
	List	   *windowClause;	/* Current query level's WINDOW clause */
	List	   *windowTList;	/* targetlist for resolving WINDOW clause */
	List	   *groupClause;	/* Current query level's GROUP BY clause */
	int			prettyFlags;	/* enabling of pretty-print functions */
	int			wrapColumn;		/* max line length, or -1 for no limit */
	int			indentLevel;	/* current indent level for prettyprint */
	bool		varprefix;		/* TRUE to print prefixes on Vars */
} deparse_context;

/*
 * Each level of query context around a subtree needs a level of Var namespace.
 * A Var having varlevelsup=N refers to the N'th item (counting from 0) in
 * the current context's namespaces list.
 *
 * The rangetable is the list of actual RTEs from the query tree, and the
 * cte list is the list of actual CTEs.
 *
 * rtable_names holds the alias name to be used for each RTE (either a C
 * string, or NULL for nameless RTEs such as unnamed joins).
 * rtable_columns holds the column alias names to be used for each RTE.
 *
 * In some cases we need to make names of merged JOIN USING columns unique
 * across the whole query, not only per-RTE.  If so, unique_using is TRUE
 * and using_names is a list of C strings representing names already assigned
 * to USING columns.
 *
 * When deparsing plan trees, there is always just a single item in the
 * deparse_namespace list (since a plan tree never contains Vars with
 * varlevelsup > 0).  We store the PlanState node that is the immediate
 * parent of the expression to be deparsed, as well as a list of that
 * PlanState's ancestors.  In addition, we store its outer and inner subplan
 * state nodes, as well as their plan nodes' targetlists, and the indextlist
 * if the current PlanState is an IndexOnlyScanState.  (These fields could
 * be derived on-the-fly from the current PlanState, but it seems notationally
 * clearer to set them up as separate fields.)
 */
typedef struct
{
	List	   *rtable;			/* List of RangeTblEntry nodes */
	List	   *rtable_names;	/* Parallel list of names for RTEs */
	List	   *rtable_columns; /* Parallel list of deparse_columns structs */
	List	   *ctes;			/* List of CommonTableExpr nodes */
	/* Workspace for column alias assignment: */
	bool		unique_using;	/* Are we making USING names globally unique */
	List	   *using_names;	/* List of assigned names for USING columns */
	/* Remaining fields are used only when deparsing a Plan tree: */
	PlanState  *planstate;		/* immediate parent of current expression */
	List	   *ancestors;		/* ancestors of planstate */
	PlanState  *outer_planstate;	/* outer subplan state, or NULL if none */
	PlanState  *inner_planstate;	/* inner subplan state, or NULL if none */
	List	   *outer_tlist;	/* referent for OUTER_VAR Vars */
	List	   *inner_tlist;	/* referent for INNER_VAR Vars */
	List	   *index_tlist;	/* referent for INDEX_VAR Vars */
} deparse_namespace;

/*
 * Per-relation data about column alias names.
 *
 * Selecting aliases is unreasonably complicated because of the need to dump
 * rules/views whose underlying tables may have had columns added, deleted, or
 * renamed since the query was parsed.  We must nonetheless print the rule/view
 * in a form that can be reloaded and will produce the same results as before.
 *
 * For each RTE used in the query, we must assign column aliases that are
 * unique within that RTE.  SQL does not require this of the original query,
 * but due to factors such as *-expansion we need to be able to uniquely
 * reference every column in a decompiled query.  As long as we qualify all
 * column references, per-RTE uniqueness is sufficient for that.
 *
 * However, we can't ensure per-column name uniqueness for unnamed join RTEs,
 * since they just inherit column names from their input RTEs, and we can't
 * rename the columns at the join level.  Most of the time this isn't an issue
 * because we don't need to reference the join's output columns as such; we
 * can reference the input columns instead.  That approach can fail for merged
 * JOIN USING columns, however, so when we have one of those in an unnamed
 * join, we have to make that column's alias globally unique across the whole
 * query to ensure it can be referenced unambiguously.
 *
 * Another problem is that a JOIN USING clause requires the columns to be
 * merged to have the same aliases in both input RTEs, and that no other
 * columns in those RTEs or their children conflict with the USING names.
 * To handle that, we do USING-column alias assignment in a recursive
 * traversal of the query's jointree.  When descending through a JOIN with
 * USING, we preassign the USING column names to the child columns, overriding
 * other rules for column alias assignment.  We also mark each RTE with a list
 * of all USING column names selected for joins containing that RTE, so that
 * when we assign other columns' aliases later, we can avoid conflicts.
 *
 * Another problem is that if a JOIN's input tables have had columns added or
 * deleted since the query was parsed, we must generate a column alias list
 * for the join that matches the current set of input columns --- otherwise, a
 * change in the number of columns in the left input would throw off matching
 * of aliases to columns of the right input.  Thus, positions in the printable
 * column alias list are not necessarily one-for-one with varattnos of the
 * JOIN, so we need a separate new_colnames[] array for printing purposes.
 */
typedef struct
{
	/*
	 * colnames is an array containing column aliases to use for columns that
	 * existed when the query was parsed.  Dropped columns have NULL entries.
	 * This array can be directly indexed by varattno to get a Var's name.
	 *
	 * Non-NULL entries are guaranteed unique within the RTE, *except* when
	 * this is for an unnamed JOIN RTE.  In that case we merely copy up names
	 * from the two input RTEs.
	 *
	 * During the recursive descent in set_using_names(), forcible assignment
	 * of a child RTE's column name is represented by pre-setting that element
	 * of the child's colnames array.  So at that stage, NULL entries in this
	 * array just mean that no name has been preassigned, not necessarily that
	 * the column is dropped.
	 */
	int			num_cols;		/* length of colnames[] array */
	char	  **colnames;		/* array of C strings and NULLs */

	/*
	 * new_colnames is an array containing column aliases to use for columns
	 * that would exist if the query was re-parsed against the current
	 * definitions of its base tables.  This is what to print as the column
	 * alias list for the RTE.  This array does not include dropped columns,
	 * but it will include columns added since original parsing.  Indexes in
	 * it therefore have little to do with current varattno values.  As above,
	 * entries are unique unless this is for an unnamed JOIN RTE.  (In such an
	 * RTE, we never actually print this array, but we must compute it anyway
	 * for possible use in computing column names of upper joins.) The
	 * parallel array is_new_col marks which of these columns are new since
	 * original parsing.  Entries with is_new_col false must match the
	 * non-NULL colnames entries one-for-one.
	 */
	int			num_new_cols;	/* length of new_colnames[] array */
	char	  **new_colnames;	/* array of C strings */
	bool	   *is_new_col;		/* array of bool flags */

	/* This flag tells whether we should actually print a column alias list */
	bool		printaliases;

	/* This list has all names used as USING names in joins above this RTE */
	List	   *parentUsing;	/* names assigned to parent merged columns */

	/*
	 * If this struct is for a JOIN RTE, we fill these fields during the
	 * set_using_names() pass to describe its relationship to its child RTEs.
	 *
	 * leftattnos and rightattnos are arrays with one entry per existing
	 * output column of the join (hence, indexable by join varattno).  For a
	 * simple reference to a column of the left child, leftattnos[i] is the
	 * child RTE's attno and rightattnos[i] is zero; and conversely for a
	 * column of the right child.  But for merged columns produced by JOIN
	 * USING/NATURAL JOIN, both leftattnos[i] and rightattnos[i] are nonzero.
	 * Also, if the column has been dropped, both are zero.
	 *
	 * If it's a JOIN USING, usingNames holds the alias names selected for the
	 * merged columns (these might be different from the original USING list,
	 * if we had to modify names to achieve uniqueness).
	 */
	int			leftrti;		/* rangetable index of left child */
	int			rightrti;		/* rangetable index of right child */
	int		   *leftattnos;		/* left-child varattnos of join cols, or 0 */
	int		   *rightattnos;	/* right-child varattnos of join cols, or 0 */
	List	   *usingNames;		/* names assigned to merged columns */
} deparse_columns;

/* This macro is analogous to rt_fetch(), but for deparse_columns structs */
#define deparse_columns_fetch(rangetable_index, dpns) \
	((deparse_columns *) list_nth((dpns)->rtable_columns, (rangetable_index)-1))


/* ----------
 * Global data
 * ----------
 */
static SPIPlanPtr plan_getrulebyoid = NULL;
static const char *query_getrulebyoid = "SELECT * FROM pg_catalog.pg_rewrite WHERE oid = $1";
static SPIPlanPtr plan_getviewrule = NULL;
static const char *query_getviewrule = "SELECT * FROM pg_catalog.pg_rewrite WHERE ev_class = $1 AND rulename = $2";

/* GUC parameters */
bool		quote_all_identifiers = false;


/* ----------
 * Local functions
 *
 * Most of these functions used to use fixed-size buffers to build their
 * results.  Now, they take an (already initialized) StringInfo object
 * as a parameter, and append their text output to its contents.
 * ----------
 */
static char *deparse_expression_pretty(Node *expr, List *dpcontext,
						  bool forceprefix, bool showimplicit,
						  int prettyFlags, int startIndent);
static char *pg_get_viewdef_worker(Oid viewoid,
					  int prettyFlags, int wrapColumn);
static char *pg_get_triggerdef_worker(Oid trigid, bool pretty);
static void decompile_column_index_array(Datum column_index_array, Oid relId,
							 StringInfo buf);
static char *pg_get_ruledef_worker(Oid ruleoid, int prettyFlags);
static char *pg_get_indexdef_worker(Oid indexrelid, int colno,
					   const Oid *excludeOps,
					   bool attrsOnly, bool showTblSpc,
					   int prettyFlags);
static char *pg_get_constraintdef_worker(Oid constraintId, bool fullCommand,
							int prettyFlags);
static text *pg_get_expr_worker(text *expr, Oid relid, const char *relname,
				   int prettyFlags);
static int print_function_arguments(StringInfo buf, HeapTuple proctup,
						 bool print_table_args, bool print_defaults);
static void print_function_rettype(StringInfo buf, HeapTuple proctup);
static void set_rtable_names(deparse_namespace *dpns, List *parent_namespaces,
				 Bitmapset *rels_used);
static bool refname_is_unique(char *refname, deparse_namespace *dpns,
				  List *parent_namespaces);
static void set_deparse_for_query(deparse_namespace *dpns, Query *query,
					  List *parent_namespaces);
static void set_simple_column_names(deparse_namespace *dpns);
static bool has_dangerous_join_using(deparse_namespace *dpns, Node *jtnode);
static void set_using_names(deparse_namespace *dpns, Node *jtnode,
				List *parentUsing);
static void set_relation_column_names(deparse_namespace *dpns,
						  RangeTblEntry *rte,
						  deparse_columns *colinfo);
static void set_join_column_names(deparse_namespace *dpns, RangeTblEntry *rte,
					  deparse_columns *colinfo);
static bool colname_is_unique(char *colname, deparse_namespace *dpns,
				  deparse_columns *colinfo);
static char *make_colname_unique(char *colname, deparse_namespace *dpns,
					deparse_columns *colinfo);
static void expand_colnames_array_to(deparse_columns *colinfo, int n);
static void identify_join_columns(JoinExpr *j, RangeTblEntry *jrte,
					  deparse_columns *colinfo);
static void flatten_join_using_qual(Node *qual,
						List **leftvars, List **rightvars);
static char *get_rtable_name(int rtindex, deparse_context *context);
static void set_deparse_planstate(deparse_namespace *dpns, PlanState *ps);
static void push_child_plan(deparse_namespace *dpns, PlanState *ps,
				deparse_namespace *save_dpns);
static void pop_child_plan(deparse_namespace *dpns,
			   deparse_namespace *save_dpns);
static void push_ancestor_plan(deparse_namespace *dpns, ListCell *ancestor_cell,
				   deparse_namespace *save_dpns);
static void pop_ancestor_plan(deparse_namespace *dpns,
				  deparse_namespace *save_dpns);
static void make_ruledef(StringInfo buf, HeapTuple ruletup, TupleDesc rulettc,
			 int prettyFlags);
static void make_viewdef(StringInfo buf, HeapTuple ruletup, TupleDesc rulettc,
			 int prettyFlags, int wrapColumn);
static void get_query_def(Query *query, StringInfo buf, List *parentnamespace,
			  TupleDesc resultDesc,
			  int prettyFlags, int wrapColumn, int startIndent);
static void get_values_def(List *values_lists, deparse_context *context);
static void get_with_clause(Query *query, deparse_context *context);
static void get_select_query_def(Query *query, deparse_context *context,
					 TupleDesc resultDesc);
static void get_insert_query_def(Query *query, deparse_context *context);
static void get_update_query_def(Query *query, deparse_context *context);
static void get_delete_query_def(Query *query, deparse_context *context);
static void get_utility_query_def(Query *query, deparse_context *context);
static void get_basic_select_query(Query *query, deparse_context *context,
					   TupleDesc resultDesc);
static void get_target_list(List *targetList, deparse_context *context,
				TupleDesc resultDesc);
static void get_setop_query(Node *setOp, Query *query,
				deparse_context *context,
				TupleDesc resultDesc);
static void get_rule_grouplist(List *grplist, List *tlist,
							   bool in_grpsets, deparse_context *context);
static void get_rule_groupingclause(GroupingClause *grp, List *tlist,
									deparse_context *context);
static Node *get_rule_sortgroupclause(SortGroupClause *srt, List *tlist,
						 bool force_colno,
						 deparse_context *context);
static void get_rule_orderby(List *orderList, List *targetList,
				 bool force_colno, deparse_context *context);
static void get_rule_windowspec(WindowClause *wc, List *targetList,
					deparse_context *context);
static char *get_variable(Var *var, int levelsup, bool istoplevel,
			 deparse_context *context);
static Node *find_param_referent(Param *param, deparse_context *context,
					deparse_namespace **dpns_p, ListCell **ancestor_cell_p);
static void get_parameter(Param *param, deparse_context *context);
static const char *get_simple_binary_op_name(OpExpr *expr);
static bool isSimpleNode(Node *node, Node *parentNode, int prettyFlags);
static void appendContextKeyword(deparse_context *context, const char *str,
					 int indentBefore, int indentAfter, int indentPlus);
static void removeStringInfoSpaces(StringInfo str);
static void get_rule_expr(Node *node, deparse_context *context,
			  bool showimplicit);
static void get_oper_expr(OpExpr *expr, deparse_context *context);
static void get_func_expr(FuncExpr *expr, deparse_context *context,
			  bool showimplicit);
static void get_groupingfunc_expr(GroupingFunc *grpfunc,
								  deparse_context *context);
static void get_agg_expr(Aggref *aggref, deparse_context *context);
static void get_windowfunc_expr(WindowFunc *wfunc, deparse_context *context);
static void get_coercion_expr(Node *arg, deparse_context *context,
				  Oid resulttype, int32 resulttypmod,
				  Node *parentNode);
static void get_const_expr(Const *constval, deparse_context *context,
			   int showtype);
static void get_const_collation(Const *constval, deparse_context *context);
static void simple_quote_literal(StringInfo buf, const char *val);
static void get_sublink_expr(SubLink *sublink, deparse_context *context);
static void get_from_clause(Query *query, const char *prefix,
				deparse_context *context);
static void get_from_clause_item(Node *jtnode, Query *query,
					 deparse_context *context);
static void get_column_alias_list(deparse_columns *colinfo,
					  deparse_context *context);
static void get_from_clause_coldeflist(RangeTblFunction *rtfunc,
						   deparse_columns *colinfo,
						   deparse_context *context);
static void get_opclass_name(Oid opclass, Oid actual_datatype,
				 StringInfo buf);
static Node *processIndirection(Node *node, deparse_context *context,
				   bool printit);
static void printSubscripts(ArrayRef *aref, deparse_context *context);
static char *get_relation_name(Oid relid);
static char *generate_relation_name(Oid relid, List *namespaces);
static char *generate_function_name(Oid funcid, int nargs,
					   List *argnames, Oid *argtypes,
					   bool has_variadic, bool *use_variadic_p);
static char *generate_operator_name(Oid operid, Oid arg1, Oid arg2);
static text *string_to_text(char *str);
static char *flatten_reloptions(Oid relid);
static void get_partition_recursive(PartitionNode *pn,
									deparse_context *head,
									deparse_context *body,
									int16 *leveldone,
									int bLeafTablename);
#define only_marker(rte)  ((rte)->inh ? "" : "ONLY ")


/* ----------
 * get_ruledef			- Do it all and return a text
 *				  that could be used as a statement
 *				  to recreate the rule
 * ----------
 */
Datum
pg_get_ruledef(PG_FUNCTION_ARGS)
{
	Oid			ruleoid = PG_GETARG_OID(0);
	int			prettyFlags;

	prettyFlags = PRETTYFLAG_INDENT;
	PG_RETURN_TEXT_P(string_to_text(pg_get_ruledef_worker(ruleoid, prettyFlags)));
}


Datum
pg_get_ruledef_ext(PG_FUNCTION_ARGS)
{
	Oid			ruleoid = PG_GETARG_OID(0);
	bool		pretty = PG_GETARG_BOOL(1);
	int			prettyFlags;

	prettyFlags = pretty ? PRETTYFLAG_PAREN | PRETTYFLAG_INDENT : PRETTYFLAG_INDENT;
	PG_RETURN_TEXT_P(string_to_text(pg_get_ruledef_worker(ruleoid, prettyFlags)));
}


static char *
pg_get_ruledef_worker(Oid ruleoid, int prettyFlags)
{
	Datum		args[1];
	char		nulls[1];
	int			spirc;
	HeapTuple	ruletup;
	TupleDesc	rulettc;
	StringInfoData buf;

	/*
	 * Do this first so that string is alloc'd in outer context not SPI's.
	 */
	initStringInfo(&buf);

	/*
	 * Connect to SPI manager
	 */
	if (SPI_connect() != SPI_OK_CONNECT)
		elog(ERROR, "SPI_connect failed");

	/*
	 * On the first call prepare the plan to lookup pg_rewrite. We read
	 * pg_rewrite over the SPI manager instead of using the syscache to be
	 * checked for read access on pg_rewrite.
	 */
	if (plan_getrulebyoid == NULL)
	{
		Oid			argtypes[1];
		SPIPlanPtr	plan;

		argtypes[0] = OIDOID;
		plan = SPI_prepare(query_getrulebyoid, 1, argtypes);
		if (plan == NULL)
			elog(ERROR, "SPI_prepare failed for \"%s\"", query_getrulebyoid);
		SPI_keepplan(plan);
		plan_getrulebyoid = plan;
	}

	/*
	 * Get the pg_rewrite tuple for this rule
	 */
	args[0] = ObjectIdGetDatum(ruleoid);
	nulls[0] = ' ';
	spirc = SPI_execute_plan(plan_getrulebyoid, args, nulls, true, 0);
	if (spirc != SPI_OK_SELECT)
		elog(ERROR, "failed to get pg_rewrite tuple for rule %u", ruleoid);
	if (SPI_processed != 1)
		appendStringInfoChar(&buf, '-');
	else
	{
		/*
		 * Get the rule's definition and put it into executor's memory
		 */
		ruletup = SPI_tuptable->vals[0];
		rulettc = SPI_tuptable->tupdesc;
		make_ruledef(&buf, ruletup, rulettc, prettyFlags);
	}

	/*
	 * Disconnect from SPI manager
	 */
	if (SPI_finish() != SPI_OK_FINISH)
		elog(ERROR, "SPI_finish failed");

	return buf.data;
}


/* ----------
 * get_viewdef			- Mainly the same thing, but we
 *				  only return the SELECT part of a view
 * ----------
 */
Datum
pg_get_viewdef(PG_FUNCTION_ARGS)
{
	/* By OID */
	Oid			viewoid = PG_GETARG_OID(0);
	int			prettyFlags;

	prettyFlags = PRETTYFLAG_INDENT;
	PG_RETURN_TEXT_P(string_to_text(pg_get_viewdef_worker(viewoid, prettyFlags, WRAP_COLUMN_DEFAULT)));
}


Datum
pg_get_viewdef_ext(PG_FUNCTION_ARGS)
{
	/* By OID */
	Oid			viewoid = PG_GETARG_OID(0);
	bool		pretty = PG_GETARG_BOOL(1);
	int			prettyFlags;

	prettyFlags = pretty ? PRETTYFLAG_PAREN | PRETTYFLAG_INDENT : PRETTYFLAG_INDENT;
	PG_RETURN_TEXT_P(string_to_text(pg_get_viewdef_worker(viewoid, prettyFlags, WRAP_COLUMN_DEFAULT)));
}

Datum
pg_get_viewdef_wrap(PG_FUNCTION_ARGS)
{
	/* By OID */
	Oid			viewoid = PG_GETARG_OID(0);
	int			wrap = PG_GETARG_INT32(1);
	int			prettyFlags;

	/* calling this implies we want pretty printing */
	prettyFlags = PRETTYFLAG_PAREN | PRETTYFLAG_INDENT;
	PG_RETURN_TEXT_P(string_to_text(pg_get_viewdef_worker(viewoid, prettyFlags, wrap)));
}

Datum
pg_get_viewdef_name(PG_FUNCTION_ARGS)
{
	/* By qualified name */
	text	   *viewname = PG_GETARG_TEXT_P(0);
	int			prettyFlags;
	RangeVar   *viewrel;
	Oid			viewoid;

	prettyFlags = PRETTYFLAG_INDENT;

	/* Look up view name.  Can't lock it - we might not have privileges. */
	viewrel = makeRangeVarFromNameList(textToQualifiedNameList(viewname));
	viewoid = RangeVarGetRelid(viewrel, NoLock, false);

	PG_RETURN_TEXT_P(string_to_text(pg_get_viewdef_worker(viewoid, prettyFlags, WRAP_COLUMN_DEFAULT)));
}


Datum
pg_get_viewdef_name_ext(PG_FUNCTION_ARGS)
{
	/* By qualified name */
	text	   *viewname = PG_GETARG_TEXT_P(0);
	bool		pretty = PG_GETARG_BOOL(1);
	int			prettyFlags;
	RangeVar   *viewrel;
	Oid			viewoid;

	prettyFlags = pretty ? PRETTYFLAG_PAREN | PRETTYFLAG_INDENT : PRETTYFLAG_INDENT;

	/* Look up view name.  Can't lock it - we might not have privileges. */
	viewrel = makeRangeVarFromNameList(textToQualifiedNameList(viewname));
	viewoid = RangeVarGetRelid(viewrel, NoLock, false);

	PG_RETURN_TEXT_P(string_to_text(pg_get_viewdef_worker(viewoid, prettyFlags, WRAP_COLUMN_DEFAULT)));
}

/*
 * Common code for by-OID and by-name variants of pg_get_viewdef
 */
static char *
pg_get_viewdef_worker(Oid viewoid, int prettyFlags, int wrapColumn)
{
	Datum		args[2];
	char		nulls[2];
	int			spirc;
	HeapTuple	ruletup;
	TupleDesc	rulettc;
	StringInfoData buf;

	/*
	 * Do this first so that string is alloc'd in outer context not SPI's.
	 */
	initStringInfo(&buf);

	/*
	 * Connect to SPI manager
	 */
	if (SPI_connect() != SPI_OK_CONNECT)
		elog(ERROR, "SPI_connect failed");

	/*
	 * On the first call prepare the plan to lookup pg_rewrite. We read
	 * pg_rewrite over the SPI manager instead of using the syscache to be
	 * checked for read access on pg_rewrite.
	 */
	if (plan_getviewrule == NULL)
	{
		Oid			argtypes[2];
		SPIPlanPtr	plan;

		argtypes[0] = OIDOID;
		argtypes[1] = NAMEOID;
		plan = SPI_prepare(query_getviewrule, 2, argtypes);
		if (plan == NULL)
			elog(ERROR, "SPI_prepare failed for \"%s\"", query_getviewrule);
		SPI_keepplan(plan);
		plan_getviewrule = plan;
	}

	/*
	 * Get the pg_rewrite tuple for the view's SELECT rule
	 */
	args[0] = ObjectIdGetDatum(viewoid);
	args[1] = DirectFunctionCall1(namein, CStringGetDatum(ViewSelectRuleName));
	nulls[0] = ' ';
	nulls[1] = ' ';
	spirc = SPI_execute_plan(plan_getviewrule, args, nulls, true, 0);
	if (spirc != SPI_OK_SELECT)
		elog(ERROR, "failed to get pg_rewrite tuple for view %u", viewoid);
	if (SPI_processed != 1)
		appendStringInfoString(&buf, "Not a view");
	else
	{
		/*
		 * Get the rule's definition and put it into executor's memory
		 */
		ruletup = SPI_tuptable->vals[0];
		rulettc = SPI_tuptable->tupdesc;
		make_viewdef(&buf, ruletup, rulettc, prettyFlags, wrapColumn);
	}

	/*
	 * Disconnect from SPI manager
	 */
	if (SPI_finish() != SPI_OK_FINISH)
		elog(ERROR, "SPI_finish failed");

	return buf.data;
}

/* ----------
 * get_triggerdef			- Get the definition of a trigger
 * ----------
 */
Datum
pg_get_triggerdef(PG_FUNCTION_ARGS)
{
	Oid			trigid = PG_GETARG_OID(0);

	PG_RETURN_TEXT_P(string_to_text(pg_get_triggerdef_worker(trigid, false)));
}

Datum
pg_get_triggerdef_ext(PG_FUNCTION_ARGS)
{
	Oid			trigid = PG_GETARG_OID(0);
	bool		pretty = PG_GETARG_BOOL(1);

	PG_RETURN_TEXT_P(string_to_text(pg_get_triggerdef_worker(trigid, pretty)));
}

static char *
pg_get_triggerdef_worker(Oid trigid, bool pretty)
{
	HeapTuple	ht_trig;
	Form_pg_trigger trigrec;
	StringInfoData buf;
	Relation	tgrel;
	ScanKeyData skey[1];
	SysScanDesc tgscan;
	int			findx = 0;
	char	   *tgname;
	Datum		value;
	bool		isnull;

	/*
	 * Fetch the pg_trigger tuple by the Oid of the trigger
	 */
	tgrel = heap_open(TriggerRelationId, AccessShareLock);

	ScanKeyInit(&skey[0],
				ObjectIdAttributeNumber,
				BTEqualStrategyNumber, F_OIDEQ,
				ObjectIdGetDatum(trigid));

	tgscan = systable_beginscan(tgrel, TriggerOidIndexId, true,
								NULL, 1, skey);

	ht_trig = systable_getnext(tgscan);

	if (!HeapTupleIsValid(ht_trig))
		elog(ERROR, "could not find tuple for trigger %u", trigid);

	trigrec = (Form_pg_trigger) GETSTRUCT(ht_trig);

	/*
	 * Start the trigger definition. Note that the trigger's name should never
	 * be schema-qualified, but the trigger rel's name may be.
	 */
	initStringInfo(&buf);

	tgname = NameStr(trigrec->tgname);
	appendStringInfo(&buf, "CREATE %sTRIGGER %s ",
					 OidIsValid(trigrec->tgconstraint) ? "CONSTRAINT " : "",
					 quote_identifier(tgname));

	if (TRIGGER_FOR_BEFORE(trigrec->tgtype))
		appendStringInfoString(&buf, "BEFORE");
	else if (TRIGGER_FOR_AFTER(trigrec->tgtype))
		appendStringInfoString(&buf, "AFTER");
	else if (TRIGGER_FOR_INSTEAD(trigrec->tgtype))
		appendStringInfoString(&buf, "INSTEAD OF");
	else
		elog(ERROR, "unexpected tgtype value: %d", trigrec->tgtype);

	if (TRIGGER_FOR_INSERT(trigrec->tgtype))
	{
		appendStringInfoString(&buf, " INSERT");
		findx++;
	}
	if (TRIGGER_FOR_DELETE(trigrec->tgtype))
	{
		if (findx > 0)
			appendStringInfoString(&buf, " OR DELETE");
		else
			appendStringInfoString(&buf, " DELETE");
		findx++;
	}
	if (TRIGGER_FOR_UPDATE(trigrec->tgtype))
	{
		if (findx > 0)
			appendStringInfoString(&buf, " OR UPDATE");
		else
			appendStringInfoString(&buf, " UPDATE");
		findx++;
		/* tgattr is first var-width field, so OK to access directly */
		if (trigrec->tgattr.dim1 > 0)
		{
			int			i;

			appendStringInfoString(&buf, " OF ");
			for (i = 0; i < trigrec->tgattr.dim1; i++)
			{
				char	   *attname;

				if (i > 0)
					appendStringInfoString(&buf, ", ");
				attname = get_relid_attribute_name(trigrec->tgrelid,
												   trigrec->tgattr.values[i]);
				appendStringInfoString(&buf, quote_identifier(attname));
			}
		}
	}
	if (TRIGGER_FOR_TRUNCATE(trigrec->tgtype))
	{
		if (findx > 0)
			appendStringInfoString(&buf, " OR TRUNCATE");
		else
			appendStringInfoString(&buf, " TRUNCATE");
		findx++;
	}
	appendStringInfo(&buf, " ON %s ",
					 generate_relation_name(trigrec->tgrelid, NIL));

	if (OidIsValid(trigrec->tgconstraint))
	{
		if (OidIsValid(trigrec->tgconstrrelid))
			appendStringInfo(&buf, "FROM %s ",
						generate_relation_name(trigrec->tgconstrrelid, NIL));
		if (!trigrec->tgdeferrable)
			appendStringInfoString(&buf, "NOT ");
		appendStringInfoString(&buf, "DEFERRABLE INITIALLY ");
		if (trigrec->tginitdeferred)
			appendStringInfoString(&buf, "DEFERRED ");
		else
			appendStringInfoString(&buf, "IMMEDIATE ");
	}

	if (TRIGGER_FOR_ROW(trigrec->tgtype))
		appendStringInfoString(&buf, "FOR EACH ROW ");
	else
		appendStringInfoString(&buf, "FOR EACH STATEMENT ");

	/* If the trigger has a WHEN qualification, add that */
	value = fastgetattr(ht_trig, Anum_pg_trigger_tgqual,
						tgrel->rd_att, &isnull);
	if (!isnull)
	{
		Node	   *qual;
		char		relkind;
		deparse_context context;
		deparse_namespace dpns;
		RangeTblEntry *oldrte;
		RangeTblEntry *newrte;

		appendStringInfoString(&buf, "WHEN (");

		qual = stringToNode(TextDatumGetCString(value));

		relkind = get_rel_relkind(trigrec->tgrelid);

		/* Build minimal OLD and NEW RTEs for the rel */
		oldrte = makeNode(RangeTblEntry);
		oldrte->rtekind = RTE_RELATION;
		oldrte->relid = trigrec->tgrelid;
		oldrte->relkind = relkind;
		oldrte->alias = makeAlias("old", NIL);
		oldrte->eref = oldrte->alias;
		oldrte->lateral = false;
		oldrte->inh = false;
		oldrte->inFromCl = true;

		newrte = makeNode(RangeTblEntry);
		newrte->rtekind = RTE_RELATION;
		newrte->relid = trigrec->tgrelid;
		newrte->relkind = relkind;
		newrte->alias = makeAlias("new", NIL);
		newrte->eref = newrte->alias;
		newrte->lateral = false;
		newrte->inh = false;
		newrte->inFromCl = true;

		/* Build two-element rtable */
		memset(&dpns, 0, sizeof(dpns));
		dpns.rtable = list_make2(oldrte, newrte);
		dpns.ctes = NIL;
		set_rtable_names(&dpns, NIL, NULL);
		set_simple_column_names(&dpns);

		/* Set up context with one-deep namespace stack */
		context.buf = &buf;
		context.namespaces = list_make1(&dpns);
		context.windowClause = NIL;
		context.windowTList = NIL;
		context.varprefix = true;
		context.prettyFlags = pretty ? PRETTYFLAG_PAREN | PRETTYFLAG_INDENT : PRETTYFLAG_INDENT;
		context.wrapColumn = WRAP_COLUMN_DEFAULT;
		context.indentLevel = PRETTYINDENT_STD;

		get_rule_expr(qual, &context, false);

		appendStringInfoString(&buf, ") ");
	}

	appendStringInfo(&buf, "EXECUTE PROCEDURE %s(",
					 generate_function_name(trigrec->tgfoid, 0,
											NIL, NULL,
											false, NULL));

	if (trigrec->tgnargs > 0)
	{
		char	   *p;
		int			i;

		value = fastgetattr(ht_trig, Anum_pg_trigger_tgargs,
							tgrel->rd_att, &isnull);
		if (isnull)
			elog(ERROR, "tgargs is null for trigger %u", trigid);
		p = (char *) VARDATA(DatumGetByteaP(value));
		for (i = 0; i < trigrec->tgnargs; i++)
		{
			if (i > 0)
				appendStringInfoString(&buf, ", ");
			simple_quote_literal(&buf, p);
			/* advance p to next string embedded in tgargs */
			while (*p)
				p++;
			p++;
		}
	}

	/* We deliberately do not put semi-colon at end */
	appendStringInfoChar(&buf, ')');

	/* Clean up */
	systable_endscan(tgscan);

	heap_close(tgrel, AccessShareLock);

	return buf.data;
}

/* ----------
 * get_indexdef			- Get the definition of an index
 *
 * In the extended version, there is a colno argument as well as pretty bool.
 *	if colno == 0, we want a complete index definition.
 *	if colno > 0, we only want the Nth index key's variable or expression.
 *
 * Note that the SQL-function versions of this omit any info about the
 * index tablespace; this is intentional because pg_dump wants it that way.
 * However pg_get_indexdef_string() includes index tablespace if not default.
 * ----------
 */
Datum
pg_get_indexdef(PG_FUNCTION_ARGS)
{
	Oid			indexrelid = PG_GETARG_OID(0);
	int			prettyFlags;

	prettyFlags = PRETTYFLAG_INDENT;
	PG_RETURN_TEXT_P(string_to_text(pg_get_indexdef_worker(indexrelid, 0,
														   NULL,
														   false, false,
														   prettyFlags)));
}

Datum
pg_get_indexdef_ext(PG_FUNCTION_ARGS)
{
	Oid			indexrelid = PG_GETARG_OID(0);
	int32		colno = PG_GETARG_INT32(1);
	bool		pretty = PG_GETARG_BOOL(2);
	int			prettyFlags;

	prettyFlags = pretty ? PRETTYFLAG_PAREN | PRETTYFLAG_INDENT : PRETTYFLAG_INDENT;
	PG_RETURN_TEXT_P(string_to_text(pg_get_indexdef_worker(indexrelid, colno,
														   NULL,
														   colno != 0,
														   false,
														   prettyFlags)));
}

/* Internal version that returns a palloc'd C string; no pretty-printing */
char *
pg_get_indexdef_string(Oid indexrelid)
{
	return pg_get_indexdef_worker(indexrelid, 0, NULL, false, true, 0);
}

/* Internal version that just reports the column definitions */
char *
pg_get_indexdef_columns(Oid indexrelid, bool pretty)
{
	int			prettyFlags;

	prettyFlags = pretty ? PRETTYFLAG_PAREN | PRETTYFLAG_INDENT : PRETTYFLAG_INDENT;
	return pg_get_indexdef_worker(indexrelid, 0, NULL, true, false, prettyFlags);
}

/*
 * Internal workhorse to decompile an index definition.
 *
 * This is now used for exclusion constraints as well: if excludeOps is not
 * NULL then it points to an array of exclusion operator OIDs.
 */
static char *
pg_get_indexdef_worker(Oid indexrelid, int colno,
					   const Oid *excludeOps,
					   bool attrsOnly, bool showTblSpc,
					   int prettyFlags)
{
	/* might want a separate isConstraint parameter later */
	bool		isConstraint = (excludeOps != NULL);
	HeapTuple	ht_idx;
	HeapTuple	ht_idxrel;
	HeapTuple	ht_am;
	Form_pg_index idxrec;
	Form_pg_class idxrelrec;
	Form_pg_am	amrec;
	List	   *indexprs;
	ListCell   *indexpr_item;
	List	   *context;
	Oid			indrelid;
	int			keyno;
	Datum		indcollDatum;
	Datum		indclassDatum;
	Datum		indoptionDatum;
	bool		isnull;
	oidvector  *indcollation;
	oidvector  *indclass;
	int2vector *indoption;
	StringInfoData buf;
	char	   *str;
	char	   *sep;

	/*
	 * Fetch the pg_index tuple by the Oid of the index
	 */
	ht_idx = SearchSysCache1(INDEXRELID, ObjectIdGetDatum(indexrelid));
	if (!HeapTupleIsValid(ht_idx))
	{
		/* Was: elog(ERROR, "cache lookup failed for index %u", indexrelid); */
		/* See: MPP-10387. */
		return pstrdup("Not an index");
	}
	idxrec = (Form_pg_index) GETSTRUCT(ht_idx);

	indrelid = idxrec->indrelid;
	Assert(indexrelid == idxrec->indexrelid);

	/* Must get indcollation, indclass, and indoption the hard way */
	indcollDatum = SysCacheGetAttr(INDEXRELID, ht_idx,
								   Anum_pg_index_indcollation, &isnull);
	Assert(!isnull);
	indcollation = (oidvector *) DatumGetPointer(indcollDatum);

	indclassDatum = SysCacheGetAttr(INDEXRELID, ht_idx,
									Anum_pg_index_indclass, &isnull);
	Assert(!isnull);
	indclass = (oidvector *) DatumGetPointer(indclassDatum);

	indoptionDatum = SysCacheGetAttr(INDEXRELID, ht_idx,
									 Anum_pg_index_indoption, &isnull);
	Assert(!isnull);
	indoption = (int2vector *) DatumGetPointer(indoptionDatum);

	/*
	 * Fetch the pg_class tuple of the index relation
	 */
	ht_idxrel = SearchSysCache1(RELOID, ObjectIdGetDatum(indexrelid));
	if (!HeapTupleIsValid(ht_idxrel))
		elog(ERROR, "cache lookup failed for relation %u", indexrelid);
	idxrelrec = (Form_pg_class) GETSTRUCT(ht_idxrel);

	/*
	 * Fetch the pg_am tuple of the index' access method
	 */
	ht_am = SearchSysCache1(AMOID, ObjectIdGetDatum(idxrelrec->relam));
	if (!HeapTupleIsValid(ht_am))
		elog(ERROR, "cache lookup failed for access method %u",
			 idxrelrec->relam);
	amrec = (Form_pg_am) GETSTRUCT(ht_am);

	/*
	 * Get the index expressions, if any.  (NOTE: we do not use the relcache
	 * versions of the expressions and predicate, because we want to display
	 * non-const-folded expressions.)
	 */
	if (!heap_attisnull(ht_idx, Anum_pg_index_indexprs))
	{
		Datum		exprsDatum;
		bool		isnull;
		char	   *exprsString;

		exprsDatum = SysCacheGetAttr(INDEXRELID, ht_idx,
									 Anum_pg_index_indexprs, &isnull);
		Assert(!isnull);
		exprsString = TextDatumGetCString(exprsDatum);
		indexprs = (List *) stringToNode(exprsString);
		pfree(exprsString);
	}
	else
		indexprs = NIL;

	indexpr_item = list_head(indexprs);

	context = deparse_context_for(get_relation_name(indrelid), indrelid);

	/*
	 * Start the index definition.  Note that the index's name should never be
	 * schema-qualified, but the indexed rel's name may be.
	 */
	initStringInfo(&buf);

	if (!attrsOnly)
	{
		if (!isConstraint)
			appendStringInfo(&buf, "CREATE %sINDEX %s ON %s USING %s (",
							 idxrec->indisunique ? "UNIQUE " : "",
							 quote_identifier(NameStr(idxrelrec->relname)),
							 generate_relation_name(indrelid, NIL),
							 quote_identifier(NameStr(amrec->amname)));
		else	/* currently, must be EXCLUDE constraint */
			appendStringInfo(&buf, "EXCLUDE USING %s (",
							 quote_identifier(NameStr(amrec->amname)));
	}

	/*
	 * Report the indexed attributes
	 */
	sep = "";
	for (keyno = 0; keyno < idxrec->indnatts; keyno++)
	{
		AttrNumber	attnum = idxrec->indkey.values[keyno];
		int16		opt = indoption->values[keyno];
		Oid			keycoltype;
		Oid			keycolcollation;

		if (!colno)
			appendStringInfoString(&buf, sep);
		sep = ", ";

		if (attnum != 0)
		{
			/* Simple index column */
			char	   *attname;
			int32		keycoltypmod;

			attname = get_relid_attribute_name(indrelid, attnum);
			if (!colno || colno == keyno + 1)
				appendStringInfoString(&buf, quote_identifier(attname));
			get_atttypetypmodcoll(indrelid, attnum,
								  &keycoltype, &keycoltypmod,
								  &keycolcollation);
		}
		else
		{
			/* expressional index */
			Node	   *indexkey;

			if (indexpr_item == NULL)
				elog(ERROR, "too few entries in indexprs list");
			indexkey = (Node *) lfirst(indexpr_item);
			indexpr_item = lnext(indexpr_item);
			/* Deparse */
			str = deparse_expression_pretty(indexkey, context, false, false,
											prettyFlags, 0);
			if (!colno || colno == keyno + 1)
			{
				/* Need parens if it's not a bare function call */
				if (indexkey && IsA(indexkey, FuncExpr) &&
				 ((FuncExpr *) indexkey)->funcformat == COERCE_EXPLICIT_CALL)
					appendStringInfoString(&buf, str);
				else
					appendStringInfo(&buf, "(%s)", str);
			}
			keycoltype = exprType(indexkey);
			keycolcollation = exprCollation(indexkey);
		}

		if (!attrsOnly && (!colno || colno == keyno + 1))
		{
			Oid			indcoll;

			/* Add collation, if not default for column */
			indcoll = indcollation->values[keyno];
			if (OidIsValid(indcoll) && indcoll != keycolcollation)
				appendStringInfo(&buf, " COLLATE %s",
								 generate_collation_name((indcoll)));

			/* Add the operator class name, if not default */
			get_opclass_name(indclass->values[keyno], keycoltype, &buf);

			/* Add options if relevant */
			if (amrec->amcanorder)
			{
				/* if it supports sort ordering, report DESC and NULLS opts */
				if (opt & INDOPTION_DESC)
				{
					appendStringInfoString(&buf, " DESC");
					/* NULLS FIRST is the default in this case */
					if (!(opt & INDOPTION_NULLS_FIRST))
						appendStringInfoString(&buf, " NULLS LAST");
				}
				else
				{
					if (opt & INDOPTION_NULLS_FIRST)
						appendStringInfoString(&buf, " NULLS FIRST");
				}
			}

			/* Add the exclusion operator if relevant */
			if (excludeOps != NULL)
				appendStringInfo(&buf, " WITH %s",
								 generate_operator_name(excludeOps[keyno],
														keycoltype,
														keycoltype));
		}
	}

	if (!attrsOnly)
	{
		appendStringInfoChar(&buf, ')');

		/*
		 * If it has options, append "WITH (options)"
		 */
		str = flatten_reloptions(indexrelid);
		if (str)
		{
			appendStringInfo(&buf, " WITH (%s)", str);
			pfree(str);
		}

		/*
		 * If it's in a nondefault tablespace, say so, but only if requested
		 */
		if (showTblSpc)
		{
			Oid			tblspc;

			tblspc = get_rel_tablespace(indexrelid);
			if (OidIsValid(tblspc))
			{
				if (isConstraint)
					appendStringInfoString(&buf, " USING INDEX");
				appendStringInfo(&buf, " TABLESPACE %s",
							  quote_identifier(get_tablespace_name(tblspc)));
			}
		}

		/*
		 * If it's a partial index, decompile and append the predicate
		 */
		if (!heap_attisnull(ht_idx, Anum_pg_index_indpred))
		{
			Node	   *node;
			Datum		predDatum;
			bool		isnull;
			char	   *predString;

			/* Convert text string to node tree */
			predDatum = SysCacheGetAttr(INDEXRELID, ht_idx,
										Anum_pg_index_indpred, &isnull);
			Assert(!isnull);
			predString = TextDatumGetCString(predDatum);
			node = (Node *) stringToNode(predString);
			pfree(predString);

			/* Deparse */
			str = deparse_expression_pretty(node, context, false, false,
											prettyFlags, 0);
			if (isConstraint)
				appendStringInfo(&buf, " WHERE (%s)", str);
			else
				appendStringInfo(&buf, " WHERE %s", str);
		}
	}

	/* Clean up */
	ReleaseSysCache(ht_idx);
	ReleaseSysCache(ht_idxrel);
	ReleaseSysCache(ht_am);

	return buf.data;
}


/*
 * pg_get_constraintdef
 *
 * Returns the definition for the constraint, ie, everything that needs to
 * appear after "ALTER TABLE ... ADD CONSTRAINT <constraintname>".
 */
Datum
pg_get_constraintdef(PG_FUNCTION_ARGS)
{
	Oid			constraintId = PG_GETARG_OID(0);
	int			prettyFlags;

	prettyFlags = PRETTYFLAG_INDENT;
	PG_RETURN_TEXT_P(string_to_text(pg_get_constraintdef_worker(constraintId,
																false,
															  prettyFlags)));
}

Datum
pg_get_constraintdef_ext(PG_FUNCTION_ARGS)
{
	Oid			constraintId = PG_GETARG_OID(0);
	bool		pretty = PG_GETARG_BOOL(1);
	int			prettyFlags;

	prettyFlags = pretty ? PRETTYFLAG_PAREN | PRETTYFLAG_INDENT : PRETTYFLAG_INDENT;
	PG_RETURN_TEXT_P(string_to_text(pg_get_constraintdef_worker(constraintId,
																false,
															  prettyFlags)));
}

/* Internal version that returns a palloc'd C string; no pretty-printing */
char *
pg_get_constraintdef_string(Oid constraintId)
{
	return pg_get_constraintdef_worker(constraintId, true, 0);
}

<<<<<<< HEAD
/* Internal version that returns a palloc'd C string */
char *
pg_get_constraintexpr_string(Oid constraintId)
{
	return pg_get_constraintdef_worker(constraintId, false, 0);
}

=======
/*
 * As of 9.4, we now use an MVCC snapshot for this.
 */
>>>>>>> ab76208e
static char *
pg_get_constraintdef_worker(Oid constraintId, bool fullCommand,
							int prettyFlags)
{
	HeapTuple	tup;
	Form_pg_constraint conForm;
	StringInfoData buf;
	SysScanDesc scandesc;
	ScanKeyData scankey[1];
	Snapshot	snapshot = RegisterSnapshot(GetTransactionSnapshot());
	Relation	relation = heap_open(ConstraintRelationId, AccessShareLock);

	ScanKeyInit(&scankey[0],
				ObjectIdAttributeNumber,
				BTEqualStrategyNumber, F_OIDEQ,
				ObjectIdGetDatum(constraintId));

	scandesc = systable_beginscan(relation,
								  ConstraintOidIndexId,
								  true,
								  snapshot,
								  1,
								  scankey);

	/*
	 * We later use the tuple with SysCacheGetAttr() as if we had obtained it
	 * via SearchSysCache, which works fine.
	 */
	tup = systable_getnext(scandesc);

	UnregisterSnapshot(snapshot);

	if (!HeapTupleIsValid(tup)) /* should not happen */
		elog(ERROR, "cache lookup failed for constraint %u", constraintId);

	conForm = (Form_pg_constraint) GETSTRUCT(tup);

	initStringInfo(&buf);

	if (fullCommand && OidIsValid(conForm->conrelid))
	{
		appendStringInfo(&buf, "ALTER TABLE ONLY %s ADD CONSTRAINT %s ",
						 generate_relation_name(conForm->conrelid, NIL),
						 quote_identifier(NameStr(conForm->conname)));
	}

	switch (conForm->contype)
	{
		case CONSTRAINT_FOREIGN:
			{
				Datum		val;
				bool		isnull;
				const char *string;

				/* Start off the constraint definition */
				appendStringInfoString(&buf, "FOREIGN KEY (");

				/* Fetch and build referencing-column list */
				val = SysCacheGetAttr(CONSTROID, tup,
									  Anum_pg_constraint_conkey, &isnull);
				if (isnull)
					elog(ERROR, "null conkey for constraint %u",
						 constraintId);

				decompile_column_index_array(val, conForm->conrelid, &buf);

				/* add foreign relation name */
				appendStringInfo(&buf, ") REFERENCES %s(",
								 generate_relation_name(conForm->confrelid,
														NIL));

				/* Fetch and build referenced-column list */
				val = SysCacheGetAttr(CONSTROID, tup,
									  Anum_pg_constraint_confkey, &isnull);
				if (isnull)
					elog(ERROR, "null confkey for constraint %u",
						 constraintId);

				decompile_column_index_array(val, conForm->confrelid, &buf);

				appendStringInfoChar(&buf, ')');

				/* Add match type */
				switch (conForm->confmatchtype)
				{
					case FKCONSTR_MATCH_FULL:
						string = " MATCH FULL";
						break;
					case FKCONSTR_MATCH_PARTIAL:
						string = " MATCH PARTIAL";
						break;
					case FKCONSTR_MATCH_SIMPLE:
						string = "";
						break;
					default:
						elog(ERROR, "unrecognized confmatchtype: %d",
							 conForm->confmatchtype);
						string = "";	/* keep compiler quiet */
						break;
				}
				appendStringInfoString(&buf, string);

				/* Add ON UPDATE and ON DELETE clauses, if needed */
				switch (conForm->confupdtype)
				{
					case FKCONSTR_ACTION_NOACTION:
						string = NULL;	/* suppress default */
						break;
					case FKCONSTR_ACTION_RESTRICT:
						string = "RESTRICT";
						break;
					case FKCONSTR_ACTION_CASCADE:
						string = "CASCADE";
						break;
					case FKCONSTR_ACTION_SETNULL:
						string = "SET NULL";
						break;
					case FKCONSTR_ACTION_SETDEFAULT:
						string = "SET DEFAULT";
						break;
					default:
						elog(ERROR, "unrecognized confupdtype: %d",
							 conForm->confupdtype);
						string = NULL;	/* keep compiler quiet */
						break;
				}
				if (string)
					appendStringInfo(&buf, " ON UPDATE %s", string);

				switch (conForm->confdeltype)
				{
					case FKCONSTR_ACTION_NOACTION:
						string = NULL;	/* suppress default */
						break;
					case FKCONSTR_ACTION_RESTRICT:
						string = "RESTRICT";
						break;
					case FKCONSTR_ACTION_CASCADE:
						string = "CASCADE";
						break;
					case FKCONSTR_ACTION_SETNULL:
						string = "SET NULL";
						break;
					case FKCONSTR_ACTION_SETDEFAULT:
						string = "SET DEFAULT";
						break;
					default:
						elog(ERROR, "unrecognized confdeltype: %d",
							 conForm->confdeltype);
						string = NULL;	/* keep compiler quiet */
						break;
				}
				if (string)
					appendStringInfo(&buf, " ON DELETE %s", string);

				break;
			}
		case CONSTRAINT_PRIMARY:
		case CONSTRAINT_UNIQUE:
			{
				Datum		val;
				bool		isnull;
				Oid			indexId;

				/* Start off the constraint definition */
				if (conForm->contype == CONSTRAINT_PRIMARY)
					appendStringInfoString(&buf, "PRIMARY KEY (");
				else
					appendStringInfoString(&buf, "UNIQUE (");

				/* Fetch and build target column list */
				val = SysCacheGetAttr(CONSTROID, tup,
									  Anum_pg_constraint_conkey, &isnull);
				if (isnull)
					elog(ERROR, "null conkey for constraint %u",
						 constraintId);

				decompile_column_index_array(val, conForm->conrelid, &buf);

				appendStringInfoChar(&buf, ')');

				indexId = get_constraint_index(constraintId);

				/* XXX why do we only print these bits if fullCommand? */
				if (fullCommand && OidIsValid(indexId))
				{
					char	   *options = flatten_reloptions(indexId);
					Oid			tblspc;

					if (options)
					{
						appendStringInfo(&buf, " WITH (%s)", options);
						pfree(options);
					}

					tblspc = get_rel_tablespace(indexId);
					if (OidIsValid(tblspc))
						appendStringInfo(&buf, " USING INDEX TABLESPACE %s",
							  quote_identifier(get_tablespace_name(tblspc)));
				}

				break;
			}
		case CONSTRAINT_CHECK:
			{
				Datum		val;
				bool		isnull;
				char	   *conbin;
				char	   *consrc;
				Node	   *expr;
				List	   *context;

				/* Fetch constraint expression in parsetree form */
				val = SysCacheGetAttr(CONSTROID, tup,
									  Anum_pg_constraint_conbin, &isnull);
				if (isnull)
					elog(ERROR, "null conbin for constraint %u",
						 constraintId);

				conbin = TextDatumGetCString(val);
				expr = stringToNode(conbin);

				/* Set up deparsing context for Var nodes in constraint */
				if (conForm->conrelid != InvalidOid)
				{
					/* relation constraint */
					context = deparse_context_for(get_relation_name(conForm->conrelid),
												  conForm->conrelid);
				}
				else
				{
					/* domain constraint --- can't have Vars */
					context = NIL;
				}

				consrc = deparse_expression_pretty(expr, context, false, false,
												   prettyFlags, 0);

				/*
				 * Now emit the constraint definition, adding NO INHERIT if
				 * necessary.
				 *
				 * There are cases where the constraint expression will be
				 * fully parenthesized and we don't need the outer parens ...
				 * but there are other cases where we do need 'em.  Be
				 * conservative for now.
				 *
				 * Note that simply checking for leading '(' and trailing ')'
				 * would NOT be good enough, consider "(x > 0) AND (y > 0)".
				 */
				appendStringInfo(&buf, "CHECK (%s)%s",
								 consrc,
								 conForm->connoinherit ? " NO INHERIT" : "");
				break;
			}
		case CONSTRAINT_TRIGGER:

			/*
			 * There isn't an ALTER TABLE syntax for creating a user-defined
			 * constraint trigger, but it seems better to print something than
			 * throw an error; if we throw error then this function couldn't
			 * safely be applied to all rows of pg_constraint.
			 */
			appendStringInfoString(&buf, "TRIGGER");
			break;
		case CONSTRAINT_EXCLUSION:
			{
				Oid			indexOid = conForm->conindid;
				Datum		val;
				bool		isnull;
				Datum	   *elems;
				int			nElems;
				int			i;
				Oid		   *operators;

				/* Extract operator OIDs from the pg_constraint tuple */
				val = SysCacheGetAttr(CONSTROID, tup,
									  Anum_pg_constraint_conexclop,
									  &isnull);
				if (isnull)
					elog(ERROR, "null conexclop for constraint %u",
						 constraintId);

				deconstruct_array(DatumGetArrayTypeP(val),
								  OIDOID, sizeof(Oid), true, 'i',
								  &elems, NULL, &nElems);

				operators = (Oid *) palloc(nElems * sizeof(Oid));
				for (i = 0; i < nElems; i++)
					operators[i] = DatumGetObjectId(elems[i]);

				/* pg_get_indexdef_worker does the rest */
				/* suppress tablespace because pg_dump wants it that way */
				appendStringInfoString(&buf,
									   pg_get_indexdef_worker(indexOid,
															  0,
															  operators,
															  false,
															  false,
															  prettyFlags));
				break;
			}
		default:
			elog(ERROR, "invalid constraint type \"%c\"", conForm->contype);
			break;
	}

	if (conForm->condeferrable)
		appendStringInfoString(&buf, " DEFERRABLE");
	if (conForm->condeferred)
		appendStringInfoString(&buf, " INITIALLY DEFERRED");
	if (!conForm->convalidated)
		appendStringInfoString(&buf, " NOT VALID");

	/* Cleanup */
	systable_endscan(scandesc);
	heap_close(relation, AccessShareLock);

	return buf.data;
}


/*
 * Convert an int16[] Datum into a comma-separated list of column names
 * for the indicated relation; append the list to buf.
 */
static void
decompile_column_index_array(Datum column_index_array, Oid relId,
							 StringInfo buf)
{
	Datum	   *keys;
	int			nKeys;
	int			j;

	/* Extract data from array of int16 */
	deconstruct_array(DatumGetArrayTypeP(column_index_array),
					  INT2OID, 2, true, 's',
					  &keys, NULL, &nKeys);

	for (j = 0; j < nKeys; j++)
	{
		char	   *colName;

		colName = get_relid_attribute_name(relId, DatumGetInt16(keys[j]));

		if (j == 0)
			appendStringInfoString(buf, quote_identifier(colName));
		else
			appendStringInfo(buf, ", %s", quote_identifier(colName));
	}
}


/* ----------
 * get_expr			- Decompile an expression tree
 *
 * Input: an expression tree in nodeToString form, and a relation OID
 *
 * Output: reverse-listed expression
 *
 * Currently, the expression can only refer to a single relation, namely
 * the one specified by the second parameter.  This is sufficient for
 * partial indexes, column default expressions, etc.  We also support
 * Var-free expressions, for which the OID can be InvalidOid.
 * ----------
 */
Datum
pg_get_expr(PG_FUNCTION_ARGS)
{
	text	   *expr = PG_GETARG_TEXT_P(0);
	Oid			relid = PG_GETARG_OID(1);
	int			prettyFlags;
	char	   *relname;

	prettyFlags = PRETTYFLAG_INDENT;

	if (OidIsValid(relid))
	{
		/* Get the name for the relation */
		relname = get_rel_name(relid);

		/*
		 * If the OID isn't actually valid, don't throw an error, just return
		 * NULL.  This is a bit questionable, but it's what we've done
		 * historically, and it can help avoid unwanted failures when
		 * examining catalog entries for just-deleted relations.
		 */
		if (relname == NULL)
			PG_RETURN_NULL();
	}
	else
		relname = NULL;

	PG_RETURN_TEXT_P(pg_get_expr_worker(expr, relid, relname, prettyFlags));
}

Datum
pg_get_expr_ext(PG_FUNCTION_ARGS)
{
	text	   *expr = PG_GETARG_TEXT_P(0);
	Oid			relid = PG_GETARG_OID(1);
	bool		pretty = PG_GETARG_BOOL(2);
	int			prettyFlags;
	char	   *relname;

	prettyFlags = pretty ? PRETTYFLAG_PAREN | PRETTYFLAG_INDENT : PRETTYFLAG_INDENT;

	if (OidIsValid(relid))
	{
		/* Get the name for the relation */
		relname = get_rel_name(relid);
		/* See notes above */
		if (relname == NULL)
			PG_RETURN_NULL();
	}
	else
		relname = NULL;

	PG_RETURN_TEXT_P(pg_get_expr_worker(expr, relid, relname, prettyFlags));
}

static text *
pg_get_expr_worker(text *expr, Oid relid, const char *relname, int prettyFlags)
{
	Node	   *node;
	List	   *context;
	char	   *exprstr;
	char	   *str;

	/* Convert input TEXT object to C string */
	exprstr = text_to_cstring(expr);

	/* Convert expression to node tree */
	node = (Node *) stringToNode(exprstr);

	pfree(exprstr);

	/* Prepare deparse context if needed */
	if (OidIsValid(relid))
		context = deparse_context_for(relname, relid);
	else
		context = NIL;

	/* Deparse */
	str = deparse_expression_pretty(node, context, false, false,
									prettyFlags, 0);

	return string_to_text(str);
}


/* ----------
 * get_userbyid			- Get a user name by roleid and
 *				  fallback to 'unknown (OID=n)'
 * ----------
 */
Datum
pg_get_userbyid(PG_FUNCTION_ARGS)
{
	Oid			roleid = PG_GETARG_OID(0);
	Name		result;
	HeapTuple	roletup;
	Form_pg_authid role_rec;

	/*
	 * Allocate space for the result
	 */
	result = (Name) palloc(NAMEDATALEN);
	memset(NameStr(*result), 0, NAMEDATALEN);

	/*
	 * Get the pg_authid entry and print the result
	 */
	roletup = SearchSysCache1(AUTHOID, ObjectIdGetDatum(roleid));
	if (HeapTupleIsValid(roletup))
	{
		role_rec = (Form_pg_authid) GETSTRUCT(roletup);
		StrNCpy(NameStr(*result), NameStr(role_rec->rolname), NAMEDATALEN);
		ReleaseSysCache(roletup);
	}
	else
		sprintf(NameStr(*result), "unknown (OID=%u)", roleid);

	PG_RETURN_NAME(result);
}


/*
 * pg_get_serial_sequence
 *		Get the name of the sequence used by a serial column,
 *		formatted suitably for passing to setval, nextval or currval.
 *		First parameter is not treated as double-quoted, second parameter
 *		is --- see documentation for reason.
 */
Datum
pg_get_serial_sequence(PG_FUNCTION_ARGS)
{
	text	   *tablename = PG_GETARG_TEXT_P(0);
	text	   *columnname = PG_GETARG_TEXT_PP(1);
	RangeVar   *tablerv;
	Oid			tableOid;
	char	   *column;
	AttrNumber	attnum;
	Oid			sequenceId = InvalidOid;
	Relation	depRel;
	ScanKeyData key[3];
	SysScanDesc scan;
	HeapTuple	tup;

	/* Look up table name.  Can't lock it - we might not have privileges. */
	tablerv = makeRangeVarFromNameList(textToQualifiedNameList(tablename));
	tableOid = RangeVarGetRelid(tablerv, NoLock, false);

	/* Get the number of the column */
	column = text_to_cstring(columnname);

	attnum = get_attnum(tableOid, column);
	if (attnum == InvalidAttrNumber)
		ereport(ERROR,
				(errcode(ERRCODE_UNDEFINED_COLUMN),
				 errmsg("column \"%s\" of relation \"%s\" does not exist",
						column, tablerv->relname)));

	/* Search the dependency table for the dependent sequence */
	depRel = heap_open(DependRelationId, AccessShareLock);

	ScanKeyInit(&key[0],
				Anum_pg_depend_refclassid,
				BTEqualStrategyNumber, F_OIDEQ,
				ObjectIdGetDatum(RelationRelationId));
	ScanKeyInit(&key[1],
				Anum_pg_depend_refobjid,
				BTEqualStrategyNumber, F_OIDEQ,
				ObjectIdGetDatum(tableOid));
	ScanKeyInit(&key[2],
				Anum_pg_depend_refobjsubid,
				BTEqualStrategyNumber, F_INT4EQ,
				Int32GetDatum(attnum));

	scan = systable_beginscan(depRel, DependReferenceIndexId, true,
							  NULL, 3, key);

	while (HeapTupleIsValid(tup = systable_getnext(scan)))
	{
		Form_pg_depend deprec = (Form_pg_depend) GETSTRUCT(tup);

		/*
		 * We assume any auto dependency of a sequence on a column must be
		 * what we are looking for.  (We need the relkind test because indexes
		 * can also have auto dependencies on columns.)
		 */
		if (deprec->classid == RelationRelationId &&
			deprec->objsubid == 0 &&
			deprec->deptype == DEPENDENCY_AUTO &&
			get_rel_relkind(deprec->objid) == RELKIND_SEQUENCE)
		{
			sequenceId = deprec->objid;
			break;
		}
	}

	systable_endscan(scan);
	heap_close(depRel, AccessShareLock);

	if (OidIsValid(sequenceId))
	{
		HeapTuple	classtup;
		Form_pg_class classtuple;
		char	   *nspname;
		char	   *result;

		/* Get the sequence's pg_class entry */
		classtup = SearchSysCache1(RELOID, ObjectIdGetDatum(sequenceId));
		if (!HeapTupleIsValid(classtup))
			elog(ERROR, "cache lookup failed for relation %u", sequenceId);
		classtuple = (Form_pg_class) GETSTRUCT(classtup);

		/* Get the namespace */
		nspname = get_namespace_name(classtuple->relnamespace);
		if (!nspname)
			elog(ERROR, "cache lookup failed for namespace %u",
				 classtuple->relnamespace);

		/* And construct the result string */
		result = quote_qualified_identifier(nspname,
											NameStr(classtuple->relname));

		ReleaseSysCache(classtup);

		PG_RETURN_TEXT_P(string_to_text(result));
	}

	PG_RETURN_NULL();
}


/*
 * pg_get_functiondef
 *		Returns the complete "CREATE OR REPLACE FUNCTION ..." statement for
 *		the specified function.
 *
 * Note: if you change the output format of this function, be careful not
 * to break psql's rules (in \ef and \sf) for identifying the start of the
 * function body.  To wit: the function body starts on a line that begins
 * with "AS ", and no preceding line will look like that.
 */
Datum
pg_get_functiondef(PG_FUNCTION_ARGS)
{
	Oid			funcid = PG_GETARG_OID(0);
	StringInfoData buf;
	StringInfoData dq;
	HeapTuple	proctup;
	HeapTuple	langtup;
	Form_pg_proc proc;
	Form_pg_language lang;
	Datum		tmp;
	bool		isnull;
	const char *prosrc;
	const char *name;
	const char *nsp;
	float4		procost;
	int			oldlen;

	initStringInfo(&buf);

	/* Look up the function */
	proctup = SearchSysCache1(PROCOID, ObjectIdGetDatum(funcid));
	if (!HeapTupleIsValid(proctup))
		elog(ERROR, "cache lookup failed for function %u", funcid);
	proc = (Form_pg_proc) GETSTRUCT(proctup);
	name = NameStr(proc->proname);

	if (proc->proisagg)
		ereport(ERROR,
				(errcode(ERRCODE_WRONG_OBJECT_TYPE),
				 errmsg("\"%s\" is an aggregate function", name)));

	/* Need its pg_language tuple for the language name */
	langtup = SearchSysCache1(LANGOID, ObjectIdGetDatum(proc->prolang));
	if (!HeapTupleIsValid(langtup))
		elog(ERROR, "cache lookup failed for language %u", proc->prolang);
	lang = (Form_pg_language) GETSTRUCT(langtup);

	/*
	 * We always qualify the function name, to ensure the right function gets
	 * replaced.
	 */
	nsp = get_namespace_name(proc->pronamespace);
	appendStringInfo(&buf, "CREATE OR REPLACE FUNCTION %s(",
					 quote_qualified_identifier(nsp, name));
	(void) print_function_arguments(&buf, proctup, false, true);
	appendStringInfoString(&buf, ")\n RETURNS ");
	print_function_rettype(&buf, proctup);
	appendStringInfo(&buf, "\n LANGUAGE %s\n",
					 quote_identifier(NameStr(lang->lanname)));

	/* Emit some miscellaneous options on one line */
	oldlen = buf.len;

	if (proc->proiswindow)
		appendStringInfoString(&buf, " WINDOW");
	switch (proc->provolatile)
	{
		case PROVOLATILE_IMMUTABLE:
			appendStringInfoString(&buf, " IMMUTABLE");
			break;
		case PROVOLATILE_STABLE:
			appendStringInfoString(&buf, " STABLE");
			break;
		case PROVOLATILE_VOLATILE:
			break;
	}
	if (proc->proisstrict)
		appendStringInfoString(&buf, " STRICT");
	if (proc->prosecdef)
		appendStringInfoString(&buf, " SECURITY DEFINER");

	/* This code for the default cost and rows should match functioncmds.c */
	if (proc->prolang == INTERNALlanguageId ||
		proc->prolang == ClanguageId)
		procost = 1;
	else
		procost = 100;
	if (proc->procost != procost)
		appendStringInfo(&buf, " COST %g", proc->procost);

	if (proc->prorows > 0 && proc->prorows != 1000)
		appendStringInfo(&buf, " ROWS %g", proc->prorows);

	if (oldlen != buf.len)
		appendStringInfoChar(&buf, '\n');

	/* Emit any proconfig options, one per line */
	tmp = SysCacheGetAttr(PROCOID, proctup, Anum_pg_proc_proconfig, &isnull);
	if (!isnull)
	{
		ArrayType  *a = DatumGetArrayTypeP(tmp);
		int			i;

		Assert(ARR_ELEMTYPE(a) == TEXTOID);
		Assert(ARR_NDIM(a) == 1);
		Assert(ARR_LBOUND(a)[0] == 1);

		for (i = 1; i <= ARR_DIMS(a)[0]; i++)
		{
			Datum		d;

			d = array_ref(a, 1, &i,
						  -1 /* varlenarray */ ,
						  -1 /* TEXT's typlen */ ,
						  false /* TEXT's typbyval */ ,
						  'i' /* TEXT's typalign */ ,
						  &isnull);
			if (!isnull)
			{
				char	   *configitem = TextDatumGetCString(d);
				char	   *pos;

				pos = strchr(configitem, '=');
				if (pos == NULL)
					continue;
				*pos++ = '\0';

				appendStringInfo(&buf, " SET %s TO ",
								 quote_identifier(configitem));

				/*
				 * Some GUC variable names are 'LIST' type and hence must not
				 * be quoted.
				 */
				if (pg_strcasecmp(configitem, "DateStyle") == 0
					|| pg_strcasecmp(configitem, "search_path") == 0)
					appendStringInfoString(&buf, pos);
				else
					simple_quote_literal(&buf, pos);
				appendStringInfoChar(&buf, '\n');
			}
		}
	}

	/* And finally the function definition ... */
	appendStringInfoString(&buf, "AS ");

	tmp = SysCacheGetAttr(PROCOID, proctup, Anum_pg_proc_probin, &isnull);
	if (!isnull)
	{
		simple_quote_literal(&buf, TextDatumGetCString(tmp));
		appendStringInfoString(&buf, ", ");		/* assume prosrc isn't null */
	}

	tmp = SysCacheGetAttr(PROCOID, proctup, Anum_pg_proc_prosrc, &isnull);
	if (isnull)
		elog(ERROR, "null prosrc");
	prosrc = TextDatumGetCString(tmp);

	/*
	 * We always use dollar quoting.  Figure out a suitable delimiter.
	 *
	 * Since the user is likely to be editing the function body string, we
	 * shouldn't use a short delimiter that he might easily create a conflict
	 * with.  Hence prefer "$function$", but extend if needed.
	 */
	initStringInfo(&dq);
	appendStringInfoString(&dq, "$function");
	while (strstr(prosrc, dq.data) != NULL)
		appendStringInfoChar(&dq, 'x');
	appendStringInfoChar(&dq, '$');

	appendStringInfoString(&buf, dq.data);
	appendStringInfoString(&buf, prosrc);
	appendStringInfoString(&buf, dq.data);

	appendStringInfoChar(&buf, '\n');

	ReleaseSysCache(langtup);
	ReleaseSysCache(proctup);

	PG_RETURN_TEXT_P(string_to_text(buf.data));
}

/*
 * pg_get_function_arguments
 *		Get a nicely-formatted list of arguments for a function.
 *		This is everything that would go between the parentheses in
 *		CREATE FUNCTION.
 */
Datum
pg_get_function_arguments(PG_FUNCTION_ARGS)
{
	Oid			funcid = PG_GETARG_OID(0);
	StringInfoData buf;
	HeapTuple	proctup;

	initStringInfo(&buf);

	proctup = SearchSysCache1(PROCOID, ObjectIdGetDatum(funcid));
	if (!HeapTupleIsValid(proctup))
		elog(ERROR, "cache lookup failed for function %u", funcid);

	(void) print_function_arguments(&buf, proctup, false, true);

	ReleaseSysCache(proctup);

	PG_RETURN_TEXT_P(string_to_text(buf.data));
}

/*
 * pg_get_function_identity_arguments
 *		Get a formatted list of arguments for a function.
 *		This is everything that would go between the parentheses in
 *		ALTER FUNCTION, etc.  In particular, don't print defaults.
 */
Datum
pg_get_function_identity_arguments(PG_FUNCTION_ARGS)
{
	Oid			funcid = PG_GETARG_OID(0);
	StringInfoData buf;
	HeapTuple	proctup;

	initStringInfo(&buf);

	proctup = SearchSysCache1(PROCOID, ObjectIdGetDatum(funcid));
	if (!HeapTupleIsValid(proctup))
		elog(ERROR, "cache lookup failed for function %u", funcid);

	(void) print_function_arguments(&buf, proctup, false, false);

	ReleaseSysCache(proctup);

	PG_RETURN_TEXT_P(string_to_text(buf.data));
}

/*
 * pg_get_function_result
 *		Get a nicely-formatted version of the result type of a function.
 *		This is what would appear after RETURNS in CREATE FUNCTION.
 */
Datum
pg_get_function_result(PG_FUNCTION_ARGS)
{
	Oid			funcid = PG_GETARG_OID(0);
	StringInfoData buf;
	HeapTuple	proctup;

	initStringInfo(&buf);

	proctup = SearchSysCache1(PROCOID, ObjectIdGetDatum(funcid));
	if (!HeapTupleIsValid(proctup))
		elog(ERROR, "cache lookup failed for function %u", funcid);

	print_function_rettype(&buf, proctup);

	ReleaseSysCache(proctup);

	PG_RETURN_TEXT_P(string_to_text(buf.data));
}

/*
 * Guts of pg_get_function_result: append the function's return type
 * to the specified buffer.
 */
static void
print_function_rettype(StringInfo buf, HeapTuple proctup)
{
	Form_pg_proc proc = (Form_pg_proc) GETSTRUCT(proctup);
	int			ntabargs = 0;
	StringInfoData rbuf;

	initStringInfo(&rbuf);

	if (proc->proretset)
	{
		/* It might be a table function; try to print the arguments */
		appendStringInfoString(&rbuf, "TABLE(");
		ntabargs = print_function_arguments(&rbuf, proctup, true, false);
		if (ntabargs > 0)
			appendStringInfoString(&rbuf, ")");
		else
			resetStringInfo(&rbuf);
	}

	if (ntabargs == 0)
	{
		/* Not a table function, so do the normal thing */
		if (proc->proretset)
			appendStringInfoString(&rbuf, "SETOF ");
		appendStringInfoString(&rbuf, format_type_be(proc->prorettype));
	}

	appendStringInfoString(buf, rbuf.data);
}

/*
 * Common code for pg_get_function_arguments and pg_get_function_result:
 * append the desired subset of arguments to buf.  We print only TABLE
 * arguments when print_table_args is true, and all the others when it's false.
 * We print argument defaults only if print_defaults is true.
 * Function return value is the number of arguments printed.
 */
static int
print_function_arguments(StringInfo buf, HeapTuple proctup,
						 bool print_table_args, bool print_defaults)
{
	Form_pg_proc proc = (Form_pg_proc) GETSTRUCT(proctup);
	int			numargs;
	Oid		   *argtypes;
	char	  **argnames;
	char	   *argmodes;
	int			insertorderbyat = -1;
	int			argsprinted;
	int			inputargno;
	int			nlackdefaults;
	ListCell   *nextargdefault = NULL;
	int			i;

	numargs = get_func_arg_info(proctup,
								&argtypes, &argnames, &argmodes);

	nlackdefaults = numargs;
	if (print_defaults && proc->pronargdefaults > 0)
	{
		Datum		proargdefaults;
		bool		isnull;

		proargdefaults = SysCacheGetAttr(PROCOID, proctup,
										 Anum_pg_proc_proargdefaults,
										 &isnull);
		if (!isnull)
		{
			char	   *str;
			List	   *argdefaults;

			str = TextDatumGetCString(proargdefaults);
			argdefaults = (List *) stringToNode(str);
			Assert(IsA(argdefaults, List));
			pfree(str);
			nextargdefault = list_head(argdefaults);
			/* nlackdefaults counts only *input* arguments lacking defaults */
			nlackdefaults = proc->pronargs - list_length(argdefaults);
		}
	}

	/* Check for special treatment of ordered-set aggregates */
	if (proc->proisagg)
	{
		HeapTuple	aggtup;
		Form_pg_aggregate agg;

		aggtup = SearchSysCache1(AGGFNOID,
								 ObjectIdGetDatum(HeapTupleGetOid(proctup)));
		if (!HeapTupleIsValid(aggtup))
			elog(ERROR, "cache lookup failed for aggregate %u",
				 HeapTupleGetOid(proctup));
		agg = (Form_pg_aggregate) GETSTRUCT(aggtup);
		if (AGGKIND_IS_ORDERED_SET(agg->aggkind))
			insertorderbyat = agg->aggnumdirectargs;
		ReleaseSysCache(aggtup);
	}

	argsprinted = 0;
	inputargno = 0;
	for (i = 0; i < numargs; i++)
	{
		Oid			argtype = argtypes[i];
		char	   *argname = argnames ? argnames[i] : NULL;
		char		argmode = argmodes ? argmodes[i] : PROARGMODE_IN;
		const char *modename;
		bool		isinput;

		switch (argmode)
		{
			case PROARGMODE_IN:
				modename = "";
				isinput = true;
				break;
			case PROARGMODE_INOUT:
				modename = "INOUT ";
				isinput = true;
				break;
			case PROARGMODE_OUT:
				modename = "OUT ";
				isinput = false;
				break;
			case PROARGMODE_VARIADIC:
				modename = "VARIADIC ";
				isinput = true;
				break;
			case PROARGMODE_TABLE:
				modename = "";
				isinput = false;
				break;
			default:
				elog(ERROR, "invalid parameter mode '%c'", argmode);
				modename = NULL;	/* keep compiler quiet */
				isinput = false;
				break;
		}
		if (isinput)
			inputargno++;		/* this is a 1-based counter */

		if (print_table_args != (argmode == PROARGMODE_TABLE))
			continue;

		if (argsprinted == insertorderbyat)
		{
			if (argsprinted)
				appendStringInfoChar(buf, ' ');
			appendStringInfoString(buf, "ORDER BY ");
		}
		else if (argsprinted)
			appendStringInfoString(buf, ", ");

		appendStringInfoString(buf, modename);
		if (argname && argname[0])
			appendStringInfo(buf, "%s ", quote_identifier(argname));
		appendStringInfoString(buf, format_type_be(argtype));
		if (print_defaults && isinput && inputargno > nlackdefaults)
		{
			Node	   *expr;

			Assert(nextargdefault != NULL);
			expr = (Node *) lfirst(nextargdefault);
			nextargdefault = lnext(nextargdefault);

			appendStringInfo(buf, " DEFAULT %s",
							 deparse_expression(expr, NIL, false, false));
		}
		argsprinted++;

		/* nasty hack: print the last arg twice for variadic ordered-set agg */
		if (argsprinted == insertorderbyat && i == numargs - 1)
		{
			i--;
			/* aggs shouldn't have defaults anyway, but just to be sure ... */
			print_defaults = false;
		}
	}

	return argsprinted;
}

static bool
is_input_argument(int nth, const char *argmodes)
{
	return (!argmodes
			|| argmodes[nth] == PROARGMODE_IN
			|| argmodes[nth] == PROARGMODE_INOUT
			|| argmodes[nth] == PROARGMODE_VARIADIC);
}

/*
 * Get textual representation of a function argument's default value.  The
 * second argument of this function is the argument number among all arguments
 * (i.e. proallargtypes, *not* proargtypes), starting with 1, because that's
 * how information_schema.sql uses it.
 */
Datum
pg_get_function_arg_default(PG_FUNCTION_ARGS)
{
	Oid			funcid = PG_GETARG_OID(0);
	int32		nth_arg = PG_GETARG_INT32(1);
	HeapTuple	proctup;
	Form_pg_proc proc;
	int			numargs;
	Oid		   *argtypes;
	char	  **argnames;
	char	   *argmodes;
	int			i;
	List	   *argdefaults;
	Node	   *node;
	char	   *str;
	int			nth_inputarg;
	Datum		proargdefaults;
	bool		isnull;
	int			nth_default;

	proctup = SearchSysCache1(PROCOID, ObjectIdGetDatum(funcid));
	if (!HeapTupleIsValid(proctup))
		elog(ERROR, "cache lookup failed for function %u", funcid);

	numargs = get_func_arg_info(proctup, &argtypes, &argnames, &argmodes);
	if (nth_arg < 1 || nth_arg > numargs || !is_input_argument(nth_arg - 1, argmodes))
	{
		ReleaseSysCache(proctup);
		PG_RETURN_NULL();
	}

	nth_inputarg = 0;
	for (i = 0; i < nth_arg; i++)
		if (is_input_argument(i, argmodes))
			nth_inputarg++;

	proargdefaults = SysCacheGetAttr(PROCOID, proctup,
									 Anum_pg_proc_proargdefaults,
									 &isnull);
	if (isnull)
	{
		ReleaseSysCache(proctup);
		PG_RETURN_NULL();
	}

	str = TextDatumGetCString(proargdefaults);
	argdefaults = (List *) stringToNode(str);
	Assert(IsA(argdefaults, List));
	pfree(str);

	proc = (Form_pg_proc) GETSTRUCT(proctup);

	/*
	 * Calculate index into proargdefaults: proargdefaults corresponds to the
	 * last N input arguments, where N = pronargdefaults.
	 */
	nth_default = nth_inputarg - 1 - (proc->pronargs - proc->pronargdefaults);

	if (nth_default < 0 || nth_default >= list_length(argdefaults))
	{
		ReleaseSysCache(proctup);
		PG_RETURN_NULL();
	}
	node = list_nth(argdefaults, nth_default);
	str = deparse_expression(node, NIL, false, false);

	ReleaseSysCache(proctup);

	PG_RETURN_TEXT_P(string_to_text(str));
}


/*
 * deparse_expression			- General utility for deparsing expressions
 *
 * calls deparse_expression_pretty with all prettyPrinting disabled
 */
char *
deparse_expression(Node *expr, List *dpcontext,
				   bool forceprefix, bool showimplicit)
{
	return deparse_expression_pretty(expr, dpcontext, forceprefix,
									 showimplicit, 0, 0);
}

/* ----------
 * deparse_expression_pretty	- General utility for deparsing expressions
 *
 * expr is the node tree to be deparsed.  It must be a transformed expression
 * tree (ie, not the raw output of gram.y).
 *
 * dpcontext is a list of deparse_namespace nodes representing the context
 * for interpreting Vars in the node tree.  It can be NIL if no Vars are
 * expected.
 *
 * forceprefix is TRUE to force all Vars to be prefixed with their table names.
 *
 * showimplicit is TRUE to force all implicit casts to be shown explicitly.
 *
 * Tries to pretty up the output according to prettyFlags and startIndent.
 *
 * The result is a palloc'd string.
 * ----------
 */
static char *
deparse_expression_pretty(Node *expr, List *dpcontext,
						  bool forceprefix, bool showimplicit,
						  int prettyFlags, int startIndent)
{
	StringInfoData buf;
	deparse_context context;

	initStringInfo(&buf);
	context.buf = &buf;
	context.namespaces = dpcontext;
	context.groupClause = NIL;
	context.windowClause = NIL;
	context.windowTList = NIL;
	context.varprefix = forceprefix;
	context.prettyFlags = prettyFlags;
	context.wrapColumn = WRAP_COLUMN_DEFAULT;
	context.indentLevel = startIndent;

	get_rule_expr(expr, &context, showimplicit);

	return buf.data;
}

/* ----------
 * deparse_context_for			- Build deparse context for a single relation
 *
 * Given the reference name (alias) and OID of a relation, build deparsing
 * context for an expression referencing only that relation (as varno 1,
 * varlevelsup 0).  This is sufficient for many uses of deparse_expression.
 * ----------
 */
List *
deparse_context_for(const char *aliasname, Oid relid)
{
	deparse_namespace *dpns;
	RangeTblEntry *rte;

	dpns = (deparse_namespace *) palloc0(sizeof(deparse_namespace));

	/* Build a minimal RTE for the rel */
	rte = makeNode(RangeTblEntry);
	rte->rtekind = RTE_RELATION;
	rte->relid = relid;
	rte->relkind = RELKIND_RELATION;	/* no need for exactness here */
	rte->alias = makeAlias(aliasname, NIL);
	rte->eref = rte->alias;
	rte->lateral = false;
	rte->inh = false;
	rte->inFromCl = true;

	/* Build one-element rtable */
	dpns->rtable = list_make1(rte);
	dpns->ctes = NIL;
	set_rtable_names(dpns, NIL, NULL);
	set_simple_column_names(dpns);

	/* Return a one-deep namespace stack */
	return list_make1(dpns);
}

/*
 * deparse_context_for_planstate	- Build deparse context for a plan
 *
 * When deparsing an expression in a Plan tree, we might have to resolve
 * OUTER_VAR, INNER_VAR, or INDEX_VAR references.  To do this, the caller must
 * provide the parent PlanState node.  Then OUTER_VAR and INNER_VAR references
 * can be resolved by drilling down into the left and right child plans.
 * Similarly, INDEX_VAR references can be resolved by reference to the
 * indextlist given in the parent IndexOnlyScan node.  (Note that we don't
 * currently support deparsing of indexquals in regular IndexScan or
 * BitmapIndexScan nodes; for those, we can only deparse the indexqualorig
 * fields, which won't contain INDEX_VAR Vars.)
 *
 * Note: planstate really ought to be declared as "PlanState *", but we use
 * "Node *" to avoid having to include execnodes.h in builtins.h.
 *
 * The ancestors list is a list of the PlanState's parent PlanStates, the
 * most-closely-nested first.  This is needed to resolve PARAM_EXEC Params.
 * Note we assume that all the PlanStates share the same rtable.
 *
 * The plan's rangetable list must also be passed, along with the per-RTE
 * alias names assigned by a previous call to select_rtable_names_for_explain.
 * (We use the rangetable to resolve simple Vars, but the plan inputs are
 * necessary for Vars with special varnos.)
 */
List *
deparse_context_for_planstate(Node *planstate, List *ancestors,
							  List *rtable, List *rtable_names)
{
	deparse_namespace *dpns;

	dpns = (deparse_namespace *) palloc0(sizeof(deparse_namespace));

	/* Initialize fields that stay the same across the whole plan tree */
	dpns->rtable = rtable;
	dpns->rtable_names = rtable_names;
	dpns->ctes = NIL;

	/*
	 * Set up column name aliases.  We will get rather bogus results for join
	 * RTEs, but that doesn't matter because plan trees don't contain any join
	 * alias Vars.
	 */
	set_simple_column_names(dpns);

	/* Set our attention on the specific plan node passed in */
	set_deparse_planstate(dpns, (PlanState *) planstate);
	dpns->ancestors = ancestors;

	/*
	 * Previously, this function was called from explain_partition_selector with
	 * the Parent node for both Node arguments. A change to the function
	 * signature requires us to first set the innerplan and detect that it is
	 * indeed a PartitionSelector in order to then set both outer_plan and
	 * inner_plan to the parent. A simple check of the parent->lefttree is not
	 * sufficient since a Sequence operator will have the child nodes in its
	 * subplans list. Thus, we allow push_plans to assign inner and outer plan
	 * as usual and then add a check here
	 */
	if (dpns->inner_planstate && IsA(dpns->inner_planstate, PartitionSelectorState))
	{
		dpns->inner_planstate = (PlanState *) planstate;
		dpns->outer_planstate = (PlanState *) planstate;
		dpns->outer_tlist = ((PlanState *) planstate)->plan->targetlist;
		dpns->inner_tlist = ((PlanState *) planstate)->plan->targetlist;
	}

	/* Return a one-deep namespace stack */
	return list_make1(dpns);
}

/*
 * select_rtable_names_for_explain	- Select RTE aliases for EXPLAIN
 *
 * Determine the relation aliases we'll use during an EXPLAIN operation.
 * This is just a frontend to set_rtable_names.  We have to expose the aliases
 * to EXPLAIN because EXPLAIN needs to know the right alias names to print.
 */
List *
select_rtable_names_for_explain(List *rtable, Bitmapset *rels_used)
{
	deparse_namespace dpns;

	memset(&dpns, 0, sizeof(dpns));
	dpns.rtable = rtable;
	dpns.ctes = NIL;
	set_rtable_names(&dpns, NIL, rels_used);
	/* We needn't bother computing column aliases yet */

	return dpns.rtable_names;
}

/*
 * set_rtable_names: select RTE aliases to be used in printing a query
 *
 * We fill in dpns->rtable_names with a list of names that is one-for-one with
 * the already-filled dpns->rtable list.  Each RTE name is unique among those
 * in the new namespace plus any ancestor namespaces listed in
 * parent_namespaces.
 *
 * If rels_used isn't NULL, only RTE indexes listed in it are given aliases.
 *
 * Note that this function is only concerned with relation names, not column
 * names.
 */
static void
set_rtable_names(deparse_namespace *dpns, List *parent_namespaces,
				 Bitmapset *rels_used)
{
	ListCell   *lc;
	int			rtindex = 1;

	dpns->rtable_names = NIL;
	foreach(lc, dpns->rtable)
	{
		RangeTblEntry *rte = (RangeTblEntry *) lfirst(lc);
		char	   *refname;

		if (rels_used && !bms_is_member(rtindex, rels_used))
		{
			/* Ignore unreferenced RTE */
			refname = NULL;
		}
		else if (rte->alias)
		{
			/* If RTE has a user-defined alias, prefer that */
			refname = rte->alias->aliasname;
		}
		else if (rte->rtekind == RTE_RELATION)
		{
			/* Use the current actual name of the relation */
			refname = get_rel_name(rte->relid);
		}
		else if (rte->rtekind == RTE_JOIN)
		{
			/* Unnamed join has no refname */
			refname = NULL;
		}
		else
		{
			/* Otherwise use whatever the parser assigned */
			refname = rte->eref->aliasname;
		}

		/*
		 * If the selected name isn't unique, append digits to make it so
		 */
		if (refname &&
			!refname_is_unique(refname, dpns, parent_namespaces))
		{
			char	   *modname = (char *) palloc(strlen(refname) + 32);
			int			i = 0;

			do
			{
				sprintf(modname, "%s_%d", refname, ++i);
			} while (!refname_is_unique(modname, dpns, parent_namespaces));
			refname = modname;
		}

		dpns->rtable_names = lappend(dpns->rtable_names, refname);
		rtindex++;
	}
}

/*
 * refname_is_unique: is refname distinct from all already-chosen RTE names?
 */
static bool
refname_is_unique(char *refname, deparse_namespace *dpns,
				  List *parent_namespaces)
{
	ListCell   *lc;

	foreach(lc, dpns->rtable_names)
	{
		char	   *oldname = (char *) lfirst(lc);

		if (oldname && strcmp(oldname, refname) == 0)
			return false;
	}
	foreach(lc, parent_namespaces)
	{
		deparse_namespace *olddpns = (deparse_namespace *) lfirst(lc);
		ListCell   *lc2;

		foreach(lc2, olddpns->rtable_names)
		{
			char	   *oldname = (char *) lfirst(lc2);

			if (oldname && strcmp(oldname, refname) == 0)
				return false;
		}
	}
	return true;
}

/*
 * set_deparse_for_query: set up deparse_namespace for deparsing a Query tree
 *
 * For convenience, this is defined to initialize the deparse_namespace struct
 * from scratch.
 */
static void
set_deparse_for_query(deparse_namespace *dpns, Query *query,
					  List *parent_namespaces)
{
	ListCell   *lc;
	ListCell   *lc2;

	/* Initialize *dpns and fill rtable/ctes links */
	memset(dpns, 0, sizeof(deparse_namespace));
	dpns->rtable = query->rtable;
	dpns->ctes = query->cteList;

	/* Assign a unique relation alias to each RTE */
	set_rtable_names(dpns, parent_namespaces, NULL);

	/* Initialize dpns->rtable_columns to contain zeroed structs */
	dpns->rtable_columns = NIL;
	while (list_length(dpns->rtable_columns) < list_length(dpns->rtable))
		dpns->rtable_columns = lappend(dpns->rtable_columns,
									   palloc0(sizeof(deparse_columns)));

	/* If it's a utility query, it won't have a jointree */
	if (query->jointree)
	{
		/* Detect whether global uniqueness of USING names is needed */
		dpns->unique_using =
			has_dangerous_join_using(dpns, (Node *) query->jointree);

		/*
		 * Select names for columns merged by USING, via a recursive pass over
		 * the query jointree.
		 */
		set_using_names(dpns, (Node *) query->jointree, NIL);
	}

	/*
	 * Now assign remaining column aliases for each RTE.  We do this in a
	 * linear scan of the rtable, so as to process RTEs whether or not they
	 * are in the jointree (we mustn't miss NEW.*, INSERT target relations,
	 * etc).  JOIN RTEs must be processed after their children, but this is
	 * okay because they appear later in the rtable list than their children
	 * (cf Asserts in identify_join_columns()).
	 */
	forboth(lc, dpns->rtable, lc2, dpns->rtable_columns)
	{
		RangeTblEntry *rte = (RangeTblEntry *) lfirst(lc);
		deparse_columns *colinfo = (deparse_columns *) lfirst(lc2);

		if (rte->rtekind == RTE_JOIN)
			set_join_column_names(dpns, rte, colinfo);
		else
			set_relation_column_names(dpns, rte, colinfo);
	}
}

/*
 * set_simple_column_names: fill in column aliases for non-query situations
 *
 * This handles EXPLAIN and cases where we only have relation RTEs.  Without
 * a join tree, we can't do anything smart about join RTEs, but we don't
 * need to (note that EXPLAIN should never see join alias Vars anyway).
 * If we do hit a join RTE we'll just process it like a non-table base RTE.
 */
static void
set_simple_column_names(deparse_namespace *dpns)
{
	ListCell   *lc;
	ListCell   *lc2;

	/* Initialize dpns->rtable_columns to contain zeroed structs */
	dpns->rtable_columns = NIL;
	while (list_length(dpns->rtable_columns) < list_length(dpns->rtable))
		dpns->rtable_columns = lappend(dpns->rtable_columns,
									   palloc0(sizeof(deparse_columns)));

	/* Assign unique column aliases within each RTE */
	forboth(lc, dpns->rtable, lc2, dpns->rtable_columns)
	{
		RangeTblEntry *rte = (RangeTblEntry *) lfirst(lc);
		deparse_columns *colinfo = (deparse_columns *) lfirst(lc2);

		set_relation_column_names(dpns, rte, colinfo);
	}
}

/*
 * has_dangerous_join_using: search jointree for unnamed JOIN USING
 *
 * Merged columns of a JOIN USING may act differently from either of the input
 * columns, either because they are merged with COALESCE (in a FULL JOIN) or
 * because an implicit coercion of the underlying input column is required.
 * In such a case the column must be referenced as a column of the JOIN not as
 * a column of either input.  And this is problematic if the join is unnamed
 * (alias-less): we cannot qualify the column's name with an RTE name, since
 * there is none.  (Forcibly assigning an alias to the join is not a solution,
 * since that will prevent legal references to tables below the join.)
 * To ensure that every column in the query is unambiguously referenceable,
 * we must assign such merged columns names that are globally unique across
 * the whole query, aliasing other columns out of the way as necessary.
 *
 * Because the ensuing re-aliasing is fairly damaging to the readability of
 * the query, we don't do this unless we have to.  So, we must pre-scan
 * the join tree to see if we have to, before starting set_using_names().
 */
static bool
has_dangerous_join_using(deparse_namespace *dpns, Node *jtnode)
{
	if (IsA(jtnode, RangeTblRef))
	{
		/* nothing to do here */
	}
	else if (IsA(jtnode, FromExpr))
	{
		FromExpr   *f = (FromExpr *) jtnode;
		ListCell   *lc;

		foreach(lc, f->fromlist)
		{
			if (has_dangerous_join_using(dpns, (Node *) lfirst(lc)))
				return true;
		}
	}
	else if (IsA(jtnode, JoinExpr))
	{
		JoinExpr   *j = (JoinExpr *) jtnode;

		/* Is it an unnamed JOIN with USING? */
		if (j->alias == NULL && j->usingClause)
		{
			/*
			 * Yes, so check each join alias var to see if any of them are not
			 * simple references to underlying columns.  If so, we have a
			 * dangerous situation and must pick unique aliases.
			 */
			RangeTblEntry *jrte = rt_fetch(j->rtindex, dpns->rtable);
			ListCell   *lc;

			foreach(lc, jrte->joinaliasvars)
			{
				Var		   *aliasvar = (Var *) lfirst(lc);

				if (aliasvar != NULL && !IsA(aliasvar, Var))
					return true;
			}
		}

		/* Nope, but inspect children */
		if (has_dangerous_join_using(dpns, j->larg))
			return true;
		if (has_dangerous_join_using(dpns, j->rarg))
			return true;
	}
	else
		elog(ERROR, "unrecognized node type: %d",
			 (int) nodeTag(jtnode));
	return false;
}

/*
 * set_using_names: select column aliases to be used for merged USING columns
 *
 * We do this during a recursive descent of the query jointree.
 * dpns->unique_using must already be set to determine the global strategy.
 *
 * Column alias info is saved in the dpns->rtable_columns list, which is
 * assumed to be filled with pre-zeroed deparse_columns structs.
 *
 * parentUsing is a list of all USING aliases assigned in parent joins of
 * the current jointree node.  (The passed-in list must not be modified.)
 */
static void
set_using_names(deparse_namespace *dpns, Node *jtnode, List *parentUsing)
{
	if (IsA(jtnode, RangeTblRef))
	{
		/* nothing to do now */
	}
	else if (IsA(jtnode, FromExpr))
	{
		FromExpr   *f = (FromExpr *) jtnode;
		ListCell   *lc;

		foreach(lc, f->fromlist)
			set_using_names(dpns, (Node *) lfirst(lc), parentUsing);
	}
	else if (IsA(jtnode, JoinExpr))
	{
		JoinExpr   *j = (JoinExpr *) jtnode;
		RangeTblEntry *rte = rt_fetch(j->rtindex, dpns->rtable);
		deparse_columns *colinfo = deparse_columns_fetch(j->rtindex, dpns);
		int		   *leftattnos;
		int		   *rightattnos;
		deparse_columns *leftcolinfo;
		deparse_columns *rightcolinfo;
		int			i;
		ListCell   *lc;

		/* Get info about the shape of the join */
		identify_join_columns(j, rte, colinfo);
		leftattnos = colinfo->leftattnos;
		rightattnos = colinfo->rightattnos;

		/* Look up the not-yet-filled-in child deparse_columns structs */
		leftcolinfo = deparse_columns_fetch(colinfo->leftrti, dpns);
		rightcolinfo = deparse_columns_fetch(colinfo->rightrti, dpns);

		/*
		 * If this join is unnamed, then we cannot substitute new aliases at
		 * this level, so any name requirements pushed down to here must be
		 * pushed down again to the children.
		 */
		if (rte->alias == NULL)
		{
			for (i = 0; i < colinfo->num_cols; i++)
			{
				char	   *colname = colinfo->colnames[i];

				if (colname == NULL)
					continue;

				/* Push down to left column, unless it's a system column */
				if (leftattnos[i] > 0)
				{
					expand_colnames_array_to(leftcolinfo, leftattnos[i]);
					leftcolinfo->colnames[leftattnos[i] - 1] = colname;
				}

				/* Same on the righthand side */
				if (rightattnos[i] > 0)
				{
					expand_colnames_array_to(rightcolinfo, rightattnos[i]);
					rightcolinfo->colnames[rightattnos[i] - 1] = colname;
				}
			}
		}

		/*
		 * If there's a USING clause, select the USING column names and push
		 * those names down to the children.  We have two strategies:
		 *
		 * If dpns->unique_using is TRUE, we force all USING names to be
		 * unique across the whole query level.  In principle we'd only need
		 * the names of dangerous USING columns to be globally unique, but to
		 * safely assign all USING names in a single pass, we have to enforce
		 * the same uniqueness rule for all of them.  However, if a USING
		 * column's name has been pushed down from the parent, we should use
		 * it as-is rather than making a uniqueness adjustment.  This is
		 * necessary when we're at an unnamed join, and it creates no risk of
		 * ambiguity.  Also, if there's a user-written output alias for a
		 * merged column, we prefer to use that rather than the input name;
		 * this simplifies the logic and seems likely to lead to less aliasing
		 * overall.
		 *
		 * If dpns->unique_using is FALSE, we only need USING names to be
		 * unique within their own join RTE.  We still need to honor
		 * pushed-down names, though.
		 *
		 * Though significantly different in results, these two strategies are
		 * implemented by the same code, with only the difference of whether
		 * to put assigned names into dpns->using_names.
		 */
		if (j->usingClause)
		{
			/* Copy the input parentUsing list so we don't modify it */
			parentUsing = list_copy(parentUsing);

			/* USING names must correspond to the first join output columns */
			expand_colnames_array_to(colinfo, list_length(j->usingClause));
			i = 0;
			foreach(lc, j->usingClause)
			{
				char	   *colname = strVal(lfirst(lc));

				/* Assert it's a merged column */
				Assert(leftattnos[i] != 0 && rightattnos[i] != 0);

				/* Adopt passed-down name if any, else select unique name */
				if (colinfo->colnames[i] != NULL)
					colname = colinfo->colnames[i];
				else
				{
					/* Prefer user-written output alias if any */
					if (rte->alias && i < list_length(rte->alias->colnames))
						colname = strVal(list_nth(rte->alias->colnames, i));
					/* Make it appropriately unique */
					colname = make_colname_unique(colname, dpns, colinfo);
					if (dpns->unique_using)
						dpns->using_names = lappend(dpns->using_names,
													colname);
					/* Save it as output column name, too */
					colinfo->colnames[i] = colname;
				}

				/* Remember selected names for use later */
				colinfo->usingNames = lappend(colinfo->usingNames, colname);
				parentUsing = lappend(parentUsing, colname);

				/* Push down to left column, unless it's a system column */
				if (leftattnos[i] > 0)
				{
					expand_colnames_array_to(leftcolinfo, leftattnos[i]);
					leftcolinfo->colnames[leftattnos[i] - 1] = colname;
				}

				/* Same on the righthand side */
				if (rightattnos[i] > 0)
				{
					expand_colnames_array_to(rightcolinfo, rightattnos[i]);
					rightcolinfo->colnames[rightattnos[i] - 1] = colname;
				}

				i++;
			}
		}

		/* Mark child deparse_columns structs with correct parentUsing info */
		leftcolinfo->parentUsing = parentUsing;
		rightcolinfo->parentUsing = parentUsing;

		/* Now recursively assign USING column names in children */
		set_using_names(dpns, j->larg, parentUsing);
		set_using_names(dpns, j->rarg, parentUsing);
	}
	else
		elog(ERROR, "unrecognized node type: %d",
			 (int) nodeTag(jtnode));
}

/*
 * set_relation_column_names: select column aliases for a non-join RTE
 *
 * Column alias info is saved in *colinfo, which is assumed to be pre-zeroed.
 * If any colnames entries are already filled in, those override local
 * choices.
 */
static void
set_relation_column_names(deparse_namespace *dpns, RangeTblEntry *rte,
						  deparse_columns *colinfo)
{
	int			ncolumns;
	char	  **real_colnames;
	bool		changed_any;
	int			noldcolumns;
	int			i;
	int			j;

	/*
	 * Extract the RTE's "real" column names.  This is comparable to
	 * get_rte_attribute_name, except that it's important to disregard dropped
	 * columns.  We put NULL into the array for a dropped column.
	 */
	if (rte->rtekind == RTE_RELATION)
	{
		/* Relation --- look to the system catalogs for up-to-date info */
		Relation	rel;
		TupleDesc	tupdesc;

		rel = relation_open(rte->relid, AccessShareLock);
		tupdesc = RelationGetDescr(rel);

		ncolumns = tupdesc->natts;
		real_colnames = (char **) palloc(ncolumns * sizeof(char *));

		for (i = 0; i < ncolumns; i++)
		{
			if (tupdesc->attrs[i]->attisdropped)
				real_colnames[i] = NULL;
			else
				real_colnames[i] = pstrdup(NameStr(tupdesc->attrs[i]->attname));
		}
		relation_close(rel, AccessShareLock);
	}
	else
	{
		/* Otherwise use the column names from eref */
		ListCell   *lc;

		ncolumns = list_length(rte->eref->colnames);
		real_colnames = (char **) palloc(ncolumns * sizeof(char *));

		i = 0;
		foreach(lc, rte->eref->colnames)
		{
			real_colnames[i] = strVal(lfirst(lc));
			i++;
		}
	}

	/*
	 * Ensure colinfo->colnames has a slot for each column.  (It could be long
	 * enough already, if we pushed down a name for the last column.)  Note:
	 * it's possible that there are now more columns than there were when the
	 * query was parsed, ie colnames could be longer than rte->eref->colnames.
	 * We must assign unique aliases to the new columns too, else there could
	 * be unresolved conflicts when the view/rule is reloaded.
	 */
	expand_colnames_array_to(colinfo, ncolumns);
	Assert(colinfo->num_cols == ncolumns);

	/*
	 * Make sufficiently large new_colnames and is_new_col arrays, too.
	 *
	 * Note: because we leave colinfo->num_new_cols zero until after the loop,
	 * colname_is_unique will not consult that array, which is fine because it
	 * would only be duplicate effort.
	 */
	colinfo->new_colnames = (char **) palloc(ncolumns * sizeof(char *));
	colinfo->is_new_col = (bool *) palloc(ncolumns * sizeof(bool));

	/*
	 * Scan the columns, select a unique alias for each one, and store it in
	 * colinfo->colnames and colinfo->new_colnames.  The former array has NULL
	 * entries for dropped columns, the latter omits them.  Also mark
	 * new_colnames entries as to whether they are new since parse time; this
	 * is the case for entries beyond the length of rte->eref->colnames.
	 */
	noldcolumns = list_length(rte->eref->colnames);
	changed_any = false;
	j = 0;
	for (i = 0; i < ncolumns; i++)
	{
		char	   *real_colname = real_colnames[i];
		char	   *colname = colinfo->colnames[i];

		/* Skip dropped columns */
		if (real_colname == NULL)
		{
			Assert(colname == NULL);	/* colnames[i] is already NULL */
			continue;
		}

		/* If alias already assigned, that's what to use */
		if (colname == NULL)
		{
			/* If user wrote an alias, prefer that over real column name */
			if (rte->alias && i < list_length(rte->alias->colnames))
				colname = strVal(list_nth(rte->alias->colnames, i));
			else
				colname = real_colname;

			/* Unique-ify and insert into colinfo */
			colname = make_colname_unique(colname, dpns, colinfo);

			colinfo->colnames[i] = colname;
		}

		/* Put names of non-dropped columns in new_colnames[] too */
		colinfo->new_colnames[j] = colname;
		/* And mark them as new or not */
		colinfo->is_new_col[j] = (i >= noldcolumns);
		j++;

		/* Remember if any assigned aliases differ from "real" name */
		if (!changed_any && strcmp(colname, real_colname) != 0)
			changed_any = true;
	}

	/*
	 * Set correct length for new_colnames[] array.  (Note: if columns have
	 * been added, colinfo->num_cols includes them, which is not really quite
	 * right but is harmless, since any new columns must be at the end where
	 * they won't affect varattnos of pre-existing columns.)
	 */
	colinfo->num_new_cols = j;

	/*
	 * For a relation RTE, we need only print the alias column names if any
	 * are different from the underlying "real" names.  For a function RTE,
	 * always emit a complete column alias list; this is to protect against
	 * possible instability of the default column names (eg, from altering
	 * parameter names).  For other RTE types, print if we changed anything OR
	 * if there were user-written column aliases (since the latter would be
	 * part of the underlying "reality").
	 */
	if (rte->rtekind == RTE_RELATION)
		colinfo->printaliases = changed_any;
	else if (rte->rtekind == RTE_FUNCTION)
		colinfo->printaliases = true;
	else if (rte->alias && rte->alias->colnames != NIL)
		colinfo->printaliases = true;
	else
		colinfo->printaliases = changed_any;
}

/*
 * set_join_column_names: select column aliases for a join RTE
 *
 * Column alias info is saved in *colinfo, which is assumed to be pre-zeroed.
 * If any colnames entries are already filled in, those override local
 * choices.  Also, names for USING columns were already chosen by
 * set_using_names().  We further expect that column alias selection has been
 * completed for both input RTEs.
 */
static void
set_join_column_names(deparse_namespace *dpns, RangeTblEntry *rte,
					  deparse_columns *colinfo)
{
	deparse_columns *leftcolinfo;
	deparse_columns *rightcolinfo;
	bool		changed_any;
	int			noldcolumns;
	int			nnewcolumns;
	Bitmapset  *leftmerged = NULL;
	Bitmapset  *rightmerged = NULL;
	int			i;
	int			j;
	int			ic;
	int			jc;

	/* Look up the previously-filled-in child deparse_columns structs */
	leftcolinfo = deparse_columns_fetch(colinfo->leftrti, dpns);
	rightcolinfo = deparse_columns_fetch(colinfo->rightrti, dpns);

	/*
	 * Ensure colinfo->colnames has a slot for each column.  (It could be long
	 * enough already, if we pushed down a name for the last column.)  Note:
	 * it's possible that one or both inputs now have more columns than there
	 * were when the query was parsed, but we'll deal with that below.  We
	 * only need entries in colnames for pre-existing columns.
	 */
	noldcolumns = list_length(rte->eref->colnames);
	expand_colnames_array_to(colinfo, noldcolumns);
	Assert(colinfo->num_cols == noldcolumns);

	/*
	 * Scan the join output columns, select an alias for each one, and store
	 * it in colinfo->colnames.  If there are USING columns, set_using_names()
	 * already selected their names, so we can start the loop at the first
	 * non-merged column.
	 */
	changed_any = false;
	for (i = list_length(colinfo->usingNames); i < noldcolumns; i++)
	{
		char	   *colname = colinfo->colnames[i];
		char	   *real_colname;

		/* Ignore dropped column (only possible for non-merged column) */
		if (colinfo->leftattnos[i] == 0 && colinfo->rightattnos[i] == 0)
		{
			Assert(colname == NULL);
			continue;
		}

		/* Get the child column name */
		if (colinfo->leftattnos[i] > 0)
			real_colname = leftcolinfo->colnames[colinfo->leftattnos[i] - 1];
		else if (colinfo->rightattnos[i] > 0)
			real_colname = rightcolinfo->colnames[colinfo->rightattnos[i] - 1];
		else
		{
			/* We're joining system columns --- use eref name */
			real_colname = strVal(list_nth(rte->eref->colnames, i));
		}
		Assert(real_colname != NULL);

		/* In an unnamed join, just report child column names as-is */
		if (rte->alias == NULL)
		{
			colinfo->colnames[i] = real_colname;
			continue;
		}

		/* If alias already assigned, that's what to use */
		if (colname == NULL)
		{
			/* If user wrote an alias, prefer that over real column name */
			if (rte->alias && i < list_length(rte->alias->colnames))
				colname = strVal(list_nth(rte->alias->colnames, i));
			else
				colname = real_colname;

			/* Unique-ify and insert into colinfo */
			colname = make_colname_unique(colname, dpns, colinfo);

			colinfo->colnames[i] = colname;
		}

		/* Remember if any assigned aliases differ from "real" name */
		if (!changed_any && strcmp(colname, real_colname) != 0)
			changed_any = true;
	}

	/*
	 * Calculate number of columns the join would have if it were re-parsed
	 * now, and create storage for the new_colnames and is_new_col arrays.
	 *
	 * Note: colname_is_unique will be consulting new_colnames[] during the
	 * loops below, so its not-yet-filled entries must be zeroes.
	 */
	nnewcolumns = leftcolinfo->num_new_cols + rightcolinfo->num_new_cols -
		list_length(colinfo->usingNames);
	colinfo->num_new_cols = nnewcolumns;
	colinfo->new_colnames = (char **) palloc0(nnewcolumns * sizeof(char *));
	colinfo->is_new_col = (bool *) palloc0(nnewcolumns * sizeof(bool));

	/*
	 * Generating the new_colnames array is a bit tricky since any new columns
	 * added since parse time must be inserted in the right places.  This code
	 * must match the parser, which will order a join's columns as merged
	 * columns first (in USING-clause order), then non-merged columns from the
	 * left input (in attnum order), then non-merged columns from the right
	 * input (ditto).  If one of the inputs is itself a join, its columns will
	 * be ordered according to the same rule, which means newly-added columns
	 * might not be at the end.  We can figure out what's what by consulting
	 * the leftattnos and rightattnos arrays plus the input is_new_col arrays.
	 *
	 * In these loops, i indexes leftattnos/rightattnos (so it's join varattno
	 * less one), j indexes new_colnames/is_new_col, and ic/jc have similar
	 * meanings for the current child RTE.
	 */

	/* Handle merged columns; they are first and can't be new */
	i = j = 0;
	while (i < noldcolumns &&
		   colinfo->leftattnos[i] != 0 &&
		   colinfo->rightattnos[i] != 0)
	{
		/* column name is already determined and known unique */
		colinfo->new_colnames[j] = colinfo->colnames[i];
		colinfo->is_new_col[j] = false;

		/* build bitmapsets of child attnums of merged columns */
		if (colinfo->leftattnos[i] > 0)
			leftmerged = bms_add_member(leftmerged, colinfo->leftattnos[i]);
		if (colinfo->rightattnos[i] > 0)
			rightmerged = bms_add_member(rightmerged, colinfo->rightattnos[i]);

		i++, j++;
	}

	/* Handle non-merged left-child columns */
	ic = 0;
	for (jc = 0; jc < leftcolinfo->num_new_cols; jc++)
	{
		char	   *child_colname = leftcolinfo->new_colnames[jc];

		if (!leftcolinfo->is_new_col[jc])
		{
			/* Advance ic to next non-dropped old column of left child */
			while (ic < leftcolinfo->num_cols &&
				   leftcolinfo->colnames[ic] == NULL)
				ic++;
			Assert(ic < leftcolinfo->num_cols);
			ic++;
			/* If it is a merged column, we already processed it */
			if (bms_is_member(ic, leftmerged))
				continue;
			/* Else, advance i to the corresponding existing join column */
			while (i < colinfo->num_cols &&
				   colinfo->colnames[i] == NULL)
				i++;
			Assert(i < colinfo->num_cols);
			Assert(ic == colinfo->leftattnos[i]);
			/* Use the already-assigned name of this column */
			colinfo->new_colnames[j] = colinfo->colnames[i];
			i++;
		}
		else
		{
			/*
			 * Unique-ify the new child column name and assign, unless we're
			 * in an unnamed join, in which case just copy
			 */
			if (rte->alias != NULL)
			{
				colinfo->new_colnames[j] =
					make_colname_unique(child_colname, dpns, colinfo);
				if (!changed_any &&
					strcmp(colinfo->new_colnames[j], child_colname) != 0)
					changed_any = true;
			}
			else
				colinfo->new_colnames[j] = child_colname;
		}

		colinfo->is_new_col[j] = leftcolinfo->is_new_col[jc];
		j++;
	}

	/* Handle non-merged right-child columns in exactly the same way */
	ic = 0;
	for (jc = 0; jc < rightcolinfo->num_new_cols; jc++)
	{
		char	   *child_colname = rightcolinfo->new_colnames[jc];

		if (!rightcolinfo->is_new_col[jc])
		{
			/* Advance ic to next non-dropped old column of right child */
			while (ic < rightcolinfo->num_cols &&
				   rightcolinfo->colnames[ic] == NULL)
				ic++;
			Assert(ic < rightcolinfo->num_cols);
			ic++;
			/* If it is a merged column, we already processed it */
			if (bms_is_member(ic, rightmerged))
				continue;
			/* Else, advance i to the corresponding existing join column */
			while (i < colinfo->num_cols &&
				   colinfo->colnames[i] == NULL)
				i++;
			Assert(i < colinfo->num_cols);
			Assert(ic == colinfo->rightattnos[i]);
			/* Use the already-assigned name of this column */
			colinfo->new_colnames[j] = colinfo->colnames[i];
			i++;
		}
		else
		{
			/*
			 * Unique-ify the new child column name and assign, unless we're
			 * in an unnamed join, in which case just copy
			 */
			if (rte->alias != NULL)
			{
				colinfo->new_colnames[j] =
					make_colname_unique(child_colname, dpns, colinfo);
				if (!changed_any &&
					strcmp(colinfo->new_colnames[j], child_colname) != 0)
					changed_any = true;
			}
			else
				colinfo->new_colnames[j] = child_colname;
		}

		colinfo->is_new_col[j] = rightcolinfo->is_new_col[jc];
		j++;
	}

	/* Assert we processed the right number of columns */
#ifdef USE_ASSERT_CHECKING
	while (i < colinfo->num_cols && colinfo->colnames[i] == NULL)
		i++;
	Assert(i == colinfo->num_cols);
	Assert(j == nnewcolumns);
#endif

	/*
	 * For a named join, print column aliases if we changed any from the child
	 * names.  Unnamed joins cannot print aliases.
	 */
	if (rte->alias != NULL)
		colinfo->printaliases = changed_any;
	else
		colinfo->printaliases = false;
}

/*
 * colname_is_unique: is colname distinct from already-chosen column names?
 *
 * dpns is query-wide info, colinfo is for the column's RTE
 */
static bool
colname_is_unique(char *colname, deparse_namespace *dpns,
				  deparse_columns *colinfo)
{
	int			i;
	ListCell   *lc;

	/* Check against already-assigned column aliases within RTE */
	for (i = 0; i < colinfo->num_cols; i++)
	{
		char	   *oldname = colinfo->colnames[i];

		if (oldname && strcmp(oldname, colname) == 0)
			return false;
	}

	/*
	 * If we're building a new_colnames array, check that too (this will be
	 * partially but not completely redundant with the previous checks)
	 */
	for (i = 0; i < colinfo->num_new_cols; i++)
	{
		char	   *oldname = colinfo->new_colnames[i];

		if (oldname && strcmp(oldname, colname) == 0)
			return false;
	}

	/* Also check against USING-column names that must be globally unique */
	foreach(lc, dpns->using_names)
	{
		char	   *oldname = (char *) lfirst(lc);

		if (strcmp(oldname, colname) == 0)
			return false;
	}

	/* Also check against names already assigned for parent-join USING cols */
	foreach(lc, colinfo->parentUsing)
	{
		char	   *oldname = (char *) lfirst(lc);

		if (strcmp(oldname, colname) == 0)
			return false;
	}

	return true;
}

/*
 * make_colname_unique: modify colname if necessary to make it unique
 *
 * dpns is query-wide info, colinfo is for the column's RTE
 */
static char *
make_colname_unique(char *colname, deparse_namespace *dpns,
					deparse_columns *colinfo)
{
	/*
	 * If the selected name isn't unique, append digits to make it so
	 */
	if (!colname_is_unique(colname, dpns, colinfo))
	{
		char	   *modname = (char *) palloc(strlen(colname) + 32);
		int			i = 0;

		do
		{
			sprintf(modname, "%s_%d", colname, ++i);
		} while (!colname_is_unique(modname, dpns, colinfo));
		colname = modname;
	}
	return colname;
}

/*
 * expand_colnames_array_to: make colinfo->colnames at least n items long
 *
 * Any added array entries are initialized to zero.
 */
static void
expand_colnames_array_to(deparse_columns *colinfo, int n)
{
	if (n > colinfo->num_cols)
	{
		if (colinfo->colnames == NULL)
			colinfo->colnames = (char **) palloc0(n * sizeof(char *));
		else
		{
			colinfo->colnames = (char **) repalloc(colinfo->colnames,
												   n * sizeof(char *));
			memset(colinfo->colnames + colinfo->num_cols, 0,
				   (n - colinfo->num_cols) * sizeof(char *));
		}
		colinfo->num_cols = n;
	}
}

/*
 * identify_join_columns: figure out where columns of a join come from
 *
 * Fills the join-specific fields of the colinfo struct, except for
 * usingNames which is filled later.
 */
static void
identify_join_columns(JoinExpr *j, RangeTblEntry *jrte,
					  deparse_columns *colinfo)
{
	int			numjoincols;
	int			i;
	ListCell   *lc;

	/* Extract left/right child RT indexes */
	if (IsA(j->larg, RangeTblRef))
		colinfo->leftrti = ((RangeTblRef *) j->larg)->rtindex;
	else if (IsA(j->larg, JoinExpr))
		colinfo->leftrti = ((JoinExpr *) j->larg)->rtindex;
	else
		elog(ERROR, "unrecognized node type in jointree: %d",
			 (int) nodeTag(j->larg));
	if (IsA(j->rarg, RangeTblRef))
		colinfo->rightrti = ((RangeTblRef *) j->rarg)->rtindex;
	else if (IsA(j->rarg, JoinExpr))
		colinfo->rightrti = ((JoinExpr *) j->rarg)->rtindex;
	else
		elog(ERROR, "unrecognized node type in jointree: %d",
			 (int) nodeTag(j->rarg));

	/* Assert children will be processed earlier than join in second pass */
	Assert(colinfo->leftrti < j->rtindex);
	Assert(colinfo->rightrti < j->rtindex);

	/* Initialize result arrays with zeroes */
	numjoincols = list_length(jrte->joinaliasvars);
	Assert(numjoincols == list_length(jrte->eref->colnames));
	colinfo->leftattnos = (int *) palloc0(numjoincols * sizeof(int));
	colinfo->rightattnos = (int *) palloc0(numjoincols * sizeof(int));

	/* Scan the joinaliasvars list to identify simple column references */
	i = 0;
	foreach(lc, jrte->joinaliasvars)
	{
		Var		   *aliasvar = (Var *) lfirst(lc);

		/* get rid of any implicit coercion above the Var */
		aliasvar = (Var *) strip_implicit_coercions((Node *) aliasvar);

		if (aliasvar == NULL)
		{
			/* It's a dropped column; nothing to do here */
		}
		else if (IsA(aliasvar, Var))
		{
			Assert(aliasvar->varlevelsup == 0);
			Assert(aliasvar->varattno != 0);
			if (aliasvar->varno == colinfo->leftrti)
				colinfo->leftattnos[i] = aliasvar->varattno;
			else if (aliasvar->varno == colinfo->rightrti)
				colinfo->rightattnos[i] = aliasvar->varattno;
			else
				elog(ERROR, "unexpected varno %d in JOIN RTE",
					 aliasvar->varno);
		}
		else if (IsA(aliasvar, CoalesceExpr))
		{
			/*
			 * It's a merged column in FULL JOIN USING.  Ignore it for now and
			 * let the code below identify the merged columns.
			 */
		}
		else
			elog(ERROR, "unrecognized node type in join alias vars: %d",
				 (int) nodeTag(aliasvar));

		i++;
	}

	/*
	 * If there's a USING clause, deconstruct the join quals to identify the
	 * merged columns.  This is a tad painful but if we cannot rely on the
	 * column names, there is no other representation of which columns were
	 * joined by USING.  (Unless the join type is FULL, we can't tell from the
	 * joinaliasvars list which columns are merged.)  Note: we assume that the
	 * merged columns are the first output column(s) of the join.
	 */
	if (j->usingClause)
	{
		List	   *leftvars = NIL;
		List	   *rightvars = NIL;
		ListCell   *lc2;

		/* Extract left- and right-side Vars from the qual expression */
		flatten_join_using_qual(j->quals, &leftvars, &rightvars);
		Assert(list_length(leftvars) == list_length(j->usingClause));
		Assert(list_length(rightvars) == list_length(j->usingClause));

		/* Mark the output columns accordingly */
		i = 0;
		forboth(lc, leftvars, lc2, rightvars)
		{
			Var		   *leftvar = (Var *) lfirst(lc);
			Var		   *rightvar = (Var *) lfirst(lc2);

			Assert(leftvar->varlevelsup == 0);
			Assert(leftvar->varattno != 0);
			if (leftvar->varno != colinfo->leftrti)
				elog(ERROR, "unexpected varno %d in JOIN USING qual",
					 leftvar->varno);
			colinfo->leftattnos[i] = leftvar->varattno;

			Assert(rightvar->varlevelsup == 0);
			Assert(rightvar->varattno != 0);
			if (rightvar->varno != colinfo->rightrti)
				elog(ERROR, "unexpected varno %d in JOIN USING qual",
					 rightvar->varno);
			colinfo->rightattnos[i] = rightvar->varattno;

			i++;
		}
	}
}

/*
 * flatten_join_using_qual: extract Vars being joined from a JOIN/USING qual
 *
 * We assume that transformJoinUsingClause won't have produced anything except
 * AND nodes, equality operator nodes, and possibly implicit coercions, and
 * that the AND node inputs match left-to-right with the original USING list.
 *
 * Caller must initialize the result lists to NIL.
 */
static void
flatten_join_using_qual(Node *qual, List **leftvars, List **rightvars)
{
	if (IsA(qual, BoolExpr))
	{
		/* Handle AND nodes by recursion */
		BoolExpr   *b = (BoolExpr *) qual;
		ListCell   *lc;

		Assert(b->boolop == AND_EXPR);
		foreach(lc, b->args)
		{
			flatten_join_using_qual((Node *) lfirst(lc),
									leftvars, rightvars);
		}
	}
	else if (IsA(qual, OpExpr))
	{
		/* Otherwise we should have an equality operator */
		OpExpr	   *op = (OpExpr *) qual;
		Var		   *var;

		if (list_length(op->args) != 2)
			elog(ERROR, "unexpected unary operator in JOIN/USING qual");
		/* Arguments should be Vars with perhaps implicit coercions */
		var = (Var *) strip_implicit_coercions((Node *) linitial(op->args));
		if (!IsA(var, Var))
			elog(ERROR, "unexpected node type in JOIN/USING qual: %d",
				 (int) nodeTag(var));
		*leftvars = lappend(*leftvars, var);
		var = (Var *) strip_implicit_coercions((Node *) lsecond(op->args));
		if (!IsA(var, Var))
			elog(ERROR, "unexpected node type in JOIN/USING qual: %d",
				 (int) nodeTag(var));
		*rightvars = lappend(*rightvars, var);
	}
	else
	{
		/* Perhaps we have an implicit coercion to boolean? */
		Node	   *q = strip_implicit_coercions(qual);

		if (q != qual)
			flatten_join_using_qual(q, leftvars, rightvars);
		else
			elog(ERROR, "unexpected node type in JOIN/USING qual: %d",
				 (int) nodeTag(qual));
	}
}

/*
 * get_rtable_name: convenience function to get a previously assigned RTE alias
 *
 * The RTE must belong to the topmost namespace level in "context".
 */
static char *
get_rtable_name(int rtindex, deparse_context *context)
{
	deparse_namespace *dpns = (deparse_namespace *) linitial(context->namespaces);

	Assert(rtindex > 0 && rtindex <= list_length(dpns->rtable_names));
	return (char *) list_nth(dpns->rtable_names, rtindex - 1);
}

/*
 * set_deparse_planstate: set up deparse_namespace to parse subexpressions
 * of a given PlanState node
 *
 * This sets the planstate, outer_planstate, inner_planstate, outer_tlist,
 * inner_tlist, and index_tlist fields.  Caller is responsible for adjusting
 * the ancestors list if necessary.  Note that the rtable and ctes fields do
 * not need to change when shifting attention to different plan nodes in a
 * single plan tree.
 */
static void
set_deparse_planstate(deparse_namespace *dpns, PlanState *ps)
{
	dpns->planstate = ps;

	/*
	 * We special-case Append and MergeAppend to pretend that the first child
	 * plan is the OUTER referent; we have to interpret OUTER Vars in their
	 * tlists according to one of the children, and the first one is the most
	 * natural choice.  Likewise special-case ModifyTable to pretend that the
	 * first child plan is the OUTER referent; this is to support RETURNING
	 * lists containing references to non-target relations.
	 */
	if (IsA(ps, AppendState))
		dpns->outer_planstate = ((AppendState *) ps)->appendplans[0];
	else if (IsA(ps, SequenceState))
		/*
		 * A Sequence node returns tuples from the *last* child node only.
		 * The other subplans can even have a different, incompatible tuple
		 * descriptor. A typical case is to have a PartitionSelector node
		 * as the first subplan, and the Dynamic Table Scan as the second
		 * subplan.
		 */
		dpns->outer_planstate = ((SequenceState *) ps)->subplans[1];
	else if (IsA(ps, MergeAppendState))
		dpns->outer_planstate = ((MergeAppendState *) ps)->mergeplans[0];
	else if (IsA(ps, ModifyTableState))
		dpns->outer_planstate = ((ModifyTableState *) ps)->mt_plans[0];
	else
		dpns->outer_planstate = outerPlanState(ps);

	if (dpns->outer_planstate)
		dpns->outer_tlist = dpns->outer_planstate->plan->targetlist;
	else
		dpns->outer_tlist = NIL;

	/*
	 * For a SubqueryScan, pretend the subplan is INNER referent.  (We don't
	 * use OUTER because that could someday conflict with the normal meaning.)
	 * Likewise, for a CteScan, pretend the subquery's plan is INNER referent.
	 */
	if (IsA(ps, SubqueryScanState))
		dpns->inner_planstate = ((SubqueryScanState *) ps)->subplan;
	else if (IsA(ps, CteScanState))
		dpns->inner_planstate = ((CteScanState *) ps)->cteplanstate;
	else if (IsA(ps, SequenceState))
		/*
		 * Set the inner_plan to a sequences first child only if it is a
		 * partition selector. This is a specific fix to enable Explain’s of
		 * query plans that have a Partition Selector
		 */
		dpns->inner_planstate = ((SequenceState *) ps)->subplans[0];
	else
		dpns->inner_planstate = innerPlanState(ps);

	if (dpns->inner_planstate)
		dpns->inner_tlist = dpns->inner_planstate->plan->targetlist;
	else
		dpns->inner_tlist = NIL;

	/* index_tlist is set only if it's an IndexOnlyScan */
	if (IsA(ps->plan, IndexOnlyScan))
		dpns->index_tlist = ((IndexOnlyScan *) ps->plan)->indextlist;
	else
		dpns->index_tlist = NIL;
}

/*
 * push_child_plan: temporarily transfer deparsing attention to a child plan
 *
 * When expanding an OUTER_VAR or INNER_VAR reference, we must adjust the
 * deparse context in case the referenced expression itself uses
 * OUTER_VAR/INNER_VAR.  We modify the top stack entry in-place to avoid
 * affecting levelsup issues (although in a Plan tree there really shouldn't
 * be any).
 *
 * Caller must provide a local deparse_namespace variable to save the
 * previous state for pop_child_plan.
 */
static void
push_child_plan(deparse_namespace *dpns, PlanState *ps,
				deparse_namespace *save_dpns)
{
	/* Save state for restoration later */
	*save_dpns = *dpns;

	/* Link current plan node into ancestors list */
	dpns->ancestors = lcons(dpns->planstate, dpns->ancestors);

	/* Set attention on selected child */
	set_deparse_planstate(dpns, ps);
}

/*
 * pop_child_plan: undo the effects of push_child_plan
 */
static void
pop_child_plan(deparse_namespace *dpns, deparse_namespace *save_dpns)
{
	List	   *ancestors;

	/* Get rid of ancestors list cell added by push_child_plan */
	ancestors = list_delete_first(dpns->ancestors);

	/* Restore fields changed by push_child_plan */
	*dpns = *save_dpns;

	/* Make sure dpns->ancestors is right (may be unnecessary) */
	dpns->ancestors = ancestors;
}

/*
 * push_ancestor_plan: temporarily transfer deparsing attention to an
 * ancestor plan
 *
 * When expanding a Param reference, we must adjust the deparse context
 * to match the plan node that contains the expression being printed;
 * otherwise we'd fail if that expression itself contains a Param or
 * OUTER_VAR/INNER_VAR/INDEX_VAR variable.
 *
 * The target ancestor is conveniently identified by the ListCell holding it
 * in dpns->ancestors.
 *
 * Caller must provide a local deparse_namespace variable to save the
 * previous state for pop_ancestor_plan.
 */
static void
push_ancestor_plan(deparse_namespace *dpns, ListCell *ancestor_cell,
				   deparse_namespace *save_dpns)
{
	PlanState  *ps = (PlanState *) lfirst(ancestor_cell);
	List	   *ancestors;

	/* Save state for restoration later */
	*save_dpns = *dpns;

	/* Build a new ancestor list with just this node's ancestors */
	ancestors = NIL;
	while ((ancestor_cell = lnext(ancestor_cell)) != NULL)
		ancestors = lappend(ancestors, lfirst(ancestor_cell));
	dpns->ancestors = ancestors;

	/* Set attention on selected ancestor */
	set_deparse_planstate(dpns, ps);
}

/*
 * pop_ancestor_plan: undo the effects of push_ancestor_plan
 */
static void
pop_ancestor_plan(deparse_namespace *dpns, deparse_namespace *save_dpns)
{
	/* Free the ancestor list made in push_ancestor_plan */
	list_free(dpns->ancestors);

	/* Restore fields changed by push_ancestor_plan */
	*dpns = *save_dpns;
}


/* ----------
 * make_ruledef			- reconstruct the CREATE RULE command
 *				  for a given pg_rewrite tuple
 * ----------
 */
static void
make_ruledef(StringInfo buf, HeapTuple ruletup, TupleDesc rulettc,
			 int prettyFlags)
{
	char	   *rulename;
	char		ev_type;
	Oid			ev_class;
	bool		is_instead;
	char	   *ev_qual;
	char	   *ev_action;
	List	   *actions = NIL;
	int			fno;
	Datum		dat;
	bool		isnull;

	/*
	 * Get the attribute values from the rules tuple
	 */
	fno = SPI_fnumber(rulettc, "rulename");
	dat = SPI_getbinval(ruletup, rulettc, fno, &isnull);
	Assert(!isnull);
	rulename = NameStr(*(DatumGetName(dat)));

	fno = SPI_fnumber(rulettc, "ev_type");
	dat = SPI_getbinval(ruletup, rulettc, fno, &isnull);
	Assert(!isnull);
	ev_type = DatumGetChar(dat);

	fno = SPI_fnumber(rulettc, "ev_class");
	dat = SPI_getbinval(ruletup, rulettc, fno, &isnull);
	Assert(!isnull);
	ev_class = DatumGetObjectId(dat);

	fno = SPI_fnumber(rulettc, "is_instead");
	dat = SPI_getbinval(ruletup, rulettc, fno, &isnull);
	Assert(!isnull);
	is_instead = DatumGetBool(dat);

	/* these could be nulls */
	fno = SPI_fnumber(rulettc, "ev_qual");
	ev_qual = SPI_getvalue(ruletup, rulettc, fno);

	fno = SPI_fnumber(rulettc, "ev_action");
	ev_action = SPI_getvalue(ruletup, rulettc, fno);
	if (ev_action != NULL)
		actions = (List *) stringToNode(ev_action);

	/*
	 * Build the rules definition text
	 */
	appendStringInfo(buf, "CREATE RULE %s AS",
					 quote_identifier(rulename));

	if (prettyFlags & PRETTYFLAG_INDENT)
		appendStringInfoString(buf, "\n    ON ");
	else
		appendStringInfoString(buf, " ON ");

	/* The event the rule is fired for */
	switch (ev_type)
	{
		case '1':
			appendStringInfoString(buf, "SELECT");
			break;

		case '2':
			appendStringInfoString(buf, "UPDATE");
			break;

		case '3':
			appendStringInfoString(buf, "INSERT");
			break;

		case '4':
			appendStringInfoString(buf, "DELETE");
			break;

		default:
			ereport(ERROR,
					(errcode(ERRCODE_FEATURE_NOT_SUPPORTED),
					 errmsg("rule \"%s\" has unsupported event type %d",
							rulename, ev_type)));
			break;
	}

	/* The relation the rule is fired on */
	appendStringInfo(buf, " TO %s", generate_relation_name(ev_class, NIL));

	/* If the rule has an event qualification, add it */
	if (ev_qual == NULL)
		ev_qual = "";
	if (strlen(ev_qual) > 0 && strcmp(ev_qual, "<>") != 0)
	{
		Node	   *qual;
		Query	   *query;
		deparse_context context;
		deparse_namespace dpns;

		if (prettyFlags & PRETTYFLAG_INDENT)
			appendStringInfoString(buf, "\n  ");
		appendStringInfoString(buf, " WHERE ");

		qual = stringToNode(ev_qual);

		/*
		 * We need to make a context for recognizing any Vars in the qual
		 * (which can only be references to OLD and NEW).  Use the rtable of
		 * the first query in the action list for this purpose.
		 */
		query = (Query *) linitial(actions);

		/*
		 * If the action is INSERT...SELECT, OLD/NEW have been pushed down
		 * into the SELECT, and that's what we need to look at. (Ugly kluge
		 * ... try to fix this when we redesign querytrees.)
		 */
		query = getInsertSelectQuery(query, NULL);

		/* Must acquire locks right away; see notes in get_query_def() */
		AcquireRewriteLocks(query, false, false);

		context.buf = buf;
		context.namespaces = list_make1(&dpns);
		context.groupClause = NIL;
		context.windowClause = NIL;
		context.windowTList = NIL;
		context.varprefix = (list_length(query->rtable) != 1);
		context.prettyFlags = prettyFlags;
		context.wrapColumn = WRAP_COLUMN_DEFAULT;
		context.indentLevel = PRETTYINDENT_STD;

		set_deparse_for_query(&dpns, query, NIL);

		get_rule_expr(qual, &context, false);
	}

	appendStringInfoString(buf, " DO ");

	/* The INSTEAD keyword (if so) */
	if (is_instead)
		appendStringInfoString(buf, "INSTEAD ");

	/* Finally the rules actions */
	if (list_length(actions) > 1)
	{
		ListCell   *action;
		Query	   *query;

		appendStringInfoChar(buf, '(');
		foreach(action, actions)
		{
			query = (Query *) lfirst(action);
			get_query_def(query, buf, NIL, NULL,
						  prettyFlags, WRAP_COLUMN_DEFAULT, 0);
			if (prettyFlags)
				appendStringInfoString(buf, ";\n");
			else
				appendStringInfoString(buf, "; ");
		}
		appendStringInfoString(buf, ");");
	}
	else if (list_length(actions) == 0)
	{
		appendStringInfoString(buf, "NOTHING;");
	}
	else
	{
		Query	   *query;

		query = (Query *) linitial(actions);
		get_query_def(query, buf, NIL, NULL,
					  prettyFlags, WRAP_COLUMN_DEFAULT, 0);
		appendStringInfoChar(buf, ';');
	}
}


/* ----------
 * make_viewdef			- reconstruct the SELECT part of a
 *				  view rewrite rule
 * ----------
 */
static void
make_viewdef(StringInfo buf, HeapTuple ruletup, TupleDesc rulettc,
			 int prettyFlags, int wrapColumn)
{
	Query	   *query;
	char		ev_type;
	Oid			ev_class;
	bool		is_instead;
	char	   *ev_qual;
	char	   *ev_action;
	List	   *actions = NIL;
	Relation	ev_relation;
	int			fno;
	bool		isnull;

	/*
	 * Get the attribute values from the rules tuple
	 */
	fno = SPI_fnumber(rulettc, "ev_type");
	ev_type = (char) SPI_getbinval(ruletup, rulettc, fno, &isnull);

	fno = SPI_fnumber(rulettc, "ev_class");
	ev_class = (Oid) SPI_getbinval(ruletup, rulettc, fno, &isnull);

	fno = SPI_fnumber(rulettc, "is_instead");
	is_instead = (bool) SPI_getbinval(ruletup, rulettc, fno, &isnull);

	fno = SPI_fnumber(rulettc, "ev_qual");
	ev_qual = SPI_getvalue(ruletup, rulettc, fno);

	fno = SPI_fnumber(rulettc, "ev_action");
	ev_action = SPI_getvalue(ruletup, rulettc, fno);
	if (ev_action != NULL)
		actions = (List *) stringToNode(ev_action);

	if (list_length(actions) != 1)
	{
		appendStringInfoString(buf, "Not a view");
		return;
	}

	query = (Query *) linitial(actions);

	if (ev_type != '1' || !is_instead ||
		strcmp(ev_qual, "<>") != 0 || query->commandType != CMD_SELECT)
	{
		appendStringInfoString(buf, "Not a view");
		return;
	}

	/*
	 * MPP-25160: pg_rewrite was scanned using MVCC snapshot, someone
 	 * else might drop a view that was visible then. We return nothing
 	 * in buf in this case.
	 */
	ev_relation = try_relation_open(ev_class, AccessShareLock, false);
	if (ev_relation == NULL)
	{
		return;
	}
	get_query_def(query, buf, NIL, RelationGetDescr(ev_relation),
				  prettyFlags, wrapColumn, 0);
	appendStringInfoChar(buf, ';');

	heap_close(ev_relation, AccessShareLock);
}


/* ----------
 * get_query_def			- Parse back one query parsetree
 *
 * If resultDesc is not NULL, then it is the output tuple descriptor for
 * the view represented by a SELECT query.
 * ----------
 */
static void
get_query_def(Query *query, StringInfo buf, List *parentnamespace,
			  TupleDesc resultDesc,
			  int prettyFlags, int wrapColumn, int startIndent)
{
	deparse_context context;
	deparse_namespace dpns;

	/* Guard against excessively long or deeply-nested queries */
	CHECK_FOR_INTERRUPTS();
	check_stack_depth();

	/*
	 * Before we begin to examine the query, acquire locks on referenced
	 * relations, and fix up deleted columns in JOIN RTEs.  This ensures
	 * consistent results.  Note we assume it's OK to scribble on the passed
	 * querytree!
	 *
	 * We are only deparsing the query (we are not about to execute it), so we
	 * only need AccessShareLock on the relations it mentions.
	 */
	AcquireRewriteLocks(query, false, false);

	context.buf = buf;
	context.namespaces = lcons(&dpns, list_copy(parentnamespace));
	context.groupClause = NIL;
	context.windowClause = NIL;
	context.windowTList = NIL;
	context.varprefix = (parentnamespace != NIL ||
						 list_length(query->rtable) != 1);
	context.prettyFlags = prettyFlags;
	context.wrapColumn = wrapColumn;
	context.indentLevel = startIndent;

	set_deparse_for_query(&dpns, query, parentnamespace);

	switch (query->commandType)
	{
		case CMD_SELECT:
			get_select_query_def(query, &context, resultDesc);
			break;

		case CMD_UPDATE:
			get_update_query_def(query, &context);
			break;

		case CMD_INSERT:
			get_insert_query_def(query, &context);
			break;

		case CMD_DELETE:
			get_delete_query_def(query, &context);
			break;

		case CMD_NOTHING:
			appendStringInfoString(buf, "NOTHING");
			break;

		case CMD_UTILITY:
			get_utility_query_def(query, &context);
			break;

		default:
			elog(ERROR, "unrecognized query command type: %d",
				 query->commandType);
			break;
	}
}

/* ----------
 * get_values_def			- Parse back a VALUES list
 * ----------
 */
static void
get_values_def(List *values_lists, deparse_context *context)
{
	StringInfo	buf = context->buf;
	bool		first_list = true;
	ListCell   *vtl;

	appendStringInfoString(buf, "VALUES ");

	foreach(vtl, values_lists)
	{
		List	   *sublist = (List *) lfirst(vtl);
		bool		first_col = true;
		ListCell   *lc;

		if (first_list)
			first_list = false;
		else
			appendStringInfoString(buf, ", ");

		appendStringInfoChar(buf, '(');
		foreach(lc, sublist)
		{
			Node	   *col = (Node *) lfirst(lc);

			if (first_col)
				first_col = false;
			else
				appendStringInfoChar(buf, ',');

			/*
			 * Strip any top-level nodes representing indirection assignments,
			 * then print the result.
			 */
			get_rule_expr(processIndirection(col, context, false),
						  context, false);
		}
		appendStringInfoChar(buf, ')');
	}
}

/* ----------
 * get_with_clause			- Parse back a WITH clause
 * ----------
 */
static void
get_with_clause(Query *query, deparse_context *context)
{
	StringInfo	buf = context->buf;
	const char *sep;
	ListCell   *l;

	if (query->cteList == NIL)
		return;

	if (PRETTY_INDENT(context))
	{
		context->indentLevel += PRETTYINDENT_STD;
		appendStringInfoChar(buf, ' ');
	}

	if (query->hasRecursive)
		sep = "WITH RECURSIVE ";
	else
		sep = "WITH ";
	foreach(l, query->cteList)
	{
		CommonTableExpr *cte = (CommonTableExpr *) lfirst(l);

		appendStringInfoString(buf, sep);
		appendStringInfoString(buf, quote_identifier(cte->ctename));
		if (cte->aliascolnames)
		{
			bool		first = true;
			ListCell   *col;

			appendStringInfoChar(buf, '(');
			foreach(col, cte->aliascolnames)
			{
				if (first)
					first = false;
				else
					appendStringInfoString(buf, ", ");
				appendStringInfoString(buf,
									   quote_identifier(strVal(lfirst(col))));
			}
			appendStringInfoChar(buf, ')');
		}
		appendStringInfoString(buf, " AS (");
		if (PRETTY_INDENT(context))
			appendContextKeyword(context, "", 0, 0, 0);
		get_query_def((Query *) cte->ctequery, buf, context->namespaces, NULL,
					  context->prettyFlags, context->wrapColumn,
					  context->indentLevel);
		if (PRETTY_INDENT(context))
			appendContextKeyword(context, "", 0, 0, 0);
		appendStringInfoChar(buf, ')');
		sep = ", ";
	}

	if (PRETTY_INDENT(context))
	{
		context->indentLevel -= PRETTYINDENT_STD;
		appendContextKeyword(context, "", 0, 0, 0);
	}
	else
		appendStringInfoChar(buf, ' ');
}

/* ----------
 * get_select_query_def			- Parse back a SELECT parsetree
 * ----------
 */
static void
get_select_query_def(Query *query, deparse_context *context,
					 TupleDesc resultDesc)
{
	StringInfo	buf = context->buf;
	List	   *save_windowclause;
	List	   *save_windowtlist;
	List	   *save_groupclause;
	bool		force_colno;
	ListCell   *l;

	/* Insert the WITH clause if given */
	get_with_clause(query, context);

	/* Set up context for possible window functions */
	save_windowclause = context->windowClause;
	context->windowClause = query->windowClause;
	save_windowtlist = context->windowTList;
	context->windowTList = query->targetList;
	save_groupclause = context->groupClause;
	context->groupClause = query->groupClause;

	/*
	 * If the Query node has a setOperations tree, then it's the top level of
	 * a UNION/INTERSECT/EXCEPT query; only the WITH, ORDER BY and LIMIT
	 * fields are interesting in the top query itself.
	 */
	if (query->setOperations)
	{
		get_setop_query(query->setOperations, query, context, resultDesc);
		/* ORDER BY clauses must be simple in this case */
		force_colno = true;
	}
	else
	{
		get_basic_select_query(query, context, resultDesc);
		force_colno = false;
	}

	/* Add the ORDER BY clause if given */
	if (query->sortClause != NIL)
	{
		appendContextKeyword(context, " ORDER BY ",
							 -PRETTYINDENT_STD, PRETTYINDENT_STD, 1);
		get_rule_orderby(query->sortClause, query->targetList,
						 force_colno, context);
	}

	/* Add the LIMIT clause if given */
	if (query->limitOffset != NULL)
	{
		appendContextKeyword(context, " OFFSET ",
							 -PRETTYINDENT_STD, PRETTYINDENT_STD, 0);
		get_rule_expr(query->limitOffset, context, false);
	}
	if (query->limitCount != NULL)
	{
		appendContextKeyword(context, " LIMIT ",
							 -PRETTYINDENT_STD, PRETTYINDENT_STD, 0);
		if (IsA(query->limitCount, Const) &&
			((Const *) query->limitCount)->constisnull)
			appendStringInfoString(buf, "ALL");
		else
			get_rule_expr(query->limitCount, context, false);
	}

	/* Add the SCATTER BY clause, if given */
	if (query->scatterClause)
	{
		appendContextKeyword(context, " SCATTER ",
							 -PRETTYINDENT_STD, PRETTYINDENT_STD, 1);

		/* Distinguish between RANDOMLY and BY <expr-list> */
		if (list_length(query->scatterClause) == 1 &&
			linitial(query->scatterClause) == NULL)
		{
			appendStringInfo(buf, "RANDOMLY");
		}
		else
		{
			ListCell	*lc;

			appendStringInfo(buf, "BY ");
			foreach(lc, query->scatterClause)
			{
				Node *expr = (Node *) lfirst(lc);

				get_rule_expr(expr, context, false);
				if (lc->next)
					appendStringInfo(buf, ", ");
			}
		}
	}

	/* Add FOR [KEY] UPDATE/SHARE clauses if present */
	if (query->hasForUpdate)
	{
		foreach(l, query->rowMarks)
		{
			RowMarkClause *rc = (RowMarkClause *) lfirst(l);

			/* don't print implicit clauses */
			if (rc->pushedDown)
				continue;

			switch (rc->strength)
			{
				case LCS_FORKEYSHARE:
					appendContextKeyword(context, " FOR KEY SHARE",
									 -PRETTYINDENT_STD, PRETTYINDENT_STD, 0);
					break;
				case LCS_FORSHARE:
					appendContextKeyword(context, " FOR SHARE",
									 -PRETTYINDENT_STD, PRETTYINDENT_STD, 0);
					break;
				case LCS_FORNOKEYUPDATE:
					appendContextKeyword(context, " FOR NO KEY UPDATE",
									 -PRETTYINDENT_STD, PRETTYINDENT_STD, 0);
					break;
				case LCS_FORUPDATE:
					appendContextKeyword(context, " FOR UPDATE",
									 -PRETTYINDENT_STD, PRETTYINDENT_STD, 0);
					break;
			}

			appendStringInfo(buf, " OF %s",
							 quote_identifier(get_rtable_name(rc->rti,
															  context)));
			if (rc->noWait)
				appendStringInfoString(buf, " NOWAIT");
		}
	}

	context->windowClause = save_windowclause;
	context->windowTList = save_windowtlist;
	context->groupClause = save_groupclause;
}

/*
 * Detect whether query looks like SELECT ... FROM VALUES();
 * if so, return the VALUES RTE.  Otherwise return NULL.
 */
static RangeTblEntry *
get_simple_values_rte(Query *query)
{
	RangeTblEntry *result = NULL;
	ListCell   *lc;

	/*
	 * We want to return TRUE even if the Query also contains OLD or NEW rule
	 * RTEs.  So the idea is to scan the rtable and see if there is only one
	 * inFromCl RTE that is a VALUES RTE.  We don't look at the targetlist at
	 * all.  This is okay because parser/analyze.c will never generate a
	 * "bare" VALUES RTE --- they only appear inside auto-generated
	 * sub-queries with very restricted structure.
	 */
	foreach(lc, query->rtable)
	{
		RangeTblEntry *rte = (RangeTblEntry *) lfirst(lc);

		if (rte->rtekind == RTE_VALUES && rte->inFromCl)
		{
			if (result)
				return NULL;	/* multiple VALUES (probably not possible) */
			result = rte;
		}
		else if (rte->rtekind == RTE_RELATION && !rte->inFromCl)
			continue;			/* ignore rule entries */
		else
			return NULL;		/* something else -> not simple VALUES */
	}
	return result;
}

static void
get_basic_select_query(Query *query, deparse_context *context,
					   TupleDesc resultDesc)
{
	StringInfo	buf = context->buf;
	RangeTblEntry *values_rte;
	char	   *sep;
	ListCell   *l;

	if (PRETTY_INDENT(context))
	{
		context->indentLevel += PRETTYINDENT_STD;
		appendStringInfoChar(buf, ' ');
	}

	/*
	 * If the query looks like SELECT * FROM (VALUES ...), then print just the
	 * VALUES part.  This reverses what transformValuesClause() did at parse
	 * time.
	 */
	values_rte = get_simple_values_rte(query);
	if (values_rte)
	{
		get_values_def(values_rte->values_lists, context);
		return;
	}

	/*
	 * Build up the query string - first we say SELECT
	 */
	appendStringInfoString(buf, "SELECT");

	/* Add the DISTINCT clause if given */
	if (query->distinctClause != NIL)
	{
		if (query->hasDistinctOn)
		{
			appendStringInfoString(buf, " DISTINCT ON (");
			sep = "";
			foreach(l, query->distinctClause)
			{
				SortGroupClause *srt = (SortGroupClause *) lfirst(l);

				appendStringInfoString(buf, sep);
				get_rule_sortgroupclause(srt, query->targetList,
										 false, context);
				sep = ", ";
			}
			appendStringInfoChar(buf, ')');
		}
		else
			appendStringInfoString(buf, " DISTINCT");
	}

	/* Then we tell what to select (the targetlist) */
	get_target_list(query->targetList, context, resultDesc);

	/* Add the FROM clause if needed */
	get_from_clause(query, " FROM ", context);

	/* Add the WHERE clause if given */
	if (query->jointree->quals != NULL)
	{
		appendContextKeyword(context, " WHERE ",
							 -PRETTYINDENT_STD, PRETTYINDENT_STD, 1);
		get_rule_expr(query->jointree->quals, context, false);
	}

	/* Add the GROUP BY clause if given */
	if (query->groupClause != NULL)
	{
		appendContextKeyword(context, " GROUP BY ",
							 -PRETTYINDENT_STD, PRETTYINDENT_STD, 1);
		get_rule_grouplist(query->groupClause, query->targetList, false, context);
	}

	/* Add the HAVING clause if given */
	if (query->havingQual != NULL)
	{
		appendContextKeyword(context, " HAVING ",
							 -PRETTYINDENT_STD, PRETTYINDENT_STD, 0);
		get_rule_expr(query->havingQual, context, false);
	}

	/* The WINDOW clause must be last */
	if (query->windowClause)
	{
		bool first = true;
		foreach(l, query->windowClause)
		{
			WindowClause *wc = (WindowClause *) lfirst(l);

			/* unnamed windows will be displayed in the target list */
			if (!wc->name)
				continue;

			if (first)
			{
				appendContextKeyword(context, " WINDOW",
									 -PRETTYINDENT_STD, PRETTYINDENT_STD, 1);
				first = false;
			}
			else
				appendStringInfoString(buf, ",");

			appendStringInfo(buf, " %s AS ", quote_identifier(wc->name));
			get_rule_windowspec(wc, context->windowTList, context);
		}
	}
}

/* ----------
 * get_target_list			- Parse back a SELECT target list
 *
 * This is also used for RETURNING lists in INSERT/UPDATE/DELETE.
 * ----------
 */
static void
get_target_list(List *targetList, deparse_context *context,
				TupleDesc resultDesc)
{
	StringInfo	buf = context->buf;
	StringInfoData targetbuf;
	bool		last_was_multiline = false;
	char	   *sep;
	int			colno;
	ListCell   *l;

	/* we use targetbuf to hold each TLE's text temporarily */
	initStringInfo(&targetbuf);

	sep = " ";
	colno = 0;
	foreach(l, targetList)
	{
		TargetEntry *tle = (TargetEntry *) lfirst(l);
		char	   *colname;
		char	   *attname;

		if (tle->resjunk)
			continue;			/* ignore junk entries */

		appendStringInfoString(buf, sep);
		sep = ", ";
		colno++;

		/*
		 * Put the new field text into targetbuf so we can decide after we've
		 * got it whether or not it needs to go on a new line.
		 */
		resetStringInfo(&targetbuf);
		context->buf = &targetbuf;

		/*
		 * We special-case Var nodes rather than using get_rule_expr. This is
		 * needed because get_rule_expr will display a whole-row Var as
		 * "foo.*", which is the preferred notation in most contexts, but at
		 * the top level of a SELECT list it's not right (the parser will
		 * expand that notation into multiple columns, yielding behavior
		 * different from a whole-row Var).  We need to call get_variable
		 * directly so that we can tell it to do the right thing.
		 */
		if (tle->expr && IsA(tle->expr, Var))
		{
			attname = get_variable((Var *) tle->expr, 0, true, context);
		}
		else
		{
			get_rule_expr((Node *) tle->expr, context, true);
			/* We'll show the AS name unless it's this: */
			attname = "?column?";
		}

		/*
		 * Figure out what the result column should be called.  In the context
		 * of a view, use the view's tuple descriptor (so as to pick up the
		 * effects of any column RENAME that's been done on the view).
		 * Otherwise, just use what we can find in the TLE.
		 */
		if (resultDesc && colno <= resultDesc->natts)
			colname = NameStr(resultDesc->attrs[colno - 1]->attname);
		else
			colname = tle->resname;

		/* Show AS unless the column's name is correct as-is */
		if (colname)			/* resname could be NULL */
		{
			if (attname == NULL || strcmp(attname, colname) != 0)
				appendStringInfo(&targetbuf, " AS %s", quote_identifier(colname));
		}

		/* Restore context's output buffer */
		context->buf = buf;

		/* Consider line-wrapping if enabled */
		if (PRETTY_INDENT(context) && context->wrapColumn >= 0)
		{
			int			leading_nl_pos;

			/* Does the new field start with a new line? */
			if (targetbuf.len > 0 && targetbuf.data[0] == '\n')
				leading_nl_pos = 0;
			else
				leading_nl_pos = -1;

			/* If so, we shouldn't add anything */
			if (leading_nl_pos >= 0)
			{
				/* instead, remove any trailing spaces currently in buf */
				removeStringInfoSpaces(buf);
			}
			else
			{
				char	   *trailing_nl;

				/* Locate the start of the current line in the output buffer */
				trailing_nl = strrchr(buf->data, '\n');
				if (trailing_nl == NULL)
					trailing_nl = buf->data;
				else
					trailing_nl++;

				/*
				 * Add a newline, plus some indentation, if the new field is
				 * not the first and either the new field would cause an
				 * overflow or the last field used more than one line.
				 */
				if (colno > 1 &&
					((strlen(trailing_nl) + targetbuf.len > context->wrapColumn) ||
					 last_was_multiline))
					appendContextKeyword(context, "", -PRETTYINDENT_STD,
										 PRETTYINDENT_STD, PRETTYINDENT_VAR);
			}

			/* Remember this field's multiline status for next iteration */
			last_was_multiline =
				(strchr(targetbuf.data + leading_nl_pos + 1, '\n') != NULL);
		}

		/* Add the new field */
		appendStringInfoString(buf, targetbuf.data);
	}

	/* clean up */
	pfree(targetbuf.data);
}

static void
get_setop_query(Node *setOp, Query *query, deparse_context *context,
				TupleDesc resultDesc)
{
	StringInfo	buf = context->buf;
	bool		need_paren;

	/* Guard against excessively long or deeply-nested queries */
	CHECK_FOR_INTERRUPTS();
	check_stack_depth();

	if (IsA(setOp, RangeTblRef))
	{
		RangeTblRef *rtr = (RangeTblRef *) setOp;
		RangeTblEntry *rte = rt_fetch(rtr->rtindex, query->rtable);
		Query	   *subquery = rte->subquery;

		Assert(subquery != NULL);
		Assert(subquery->setOperations == NULL);
		/* Need parens if WITH, ORDER BY, FOR UPDATE, or LIMIT; see gram.y */
		need_paren = (subquery->cteList ||
					  subquery->sortClause ||
					  subquery->rowMarks ||
					  subquery->limitOffset ||
					  subquery->limitCount);
		if (need_paren)
			appendStringInfoChar(buf, '(');
		get_query_def(subquery, buf, context->namespaces, resultDesc,
					  context->prettyFlags, context->wrapColumn,
					  context->indentLevel);
		if (need_paren)
			appendStringInfoChar(buf, ')');
	}
	else if (IsA(setOp, SetOperationStmt))
	{
		SetOperationStmt *op = (SetOperationStmt *) setOp;
		int			subindent;

		/*
		 * We force parens when nesting two SetOperationStmts, except when the
		 * lefthand input is another setop of the same kind.  Syntactically,
		 * we could omit parens in rather more cases, but it seems best to use
		 * parens to flag cases where the setop operator changes.  If we use
		 * parens, we also increase the indentation level for the child query.
		 *
		 * There are some cases in which parens are needed around a leaf query
		 * too, but those are more easily handled at the next level down (see
		 * code above).
		 */
		if (IsA(op->larg, SetOperationStmt))
		{
			SetOperationStmt *lop = (SetOperationStmt *) op->larg;

			if (op->op == lop->op && op->all == lop->all)
				need_paren = false;
			else
				need_paren = true;
		}
		else
			need_paren = false;

		if (need_paren)
		{
			appendStringInfoChar(buf, '(');
			subindent = PRETTYINDENT_STD;
			appendContextKeyword(context, "", subindent, 0, 0);
		}
		else
			subindent = 0;

		get_setop_query(op->larg, query, context, resultDesc);

		if (need_paren)
			appendContextKeyword(context, ") ", -subindent, 0, 0);
		else if (PRETTY_INDENT(context))
			appendContextKeyword(context, "", -subindent, 0, 0);
		else
			appendStringInfoChar(buf, ' ');

		switch (op->op)
		{
			case SETOP_UNION:
				appendStringInfoString(buf, "UNION ");
				break;
			case SETOP_INTERSECT:
				appendStringInfoString(buf, "INTERSECT ");
				break;
			case SETOP_EXCEPT:
				appendStringInfoString(buf, "EXCEPT ");
				break;
			default:
				elog(ERROR, "unrecognized set op: %d",
					 (int) op->op);
		}
		if (op->all)
			appendStringInfoString(buf, "ALL ");

		/* Always parenthesize if RHS is another setop */
		need_paren = IsA(op->rarg, SetOperationStmt);

		/*
		 * The indentation code here is deliberately a bit different from that
		 * for the lefthand input, because we want the line breaks in
		 * different places.
		 */
		if (need_paren)
		{
			appendStringInfoChar(buf, '(');
			subindent = PRETTYINDENT_STD;
		}
		else
			subindent = 0;
		appendContextKeyword(context, "", subindent, 0, 0);

		get_setop_query(op->rarg, query, context, resultDesc);

		if (PRETTY_INDENT(context))
			context->indentLevel -= subindent;
		if (need_paren)
			appendContextKeyword(context, ")", 0, 0, 0);
	}
	else
	{
		elog(ERROR, "unrecognized node type: %d",
			 (int) nodeTag(setOp));
	}
}

/*
 * Display a list of grouping or (grouping extension) clauses.
 *
 * The param 'in_grpsets' indicates if the given grplist is
 * immediatelly inside a GROUPING SETS clause. This is used
 * to determine how to use parantheses.
 */
static void
get_rule_grouplist(List *grplist, List *tlist,
				   bool in_grpsets, deparse_context *context)
{
	StringInfo buf = context->buf;
	char *sep;
	ListCell *lc;

	sep = "";
	foreach (lc, grplist)
	{
		Node *node = (Node *)lfirst(lc);
		Assert (node == NULL ||
				IsA(node, List) ||
				IsA(node, SortGroupClause) ||
				IsA(node, GroupingClause));

		appendStringInfoString(buf, sep);

		if (node == NULL)
		{
			if (!in_grpsets)
				appendStringInfoString(buf, "()");
			else
				continue; /* do nothing */
		}

		else if (IsA(node, List))
		{
			appendStringInfoString(buf, "(");
			get_rule_grouplist((List *)node, tlist, in_grpsets, context);
			appendStringInfoString(buf, ")");
		}

		else if (IsA(node, SortGroupClause))
		{
			if (in_grpsets)
				appendStringInfoString(buf, "(");
			get_rule_sortgroupclause((SortGroupClause *) node, tlist,
									  false,context);
			if (in_grpsets)
				appendStringInfoString(buf, ")");
		}

		else
		{
			get_rule_groupingclause((GroupingClause *)node, tlist,
									context);
		}

		sep = ", ";
	}
}

/*
 * Display a grouping extension clause.
 */
static void
get_rule_groupingclause(GroupingClause *grp, List *tlist,
						deparse_context *context)
{
	StringInfo buf = context->buf;
	bool in_grpsets = false;

	switch(grp->groupType)
	{
		case GROUPINGTYPE_ROLLUP:
			appendStringInfoString(buf, "ROLLUP (");
			break;
		case GROUPINGTYPE_CUBE:
			appendStringInfoString(buf, "CUBE (");
			break;
		case GROUPINGTYPE_GROUPING_SETS:
			in_grpsets = true;
			appendStringInfoString(buf, "GROUPING SETS (");
			break;
		default:
			elog(ERROR, "unrecognized grouping type: %d",
				 grp->groupType);
	}

	get_rule_grouplist(grp->groupsets, tlist, in_grpsets, context);
	appendStringInfoString(buf, ")");
}

/*
 * Display a sort/group clause.
 *
 * Also returns the expression tree, so caller need not find it again.
 */
static Node *
get_rule_sortgroupclause(SortGroupClause *srt, List *tlist, bool force_colno,
						 deparse_context *context)
{
	StringInfo	buf = context->buf;
	TargetEntry *tle;
	Node	   *expr;

	tle = get_sortgroupclause_tle(srt, tlist);
	expr = (Node *) tle->expr;

	/*
	 * Use column-number form if requested by caller.  Otherwise, if
	 * expression is a constant, force it to be dumped with an explicit cast
	 * as decoration --- this is because a simple integer constant is
	 * ambiguous (and will be misinterpreted by findTargetlistEntry()) if we
	 * dump it without any decoration.  Otherwise, just dump the expression
	 * normally.
	 */
	if (force_colno)
	{
		Assert(!tle->resjunk);
		appendStringInfo(buf, "%d", tle->resno);
	}
	else if (expr && IsA(expr, Const))
		get_const_expr((Const *) expr, context, 1);
	else
		get_rule_expr(expr, context, true);

	return expr;
}

/*
 * Display an ORDER BY list.
 */
static void
get_rule_orderby(List *orderList, List *targetList,
				 bool force_colno, deparse_context *context)
{
	StringInfo	buf = context->buf;
	const char *sep;
	ListCell   *l;

	sep = "";
	foreach(l, orderList)
	{
		SortGroupClause *srt = (SortGroupClause *) lfirst(l);
		Node	   *sortexpr;
		Oid			sortcoltype;
		TypeCacheEntry *typentry;

		appendStringInfoString(buf, sep);
		sortexpr = get_rule_sortgroupclause(srt, targetList,
											force_colno, context);
		sortcoltype = exprType(sortexpr);
		/* See whether operator is default < or > for datatype */
		typentry = lookup_type_cache(sortcoltype,
									 TYPECACHE_LT_OPR | TYPECACHE_GT_OPR);
		if (srt->sortop == typentry->lt_opr)
		{
			/* ASC is default, so emit nothing for it */
			if (srt->nulls_first)
				appendStringInfoString(buf, " NULLS FIRST");
		}
		else if (srt->sortop == typentry->gt_opr)
		{
			appendStringInfoString(buf, " DESC");
			/* DESC defaults to NULLS FIRST */
			if (!srt->nulls_first)
				appendStringInfoString(buf, " NULLS LAST");
		}
		else
		{
			appendStringInfo(buf, " USING %s",
							 generate_operator_name(srt->sortop,
													sortcoltype,
													sortcoltype));
			/* be specific to eliminate ambiguity */
			if (srt->nulls_first)
				appendStringInfoString(buf, " NULLS FIRST");
			else
				appendStringInfoString(buf, " NULLS LAST");
		}
		sep = ", ";
	}
}

/*
 * Display a window definition
 */
static void
get_rule_windowspec(WindowClause *wc, List *targetList,
					deparse_context *context)
{
	StringInfo	buf = context->buf;
	bool		needspace = false;
	const char *sep;
	ListCell   *l;

	appendStringInfoChar(buf, '(');

	if (wc->refname)
	{
		appendStringInfoString(buf, quote_identifier(wc->refname));
		needspace = true;
	}
	/* partition clauses are always inherited, so only print if no refname */
	if (wc->partitionClause && !wc->refname)
	{
		if (needspace)
			appendStringInfoChar(buf, ' ');
		appendStringInfoString(buf, "PARTITION BY ");
		sep = "";
		foreach(l, wc->partitionClause)
		{
			SortGroupClause *grp = (SortGroupClause *) lfirst(l);

			appendStringInfoString(buf, sep);
			get_rule_sortgroupclause(grp, targetList,
									 false, context);
			sep = ", ";
		}
		needspace = true;
	}
	/* print ordering clause only if not inherited */
	if (wc->orderClause && !wc->copiedOrder)
	{
		if (needspace)
			appendStringInfoChar(buf, ' ');
		appendStringInfoString(buf, "ORDER BY ");
		get_rule_orderby(wc->orderClause, targetList, false, context);
		needspace = true;
	}
	/* framing clause is never inherited, so print unless it's default */
	if (wc->frameOptions & FRAMEOPTION_NONDEFAULT)
	{
		if (needspace)
			appendStringInfoChar(buf, ' ');
		if (wc->frameOptions & FRAMEOPTION_RANGE)
			appendStringInfoString(buf, "RANGE ");
		else if (wc->frameOptions & FRAMEOPTION_ROWS)
			appendStringInfoString(buf, "ROWS ");
		else
			Assert(false);
		if (wc->frameOptions & FRAMEOPTION_BETWEEN)
			appendStringInfoString(buf, "BETWEEN ");
		if (wc->frameOptions & FRAMEOPTION_START_UNBOUNDED_PRECEDING)
			appendStringInfoString(buf, "UNBOUNDED PRECEDING ");
		else if (wc->frameOptions & FRAMEOPTION_START_CURRENT_ROW)
			appendStringInfoString(buf, "CURRENT ROW ");
		else if (wc->frameOptions & FRAMEOPTION_START_VALUE)
		{
			get_rule_expr(wc->startOffset, context, false);
			if (wc->frameOptions & FRAMEOPTION_START_VALUE_PRECEDING)
				appendStringInfoString(buf, " PRECEDING ");
			else if (wc->frameOptions & FRAMEOPTION_START_VALUE_FOLLOWING)
				appendStringInfoString(buf, " FOLLOWING ");
			else
				Assert(false);
		}
		else
			Assert(false);
		if (wc->frameOptions & FRAMEOPTION_BETWEEN)
		{
			appendStringInfoString(buf, "AND ");
			if (wc->frameOptions & FRAMEOPTION_END_UNBOUNDED_FOLLOWING)
				appendStringInfoString(buf, "UNBOUNDED FOLLOWING ");
			else if (wc->frameOptions & FRAMEOPTION_END_CURRENT_ROW)
				appendStringInfoString(buf, "CURRENT ROW ");
			else if (wc->frameOptions & FRAMEOPTION_END_VALUE)
			{
				get_rule_expr(wc->endOffset, context, false);
				if (wc->frameOptions & FRAMEOPTION_END_VALUE_PRECEDING)
					appendStringInfoString(buf, " PRECEDING ");
				else if (wc->frameOptions & FRAMEOPTION_END_VALUE_FOLLOWING)
					appendStringInfoString(buf, " FOLLOWING ");
				else
					Assert(false);
			}
			else
				Assert(false);
		}
		/* we will now have a trailing space; remove it */
		buf->len--;
	}
	appendStringInfoChar(buf, ')');
}

/* ----------
 * get_insert_query_def			- Parse back an INSERT parsetree
 * ----------
 */
static void
get_insert_query_def(Query *query, deparse_context *context)
{
	StringInfo	buf = context->buf;
	RangeTblEntry *select_rte = NULL;
	RangeTblEntry *values_rte = NULL;
	RangeTblEntry *rte;
	char	   *sep;
	ListCell   *values_cell;
	ListCell   *l;
	List	   *strippedexprs;

	/* Insert the WITH clause if given */
	get_with_clause(query, context);

	/*
	 * If it's an INSERT ... SELECT or multi-row VALUES, there will be a
	 * single RTE for the SELECT or VALUES.  Plain VALUES has neither.
	 */
	foreach(l, query->rtable)
	{
		rte = (RangeTblEntry *) lfirst(l);

		if (rte->rtekind == RTE_SUBQUERY)
		{
			if (select_rte)
				elog(ERROR, "too many subquery RTEs in INSERT");
			select_rte = rte;
		}

		if (rte->rtekind == RTE_VALUES)
		{
			if (values_rte)
				elog(ERROR, "too many values RTEs in INSERT");
			values_rte = rte;
		}
	}
	if (select_rte && values_rte)
		elog(ERROR, "both subquery and values RTEs in INSERT");

	/*
	 * Start the query with INSERT INTO relname
	 */
	rte = rt_fetch(query->resultRelation, query->rtable);
	Assert(rte->rtekind == RTE_RELATION);

	if (PRETTY_INDENT(context))
	{
		context->indentLevel += PRETTYINDENT_STD;
		appendStringInfoChar(buf, ' ');
	}
	appendStringInfo(buf, "INSERT INTO %s ",
					 generate_relation_name(rte->relid, NIL));

	/*
	 * Add the insert-column-names list.  To handle indirection properly, we
	 * need to look for indirection nodes in the top targetlist (if it's
	 * INSERT ... SELECT or INSERT ... single VALUES), or in the first
	 * expression list of the VALUES RTE (if it's INSERT ... multi VALUES). We
	 * assume that all the expression lists will have similar indirection in
	 * the latter case.
	 */
	if (values_rte)
		values_cell = list_head((List *) linitial(values_rte->values_lists));
	else
		values_cell = NULL;
	strippedexprs = NIL;
	sep = "";
	if (query->targetList)
		appendStringInfoChar(buf, '(');
	foreach(l, query->targetList)
	{
		TargetEntry *tle = (TargetEntry *) lfirst(l);

		if (tle->resjunk)
			continue;			/* ignore junk entries */

		appendStringInfoString(buf, sep);
		sep = ", ";

		/*
		 * Put out name of target column; look in the catalogs, not at
		 * tle->resname, since resname will fail to track RENAME.
		 */
		appendStringInfoString(buf,
						quote_identifier(get_relid_attribute_name(rte->relid,
															   tle->resno)));

		/*
		 * Print any indirection needed (subfields or subscripts), and strip
		 * off the top-level nodes representing the indirection assignments.
		 */
		if (values_cell)
		{
			/* we discard the stripped expression in this case */
			processIndirection((Node *) lfirst(values_cell), context, true);
			values_cell = lnext(values_cell);
		}
		else
		{
			/* we keep a list of the stripped expressions in this case */
			strippedexprs = lappend(strippedexprs,
									processIndirection((Node *) tle->expr,
													   context, true));
		}
	}
	if (query->targetList)
		appendStringInfoString(buf, ") ");

	if (select_rte)
	{
		/* Add the SELECT */
		get_query_def(select_rte->subquery, buf, NIL, NULL,
					  context->prettyFlags, context->wrapColumn,
					  context->indentLevel);
	}
	else if (values_rte)
	{
		/* Add the multi-VALUES expression lists */
		get_values_def(values_rte->values_lists, context);
	}
	else if (strippedexprs)
	{
		/* Add the single-VALUES expression list */
		appendContextKeyword(context, "VALUES (",
							 -PRETTYINDENT_STD, PRETTYINDENT_STD, 2);
		get_rule_expr((Node *) strippedexprs, context, false);
		appendStringInfoChar(buf, ')');
	}
	else
	{
		/* No expressions, so it must be DEFAULT VALUES */
		appendStringInfoString(buf, "DEFAULT VALUES");
	}

	/* Add RETURNING if present */
	if (query->returningList)
	{
		appendContextKeyword(context, " RETURNING",
							 -PRETTYINDENT_STD, PRETTYINDENT_STD, 1);
		get_target_list(query->returningList, context, NULL);
	}
}


/* ----------
 * get_update_query_def			- Parse back an UPDATE parsetree
 * ----------
 */
static void
get_update_query_def(Query *query, deparse_context *context)
{
	StringInfo	buf = context->buf;
	char	   *sep;
	RangeTblEntry *rte;
	ListCell   *l;

	/* Insert the WITH clause if given */
	get_with_clause(query, context);

	/*
	 * Start the query with UPDATE relname SET
	 */
	rte = rt_fetch(query->resultRelation, query->rtable);
	Assert(rte->rtekind == RTE_RELATION);
	if (PRETTY_INDENT(context))
	{
		appendStringInfoChar(buf, ' ');
		context->indentLevel += PRETTYINDENT_STD;
	}
	appendStringInfo(buf, "UPDATE %s%s",
					 only_marker(rte),
					 generate_relation_name(rte->relid, NIL));
	if (rte->alias != NULL)
		appendStringInfo(buf, " %s",
						 quote_identifier(rte->alias->aliasname));
	appendStringInfoString(buf, " SET ");

	/* Add the comma separated list of 'attname = value' */
	sep = "";
	foreach(l, query->targetList)
	{
		TargetEntry *tle = (TargetEntry *) lfirst(l);
		Node	   *expr;

		if (tle->resjunk)
			continue;			/* ignore junk entries */

		appendStringInfoString(buf, sep);
		sep = ", ";

		/*
		 * Put out name of target column; look in the catalogs, not at
		 * tle->resname, since resname will fail to track RENAME.
		 */
		appendStringInfoString(buf,
						quote_identifier(get_relid_attribute_name(rte->relid,
															   tle->resno)));

		/*
		 * Print any indirection needed (subfields or subscripts), and strip
		 * off the top-level nodes representing the indirection assignments.
		 */
		expr = processIndirection((Node *) tle->expr, context, true);

		appendStringInfoString(buf, " = ");

		get_rule_expr(expr, context, false);
	}

	/* Add the FROM clause if needed */
	get_from_clause(query, " FROM ", context);

	/* Add a WHERE clause if given */
	if (query->jointree->quals != NULL)
	{
		appendContextKeyword(context, " WHERE ",
							 -PRETTYINDENT_STD, PRETTYINDENT_STD, 1);
		get_rule_expr(query->jointree->quals, context, false);
	}

	/* Add RETURNING if present */
	if (query->returningList)
	{
		appendContextKeyword(context, " RETURNING",
							 -PRETTYINDENT_STD, PRETTYINDENT_STD, 1);
		get_target_list(query->returningList, context, NULL);
	}
}


/* ----------
 * get_delete_query_def			- Parse back a DELETE parsetree
 * ----------
 */
static void
get_delete_query_def(Query *query, deparse_context *context)
{
	StringInfo	buf = context->buf;
	RangeTblEntry *rte;

	/* Insert the WITH clause if given */
	get_with_clause(query, context);

	/*
	 * Start the query with DELETE FROM relname
	 */
	rte = rt_fetch(query->resultRelation, query->rtable);
	Assert(rte->rtekind == RTE_RELATION);
	if (PRETTY_INDENT(context))
	{
		appendStringInfoChar(buf, ' ');
		context->indentLevel += PRETTYINDENT_STD;
	}
	appendStringInfo(buf, "DELETE FROM %s%s",
					 only_marker(rte),
					 generate_relation_name(rte->relid, NIL));
	if (rte->alias != NULL)
		appendStringInfo(buf, " %s",
						 quote_identifier(rte->alias->aliasname));

	/* Add the USING clause if given */
	get_from_clause(query, " USING ", context);

	/* Add a WHERE clause if given */
	if (query->jointree->quals != NULL)
	{
		appendContextKeyword(context, " WHERE ",
							 -PRETTYINDENT_STD, PRETTYINDENT_STD, 1);
		get_rule_expr(query->jointree->quals, context, false);
	}

	/* Add RETURNING if present */
	if (query->returningList)
	{
		appendContextKeyword(context, " RETURNING",
							 -PRETTYINDENT_STD, PRETTYINDENT_STD, 1);
		get_target_list(query->returningList, context, NULL);
	}
}


/* ----------
 * get_utility_query_def			- Parse back a UTILITY parsetree
 * ----------
 */
static void
get_utility_query_def(Query *query, deparse_context *context)
{
	StringInfo	buf = context->buf;

	if (query->utilityStmt && IsA(query->utilityStmt, NotifyStmt))
	{
		NotifyStmt *stmt = (NotifyStmt *) query->utilityStmt;

		appendContextKeyword(context, "",
							 0, PRETTYINDENT_STD, 1);
		appendStringInfo(buf, "NOTIFY %s",
						 quote_identifier(stmt->conditionname));
		if (stmt->payload)
		{
			appendStringInfoString(buf, ", ");
			simple_quote_literal(buf, stmt->payload);
		}
	}
	else
	{
		/* Currently only NOTIFY utility commands can appear in rules */
		elog(ERROR, "unexpected utility statement type");
	}
}


/*
 * Display a Var appropriately.
 *
 * In some cases (currently only when recursing into an unnamed join)
 * the Var's varlevelsup has to be interpreted with respect to a context
 * above the current one; levelsup indicates the offset.
 *
 * If istoplevel is TRUE, the Var is at the top level of a SELECT's
 * targetlist, which means we need special treatment of whole-row Vars.
 * Instead of the normal "tab.*", we'll print "tab.*::typename", which is a
 * dirty hack to prevent "tab.*" from being expanded into multiple columns.
 * (The parser will strip the useless coercion, so no inefficiency is added in
 * dump and reload.)  We used to print just "tab" in such cases, but that is
 * ambiguous and will yield the wrong result if "tab" is also a plain column
 * name in the query.
 *
 * Returns the attname of the Var, or NULL if the Var has no attname (because
 * it is a whole-row Var or a subplan output reference).
 */
static char *
get_variable(Var *var, int levelsup, bool istoplevel, deparse_context *context)
{
	StringInfo	buf = context->buf;
	RangeTblEntry *rte;
	AttrNumber	attnum;
	int			netlevelsup;
	deparse_namespace *dpns;
	deparse_columns *colinfo;
	char	   *refname;
	char	   *attname;

	/* Find appropriate nesting depth */
	netlevelsup = var->varlevelsup + levelsup;
	if (netlevelsup >= list_length(context->namespaces))
		elog(ERROR, "bogus varlevelsup: %d offset %d",
			 var->varlevelsup, levelsup);
	dpns = (deparse_namespace *) list_nth(context->namespaces,
										  netlevelsup);

	/*
	 * Try to find the relevant RTE in this rtable.  In a plan tree, it's
	 * likely that varno is OUTER_VAR or INNER_VAR, in which case we must dig
	 * down into the subplans, or INDEX_VAR, which is resolved similarly. Also
	 * find the aliases previously assigned for this RTE.
	 */
	if (var->varno >= 1 && var->varno <= list_length(dpns->rtable))
	{
		rte = rt_fetch(var->varno, dpns->rtable);
		refname = (char *) list_nth(dpns->rtable_names, var->varno - 1);
		colinfo = deparse_columns_fetch(var->varno, dpns);
		attnum = var->varattno;
	}
	else if (var->varno == OUTER_VAR && dpns->outer_tlist)
	{
		TargetEntry *tle;
		deparse_namespace save_dpns;

		tle = get_tle_by_resno(dpns->outer_tlist, var->varattno);
		if (!tle)
		{
			elog(ERROR, "bogus varattno for OUTER_VAR var: %d", var->varattno);
			return NULL;
		}

		Assert(netlevelsup == 0);
		push_child_plan(dpns, dpns->outer_planstate, &save_dpns);

		/*
		 * In cases where the INNER VAR subtree (left/right) contains a CONST
		 * in Target Entry use outer for refname and resname for attname.
		 */
		if (IsA(tle->expr, Const) && tle->resname)
		{
			if (context->varprefix)
			{
				appendStringInfoString(buf, quote_identifier("outer"));
				appendStringInfoChar(buf, '.');
			}
			appendStringInfoString(buf, tle->resname);
		}
		else
		{
			/*
			 * Force parentheses because our caller probably assumed a Var is a
			 * simple expression.
			 */
			if (!IsA(tle->expr, Var))
				appendStringInfoChar(buf, '(');
			get_rule_expr((Node *) tle->expr, context, true);
			if (!IsA(tle->expr, Var))
				appendStringInfoChar(buf, ')');
		}

		pop_child_plan(dpns, &save_dpns);
		return NULL;
	}
	else if (var->varno == INNER_VAR && dpns->inner_tlist)
	{
		TargetEntry *tle;
		deparse_namespace save_dpns;

		tle = get_tle_by_resno(dpns->inner_tlist, var->varattno);
		if (!tle)
			elog(ERROR, "bogus varattno for INNER_VAR var: %d", var->varattno);

		Assert(netlevelsup == 0);
		push_child_plan(dpns, dpns->inner_planstate, &save_dpns);

		/*
		 * In cases where the INNER VAR subtree (left/right) contains a CONST
		 * in Target Entry use inner for refname and resname for attname.
		 */
		if (IsA(tle->expr, Const) && tle->resname)
		{
			if (context->varprefix)
			{
				appendStringInfoString(buf, quote_identifier("inner"));
				appendStringInfoChar(buf, '.');
			}
			appendStringInfoString(buf, tle->resname);
		}
		else
		{
			/*
			 * Force parentheses because our caller probably assumed a Var is a
			 * simple expression.
			 */
			if (!IsA(tle->expr, Var))
				appendStringInfoChar(buf, '(');
			get_rule_expr((Node *) tle->expr, context, true);
			if (!IsA(tle->expr, Var))
				appendStringInfoChar(buf, ')');
		}

		pop_child_plan(dpns, &save_dpns);
		return NULL;
	}
	else if (var->varno == INDEX_VAR && dpns->index_tlist)
	{
		TargetEntry *tle;

		tle = get_tle_by_resno(dpns->index_tlist, var->varattno);
		if (!tle)
			elog(ERROR, "bogus varattno for INDEX_VAR var: %d", var->varattno);

		Assert(netlevelsup == 0);

		/*
		 * Force parentheses because our caller probably assumed a Var is a
		 * simple expression.
		 */
		if (!IsA(tle->expr, Var))
			appendStringInfoChar(buf, '(');
		get_rule_expr((Node *) tle->expr, context, true);
		if (!IsA(tle->expr, Var))
			appendStringInfoChar(buf, ')');

		return NULL;
	}
	else
	{
		elog(WARNING, "bogus varno: %d", var->varno);
		return psprintf("<BOGUS %d>", var->varattno);
		return NULL;			/* keep compiler quiet */
	}

	/*
	 * The planner will sometimes emit Vars referencing resjunk elements of a
	 * subquery's target list (this is currently only possible if it chooses
	 * to generate a "physical tlist" for a SubqueryScan or CteScan node).
	 * Although we prefer to print subquery-referencing Vars using the
	 * subquery's alias, that's not possible for resjunk items since they have
	 * no alias.  So in that case, drill down to the subplan and print the
	 * contents of the referenced tlist item.  This works because in a plan
	 * tree, such Vars can only occur in a SubqueryScan or CteScan node, and
	 * we'll have set dpns->inner_planstate to reference the child plan node.
	 */
	if ((rte->rtekind == RTE_SUBQUERY || rte->rtekind == RTE_CTE) &&
		attnum > list_length(rte->eref->colnames) &&
		dpns->inner_planstate)
	{
		TargetEntry *tle;
		deparse_namespace save_dpns;

		tle = get_tle_by_resno(dpns->inner_tlist, var->varattno);
		if (!tle)
			elog(ERROR, "bogus varattno for subquery var: %d", var->varattno);

		Assert(netlevelsup == 0);
		push_child_plan(dpns, dpns->inner_planstate, &save_dpns);

		/*
		 * Force parentheses because our caller probably assumed a Var is a
		 * simple expression.
		 */
		if (!IsA(tle->expr, Var))
			appendStringInfoChar(buf, '(');
		get_rule_expr((Node *) tle->expr, context, true);
		if (!IsA(tle->expr, Var))
			appendStringInfoChar(buf, ')');

		pop_child_plan(dpns, &save_dpns);
		return NULL;
	}

	/*
	 * If it's an unnamed join, look at the expansion of the alias variable.
	 * If it's a simple reference to one of the input vars, then recursively
	 * print the name of that var instead.  When it's not a simple reference,
	 * we have to just print the unqualified join column name.  (This can only
	 * happen with "dangerous" merged columns in a JOIN USING; we took pains
	 * previously to make the unqualified column name unique in such cases.)
	 *
	 * This wouldn't work in decompiling plan trees, because we don't store
	 * joinaliasvars lists after planning; but a plan tree should never
	 * contain a join alias variable.
	 */
	if (rte->rtekind == RTE_JOIN && rte->alias == NULL)
	{
		if (rte->joinaliasvars == NIL)
			elog(ERROR, "cannot decompile join alias var in plan tree");
		if (attnum > 0)
		{
			Var		   *aliasvar;

			aliasvar = (Var *) list_nth(rte->joinaliasvars, attnum - 1);
			/* we intentionally don't strip implicit coercions here */
			if (aliasvar && IsA(aliasvar, Var))
			{
				return get_variable(aliasvar, var->varlevelsup + levelsup,
									istoplevel, context);
			}
		}

		/*
		 * Unnamed join has no refname.  (Note: since it's unnamed, there is
		 * no way the user could have referenced it to create a whole-row Var
		 * for it.  So we don't have to cover that case below.)
		 */
		Assert(refname == NULL);
	}

	if (attnum == InvalidAttrNumber)
		attname = NULL;
	else if (attnum > 0)
	{
		/* Get column name to use from the colinfo struct */
		Assert(attnum <= colinfo->num_cols);
		attname = colinfo->colnames[attnum - 1];
		Assert(attname != NULL);
	}
	else
	{
		/* System column - name is fixed, get it from the catalog */
		attname = get_rte_attribute_name(rte, attnum);
	}

	if (refname && (context->varprefix || attname == NULL))
	{
		appendStringInfoString(buf, quote_identifier(refname));
		appendStringInfoChar(buf, '.');
	}
	if (attname)
		appendStringInfoString(buf, quote_identifier(attname));
	else
	{
		appendStringInfoChar(buf, '*');
		if (istoplevel)
			appendStringInfo(buf, "::%s",
							 format_type_with_typemod(var->vartype,
													  var->vartypmod));
	}

	return attname;
}


/*
 * Get the name of a field of an expression of composite type.  The
 * expression is usually a Var, but we handle other cases too.
 *
 * levelsup is an extra offset to interpret the Var's varlevelsup correctly.
 *
 * This is fairly straightforward when the expression has a named composite
 * type; we need only look up the type in the catalogs.  However, the type
 * could also be RECORD.  Since no actual table or view column is allowed to
 * have type RECORD, a Var of type RECORD must refer to a JOIN or FUNCTION RTE
 * or to a subquery output.  We drill down to find the ultimate defining
 * expression and attempt to infer the field name from it.  We ereport if we
 * can't determine the name.
 *
 * Similarly, a PARAM of type RECORD has to refer to some expression of
 * a determinable composite type.
 */
static const char *
get_name_for_var_field(Var *var, int fieldno,
					   int levelsup, deparse_context *context)
{
	RangeTblEntry *rte;
	AttrNumber	attnum;
	int			netlevelsup;
	deparse_namespace *dpns;
	TupleDesc	tupleDesc;
	Node	   *expr;

	/*
	 * If it's a RowExpr that was expanded from a whole-row Var, use the
	 * column names attached to it.
	 */
	if (IsA(var, RowExpr))
	{
		RowExpr    *r = (RowExpr *) var;

		if (fieldno > 0 && fieldno <= list_length(r->colnames))
			return strVal(list_nth(r->colnames, fieldno - 1));
	}

	/*
	 * If it's a Param of type RECORD, try to find what the Param refers to.
	 */
	if (IsA(var, Param))
	{
		Param	   *param = (Param *) var;
		ListCell   *ancestor_cell;

		expr = find_param_referent(param, context, &dpns, &ancestor_cell);
		if (expr)
		{
			/* Found a match, so recurse to decipher the field name */
			deparse_namespace save_dpns;
			const char *result;

			push_ancestor_plan(dpns, ancestor_cell, &save_dpns);
			result = get_name_for_var_field((Var *) expr, fieldno,
											0, context);
			pop_ancestor_plan(dpns, &save_dpns);
			return result;
		}
	}

	/*
	 * If it's a Var of type RECORD, we have to find what the Var refers to;
	 * if not, we can use get_expr_result_type. If that fails, we try
	 * lookup_rowtype_tupdesc, which will probably fail too, but will ereport
	 * an acceptable message.
	 */
	if (!IsA(var, Var) ||
		var->vartype != RECORDOID)
	{
		if (get_expr_result_type((Node *) var, NULL, &tupleDesc) != TYPEFUNC_COMPOSITE)
			tupleDesc = lookup_rowtype_tupdesc_copy(exprType((Node *) var),
													exprTypmod((Node *) var));
		Assert(tupleDesc);
		/* Got the tupdesc, so we can extract the field name */
		Assert(fieldno >= 1 && fieldno <= tupleDesc->natts);
		return NameStr(tupleDesc->attrs[fieldno - 1]->attname);
	}

	/* Find appropriate nesting depth */
	netlevelsup = var->varlevelsup + levelsup;
	if (netlevelsup >= list_length(context->namespaces))
		elog(ERROR, "bogus varlevelsup: %d offset %d",
			 var->varlevelsup, levelsup);
	dpns = (deparse_namespace *) list_nth(context->namespaces,
										  netlevelsup);

	/*
	 * Try to find the relevant RTE in this rtable.  In a plan tree, it's
	 * likely that varno is OUTER_VAR or INNER_VAR, in which case we must dig
	 * down into the subplans, or INDEX_VAR, which is resolved similarly.
	 */
	if (var->varno >= 1 && var->varno <= list_length(dpns->rtable))
	{
		rte = rt_fetch(var->varno, dpns->rtable);
		attnum = var->varattno;
	}
	else if (var->varno == OUTER_VAR && dpns->outer_tlist)
	{
		TargetEntry *tle;
		deparse_namespace save_dpns;
		const char *result;

		tle = get_tle_by_resno(dpns->outer_tlist, var->varattno);
		if (!tle)
		{
			elog(ERROR, "bogus varattno for OUTER_VAR var: %d", var->varattno);
			return NULL;
		}

		Assert(netlevelsup == 0);
		push_child_plan(dpns, dpns->outer_planstate, &save_dpns);

		result = get_name_for_var_field((Var *) tle->expr, fieldno,
										levelsup, context);

		pop_child_plan(dpns, &save_dpns);
		return result;
	}
	else if (var->varno == INNER_VAR && dpns->inner_tlist)
	{
		TargetEntry *tle;
		deparse_namespace save_dpns;
		const char *result;

		tle = get_tle_by_resno(dpns->inner_tlist, var->varattno);
		if (!tle)
			elog(ERROR, "bogus varattno for INNER_VAR var: %d", var->varattno);

		Assert(netlevelsup == 0);
		push_child_plan(dpns, dpns->inner_planstate, &save_dpns);

		result = get_name_for_var_field((Var *) tle->expr, fieldno,
										levelsup, context);

		pop_child_plan(dpns, &save_dpns);
		return result;
	}
	else if (var->varno == INDEX_VAR && dpns->index_tlist)
	{
		TargetEntry *tle;
		const char *result;

		tle = get_tle_by_resno(dpns->index_tlist, var->varattno);
		if (!tle)
			elog(ERROR, "bogus varattno for INDEX_VAR var: %d", var->varattno);

		Assert(netlevelsup == 0);

		result = get_name_for_var_field((Var *) tle->expr, fieldno,
										levelsup, context);

		return result;
	}
	else
	{
		elog(WARNING, "bogus varno: %d", var->varno);
		return psprintf("<BOGUS %d>", var->varattno);
		return NULL;			/* keep compiler quiet */
	}

    if (rte == NULL)
    {
        ereport(WARNING, (errcode(ERRCODE_INTERNAL_ERROR),
                          errmsg_internal("bogus var: varno=%d varattno=%d",
                                          var->varno, var->varattno) ));
        return "*BOGUS*";
    }

	if (attnum == InvalidAttrNumber)
	{
		/* Var is whole-row reference to RTE, so select the right field */
		return get_rte_attribute_name(rte, fieldno);
	}

	/*
	 * This part has essentially the same logic as the parser's
	 * expandRecordVariable() function, but we are dealing with a different
	 * representation of the input context, and we only need one field name
	 * not a TupleDesc.  Also, we need special cases for finding subquery and
	 * CTE subplans when deparsing Plan trees.
	 */
	expr = (Node *) var;		/* default if we can't drill down */

	switch (rte->rtekind)
	{
		case RTE_RELATION:
		case RTE_VALUES:

			/*
			 * This case should not occur: a column of a table or values list
			 * shouldn't have type RECORD.  Fall through and fail (most
			 * likely) at the bottom.
			 */
			break;
		case RTE_SUBQUERY:
			/* Subselect-in-FROM: examine sub-select's output expr */
			{
				if (rte->subquery)
				{
					TargetEntry *ste = get_tle_by_resno(rte->subquery->targetList,
														attnum);

					if (ste == NULL || ste->resjunk)
						elog(ERROR, "subquery %s does not have attribute %d",
							 rte->eref->aliasname, attnum);
					expr = (Node *) ste->expr;
					if (IsA(expr, Var))
					{
						/*
						 * Recurse into the sub-select to see what its Var
						 * refers to. We have to build an additional level of
						 * namespace to keep in step with varlevelsup in the
						 * subselect.
						 */
						deparse_namespace mydpns;
						const char *result;

						set_deparse_for_query(&mydpns, rte->subquery,
											  context->namespaces);

						context->namespaces = lcons(&mydpns,
													context->namespaces);

						result = get_name_for_var_field((Var *) expr, fieldno,
														0, context);

						context->namespaces =
							list_delete_first(context->namespaces);

						return result;
					}
					/* else fall through to inspect the expression */
				}
				else
				{
					/*
					 * We're deparsing a Plan tree so we don't have complete
					 * RTE entries (in particular, rte->subquery is NULL). But
					 * the only place we'd see a Var directly referencing a
					 * SUBQUERY RTE is in a SubqueryScan plan node, and we can
					 * look into the child plan's tlist instead.
					 */
					TargetEntry *tle;
					deparse_namespace save_dpns;
					const char *result;

					if (!dpns->inner_planstate)
						elog(ERROR, "failed to find plan for subquery %s",
							 rte->eref->aliasname);
					tle = get_tle_by_resno(dpns->inner_tlist, attnum);
					if (!tle)
						elog(ERROR, "bogus varattno for subquery var: %d",
							 attnum);
					Assert(netlevelsup == 0);
					push_child_plan(dpns, dpns->inner_planstate, &save_dpns);

					result = get_name_for_var_field((Var *) tle->expr, fieldno,
													levelsup, context);

					pop_child_plan(dpns, &save_dpns);
					return result;
				}
			}
			break;
		case RTE_JOIN:
			/* Join RTE --- recursively inspect the alias variable */
			if (rte->joinaliasvars == NIL)
				elog(ERROR, "cannot decompile join alias var in plan tree");
			Assert(attnum > 0 && attnum <= list_length(rte->joinaliasvars));
			expr = (Node *) list_nth(rte->joinaliasvars, attnum - 1);
			Assert(expr != NULL);
			/* we intentionally don't strip implicit coercions here */
			if (IsA(expr, Var))
				return get_name_for_var_field((Var *) expr, fieldno,
											  var->varlevelsup + levelsup,
											  context);
			/* else fall through to inspect the expression */
			break;
		case RTE_TABLEFUNCTION:
		case RTE_FUNCTION:

			/*
			 * We couldn't get here unless a function is declared with one of
			 * its result columns as RECORD, which is not allowed.
			 */
			break;
		case RTE_CTE:
			/* CTE reference: examine subquery's output expr */
			{
				CommonTableExpr *cte = NULL;
				Index		ctelevelsup;
				ListCell   *lc;

				/*
				 * Try to find the referenced CTE using the namespace stack.
				 */
				ctelevelsup = rte->ctelevelsup + netlevelsup;
				if (ctelevelsup >= list_length(context->namespaces))
					lc = NULL;
				else
				{
					deparse_namespace *ctedpns;

					ctedpns = (deparse_namespace *)
						list_nth(context->namespaces, ctelevelsup);
					foreach(lc, ctedpns->ctes)
					{
						cte = (CommonTableExpr *) lfirst(lc);
						if (strcmp(cte->ctename, rte->ctename) == 0)
							break;
					}
				}
				if (lc != NULL)
				{
					Query	   *ctequery = (Query *) cte->ctequery;
					TargetEntry *ste = get_tle_by_resno(GetCTETargetList(cte),
														attnum);

					if (ste == NULL || ste->resjunk)
						elog(ERROR, "subquery %s does not have attribute %d",
							 rte->eref->aliasname, attnum);
					expr = (Node *) ste->expr;
					if (IsA(expr, Var))
					{
						/*
						 * Recurse into the CTE to see what its Var refers to.
						 * We have to build an additional level of namespace
						 * to keep in step with varlevelsup in the CTE.
						 * Furthermore it could be an outer CTE, so we may
						 * have to delete some levels of namespace.
						 */
						List	   *save_nslist = context->namespaces;
						List	   *new_nslist;
						deparse_namespace mydpns;
						const char *result;

						set_deparse_for_query(&mydpns, ctequery,
											  context->namespaces);

						new_nslist = list_copy_tail(context->namespaces,
													ctelevelsup);
						context->namespaces = lcons(&mydpns, new_nslist);

						result = get_name_for_var_field((Var *) expr, fieldno,
														0, context);

						context->namespaces = save_nslist;

						return result;
					}
					/* else fall through to inspect the expression */
				}
				else
				{
					/*
					 * We're deparsing a Plan tree so we don't have a CTE
					 * list.  But the only place we'd see a Var directly
					 * referencing a CTE RTE is in a CteScan plan node, and we
					 * can look into the subplan's tlist instead.
					 */
					TargetEntry *tle;
					deparse_namespace save_dpns;
					const char *result;

					if (!dpns->inner_planstate)
						elog(ERROR, "failed to find plan for CTE %s",
							 rte->eref->aliasname);
					tle = get_tle_by_resno(dpns->inner_tlist, attnum);
					if (!tle)
						elog(ERROR, "bogus varattno for subquery var: %d",
							 attnum);
					Assert(netlevelsup == 0);
					push_child_plan(dpns, dpns->inner_planstate, &save_dpns);

					result = get_name_for_var_field((Var *) tle->expr, fieldno,
													levelsup, context);

					pop_child_plan(dpns, &save_dpns);
					return result;
				}
			}
			break;
		case RTE_VOID:
            /* No references should exist to a deleted RTE. */
			break;
	}

	/*
	 * We now have an expression we can't expand any more, so see if
	 * get_expr_result_type() can do anything with it.  If not, pass to
	 * lookup_rowtype_tupdesc() which will probably fail, but will give an
	 * appropriate error message while failing.
	 */
	if (get_expr_result_type(expr, NULL, &tupleDesc) != TYPEFUNC_COMPOSITE)
		tupleDesc = lookup_rowtype_tupdesc_copy(exprType(expr),
												exprTypmod(expr));
	Assert(tupleDesc);
	/* Got the tupdesc, so we can extract the field name */
	Assert(fieldno >= 1 && fieldno <= tupleDesc->natts);
	return NameStr(tupleDesc->attrs[fieldno - 1]->attname);
}

/*
 * Try to find the referenced expression for a PARAM_EXEC Param that might
 * reference a parameter supplied by an upper NestLoop or SubPlan plan node.
 *
 * If successful, return the expression and set *dpns_p and *ancestor_cell_p
 * appropriately for calling push_ancestor_plan().  If no referent can be
 * found, return NULL.
 */
static Node *
find_param_referent(Param *param, deparse_context *context,
					deparse_namespace **dpns_p, ListCell **ancestor_cell_p)
{
	/* Initialize output parameters to prevent compiler warnings */
	*dpns_p = NULL;
	*ancestor_cell_p = NULL;

	/*
	 * If it's a PARAM_EXEC parameter, look for a matching NestLoopParam or
	 * SubPlan argument.  This will necessarily be in some ancestor of the
	 * current expression's PlanState.
	 */
	if (param->paramkind == PARAM_EXEC)
	{
		deparse_namespace *dpns;
		PlanState  *child_ps;
		bool		in_same_plan_level;
		ListCell   *lc;

		dpns = (deparse_namespace *) linitial(context->namespaces);
		child_ps = dpns->planstate;
		in_same_plan_level = true;

		foreach(lc, dpns->ancestors)
		{
			PlanState  *ps = (PlanState *) lfirst(lc);
			ListCell   *lc2;

			/*
			 * NestLoops transmit params to their inner child only; also, once
			 * we've crawled up out of a subplan, this couldn't possibly be
			 * the right match.
			 */
			if (IsA(ps, NestLoopState) &&
				child_ps == innerPlanState(ps) &&
				in_same_plan_level)
			{
				NestLoop   *nl = (NestLoop *) ps->plan;

				foreach(lc2, nl->nestParams)
				{
					NestLoopParam *nlp = (NestLoopParam *) lfirst(lc2);

					if (nlp->paramno == param->paramid)
					{
						/* Found a match, so return it */
						*dpns_p = dpns;
						*ancestor_cell_p = lc;
						return (Node *) nlp->paramval;
					}
				}
			}

			/*
			 * Check to see if we're crawling up from a subplan.
			 */
			foreach(lc2, ps->subPlan)
			{
				SubPlanState *sstate = (SubPlanState *) lfirst(lc2);
				SubPlan    *subplan = (SubPlan *) sstate->xprstate.expr;
				ListCell   *lc3;
				ListCell   *lc4;

				if (child_ps != sstate->planstate)
					continue;

				/* Matched subplan, so check its arguments */
				forboth(lc3, subplan->parParam, lc4, subplan->args)
				{
					int			paramid = lfirst_int(lc3);
					Node	   *arg = (Node *) lfirst(lc4);

					if (paramid == param->paramid)
					{
						/* Found a match, so return it */
						*dpns_p = dpns;
						*ancestor_cell_p = lc;
						return arg;
					}
				}

				/* Keep looking, but we are emerging from a subplan. */
				in_same_plan_level = false;
				break;
			}

			/*
			 * Likewise check to see if we're emerging from an initplan.
			 * Initplans never have any parParams, so no need to search that
			 * list, but we need to know if we should reset
			 * in_same_plan_level.
			 */
			foreach(lc2, ps->initPlan)
			{
				SubPlanState *sstate = (SubPlanState *) lfirst(lc2);

				if (child_ps != sstate->planstate)
					continue;

				/* No parameters to be had here. */
				Assert(((SubPlan *) sstate->xprstate.expr)->parParam == NIL);

				/* Keep looking, but we are emerging from an initplan. */
				in_same_plan_level = false;
				break;
			}

			/* No luck, crawl up to next ancestor */
			child_ps = ps;
		}
	}

	/* No referent found */
	return NULL;
}

/*
 * Display a Param appropriately.
 */
static void
get_parameter(Param *param, deparse_context *context)
{
	Node	   *expr;
	deparse_namespace *dpns;
	ListCell   *ancestor_cell;

	/*
	 * If it's a PARAM_EXEC parameter, try to locate the expression from which
	 * the parameter was computed.  Note that failing to find a referent isn't
	 * an error, since the Param might well be a subplan output rather than an
	 * input.
	 */
	expr = find_param_referent(param, context, &dpns, &ancestor_cell);
	if (expr)
	{
		/* Found a match, so print it */
		deparse_namespace save_dpns;
		bool		save_varprefix;
		bool		need_paren;

		/* Switch attention to the ancestor plan node */
		push_ancestor_plan(dpns, ancestor_cell, &save_dpns);

		/*
		 * Force prefixing of Vars, since they won't belong to the relation
		 * being scanned in the original plan node.
		 */
		save_varprefix = context->varprefix;
		context->varprefix = true;

		/*
		 * A Param's expansion is typically a Var, Aggref, or upper-level
		 * Param, which wouldn't need extra parentheses.  Otherwise, insert
		 * parens to ensure the expression looks atomic.
		 */
		need_paren = !(IsA(expr, Var) ||
					   IsA(expr, Aggref) ||
					   IsA(expr, Param));
		if (need_paren)
			appendStringInfoChar(context->buf, '(');

		get_rule_expr(expr, context, false);

		if (need_paren)
			appendStringInfoChar(context->buf, ')');

		context->varprefix = save_varprefix;

		pop_ancestor_plan(dpns, &save_dpns);

		return;
	}

	/*
	 * Not PARAM_EXEC, or couldn't find referent: just print $N.
	 */
	appendStringInfo(context->buf, "$%d", param->paramid);
}

/*
 * get_simple_binary_op_name
 *
 * helper function for isSimpleNode
 * will return single char binary operator name, or NULL if it's not
 */
static const char *
get_simple_binary_op_name(OpExpr *expr)
{
	List	   *args = expr->args;

	if (list_length(args) == 2)
	{
		/* binary operator */
		Node	   *arg1 = (Node *) linitial(args);
		Node	   *arg2 = (Node *) lsecond(args);
		const char *op;

		op = generate_operator_name(expr->opno, exprType(arg1), exprType(arg2));
		if (strlen(op) == 1)
			return op;
	}
	return NULL;
}


/*
 * isSimpleNode - check if given node is simple (doesn't need parenthesizing)
 *
 *	true   : simple in the context of parent node's type
 *	false  : not simple
 */
static bool
isSimpleNode(Node *node, Node *parentNode, int prettyFlags)
{
	if (!node)
		return false;

	switch (nodeTag(node))
	{
		case T_Var:
		case T_Const:
		case T_Param:
		case T_CoerceToDomainValue:
		case T_SetToDefault:
		case T_CurrentOfExpr:
			/* single words: always simple */
			return true;

		case T_ArrayRef:
		case T_ArrayExpr:
		case T_RowExpr:
		case T_CoalesceExpr:
		case T_MinMaxExpr:
		case T_XmlExpr:
		case T_NullIfExpr:
		case T_Aggref:
		case T_FuncExpr:
			/* function-like: name(..) or name[..] */
			return true;

			/* CASE keywords act as parentheses */
		case T_CaseExpr:
			return true;

		case T_FieldSelect:

			/*
			 * appears simple since . has top precedence, unless parent is
			 * T_FieldSelect itself!
			 */
			return (IsA(parentNode, FieldSelect) ? false : true);

		case T_FieldStore:

			/*
			 * treat like FieldSelect (probably doesn't matter)
			 */
			return (IsA(parentNode, FieldStore) ? false : true);

		case T_CoerceToDomain:
			/* maybe simple, check args */
			return isSimpleNode((Node *) ((CoerceToDomain *) node)->arg,
								node, prettyFlags);
		case T_RelabelType:
			return isSimpleNode((Node *) ((RelabelType *) node)->arg,
								node, prettyFlags);
		case T_CoerceViaIO:
			return isSimpleNode((Node *) ((CoerceViaIO *) node)->arg,
								node, prettyFlags);
		case T_ArrayCoerceExpr:
			return isSimpleNode((Node *) ((ArrayCoerceExpr *) node)->arg,
								node, prettyFlags);
		case T_ConvertRowtypeExpr:
			return isSimpleNode((Node *) ((ConvertRowtypeExpr *) node)->arg,
								node, prettyFlags);

		case T_OpExpr:
			{
				/* depends on parent node type; needs further checking */
				if (prettyFlags & PRETTYFLAG_PAREN && IsA(parentNode, OpExpr))
				{
					const char *op;
					const char *parentOp;
					bool		is_lopriop;
					bool		is_hipriop;
					bool		is_lopriparent;
					bool		is_hipriparent;

					op = get_simple_binary_op_name((OpExpr *) node);
					if (!op)
						return false;

					/* We know only the basic operators + - and * / % */
					is_lopriop = (strchr("+-", *op) != NULL);
					is_hipriop = (strchr("*/%", *op) != NULL);
					if (!(is_lopriop || is_hipriop))
						return false;

					parentOp = get_simple_binary_op_name((OpExpr *) parentNode);
					if (!parentOp)
						return false;

					is_lopriparent = (strchr("+-", *parentOp) != NULL);
					is_hipriparent = (strchr("*/%", *parentOp) != NULL);
					if (!(is_lopriparent || is_hipriparent))
						return false;

					if (is_hipriop && is_lopriparent)
						return true;	/* op binds tighter than parent */

					if (is_lopriop && is_hipriparent)
						return false;

					/*
					 * Operators are same priority --- can skip parens only if
					 * we have (a - b) - c, not a - (b - c).
					 */
					if (node == (Node *) linitial(((OpExpr *) parentNode)->args))
						return true;

					return false;
				}
				/* else do the same stuff as for T_SubLink et al. */
				/* FALL THROUGH */
			}

		case T_SubLink:
		case T_NullTest:
		case T_BooleanTest:
		case T_DistinctExpr:
			switch (nodeTag(parentNode))
			{
				case T_FuncExpr:
					{
						/* special handling for casts */
						CoercionForm type = ((FuncExpr *) parentNode)->funcformat;

						if (type == COERCE_EXPLICIT_CAST ||
							type == COERCE_IMPLICIT_CAST)
							return false;
						return true;	/* own parentheses */
					}
				case T_BoolExpr:		/* lower precedence */
				case T_ArrayRef:		/* other separators */
				case T_ArrayExpr:		/* other separators */
				case T_RowExpr:	/* other separators */
				case T_CoalesceExpr:	/* own parentheses */
				case T_MinMaxExpr:		/* own parentheses */
				case T_XmlExpr:	/* own parentheses */
				case T_NullIfExpr:		/* other separators */
				case T_Aggref:	/* own parentheses */
				case T_CaseExpr:		/* other separators */
					return true;
				default:
					return false;
			}

		case T_BoolExpr:
			switch (nodeTag(parentNode))
			{
				case T_BoolExpr:
					if (prettyFlags & PRETTYFLAG_PAREN)
					{
						BoolExprType type;
						BoolExprType parentType;

						type = ((BoolExpr *) node)->boolop;
						parentType = ((BoolExpr *) parentNode)->boolop;
						switch (type)
						{
							case NOT_EXPR:
							case AND_EXPR:
								if (parentType == AND_EXPR)
									return true;
								break;
							case OR_EXPR:
								if (parentType == OR_EXPR)
									return true;
								break;
						}
					}
					return false;
				case T_FuncExpr:
					{
						/* special handling for casts */
						CoercionForm type = ((FuncExpr *) parentNode)->funcformat;

						if (type == COERCE_EXPLICIT_CAST ||
							type == COERCE_IMPLICIT_CAST)
							return false;
						return true;	/* own parentheses */
					}
				case T_ArrayRef:		/* other separators */
				case T_ArrayExpr:		/* other separators */
				case T_RowExpr:	/* other separators */
				case T_CoalesceExpr:	/* own parentheses */
				case T_MinMaxExpr:		/* own parentheses */
				case T_XmlExpr:	/* own parentheses */
				case T_NullIfExpr:		/* other separators */
				case T_Aggref:	/* own parentheses */
				case T_CaseExpr:		/* other separators */
					return true;
				default:
					return false;
			}

		default:
			break;
	}
	/* those we don't know: in dubio complexo */
	return false;
}


/*
 * appendContextKeyword - append a keyword to buffer
 *
 * If prettyPrint is enabled, perform a line break, and adjust indentation.
 * Otherwise, just append the keyword.
 */
static void
appendContextKeyword(deparse_context *context, const char *str,
					 int indentBefore, int indentAfter, int indentPlus)
{
	StringInfo	buf = context->buf;

	if (PRETTY_INDENT(context))
	{
		int			indentAmount;

		context->indentLevel += indentBefore;

		/* remove any trailing spaces currently in the buffer ... */
		removeStringInfoSpaces(buf);
		/* ... then add a newline and some spaces */
		appendStringInfoChar(buf, '\n');

		if (context->indentLevel < PRETTYINDENT_LIMIT)
			indentAmount = Max(context->indentLevel, 0) + indentPlus;
		else
		{
			/*
			 * If we're indented more than PRETTYINDENT_LIMIT characters, try
			 * to conserve horizontal space by reducing the per-level
			 * indentation.  For best results the scale factor here should
			 * divide all the indent amounts that get added to indentLevel
			 * (PRETTYINDENT_STD, etc).  It's important that the indentation
			 * not grow unboundedly, else deeply-nested trees use O(N^2)
			 * whitespace; so we also wrap modulo PRETTYINDENT_LIMIT.
			 */
			indentAmount = PRETTYINDENT_LIMIT +
				(context->indentLevel - PRETTYINDENT_LIMIT) /
				(PRETTYINDENT_STD / 2);
			indentAmount %= PRETTYINDENT_LIMIT;
			/* scale/wrap logic affects indentLevel, but not indentPlus */
			indentAmount += indentPlus;
		}
		appendStringInfoSpaces(buf, indentAmount);

		appendStringInfoString(buf, str);

		context->indentLevel += indentAfter;
		if (context->indentLevel < 0)
			context->indentLevel = 0;
	}
	else
		appendStringInfoString(buf, str);
}

/*
 * removeStringInfoSpaces - delete trailing spaces from a buffer.
 *
 * Possibly this should move to stringinfo.c at some point.
 */
static void
removeStringInfoSpaces(StringInfo str)
{
	while (str->len > 0 && str->data[str->len - 1] == ' ')
		str->data[--(str->len)] = '\0';
}


/*
 * get_rule_expr_paren	- deparse expr using get_rule_expr,
 * embracing the string with parentheses if necessary for prettyPrint.
 *
 * Never embrace if prettyFlags=0, because it's done in the calling node.
 *
 * Any node that does *not* embrace its argument node by sql syntax (with
 * parentheses, non-operator keywords like CASE/WHEN/ON, or comma etc) should
 * use get_rule_expr_paren instead of get_rule_expr so parentheses can be
 * added.
 */
static void
get_rule_expr_paren(Node *node, deparse_context *context,
					bool showimplicit, Node *parentNode)
{
	bool		need_paren;

	need_paren = PRETTY_PAREN(context) &&
		!isSimpleNode(node, parentNode, context->prettyFlags);

	if (need_paren)
		appendStringInfoChar(context->buf, '(');

	get_rule_expr(node, context, showimplicit);

	if (need_paren)
		appendStringInfoChar(context->buf, ')');
}


/* ----------
 * get_rule_expr			- Parse back an expression
 *
 * Note: showimplicit determines whether we display any implicit cast that
 * is present at the top of the expression tree.  It is a passed argument,
 * not a field of the context struct, because we change the value as we
 * recurse down into the expression.  In general we suppress implicit casts
 * when the result type is known with certainty (eg, the arguments of an
 * OR must be boolean).  We display implicit casts for arguments of functions
 * and operators, since this is needed to be certain that the same function
 * or operator will be chosen when the expression is re-parsed.
 * ----------
 */
static void
get_rule_expr(Node *node, deparse_context *context,
			  bool showimplicit)
{
	StringInfo	buf = context->buf;

	if (node == NULL)
		return;

	/* Guard against excessively long or deeply-nested queries */
	CHECK_FOR_INTERRUPTS();
	check_stack_depth();

	/*
	 * Each level of get_rule_expr must emit an indivisible term
	 * (parenthesized if necessary) to ensure result is reparsed into the same
	 * expression tree.  The only exception is that when the input is a List,
	 * we emit the component items comma-separated with no surrounding
	 * decoration; this is convenient for most callers.
	 */
	switch (nodeTag(node))
	{
		case T_Var:
			(void) get_variable((Var *) node, 0, false, context);
			break;

		case T_Const:
			get_const_expr((Const *) node, context, 0);
			break;

		case T_Param:
			get_parameter((Param *) node, context);
			break;


		case T_Grouping:
			appendStringInfo(buf, "Grouping");
			break;

		case T_GroupId:
			appendStringInfo(buf, "group_id()");
			break;

		case T_GroupingFunc:
			get_groupingfunc_expr((GroupingFunc *)node, context);
			break;

		case T_Aggref:
			get_agg_expr((Aggref *) node, context);
			break;

		case T_WindowFunc:
			get_windowfunc_expr((WindowFunc *) node, context);
			break;

		case T_ArrayRef:
			{
				ArrayRef   *aref = (ArrayRef *) node;
				bool		need_parens;

				/*
				 * If the argument is a CaseTestExpr, we must be inside a
				 * FieldStore, ie, we are assigning to an element of an array
				 * within a composite column.  Since we already punted on
				 * displaying the FieldStore's target information, just punt
				 * here too, and display only the assignment source
				 * expression.
				 */
				if (IsA(aref->refexpr, CaseTestExpr))
				{
					Assert(aref->refassgnexpr);
					get_rule_expr((Node *) aref->refassgnexpr,
								  context, showimplicit);
					break;
				}

				/*
				 * Parenthesize the argument unless it's a simple Var or a
				 * FieldSelect.  (In particular, if it's another ArrayRef, we
				 * *must* parenthesize to avoid confusion.)
				 */
				need_parens = !IsA(aref->refexpr, Var) &&
					!IsA(aref->refexpr, FieldSelect);
				if (need_parens)
					appendStringInfoChar(buf, '(');
				get_rule_expr((Node *) aref->refexpr, context, showimplicit);
				if (need_parens)
					appendStringInfoChar(buf, ')');

				/*
				 * If there's a refassgnexpr, we want to print the node in the
				 * format "array[subscripts] := refassgnexpr".  This is not
				 * legal SQL, so decompilation of INSERT or UPDATE statements
				 * should always use processIndirection as part of the
				 * statement-level syntax.  We should only see this when
				 * EXPLAIN tries to print the targetlist of a plan resulting
				 * from such a statement.
				 */
				if (aref->refassgnexpr)
				{
					Node	   *refassgnexpr;

					/*
					 * Use processIndirection to print this node's subscripts
					 * as well as any additional field selections or
					 * subscripting in immediate descendants.  It returns the
					 * RHS expr that is actually being "assigned".
					 */
					refassgnexpr = processIndirection(node, context, true);
					appendStringInfoString(buf, " := ");
					get_rule_expr(refassgnexpr, context, showimplicit);
				}
				else
				{
					/* Just an ordinary array fetch, so print subscripts */
					printSubscripts(aref, context);
				}
			}
			break;

		case T_FuncExpr:
			get_func_expr((FuncExpr *) node, context, showimplicit);
			break;

		case T_NamedArgExpr:
			{
				NamedArgExpr *na = (NamedArgExpr *) node;

				appendStringInfo(buf, "%s := ", quote_identifier(na->name));
				get_rule_expr((Node *) na->arg, context, showimplicit);
			}
			break;

		case T_OpExpr:
			get_oper_expr((OpExpr *) node, context);
			break;

		case T_DistinctExpr:
			{
				DistinctExpr *expr = (DistinctExpr *) node;
				List	   *args = expr->args;
				Node	   *arg1 = (Node *) linitial(args);
				Node	   *arg2 = (Node *) lsecond(args);

				if (!PRETTY_PAREN(context))
					appendStringInfoChar(buf, '(');
				get_rule_expr_paren(arg1, context, true, node);
				appendStringInfoString(buf, " IS DISTINCT FROM ");
				get_rule_expr_paren(arg2, context, true, node);
				if (!PRETTY_PAREN(context))
					appendStringInfoChar(buf, ')');
			}
			break;

		case T_NullIfExpr:
			{
				NullIfExpr *nullifexpr = (NullIfExpr *) node;

				appendStringInfoString(buf, "NULLIF(");
				get_rule_expr((Node *) nullifexpr->args, context, true);
				appendStringInfoChar(buf, ')');
			}
			break;

		case T_ScalarArrayOpExpr:
			{
				ScalarArrayOpExpr *expr = (ScalarArrayOpExpr *) node;
				List	   *args = expr->args;
				Node	   *arg1 = (Node *) linitial(args);
				Node	   *arg2 = (Node *) lsecond(args);

				if (!PRETTY_PAREN(context))
					appendStringInfoChar(buf, '(');
				get_rule_expr_paren(arg1, context, true, node);
				appendStringInfo(buf, " %s %s (",
								 generate_operator_name(expr->opno,
														exprType(arg1),
									  get_base_element_type(exprType(arg2))),
								 expr->useOr ? "ANY" : "ALL");
				get_rule_expr_paren(arg2, context, true, node);
				appendStringInfoChar(buf, ')');
				if (!PRETTY_PAREN(context))
					appendStringInfoChar(buf, ')');
			}
			break;

		case T_BoolExpr:
			{
				BoolExpr   *expr = (BoolExpr *) node;
				Node	   *first_arg = linitial(expr->args);
				ListCell   *arg = lnext(list_head(expr->args));

				switch (expr->boolop)
				{
					case AND_EXPR:
						if (!PRETTY_PAREN(context))
							appendStringInfoChar(buf, '(');
						get_rule_expr_paren(first_arg, context,
											false, node);
						while (arg)
						{
							appendStringInfoString(buf, " AND ");
							get_rule_expr_paren((Node *) lfirst(arg), context,
												false, node);
							arg = lnext(arg);
						}
						if (!PRETTY_PAREN(context))
							appendStringInfoChar(buf, ')');
						break;

					case OR_EXPR:
						if (!PRETTY_PAREN(context))
							appendStringInfoChar(buf, '(');
						get_rule_expr_paren(first_arg, context,
											false, node);
						while (arg)
						{
							appendStringInfoString(buf, " OR ");
							get_rule_expr_paren((Node *) lfirst(arg), context,
												false, node);
							arg = lnext(arg);
						}
						if (!PRETTY_PAREN(context))
							appendStringInfoChar(buf, ')');
						break;

					case NOT_EXPR:
						if (!PRETTY_PAREN(context))
							appendStringInfoChar(buf, '(');
						appendStringInfoString(buf, "NOT ");
						get_rule_expr_paren(first_arg, context,
											false, node);
						if (!PRETTY_PAREN(context))
							appendStringInfoChar(buf, ')');
						break;

					default:
						elog(ERROR, "unrecognized boolop: %d",
							 (int) expr->boolop);
				}
			}
			break;

		case T_SubLink:
			get_sublink_expr((SubLink *) node, context);
			break;

		case T_SubPlan:
			{
				SubPlan    *subplan = (SubPlan *) node;

				/*
				 * We cannot see an already-planned subplan in rule deparsing,
				 * only while EXPLAINing a query plan.  We don't try to
				 * reconstruct the original SQL, just reference the subplan
				 * that appears elsewhere in EXPLAIN's result.
				 */
				if (subplan->useHashTable)
					appendStringInfo(buf, "(hashed %s)", subplan->plan_name);
				else
					appendStringInfo(buf, "(%s)", subplan->plan_name);
			}
			break;

		case T_AlternativeSubPlan:
			{
				AlternativeSubPlan *asplan = (AlternativeSubPlan *) node;
				ListCell   *lc;

				/* As above, this can only happen during EXPLAIN */
				appendStringInfoString(buf, "(alternatives: ");
				foreach(lc, asplan->subplans)
				{
					SubPlan    *splan = (SubPlan *) lfirst(lc);

					Assert(IsA(splan, SubPlan));
					if (splan->useHashTable)
						appendStringInfo(buf, "hashed %s", splan->plan_name);
					else
						appendStringInfoString(buf, splan->plan_name);
					if (lnext(lc))
						appendStringInfoString(buf, " or ");
				}
				appendStringInfoChar(buf, ')');
			}
			break;

		case T_FieldSelect:
			{
				FieldSelect *fselect = (FieldSelect *) node;
				Node	   *arg = (Node *) fselect->arg;
				int			fno = fselect->fieldnum;
				const char *fieldname;
				bool		need_parens;

				/*
				 * Parenthesize the argument unless it's an ArrayRef or
				 * another FieldSelect.  Note in particular that it would be
				 * WRONG to not parenthesize a Var argument; simplicity is not
				 * the issue here, having the right number of names is.
				 */
				need_parens = !IsA(arg, ArrayRef) &&!IsA(arg, FieldSelect);
				if (need_parens)
					appendStringInfoChar(buf, '(');
				get_rule_expr(arg, context, true);
				if (need_parens)
					appendStringInfoChar(buf, ')');

				/*
				 * Get and print the field name.
				 */
				fieldname = get_name_for_var_field((Var *) arg, fno,
												   0, context);
				appendStringInfo(buf, ".%s", quote_identifier(fieldname));
			}
			break;

		case T_FieldStore:
			{
				FieldStore *fstore = (FieldStore *) node;
				bool		need_parens;

				/*
				 * There is no good way to represent a FieldStore as real SQL,
				 * so decompilation of INSERT or UPDATE statements should
				 * always use processIndirection as part of the
				 * statement-level syntax.  We should only get here when
				 * EXPLAIN tries to print the targetlist of a plan resulting
				 * from such a statement.  The plan case is even harder than
				 * ordinary rules would be, because the planner tries to
				 * collapse multiple assignments to the same field or subfield
				 * into one FieldStore; so we can see a list of target fields
				 * not just one, and the arguments could be FieldStores
				 * themselves.  We don't bother to try to print the target
				 * field names; we just print the source arguments, with a
				 * ROW() around them if there's more than one.  This isn't
				 * terribly complete, but it's probably good enough for
				 * EXPLAIN's purposes; especially since anything more would be
				 * either hopelessly confusing or an even poorer
				 * representation of what the plan is actually doing.
				 */
				need_parens = (list_length(fstore->newvals) != 1);
				if (need_parens)
					appendStringInfoString(buf, "ROW(");
				get_rule_expr((Node *) fstore->newvals, context, showimplicit);
				if (need_parens)
					appendStringInfoChar(buf, ')');
			}
			break;

		case T_RelabelType:
			{
				RelabelType *relabel = (RelabelType *) node;
				Node	   *arg = (Node *) relabel->arg;

				if (relabel->relabelformat == COERCE_IMPLICIT_CAST &&
					!showimplicit)
				{
					/* don't show the implicit cast */
					get_rule_expr_paren(arg, context, false, node);
				}
				else
				{
					get_coercion_expr(arg, context,
									  relabel->resulttype,
									  relabel->resulttypmod,
									  node);
				}
			}
			break;

		case T_CoerceViaIO:
			{
				CoerceViaIO *iocoerce = (CoerceViaIO *) node;
				Node	   *arg = (Node *) iocoerce->arg;

				if (iocoerce->coerceformat == COERCE_IMPLICIT_CAST &&
					!showimplicit)
				{
					/* don't show the implicit cast */
					get_rule_expr_paren(arg, context, false, node);
				}
				else
				{
					get_coercion_expr(arg, context,
									  iocoerce->resulttype,
									  -1,
									  node);
				}
			}
			break;

		case T_ArrayCoerceExpr:
			{
				ArrayCoerceExpr *acoerce = (ArrayCoerceExpr *) node;
				Node	   *arg = (Node *) acoerce->arg;

				if (acoerce->coerceformat == COERCE_IMPLICIT_CAST &&
					!showimplicit)
				{
					/* don't show the implicit cast */
					get_rule_expr_paren(arg, context, false, node);
				}
				else
				{
					get_coercion_expr(arg, context,
									  acoerce->resulttype,
									  acoerce->resulttypmod,
									  node);
				}
			}
			break;

		case T_ConvertRowtypeExpr:
			{
				ConvertRowtypeExpr *convert = (ConvertRowtypeExpr *) node;
				Node	   *arg = (Node *) convert->arg;

				if (convert->convertformat == COERCE_IMPLICIT_CAST &&
					!showimplicit)
				{
					/* don't show the implicit cast */
					get_rule_expr_paren(arg, context, false, node);
				}
				else
				{
					get_coercion_expr(arg, context,
									  convert->resulttype, -1,
									  node);
				}
			}
			break;

		case T_CollateExpr:
			{
				CollateExpr *collate = (CollateExpr *) node;
				Node	   *arg = (Node *) collate->arg;

				if (!PRETTY_PAREN(context))
					appendStringInfoChar(buf, '(');
				get_rule_expr_paren(arg, context, showimplicit, node);
				appendStringInfo(buf, " COLLATE %s",
								 generate_collation_name(collate->collOid));
				if (!PRETTY_PAREN(context))
					appendStringInfoChar(buf, ')');
			}
			break;

		case T_CaseExpr:
			{
				CaseExpr   *caseexpr = (CaseExpr *) node;
				ListCell   *temp;

				appendContextKeyword(context, "CASE",
									 0, PRETTYINDENT_VAR, 0);
				if (caseexpr->arg)
				{
					appendStringInfoChar(buf, ' ');
					get_rule_expr((Node *) caseexpr->arg, context, true);
				}
				foreach(temp, caseexpr->args)
				{
					CaseWhen   *when = (CaseWhen *) lfirst(temp);
					Node	   *w = (Node *) when->expr;

					if (caseexpr->arg)
					{
						/*
						 * The parser should have produced WHEN clauses of
						 * the form "CaseTestExpr = RHS", possibly with an
						 * implicit coercion inserted above the CaseTestExpr.
						 * For accurate decompilation of rules it's essential
						 * that we show just the RHS.  However in an
						 * expression that's been through the optimizer, the
						 * WHEN clause could be almost anything (since the
						 * equality operator could have been expanded into an
						 * inline function).  If we don't recognize the form
						 * of the WHEN clause, just punt and display it as-is.
						 */
						if (IsA(w, OpExpr))
						{
							List	   *args = ((OpExpr *) w)->args;

							if (list_length(args) == 2 &&
								IsA(strip_implicit_coercions(linitial(args)),
									CaseTestExpr))
								w = (Node *) lsecond(args);
						}
					}

					if (!PRETTY_INDENT(context))
						appendStringInfoChar(buf, ' ');
					appendContextKeyword(context, "WHEN ",
										 0, 0, 0);
<<<<<<< HEAD

					/* WHEN IS NOT DISTINCT FROM */
					if (not_clause(w))
					{
						Expr *arg = get_notclausearg((Expr *) w);

						if (IsA(arg, DistinctExpr))
						{
							DistinctExpr 	*dexpr = (DistinctExpr *) arg;
							Node			*rhs;

							appendStringInfo(buf, "IS NOT DISTINCT FROM ");
							rhs = (Node *) lsecond(dexpr->args);
							get_rule_expr(rhs, context, false);
						}
						else
							get_rule_expr(w, context, false);
					}
					else
						get_rule_expr(w, context, false);
					appendStringInfo(buf, " THEN ");
=======
					get_rule_expr(w, context, false);
					appendStringInfoString(buf, " THEN ");
>>>>>>> ab76208e
					get_rule_expr((Node *) when->result, context, true);
				}
				if (!PRETTY_INDENT(context))
					appendStringInfoChar(buf, ' ');
				appendContextKeyword(context, "ELSE ",
									 0, 0, 0);
				get_rule_expr((Node *) caseexpr->defresult, context, true);
				if (!PRETTY_INDENT(context))
					appendStringInfoChar(buf, ' ');
				appendContextKeyword(context, "END",
									 -PRETTYINDENT_VAR, 0, 0);
			}
			break;

		case T_CaseTestExpr:
			{
				/*
				 * Normally we should never get here, since for expressions
				 * that can contain this node type we attempt to avoid
				 * recursing to it.  But in an optimized expression we might
				 * be unable to avoid that (see comments for CaseExpr).  If we
				 * do see one, print it as CASE_TEST_EXPR.
				 */
				appendStringInfoString(buf, "CASE_TEST_EXPR");
			}
			break;

		case T_ArrayExpr:
			{
				ArrayExpr  *arrayexpr = (ArrayExpr *) node;

				appendStringInfoString(buf, "ARRAY[");
				get_rule_expr((Node *) arrayexpr->elements, context, true);
				appendStringInfoChar(buf, ']');

				/*
				 * If the array isn't empty, we assume its elements are
				 * coerced to the desired type.  If it's empty, though, we
				 * need an explicit coercion to the array type.
				 */
				if (arrayexpr->elements == NIL)
					appendStringInfo(buf, "::%s",
					  format_type_with_typemod(arrayexpr->array_typeid, -1));
			}
			break;

		case T_TableValueExpr:
			{
				TableValueExpr	*tabexpr  = (TableValueExpr *) node;
				Query			*subquery = (Query*) tabexpr->subquery;

				appendStringInfo(buf, "TABLE(");
				get_query_def(subquery, buf, context->namespaces, NULL,
							  context->prettyFlags, context->wrapColumn,
							  context->indentLevel);
				appendStringInfoChar(buf, ')');
			}
			break;

		case T_RowExpr:
			{
				RowExpr    *rowexpr = (RowExpr *) node;
				TupleDesc	tupdesc = NULL;
				ListCell   *arg;
				int			i;
				char	   *sep;

				/*
				 * If it's a named type and not RECORD, we may have to skip
				 * dropped columns and/or claim there are NULLs for added
				 * columns.
				 */
				if (rowexpr->row_typeid != RECORDOID)
				{
					tupdesc = lookup_rowtype_tupdesc(rowexpr->row_typeid, -1);
					Assert(list_length(rowexpr->args) <= tupdesc->natts);
				}

				/*
				 * SQL99 allows "ROW" to be omitted when there is more than
				 * one column, but for simplicity we always print it.
				 */
				appendStringInfoString(buf, "ROW(");
				sep = "";
				i = 0;
				foreach(arg, rowexpr->args)
				{
					Node	   *e = (Node *) lfirst(arg);

					if (tupdesc == NULL ||
						!tupdesc->attrs[i]->attisdropped)
					{
						appendStringInfoString(buf, sep);
						get_rule_expr(e, context, true);
						sep = ", ";
					}
					i++;
				}
				if (tupdesc != NULL)
				{
					while (i < tupdesc->natts)
					{
						if (!tupdesc->attrs[i]->attisdropped)
						{
							appendStringInfoString(buf, sep);
							appendStringInfoString(buf, "NULL");
							sep = ", ";
						}
						i++;
					}

					ReleaseTupleDesc(tupdesc);
				}
				appendStringInfoChar(buf, ')');
				if (rowexpr->row_format == COERCE_EXPLICIT_CAST)
					appendStringInfo(buf, "::%s",
						  format_type_with_typemod(rowexpr->row_typeid, -1));
			}
			break;

		case T_RowCompareExpr:
			{
				RowCompareExpr *rcexpr = (RowCompareExpr *) node;
				ListCell   *arg;
				char	   *sep;

				/*
				 * SQL99 allows "ROW" to be omitted when there is more than
				 * one column, but for simplicity we always print it.
				 */
				appendStringInfoString(buf, "(ROW(");
				sep = "";
				foreach(arg, rcexpr->largs)
				{
					Node	   *e = (Node *) lfirst(arg);

					appendStringInfoString(buf, sep);
					get_rule_expr(e, context, true);
					sep = ", ";
				}

				/*
				 * We assume that the name of the first-column operator will
				 * do for all the rest too.  This is definitely open to
				 * failure, eg if some but not all operators were renamed
				 * since the construct was parsed, but there seems no way to
				 * be perfect.
				 */
				appendStringInfo(buf, ") %s ROW(",
						  generate_operator_name(linitial_oid(rcexpr->opnos),
										   exprType(linitial(rcexpr->largs)),
										 exprType(linitial(rcexpr->rargs))));
				sep = "";
				foreach(arg, rcexpr->rargs)
				{
					Node	   *e = (Node *) lfirst(arg);

					appendStringInfoString(buf, sep);
					get_rule_expr(e, context, true);
					sep = ", ";
				}
				appendStringInfoString(buf, "))");
			}
			break;

		case T_CoalesceExpr:
			{
				CoalesceExpr *coalesceexpr = (CoalesceExpr *) node;

				appendStringInfoString(buf, "COALESCE(");
				get_rule_expr((Node *) coalesceexpr->args, context, true);
				appendStringInfoChar(buf, ')');
			}
			break;

		case T_MinMaxExpr:
			{
				MinMaxExpr *minmaxexpr = (MinMaxExpr *) node;

				switch (minmaxexpr->op)
				{
					case IS_GREATEST:
						appendStringInfoString(buf, "GREATEST(");
						break;
					case IS_LEAST:
						appendStringInfoString(buf, "LEAST(");
						break;
				}
				get_rule_expr((Node *) minmaxexpr->args, context, true);
				appendStringInfoChar(buf, ')');
			}
			break;

		case T_XmlExpr:
			{
				XmlExpr    *xexpr = (XmlExpr *) node;
				bool		needcomma = false;
				ListCell   *arg;
				ListCell   *narg;
				Const	   *con;

				switch (xexpr->op)
				{
					case IS_XMLCONCAT:
						appendStringInfoString(buf, "XMLCONCAT(");
						break;
					case IS_XMLELEMENT:
						appendStringInfoString(buf, "XMLELEMENT(");
						break;
					case IS_XMLFOREST:
						appendStringInfoString(buf, "XMLFOREST(");
						break;
					case IS_XMLPARSE:
						appendStringInfoString(buf, "XMLPARSE(");
						break;
					case IS_XMLPI:
						appendStringInfoString(buf, "XMLPI(");
						break;
					case IS_XMLROOT:
						appendStringInfoString(buf, "XMLROOT(");
						break;
					case IS_XMLSERIALIZE:
						appendStringInfoString(buf, "XMLSERIALIZE(");
						break;
					case IS_DOCUMENT:
						break;
				}
				if (xexpr->op == IS_XMLPARSE || xexpr->op == IS_XMLSERIALIZE)
				{
					if (xexpr->xmloption == XMLOPTION_DOCUMENT)
						appendStringInfoString(buf, "DOCUMENT ");
					else
						appendStringInfoString(buf, "CONTENT ");
				}
				if (xexpr->name)
				{
					appendStringInfo(buf, "NAME %s",
									 quote_identifier(map_xml_name_to_sql_identifier(xexpr->name)));
					needcomma = true;
				}
				if (xexpr->named_args)
				{
					if (xexpr->op != IS_XMLFOREST)
					{
						if (needcomma)
							appendStringInfoString(buf, ", ");
						appendStringInfoString(buf, "XMLATTRIBUTES(");
						needcomma = false;
					}
					forboth(arg, xexpr->named_args, narg, xexpr->arg_names)
					{
						Node	   *e = (Node *) lfirst(arg);
						char	   *argname = strVal(lfirst(narg));

						if (needcomma)
							appendStringInfoString(buf, ", ");
						get_rule_expr((Node *) e, context, true);
						appendStringInfo(buf, " AS %s",
										 quote_identifier(map_xml_name_to_sql_identifier(argname)));
						needcomma = true;
					}
					if (xexpr->op != IS_XMLFOREST)
						appendStringInfoChar(buf, ')');
				}
				if (xexpr->args)
				{
					if (needcomma)
						appendStringInfoString(buf, ", ");
					switch (xexpr->op)
					{
						case IS_XMLCONCAT:
						case IS_XMLELEMENT:
						case IS_XMLFOREST:
						case IS_XMLPI:
						case IS_XMLSERIALIZE:
							/* no extra decoration needed */
							get_rule_expr((Node *) xexpr->args, context, true);
							break;
						case IS_XMLPARSE:
							Assert(list_length(xexpr->args) == 2);

							get_rule_expr((Node *) linitial(xexpr->args),
										  context, true);

							con = (Const *) lsecond(xexpr->args);
							Assert(IsA(con, Const));
							Assert(!con->constisnull);
							if (DatumGetBool(con->constvalue))
								appendStringInfoString(buf,
													 " PRESERVE WHITESPACE");
							else
								appendStringInfoString(buf,
													   " STRIP WHITESPACE");
							break;
						case IS_XMLROOT:
							Assert(list_length(xexpr->args) == 3);

							get_rule_expr((Node *) linitial(xexpr->args),
										  context, true);

							appendStringInfoString(buf, ", VERSION ");
							con = (Const *) lsecond(xexpr->args);
							if (IsA(con, Const) &&
								con->constisnull)
								appendStringInfoString(buf, "NO VALUE");
							else
								get_rule_expr((Node *) con, context, false);

							con = (Const *) lthird(xexpr->args);
							Assert(IsA(con, Const));
							if (con->constisnull)
								 /* suppress STANDALONE NO VALUE */ ;
							else
							{
								switch (DatumGetInt32(con->constvalue))
								{
									case XML_STANDALONE_YES:
										appendStringInfoString(buf,
														 ", STANDALONE YES");
										break;
									case XML_STANDALONE_NO:
										appendStringInfoString(buf,
														  ", STANDALONE NO");
										break;
									case XML_STANDALONE_NO_VALUE:
										appendStringInfoString(buf,
													", STANDALONE NO VALUE");
										break;
									default:
										break;
								}
							}
							break;
						case IS_DOCUMENT:
							get_rule_expr_paren((Node *) xexpr->args, context, false, node);
							break;
					}

				}
				if (xexpr->op == IS_XMLSERIALIZE)
					appendStringInfo(buf, " AS %s",
									 format_type_with_typemod(xexpr->type,
															  xexpr->typmod));
				if (xexpr->op == IS_DOCUMENT)
					appendStringInfoString(buf, " IS DOCUMENT");
				else
					appendStringInfoChar(buf, ')');
			}
			break;

		case T_NullTest:
			{
				NullTest   *ntest = (NullTest *) node;

				if (!PRETTY_PAREN(context))
					appendStringInfoChar(buf, '(');
				get_rule_expr_paren((Node *) ntest->arg, context, true, node);
				switch (ntest->nulltesttype)
				{
					case IS_NULL:
						appendStringInfoString(buf, " IS NULL");
						break;
					case IS_NOT_NULL:
						appendStringInfoString(buf, " IS NOT NULL");
						break;
					default:
						elog(ERROR, "unrecognized nulltesttype: %d",
							 (int) ntest->nulltesttype);
				}
				if (!PRETTY_PAREN(context))
					appendStringInfoChar(buf, ')');
			}
			break;

		case T_BooleanTest:
			{
				BooleanTest *btest = (BooleanTest *) node;

				if (!PRETTY_PAREN(context))
					appendStringInfoChar(buf, '(');
				get_rule_expr_paren((Node *) btest->arg, context, false, node);
				switch (btest->booltesttype)
				{
					case IS_TRUE:
						appendStringInfoString(buf, " IS TRUE");
						break;
					case IS_NOT_TRUE:
						appendStringInfoString(buf, " IS NOT TRUE");
						break;
					case IS_FALSE:
						appendStringInfoString(buf, " IS FALSE");
						break;
					case IS_NOT_FALSE:
						appendStringInfoString(buf, " IS NOT FALSE");
						break;
					case IS_UNKNOWN:
						appendStringInfoString(buf, " IS UNKNOWN");
						break;
					case IS_NOT_UNKNOWN:
						appendStringInfoString(buf, " IS NOT UNKNOWN");
						break;
					default:
						elog(ERROR, "unrecognized booltesttype: %d",
							 (int) btest->booltesttype);
				}
				if (!PRETTY_PAREN(context))
					appendStringInfoChar(buf, ')');
			}
			break;

		case T_CoerceToDomain:
			{
				CoerceToDomain *ctest = (CoerceToDomain *) node;
				Node	   *arg = (Node *) ctest->arg;

				if (ctest->coercionformat == COERCE_IMPLICIT_CAST &&
					!showimplicit)
				{
					/* don't show the implicit cast */
					get_rule_expr(arg, context, false);
				}
				else
				{
					get_coercion_expr(arg, context,
									  ctest->resulttype,
									  ctest->resulttypmod,
									  node);
				}
			}
			break;

		case T_CoerceToDomainValue:
			appendStringInfoString(buf, "VALUE");
			break;

		case T_SetToDefault:
			appendStringInfoString(buf, "DEFAULT");
			break;

		case T_CurrentOfExpr:
			{
				CurrentOfExpr *cexpr = (CurrentOfExpr *) node;

				if (cexpr->cursor_name)
					appendStringInfo(buf, "CURRENT OF %s",
									 quote_identifier(cexpr->cursor_name));
				else
					appendStringInfo(buf, "CURRENT OF $%d",
									 cexpr->cursor_param);
			}
			break;

		case T_List:
			{
				char	   *sep;
				ListCell   *l;

				sep = "";
				foreach(l, (List *) node)
				{
					appendStringInfoString(buf, sep);
					get_rule_expr((Node *) lfirst(l), context, showimplicit);
					sep = ", ";
				}
			}
			break;

		case T_PartSelectedExpr:
			{
				appendStringInfo(buf, "PartSelected");
			}
			break;

		case T_DMLActionExpr:
			{
				appendStringInfo(buf, "DMLAction");
			}
			break;

		default:
			elog(ERROR, "unrecognized node type: %d", (int) nodeTag(node));
			break;
	}
}


/*
 * get_oper_expr			- Parse back an OpExpr node
 */
static void
get_oper_expr(OpExpr *expr, deparse_context *context)
{
	StringInfo	buf = context->buf;
	Oid			opno = expr->opno;
	List	   *args = expr->args;

	if (!PRETTY_PAREN(context))
		appendStringInfoChar(buf, '(');
	if (list_length(args) == 2)
	{
		/* binary operator */
		Node	   *arg1 = (Node *) linitial(args);
		Node	   *arg2 = (Node *) lsecond(args);

		get_rule_expr_paren(arg1, context, true, (Node *) expr);
		appendStringInfo(buf, " %s ",
						 generate_operator_name(opno,
												exprType(arg1),
												exprType(arg2)));
		get_rule_expr_paren(arg2, context, true, (Node *) expr);
	}
	else
	{
		/* unary operator --- but which side? */
		Node	   *arg = (Node *) linitial(args);
		HeapTuple	tp;
		Form_pg_operator optup;

		tp = SearchSysCache1(OPEROID, ObjectIdGetDatum(opno));
		if (!HeapTupleIsValid(tp))
			elog(ERROR, "cache lookup failed for operator %u", opno);
		optup = (Form_pg_operator) GETSTRUCT(tp);
		switch (optup->oprkind)
		{
			case 'l':
				appendStringInfo(buf, "%s ",
								 generate_operator_name(opno,
														InvalidOid,
														exprType(arg)));
				get_rule_expr_paren(arg, context, true, (Node *) expr);
				break;
			case 'r':
				get_rule_expr_paren(arg, context, true, (Node *) expr);
				appendStringInfo(buf, " %s",
								 generate_operator_name(opno,
														exprType(arg),
														InvalidOid));
				break;
			default:
				elog(ERROR, "bogus oprkind: %d", optup->oprkind);
		}
		ReleaseSysCache(tp);
	}
	if (!PRETTY_PAREN(context))
		appendStringInfoChar(buf, ')');
}

/*
 * get_func_expr			- Parse back a FuncExpr node
 */
static void
get_func_expr(FuncExpr *expr, deparse_context *context,
			  bool showimplicit)
{
	StringInfo	buf = context->buf;
	Oid			funcoid = expr->funcid;
	Oid			argtypes[FUNC_MAX_ARGS];
	int			nargs;
	List	   *argnames;
	bool		use_variadic;
	ListCell   *l;

	/*
	 * If the function call came from an implicit coercion, then just show the
	 * first argument --- unless caller wants to see implicit coercions.
	 */
	if (expr->funcformat == COERCE_IMPLICIT_CAST && !showimplicit)
	{
		get_rule_expr_paren((Node *) linitial(expr->args), context,
							false, (Node *) expr);
		return;
	}

	/*
	 * If the function call came from a cast, then show the first argument
	 * plus an explicit cast operation.
	 */
	if (expr->funcformat == COERCE_EXPLICIT_CAST ||
		expr->funcformat == COERCE_IMPLICIT_CAST)
	{
		Node	   *arg = linitial(expr->args);
		Oid			rettype = expr->funcresulttype;
		int32		coercedTypmod;

		/* Get the typmod if this is a length-coercion function */
		(void) exprIsLengthCoercion((Node *) expr, &coercedTypmod);

		get_coercion_expr(arg, context,
						  rettype, coercedTypmod,
						  (Node *) expr);

		return;
	}

	/*
	 * Normal function: display as proname(args).  First we need to extract
	 * the argument datatypes.
	 */
	if (list_length(expr->args) > FUNC_MAX_ARGS)
		ereport(ERROR,
				(errcode(ERRCODE_TOO_MANY_ARGUMENTS),
				 errmsg("too many arguments")));
	nargs = 0;
	argnames = NIL;
	foreach(l, expr->args)
	{
		Node	   *arg = (Node *) lfirst(l);

		if (IsA(arg, NamedArgExpr))
			argnames = lappend(argnames, ((NamedArgExpr *) arg)->name);
		argtypes[nargs] = exprType(arg);
		nargs++;
	}

	appendStringInfo(buf, "%s(",
					 generate_function_name(funcoid, nargs,
											argnames, argtypes,
											expr->funcvariadic,
											&use_variadic));
	nargs = 0;
	foreach(l, expr->args)
	{
		if (nargs++ > 0)
			appendStringInfoString(buf, ", ");
		if (use_variadic && lnext(l) == NULL)
			appendStringInfoString(buf, "VARIADIC ");
		get_rule_expr((Node *) lfirst(l), context, true);
	}
	appendStringInfoChar(buf, ')');
}

/*
 * get_groupingfunc_expr - Parse back a grouping function node.
 */
static void
get_groupingfunc_expr(GroupingFunc *grpfunc, deparse_context *context)
{
<<<<<<< HEAD
	StringInfo buf = context->buf;
	ListCell *lc;
	char *sep = "";
	List *group_exprs;

	if (!context->groupClause)
	{
		appendStringInfoString(buf, "grouping");
		return;
	}

	group_exprs = get_grouplist_exprs(context->groupClause,
									  context->windowTList);

	appendStringInfoString(buf, "grouping(");
	foreach (lc, grpfunc->args)
	{
		int entry_no = (int)intVal(lfirst(lc));
		Node *expr;
		Assert (entry_no < list_length(context->windowTList));

		expr = (Node *)list_nth(group_exprs, entry_no);
		appendStringInfoString(buf, sep);
		get_rule_expr(expr, context, true);
		sep = ", ";
	}

	appendStringInfoString(buf, ")");
=======
	StringInfo	buf = context->buf;
	Oid			argtypes[FUNC_MAX_ARGS];
	int			nargs;
	bool		use_variadic;

	/* Extract the argument types as seen by the parser */
	nargs = get_aggregate_argtypes(aggref, argtypes);

	/* Print the aggregate name, schema-qualified if needed */
	appendStringInfo(buf, "%s(%s",
					 generate_function_name(aggref->aggfnoid, nargs,
											NIL, argtypes,
											aggref->aggvariadic,
											&use_variadic),
					 (aggref->aggdistinct != NIL) ? "DISTINCT " : "");

	if (AGGKIND_IS_ORDERED_SET(aggref->aggkind))
	{
		/*
		 * Ordered-set aggregates do not use "*" syntax.  Also, we needn't
		 * worry about inserting VARIADIC.  So we can just dump the direct
		 * args as-is.
		 */
		Assert(!aggref->aggvariadic);
		get_rule_expr((Node *) aggref->aggdirectargs, context, true);
		Assert(aggref->aggorder != NIL);
		appendStringInfoString(buf, ") WITHIN GROUP (ORDER BY ");
		get_rule_orderby(aggref->aggorder, aggref->args, false, context);
	}
	else
	{
		/* aggstar can be set only in zero-argument aggregates */
		if (aggref->aggstar)
			appendStringInfoChar(buf, '*');
		else
		{
			ListCell   *l;
			int			i;

			i = 0;
			foreach(l, aggref->args)
			{
				TargetEntry *tle = (TargetEntry *) lfirst(l);
				Node	   *arg = (Node *) tle->expr;

				Assert(!IsA(arg, NamedArgExpr));
				if (tle->resjunk)
					continue;
				if (i++ > 0)
					appendStringInfoString(buf, ", ");
				if (use_variadic && i == nargs)
					appendStringInfoString(buf, "VARIADIC ");
				get_rule_expr(arg, context, true);
			}
		}

		if (aggref->aggorder != NIL)
		{
			appendStringInfoString(buf, " ORDER BY ");
			get_rule_orderby(aggref->aggorder, aggref->args, false, context);
		}
	}

	if (aggref->aggfilter != NULL)
	{
		appendStringInfoString(buf, ") FILTER (WHERE ");
		get_rule_expr((Node *) aggref->aggfilter, context, false);
	}

	appendStringInfoChar(buf, ')');
>>>>>>> ab76208e
}

/*
 * Deparse an Aggref as a special MEDIAN() construct, if it looks like
 * one.
 *
 * Returns true if the reference was handled as MEDIAN, false otherwise.
 */
static bool
get_median_expr(Aggref *aggref, deparse_context *context)
{
	StringInfo	buf = context->buf;
<<<<<<< HEAD
	TargetEntry *tle;

	if (!IS_MEDIAN_OID(aggref->aggfnoid))
		return false;
	if (list_length(aggref->aggdirectargs) != 1)
		return false;
	if (list_length(aggref->args) != 1)
		return false;

	tle = (TargetEntry *) linitial(aggref->args);
	if (tle->resjunk)
		return false;

	/* Ok, it looks like a MEDIAN */
	appendStringInfoString(buf, "MEDIAN(");

	get_rule_expr((Node *) tle->expr, context, false);

	/*
	 * MEDIAN (...) FILTER (...) isn't currently allowed by the grammar,
	 * but it's easy enough to handle here, so let's be prepared.
	 */
	if (aggref->aggfilter != NULL)
	{
		appendStringInfoString(buf, ") FILTER (WHERE ");
		get_rule_expr((Node *) aggref->aggfilter, context, false);
	}
	appendStringInfoChar(buf, ')');

	return true;
}

/*
 * get_agg_expr			- Parse back an Aggref node
 */
static void
get_agg_expr(Aggref *aggref, deparse_context *context)
{
	StringInfo	buf = context->buf;
	Oid			argtypes[FUNC_MAX_ARGS];
	int			nargs;
	bool		use_variadic;
	Oid fnoid;

	/* Special handling of MEDIAN */
	if (get_median_expr(aggref, context))
		return;

	/*
	 * Depending on the stage of aggregation, this Aggref
	 * may represent functions that are different from the
	 * function initially specified. Thus, it is possible that these
	 * functions take different number of arguments. However,
	 * this is pretty rare. I think that COUNT(*) is the only one
	 * so far -- COUNT(*) has no argument in the first stage, while in the
	 * second stage, we add one argument for COUNT. So COUNT(*) becomes
	 * COUNT(ANY).
	 */
	fnoid = aggref->aggfnoid;
	switch(aggref->aggstage)
	{
		case AGGSTAGE_FINAL:
		{
			if (aggref->aggfnoid == COUNT_STAR_OID)
				fnoid = COUNT_ANY_OID;

			break;
		}
		case AGGSTAGE_PARTIAL:
		case AGGSTAGE_NORMAL:
		default:
			break;
	}

	/* Extract the argument types as seen by the parser */
	nargs = get_aggregate_argtypes(aggref, argtypes);

	/* Print the aggregate name, schema-qualified if needed */
	appendStringInfo(buf, "%s(%s",
					 generate_function_name(fnoid, nargs,
											NIL, argtypes,
											aggref->aggvariadic,
											&use_variadic),
					 (aggref->aggdistinct != NIL) ? "DISTINCT " : "");
	if (AGGKIND_IS_ORDERED_SET(aggref->aggkind))
	{
		/*
		 * Ordered-set aggregates do not use "*" syntax.  Also, we needn't
		 * worry about inserting VARIADIC.  So we can just dump the direct
		 * args as-is.
		 */
		get_rule_expr((Node *) aggref->aggdirectargs, context, true);
		Assert(aggref->aggorder != NIL);
		appendStringInfoString(buf, ") WITHIN GROUP (ORDER BY ");
		get_rule_orderby(aggref->aggorder, aggref->args, false, context);
	}
	else
	{
		/* aggstar can be set only in zero-argument aggregates */
		if (aggref->aggstar)
			appendStringInfoChar(buf, '*');
		else
		{
			ListCell   *l;
			int			i;

			i = 0;
			foreach(l, aggref->args)
			{
				TargetEntry *tle = (TargetEntry *) lfirst(l);
				Node	   *arg = (Node *) tle->expr;

				if (tle->resjunk)
					continue;
				if (i++ > 0)
					appendStringInfoString(buf, ", ");
				if (use_variadic && i == nargs)
					appendStringInfoString(buf, "VARIADIC ");
				get_rule_expr(arg, context, true);
			}
		}

		if (aggref->aggorder != NIL)
		{
			appendStringInfoString(buf, " ORDER BY ");
			get_rule_orderby(aggref->aggorder, aggref->args, false, context);
		}
	}

	if (aggref->aggfilter != NULL)
	{
		appendStringInfoString(buf, ") FILTER (WHERE ");
		get_rule_expr((Node *) aggref->aggfilter, context, false);
	}

	appendStringInfoChar(buf, ')');
}

/*
 * get_windowfunc_expr	- Parse back a WindowFunc node
 */
static void
get_windowfunc_expr(WindowFunc *wfunc, deparse_context *context)
{
	StringInfo	buf = context->buf;
	Oid			argtypes[FUNC_MAX_ARGS];
	int			nargs;
	List	   *argnames;
	ListCell   *l;

	if (list_length(wfunc->args) >= FUNC_MAX_ARGS)
		ereport(ERROR,
				(errcode(ERRCODE_TOO_MANY_ARGUMENTS),
				 errmsg("too many arguments")));
	nargs = 0;
	argnames = NIL;
	foreach(l, wfunc->args)
	{
		Node	   *arg = (Node *) lfirst(l);

=======
	Oid			argtypes[FUNC_MAX_ARGS];
	int			nargs;
	List	   *argnames;
	ListCell   *l;

	if (list_length(wfunc->args) > FUNC_MAX_ARGS)
		ereport(ERROR,
				(errcode(ERRCODE_TOO_MANY_ARGUMENTS),
				 errmsg("too many arguments")));
	nargs = 0;
	argnames = NIL;
	foreach(l, wfunc->args)
	{
		Node	   *arg = (Node *) lfirst(l);

>>>>>>> ab76208e
		if (IsA(arg, NamedArgExpr))
			argnames = lappend(argnames, ((NamedArgExpr *) arg)->name);
		argtypes[nargs] = exprType(arg);
		nargs++;
	}

	appendStringInfo(buf, "%s(%s",
					 generate_function_name(wfunc->winfnoid, nargs,
											argnames, argtypes,
<<<<<<< HEAD
											false, NULL),
					 wfunc->windistinct ? "DISTINCT " : "");
=======
											false, NULL));
>>>>>>> ab76208e
	/* winstar can be set only in zero-argument aggregates */
	if (wfunc->winstar)
		appendStringInfoChar(buf, '*');
	else
		get_rule_expr((Node *) wfunc->args, context, true);

	if (wfunc->aggfilter != NULL)
	{
		appendStringInfoString(buf, ") FILTER (WHERE ");
		get_rule_expr((Node *) wfunc->aggfilter, context, false);
	}

	appendStringInfoString(buf, ") OVER ");

	foreach(l, context->windowClause)
	{
		WindowClause *wc = (WindowClause *) lfirst(l);

		if (wc->winref == wfunc->winref)
		{
			if (wc->name)
				appendStringInfoString(buf, quote_identifier(wc->name));
			else
				get_rule_windowspec(wc, context->windowTList, context);
			break;
		}
	}
	if (l == NULL)
	{
		if (context->windowClause)
			elog(ERROR, "could not find window clause for winref %u",
				 wfunc->winref);

		/*
		 * In EXPLAIN, we don't have window context information available, so
		 * we have to settle for this:
		 */
		appendStringInfoString(buf, "(?)");
	}
}

/* ----------
 * get_coercion_expr
 *
 *	Make a string representation of a value coerced to a specific type
 * ----------
 */
static void
get_coercion_expr(Node *arg, deparse_context *context,
				  Oid resulttype, int32 resulttypmod,
				  Node *parentNode)
{
	StringInfo	buf = context->buf;

	/*
	 * Since parse_coerce.c doesn't immediately collapse application of
<<<<<<< HEAD
	 * length-coercion functions to constants, what we'll typically see
	 * in such cases is a Const with typmod -1 and a length-coercion
	 * function right above it.  Avoid generating redundant output.
	 * However, beware of suppressing casts when the user actually wrote
	 * something like 'foo'::text::char(3).
=======
	 * length-coercion functions to constants, what we'll typically see in
	 * such cases is a Const with typmod -1 and a length-coercion function
	 * right above it.  Avoid generating redundant output. However, beware of
	 * suppressing casts when the user actually wrote something like
	 * 'foo'::text::char(3).
>>>>>>> ab76208e
	 */
	if (arg && IsA(arg, Const) &&
		((Const *) arg)->consttype == resulttype &&
		((Const *) arg)->consttypmod == -1)
	{
		/* Show the constant without normal ::typename decoration */
		get_const_expr((Const *) arg, context, false);
	}
	else
	{
		if (!PRETTY_PAREN(context))
			appendStringInfoChar(buf, '(');
		get_rule_expr_paren(arg, context, false, parentNode);
		if (!PRETTY_PAREN(context))
			appendStringInfoChar(buf, ')');
	}
	appendStringInfo(buf, "::%s",
					 format_type_with_typemod(resulttype, resulttypmod));
}

/* ----------
 * get_const_expr
 *
 *	Make a string representation of a Const
 *
 * showtype can be -1 to never show "::typename" decoration, or +1 to always
 * show it, or 0 to show it only if the constant wouldn't be assumed to be
 * the right type by default.
 *
 * If the Const's collation isn't default for its type, show that too.
 * This can only happen in trees that have been through constant-folding.
 * We assume we don't need to do this when showtype is -1.
 * ----------
 */
static void
get_const_expr(Const *constval, deparse_context *context, int showtype)
{
	StringInfo	buf = context->buf;
	Oid			typoutput;
	bool		typIsVarlena;
	char	   *extval;
	bool		isfloat = false;
	bool		needlabel;

	if (constval->constisnull)
	{
		/*
		 * Always label the type of a NULL constant to prevent misdecisions
		 * about type when reparsing.
		 */
		appendStringInfoString(buf, "NULL");
		if (showtype >= 0)
		{
			appendStringInfo(buf, "::%s",
							 format_type_with_typemod(constval->consttype,
													  constval->consttypmod));
			get_const_collation(constval, context);
		}
		return;
	}

	getTypeOutputInfo(constval->consttype,
					  &typoutput, &typIsVarlena);

	extval = OidOutputFunctionCall(typoutput, constval->constvalue);

	switch (constval->consttype)
	{
		case INT2OID:
		case INT4OID:
		case INT8OID:
		case OIDOID:
		case FLOAT4OID:
		case FLOAT8OID:
		case NUMERICOID:
			{
				/*
				 * These types are printed without quotes unless they contain
				 * values that aren't accepted by the scanner unquoted (e.g.,
				 * 'NaN').  Note that strtod() and friends might accept NaN,
				 * so we can't use that to test.
				 *
				 * In reality we only need to defend against infinity and NaN,
				 * so we need not get too crazy about pattern matching here.
				 *
				 * There is a special-case gotcha: if the constant is signed,
				 * we need to parenthesize it, else the parser might see a
				 * leading plus/minus as binding less tightly than adjacent
				 * operators --- particularly, the cast that we might attach
				 * below.
				 */
				if (strspn(extval, "0123456789+-eE.") == strlen(extval))
				{
					if (extval[0] == '+' || extval[0] == '-')
						appendStringInfo(buf, "(%s)", extval);
					else
						appendStringInfoString(buf, extval);
					if (strcspn(extval, "eE.") != strlen(extval))
						isfloat = true; /* it looks like a float */
				}
				else
					appendStringInfo(buf, "'%s'", extval);
			}
			break;

		case BITOID:
		case VARBITOID:
			appendStringInfo(buf, "'%s'", extval);
			break;

		case BOOLOID:
			if (strcmp(extval, "t") == 0)
				appendStringInfoString(buf, "true");
			else
				appendStringInfoString(buf, "false");
			break;

		default:
			simple_quote_literal(buf, extval);
			break;
	}

	pfree(extval);

	if (showtype < 0)
		return;

	/*
	 * For showtype == 0, append ::typename unless the constant will be
	 * implicitly typed as the right type when it is read in.
	 *
	 * XXX this code has to be kept in sync with the behavior of the parser,
	 * especially make_const.
	 */
	switch (constval->consttype)
	{
		case BOOLOID:
		case INT4OID:
		case UNKNOWNOID:
			/* These types can be left unlabeled */
			needlabel = false;
			break;
		case NUMERICOID:

			/*
			 * Float-looking constants will be typed as numeric, but if
			 * there's a specific typmod we need to show it.
			 */
			needlabel = !isfloat || (constval->consttypmod >= 0);
			break;
		default:
			needlabel = true;
			break;
	}
	if (needlabel || showtype > 0)
		appendStringInfo(buf, "::%s",
						 format_type_with_typemod(constval->consttype,
												  constval->consttypmod));

	get_const_collation(constval, context);
}

/*
 * helper for get_const_expr: append COLLATE if needed
 */
static void
get_const_collation(Const *constval, deparse_context *context)
{
	StringInfo	buf = context->buf;

	if (OidIsValid(constval->constcollid))
	{
		Oid			typcollation = get_typcollation(constval->consttype);

		if (constval->constcollid != typcollation)
		{
			appendStringInfo(buf, " COLLATE %s",
							 generate_collation_name(constval->constcollid));
		}
	}
}

/*
 * simple_quote_literal - Format a string as a SQL literal, append to buf
 */
static void
simple_quote_literal(StringInfo buf, const char *val)
{
	const char *valptr;

	/*
	 * We form the string literal according to the prevailing setting of
	 * standard_conforming_strings; we never use E''. User is responsible for
	 * making sure result is used correctly.
	 */
	appendStringInfoChar(buf, '\'');
	for (valptr = val; *valptr; valptr++)
	{
		char		ch = *valptr;

		if (SQL_STR_DOUBLE(ch, !standard_conforming_strings))
			appendStringInfoChar(buf, ch);
		appendStringInfoChar(buf, ch);
	}
	appendStringInfoChar(buf, '\'');
}


/* ----------
 * get_sublink_expr			- Parse back a sublink
 * ----------
 */
static void
get_sublink_expr(SubLink *sublink, deparse_context *context)
{
	StringInfo	buf = context->buf;
	Query	   *query = (Query *) (sublink->subselect);
	char	   *opname = NULL;
	bool		need_paren;

	if (sublink->subLinkType == ARRAY_SUBLINK)
		appendStringInfoString(buf, "ARRAY(");
	else
		appendStringInfoChar(buf, '(');

	/*
	 * Note that we print the name of only the first operator, when there are
	 * multiple combining operators.  This is an approximation that could go
	 * wrong in various scenarios (operators in different schemas, renamed
	 * operators, etc) but there is not a whole lot we can do about it, since
	 * the syntax allows only one operator to be shown.
	 */
	if (sublink->testexpr)
	{
		if (IsA(sublink->testexpr, OpExpr))
		{
			/* single combining operator */
			OpExpr	   *opexpr = (OpExpr *) sublink->testexpr;

			get_rule_expr(linitial(opexpr->args), context, true);
			opname = generate_operator_name(opexpr->opno,
											exprType(linitial(opexpr->args)),
											exprType(lsecond(opexpr->args)));
		}
		else if (IsA(sublink->testexpr, BoolExpr))
		{
			/* multiple combining operators, = or <> cases */
			char	   *sep;
			ListCell   *l;

			appendStringInfoChar(buf, '(');
			sep = "";
			foreach(l, ((BoolExpr *) sublink->testexpr)->args)
			{
				OpExpr	   *opexpr = (OpExpr *) lfirst(l);

				Assert(IsA(opexpr, OpExpr));
				appendStringInfoString(buf, sep);
				get_rule_expr(linitial(opexpr->args), context, true);
				if (!opname)
					opname = generate_operator_name(opexpr->opno,
											exprType(linitial(opexpr->args)),
											exprType(lsecond(opexpr->args)));
				sep = ", ";
			}
			appendStringInfoChar(buf, ')');
		}
		else if (IsA(sublink->testexpr, RowCompareExpr))
		{
			/* multiple combining operators, < <= > >= cases */
			RowCompareExpr *rcexpr = (RowCompareExpr *) sublink->testexpr;

			appendStringInfoChar(buf, '(');
			get_rule_expr((Node *) rcexpr->largs, context, true);
			opname = generate_operator_name(linitial_oid(rcexpr->opnos),
											exprType(linitial(rcexpr->largs)),
										  exprType(linitial(rcexpr->rargs)));
			appendStringInfoChar(buf, ')');
		}
		else
			elog(ERROR, "unrecognized testexpr type: %d",
				 (int) nodeTag(sublink->testexpr));
	}

	need_paren = true;

	switch (sublink->subLinkType)
	{
		case EXISTS_SUBLINK:
			appendStringInfoString(buf, "EXISTS ");
			break;

		case ANY_SUBLINK:
			if (strcmp(opname, "=") == 0)		/* Represent = ANY as IN */
				appendStringInfoString(buf, " IN ");
			else
				appendStringInfo(buf, " %s ANY ", opname);
			break;

		case ALL_SUBLINK:
			appendStringInfo(buf, " %s ALL ", opname);
			break;

		case ROWCOMPARE_SUBLINK:
			appendStringInfo(buf, " %s ", opname);
			break;

		case EXPR_SUBLINK:
		case ARRAY_SUBLINK:
			need_paren = false;
			break;

		case CTE_SUBLINK:		/* shouldn't occur in a SubLink */
		default:
			elog(ERROR, "unrecognized sublink type: %d",
				 (int) sublink->subLinkType);
			break;
	}

	if (need_paren)
		appendStringInfoChar(buf, '(');

	get_query_def(query, buf, context->namespaces, NULL,
				  context->prettyFlags, context->wrapColumn,
				  context->indentLevel);

	if (need_paren)
		appendStringInfoString(buf, "))");
	else
		appendStringInfoChar(buf, ')');
}


/* ----------
 * get_from_clause			- Parse back a FROM clause
 *
 * "prefix" is the keyword that denotes the start of the list of FROM
 * elements. It is FROM when used to parse back SELECT and UPDATE, but
 * is USING when parsing back DELETE.
 * ----------
 */
static void
get_from_clause(Query *query, const char *prefix, deparse_context *context)
{
	StringInfo	buf = context->buf;
	bool		first = true;
	ListCell   *l;

	/*
	 * We use the query's jointree as a guide to what to print.  However, we
	 * must ignore auto-added RTEs that are marked not inFromCl. (These can
	 * only appear at the top level of the jointree, so it's sufficient to
	 * check here.)  This check also ensures we ignore the rule pseudo-RTEs
	 * for NEW and OLD.
	 */
	foreach(l, query->jointree->fromlist)
	{
		Node	   *jtnode = (Node *) lfirst(l);

		if (IsA(jtnode, RangeTblRef))
		{
			int			varno = ((RangeTblRef *) jtnode)->rtindex;
			RangeTblEntry *rte = rt_fetch(varno, query->rtable);

			if (!rte->inFromCl)
				continue;
		}

		if (first)
		{
			appendContextKeyword(context, prefix,
								 -PRETTYINDENT_STD, PRETTYINDENT_STD, 2);
			first = false;

			get_from_clause_item(jtnode, query, context);
		}
		else
		{
			StringInfoData itembuf;

			appendStringInfoString(buf, ", ");

			/*
			 * Put the new FROM item's text into itembuf so we can decide
			 * after we've got it whether or not it needs to go on a new line.
			 */
			initStringInfo(&itembuf);
			context->buf = &itembuf;

			get_from_clause_item(jtnode, query, context);

			/* Restore context's output buffer */
			context->buf = buf;

			/* Consider line-wrapping if enabled */
			if (PRETTY_INDENT(context) && context->wrapColumn >= 0)
			{
				/* Does the new item start with a new line? */
				if (itembuf.len > 0 && itembuf.data[0] == '\n')
				{
					/* If so, we shouldn't add anything */
					/* instead, remove any trailing spaces currently in buf */
					removeStringInfoSpaces(buf);
				}
				else
				{
					char	   *trailing_nl;

					/* Locate the start of the current line in the buffer */
					trailing_nl = strrchr(buf->data, '\n');
					if (trailing_nl == NULL)
						trailing_nl = buf->data;
					else
						trailing_nl++;

					/*
					 * Add a newline, plus some indentation, if the new item
					 * would cause an overflow.
					 */
					if (strlen(trailing_nl) + itembuf.len > context->wrapColumn)
						appendContextKeyword(context, "", -PRETTYINDENT_STD,
											 PRETTYINDENT_STD,
											 PRETTYINDENT_VAR);
				}
			}

			/* Add the new item */
			appendStringInfoString(buf, itembuf.data);

			/* clean up */
			pfree(itembuf.data);
		}
	}
}

static void
get_from_clause_item(Node *jtnode, Query *query, deparse_context *context)
{
	StringInfo	buf = context->buf;
	deparse_namespace *dpns = (deparse_namespace *) linitial(context->namespaces);

	if (IsA(jtnode, RangeTblRef))
	{
		int			varno = ((RangeTblRef *) jtnode)->rtindex;
		RangeTblEntry *rte = rt_fetch(varno, query->rtable);
		char	   *refname = get_rtable_name(varno, context);
		deparse_columns *colinfo = deparse_columns_fetch(varno, dpns);
		RangeTblFunction *rtfunc1 = NULL;
		bool		printalias;

		if (rte->lateral)
			appendStringInfoString(buf, "LATERAL ");

		/* Print the FROM item proper */
		switch (rte->rtekind)
		{
			case RTE_RELATION:
				/* Normal relation RTE */
				appendStringInfo(buf, "%s%s",
								 only_marker(rte),
								 generate_relation_name(rte->relid,
														context->namespaces));
				break;
			case RTE_SUBQUERY:
				/* Subquery RTE */
				appendStringInfoChar(buf, '(');
				get_query_def(rte->subquery, buf, context->namespaces, NULL,
							  context->prettyFlags, context->wrapColumn,
							  context->indentLevel);
				appendStringInfoChar(buf, ')');
				break;
			case RTE_TABLEFUNCTION:
				/* Table Function RTE */
				/* fallthrough */
			case RTE_FUNCTION:
				/* Function RTE */
				rtfunc1 = (RangeTblFunction *) linitial(rte->functions);

				/*
				 * Omit ROWS FROM() syntax for just one function, unless it
				 * has both a coldeflist and WITH ORDINALITY. If it has both,
				 * we must use ROWS FROM() syntax to avoid ambiguity about
				 * whether the coldeflist includes the ordinality column.
				 */
				if (list_length(rte->functions) == 1 &&
					(rtfunc1->funccolnames == NIL || !rte->funcordinality))
				{
					get_rule_expr(rtfunc1->funcexpr, context, true);
					/* we'll print the coldeflist below, if it has one */
				}
				else
				{
					bool		all_unnest;
					ListCell   *lc;

					/*
					 * If all the function calls in the list are to unnest,
					 * and none need a coldeflist, then collapse the list back
					 * down to UNNEST(args).  (If we had more than one
					 * built-in unnest function, this would get more
					 * difficult.)
					 *
					 * XXX This is pretty ugly, since it makes not-terribly-
					 * future-proof assumptions about what the parser would do
					 * with the output; but the alternative is to emit our
					 * nonstandard ROWS FROM() notation for what might have
					 * been a perfectly spec-compliant multi-argument
					 * UNNEST().
					 */
					all_unnest = true;
					foreach(lc, rte->functions)
					{
						RangeTblFunction *rtfunc = (RangeTblFunction *) lfirst(lc);

						if (!IsA(rtfunc->funcexpr, FuncExpr) ||
							((FuncExpr *) rtfunc->funcexpr)->funcid != F_ARRAY_UNNEST ||
							rtfunc->funccolnames != NIL)
						{
							all_unnest = false;
							break;
						}
					}

					if (all_unnest)
					{
						List	   *allargs = NIL;

						foreach(lc, rte->functions)
						{
							RangeTblFunction *rtfunc = (RangeTblFunction *) lfirst(lc);
							List	   *args = ((FuncExpr *) rtfunc->funcexpr)->args;

							allargs = list_concat(allargs, list_copy(args));
						}

						appendStringInfoString(buf, "UNNEST(");
						get_rule_expr((Node *) allargs, context, true);
						appendStringInfoChar(buf, ')');
					}
					else
					{
						int			funcno = 0;

						appendStringInfoString(buf, "ROWS FROM(");
						foreach(lc, rte->functions)
						{
							RangeTblFunction *rtfunc = (RangeTblFunction *) lfirst(lc);

							if (funcno > 0)
								appendStringInfoString(buf, ", ");
							get_rule_expr(rtfunc->funcexpr, context, true);
							if (rtfunc->funccolnames != NIL)
							{
								/* Reconstruct the column definition list */
								appendStringInfoString(buf, " AS ");
								get_from_clause_coldeflist(rtfunc,
														   NULL,
														   context);
							}
							funcno++;
						}
						appendStringInfoChar(buf, ')');
					}
					/* prevent printing duplicate coldeflist below */
					rtfunc1 = NULL;
				}
				if (rte->funcordinality)
					appendStringInfoString(buf, " WITH ORDINALITY");
				break;
			case RTE_VALUES:
				/* Values list RTE */
				get_values_def(rte->values_lists, context);
				break;
			case RTE_CTE:
				appendStringInfoString(buf, quote_identifier(rte->ctename));
				break;
			default:
				elog(ERROR, "unrecognized RTE kind: %d", (int) rte->rtekind);
				break;
		}

		/* Print the relation alias, if needed */
		printalias = false;
		if (rte->alias != NULL)
		{
			/* Always print alias if user provided one */
			printalias = true;
		}
		else if (colinfo->printaliases)
		{
			/* Always print alias if we need to print column aliases */
			printalias = true;
		}
		else if (rte->rtekind == RTE_RELATION)
		{
			/*
			 * No need to print alias if it's same as relation name (this
			 * would normally be the case, but not if set_rtable_names had to
			 * resolve a conflict).
			 */
			if (strcmp(refname, get_relation_name(rte->relid)) != 0)
				printalias = true;
		}
		else if (rte->rtekind == RTE_FUNCTION || rte->rtekind == RTE_TABLEFUNCTION)
		{
			/*
			 * For a function RTE, always print alias.  This covers possible
			 * renaming of the function and/or instability of the
			 * FigureColname rules for things that aren't simple functions.
			 * Note we'd need to force it anyway for the columndef list case.
			 */
			printalias = true;
		}
		else if (rte->rtekind == RTE_CTE)
		{
			/*
			 * No need to print alias if it's same as CTE name (this would
			 * normally be the case, but not if set_rtable_names had to
			 * resolve a conflict).
			 */
			if (strcmp(refname, rte->ctename) != 0)
				printalias = true;
		}
		if (printalias)
			appendStringInfo(buf, " %s", quote_identifier(refname));

		/* Print the column definitions or aliases, if needed */
<<<<<<< HEAD
		if ((rte->rtekind == RTE_FUNCTION || rte->rtekind == RTE_TABLEFUNCTION) &&
			rte->funccoltypes != NIL)
=======
		if (rtfunc1 && rtfunc1->funccolnames != NIL)
>>>>>>> ab76208e
		{
			/* Reconstruct the columndef list, which is also the aliases */
			get_from_clause_coldeflist(rtfunc1, colinfo, context);
		}
		else
		{
			/* Else print column aliases as needed */
			get_column_alias_list(colinfo, context);
		}
	}
	else if (IsA(jtnode, JoinExpr))
	{
		JoinExpr   *j = (JoinExpr *) jtnode;
		deparse_columns *colinfo = deparse_columns_fetch(j->rtindex, dpns);
		bool		need_paren_on_right;

		need_paren_on_right = PRETTY_PAREN(context) &&
			!IsA(j->rarg, RangeTblRef) &&
			!(IsA(j->rarg, JoinExpr) &&((JoinExpr *) j->rarg)->alias != NULL);

		if (!PRETTY_PAREN(context) || j->alias != NULL)
			appendStringInfoChar(buf, '(');

		get_from_clause_item(j->larg, query, context);

		switch (j->jointype)
		{
			case JOIN_INNER:
				if (j->quals)
					appendContextKeyword(context, " JOIN ",
										 -PRETTYINDENT_STD,
										 PRETTYINDENT_STD,
										 PRETTYINDENT_JOIN);
				else
					appendContextKeyword(context, " CROSS JOIN ",
										 -PRETTYINDENT_STD,
										 PRETTYINDENT_STD,
										 PRETTYINDENT_JOIN);
				break;
			case JOIN_LEFT:
				appendContextKeyword(context, " LEFT JOIN ",
									 -PRETTYINDENT_STD,
									 PRETTYINDENT_STD,
									 PRETTYINDENT_JOIN);
				break;
			case JOIN_FULL:
				appendContextKeyword(context, " FULL JOIN ",
									 -PRETTYINDENT_STD,
									 PRETTYINDENT_STD,
									 PRETTYINDENT_JOIN);
				break;
			case JOIN_RIGHT:
				appendContextKeyword(context, " RIGHT JOIN ",
									 -PRETTYINDENT_STD,
									 PRETTYINDENT_STD,
									 PRETTYINDENT_JOIN);
				break;
			default:
				elog(ERROR, "unrecognized join type: %d",
					 (int) j->jointype);
		}

		if (need_paren_on_right)
			appendStringInfoChar(buf, '(');
		get_from_clause_item(j->rarg, query, context);
		if (need_paren_on_right)
			appendStringInfoChar(buf, ')');

		if (j->usingClause)
		{
			ListCell   *lc;
			bool		first = true;

			appendStringInfoString(buf, " USING (");
			/* Use the assigned names, not what's in usingClause */
			foreach(lc, colinfo->usingNames)
			{
				char	   *colname = (char *) lfirst(lc);

				if (first)
					first = false;
				else
					appendStringInfoString(buf, ", ");
				appendStringInfoString(buf, quote_identifier(colname));
			}
			appendStringInfoChar(buf, ')');
		}
		else if (j->quals)
		{
			appendStringInfoString(buf, " ON ");
			if (!PRETTY_PAREN(context))
				appendStringInfoChar(buf, '(');
			get_rule_expr(j->quals, context, false);
			if (!PRETTY_PAREN(context))
				appendStringInfoChar(buf, ')');
		}

		if (!PRETTY_PAREN(context) || j->alias != NULL)
			appendStringInfoChar(buf, ')');

		/* Yes, it's correct to put alias after the right paren ... */
		if (j->alias != NULL)
		{
			appendStringInfo(buf, " %s",
							 quote_identifier(j->alias->aliasname));
			get_column_alias_list(colinfo, context);
		}
	}
	else
		elog(ERROR, "unrecognized node type: %d",
			 (int) nodeTag(jtnode));
}

/*
 * get_column_alias_list - print column alias list for an RTE
 *
 * Caller must already have printed the relation's alias name.
 */
static void
get_column_alias_list(deparse_columns *colinfo, deparse_context *context)
{
	StringInfo	buf = context->buf;
	int			i;
	bool		first = true;

	/* Don't print aliases if not needed */
	if (!colinfo->printaliases)
		return;

	for (i = 0; i < colinfo->num_new_cols; i++)
	{
		char	   *colname = colinfo->new_colnames[i];

		if (first)
		{
			appendStringInfoChar(buf, '(');
			first = false;
		}
		else
			appendStringInfoString(buf, ", ");
		appendStringInfoString(buf, quote_identifier(colname));
	}
	if (!first)
		appendStringInfoChar(buf, ')');
}

/*
 * get_from_clause_coldeflist - reproduce FROM clause coldeflist
 *
 * When printing a top-level coldeflist (which is syntactically also the
 * relation's column alias list), use column names from colinfo.  But when
 * printing a coldeflist embedded inside ROWS FROM(), we prefer to use the
 * original coldeflist's names, which are available in rtfunc->funccolnames.
 * Pass NULL for colinfo to select the latter behavior.
 *
 * The coldeflist is appended immediately (no space) to buf.  Caller is
 * responsible for ensuring that an alias or AS is present before it.
 */
static void
get_from_clause_coldeflist(RangeTblFunction *rtfunc,
						   deparse_columns *colinfo,
						   deparse_context *context)
{
	StringInfo	buf = context->buf;
	ListCell   *l1;
	ListCell   *l2;
	ListCell   *l3;
	ListCell   *l4;
	int			i;

	appendStringInfoChar(buf, '(');

	/* there's no forfour(), so must chase one list the hard way */
	i = 0;
	l4 = list_head(rtfunc->funccolnames);
	forthree(l1, rtfunc->funccoltypes,
			 l2, rtfunc->funccoltypmods,
			 l3, rtfunc->funccolcollations)
	{
		Oid			atttypid = lfirst_oid(l1);
		int32		atttypmod = lfirst_int(l2);
		Oid			attcollation = lfirst_oid(l3);
		char	   *attname;

		if (colinfo)
			attname = colinfo->colnames[i];
		else
			attname = strVal(lfirst(l4));

		Assert(attname);		/* shouldn't be any dropped columns here */

		if (i > 0)
			appendStringInfoString(buf, ", ");
		appendStringInfo(buf, "%s %s",
						 quote_identifier(attname),
						 format_type_with_typemod(atttypid, atttypmod));
		if (OidIsValid(attcollation) &&
			attcollation != get_typcollation(atttypid))
			appendStringInfo(buf, " COLLATE %s",
							 generate_collation_name(attcollation));

		l4 = lnext(l4);
		i++;
	}

	appendStringInfoChar(buf, ')');
}

/*
 * get_opclass_name			- fetch name of an index operator class
 *
 * The opclass name is appended (after a space) to buf.
 *
 * Output is suppressed if the opclass is the default for the given
 * actual_datatype.  (If you don't want this behavior, just pass
 * InvalidOid for actual_datatype.)
 */
static void
get_opclass_name(Oid opclass, Oid actual_datatype,
				 StringInfo buf)
{
	HeapTuple	ht_opc;
	Form_pg_opclass opcrec;
	char	   *opcname;
	char	   *nspname;

	ht_opc = SearchSysCache1(CLAOID, ObjectIdGetDatum(opclass));
	if (!HeapTupleIsValid(ht_opc))
		elog(ERROR, "cache lookup failed for opclass %u", opclass);
	opcrec = (Form_pg_opclass) GETSTRUCT(ht_opc);

	if (!OidIsValid(actual_datatype) ||
		GetDefaultOpClass(actual_datatype, opcrec->opcmethod) != opclass)
	{
		/* Okay, we need the opclass name.  Do we need to qualify it? */
		opcname = NameStr(opcrec->opcname);
		if (OpclassIsVisible(opclass))
			appendStringInfo(buf, " %s", quote_identifier(opcname));
		else
		{
			nspname = get_namespace_name(opcrec->opcnamespace);
			appendStringInfo(buf, " %s.%s",
							 quote_identifier(nspname),
							 quote_identifier(opcname));
		}
	}
	ReleaseSysCache(ht_opc);
}

/*
 * processIndirection - take care of array and subfield assignment
 *
 * We strip any top-level FieldStore or assignment ArrayRef nodes that
 * appear in the input, and return the subexpression that's to be assigned.
 * If printit is true, we also print out the appropriate decoration for the
 * base column name (that the caller just printed).
 */
static Node *
processIndirection(Node *node, deparse_context *context, bool printit)
{
	StringInfo	buf = context->buf;

	for (;;)
	{
		if (node == NULL)
			break;
		if (IsA(node, FieldStore))
		{
			FieldStore *fstore = (FieldStore *) node;
			Oid			typrelid;
			char	   *fieldname;

			/* lookup tuple type */
			typrelid = get_typ_typrelid(fstore->resulttype);
			if (!OidIsValid(typrelid))
				elog(ERROR, "argument type %s of FieldStore is not a tuple type",
					 format_type_be(fstore->resulttype));

			/*
			 * Print the field name.  There should only be one target field in
			 * stored rules.  There could be more than that in executable
			 * target lists, but this function cannot be used for that case.
			 */
			Assert(list_length(fstore->fieldnums) == 1);
			fieldname = get_relid_attribute_name(typrelid,
											linitial_int(fstore->fieldnums));
			if (printit)
				appendStringInfo(buf, ".%s", quote_identifier(fieldname));

			/*
			 * We ignore arg since it should be an uninteresting reference to
			 * the target column or subcolumn.
			 */
			node = (Node *) linitial(fstore->newvals);
		}
		else if (IsA(node, ArrayRef))
		{
			ArrayRef   *aref = (ArrayRef *) node;

			if (aref->refassgnexpr == NULL)
				break;
			if (printit)
				printSubscripts(aref, context);

			/*
			 * We ignore refexpr since it should be an uninteresting reference
			 * to the target column or subcolumn.
			 */
			node = (Node *) aref->refassgnexpr;
		}
		else
			break;
	}

	return node;
}

static void
printSubscripts(ArrayRef *aref, deparse_context *context)
{
	StringInfo	buf = context->buf;
	ListCell   *lowlist_item;
	ListCell   *uplist_item;

	lowlist_item = list_head(aref->reflowerindexpr);	/* could be NULL */
	foreach(uplist_item, aref->refupperindexpr)
	{
		appendStringInfoChar(buf, '[');
		if (lowlist_item)
		{
			get_rule_expr((Node *) lfirst(lowlist_item), context, false);
			appendStringInfoChar(buf, ':');
			lowlist_item = lnext(lowlist_item);
		}
		get_rule_expr((Node *) lfirst(uplist_item), context, false);
		appendStringInfoChar(buf, ']');
	}
}

/*
 * quote_identifier			- Quote an identifier only if needed
 *
 * When quotes are needed, we palloc the required space; slightly
 * space-wasteful but well worth it for notational simplicity.
 */
const char *
quote_identifier(const char *ident)
{
	/*
	 * Can avoid quoting if ident starts with a lowercase letter or underscore
	 * and contains only lowercase letters, digits, and underscores, *and* is
	 * not any SQL keyword.  Otherwise, supply quotes.
	 */
	int			nquotes = 0;
	bool		safe;
	const char *ptr;
	char	   *result;
	char	   *optr;

	/*
	 * would like to use <ctype.h> macros here, but they might yield unwanted
	 * locale-specific results...
	 */
	safe = ((ident[0] >= 'a' && ident[0] <= 'z') || ident[0] == '_');

	for (ptr = ident; *ptr; ptr++)
	{
		char		ch = *ptr;

		if ((ch >= 'a' && ch <= 'z') ||
			(ch >= '0' && ch <= '9') ||
			(ch == '_'))
		{
			/* okay */
		}
		else
		{
			safe = false;
			if (ch == '"')
				nquotes++;
		}
	}

	if (quote_all_identifiers)
		safe = false;

	if (safe)
	{
		/*
		 * Check for keyword.  We quote keywords except for unreserved ones.
		 * (In some cases we could avoid quoting a col_name or type_func_name
		 * keyword, but it seems much harder than it's worth to tell that.)
		 *
		 * Note: ScanKeywordLookup() does case-insensitive comparison, but
		 * that's fine, since we already know we have all-lower-case.
		 */
		const ScanKeyword *keyword = ScanKeywordLookup(ident,
													   ScanKeywords,
													   NumScanKeywords);

		if (keyword != NULL && keyword->category != UNRESERVED_KEYWORD)
			safe = false;
	}

	if (safe)
		return ident;			/* no change needed */

	result = (char *) palloc(strlen(ident) + nquotes + 2 + 1);

	optr = result;
	*optr++ = '"';
	for (ptr = ident; *ptr; ptr++)
	{
		char		ch = *ptr;

		if (ch == '"')
			*optr++ = '"';
		*optr++ = ch;
	}
	*optr++ = '"';
	*optr = '\0';

	return result;
}

/*
 * quote_qualified_identifier	- Quote a possibly-qualified identifier
 *
 * Return a name of the form qualifier.ident, or just ident if qualifier
 * is NULL, quoting each component if necessary.  The result is palloc'd.
 */
char *
quote_qualified_identifier(const char *qualifier,
						   const char *ident)
{
	StringInfoData buf;

	initStringInfo(&buf);
	if (qualifier)
		appendStringInfo(&buf, "%s.", quote_identifier(qualifier));
	appendStringInfoString(&buf, quote_identifier(ident));
	return buf.data;
}

/*
 * get_relation_name
 *		Get the unqualified name of a relation specified by OID
 *
 * This differs from the underlying get_rel_name() function in that it will
 * throw error instead of silently returning NULL if the OID is bad.
 */
static char *
get_relation_name(Oid relid)
{
	char	   *relname = get_rel_name(relid);

	if (!relname)
		elog(ERROR, "cache lookup failed for relation %u", relid);
	return relname;
}

/*
 * generate_relation_name
 *		Compute the name to display for a relation specified by OID
 *
 * The result includes all necessary quoting and schema-prefixing.
 *
 * If namespaces isn't NIL, it must be a list of deparse_namespace nodes.
 * We will forcibly qualify the relation name if it equals any CTE name
 * visible in the namespace list.
 */
static char *
generate_relation_name(Oid relid, List *namespaces)
{
	HeapTuple	tp;
	Form_pg_class reltup;
	bool		need_qual;
	ListCell   *nslist;
	char	   *relname;
	char	   *nspname;
	char	   *result;

	tp = SearchSysCache1(RELOID, ObjectIdGetDatum(relid));
	if (!HeapTupleIsValid(tp))
		elog(ERROR, "cache lookup failed for relation %u", relid);
	reltup = (Form_pg_class) GETSTRUCT(tp);
	relname = NameStr(reltup->relname);

	/* Check for conflicting CTE name */
	need_qual = false;
	foreach(nslist, namespaces)
	{
		deparse_namespace *dpns = (deparse_namespace *) lfirst(nslist);
		ListCell   *ctlist;

		foreach(ctlist, dpns->ctes)
		{
			CommonTableExpr *cte = (CommonTableExpr *) lfirst(ctlist);

			if (strcmp(cte->ctename, relname) == 0)
			{
				need_qual = true;
				break;
			}
		}
		if (need_qual)
			break;
	}

	/* Otherwise, qualify the name if not visible in search path */
	if (!need_qual)
		need_qual = !RelationIsVisible(relid);

	if (need_qual)
		nspname = get_namespace_name(reltup->relnamespace);
	else
		nspname = NULL;

	result = quote_qualified_identifier(nspname, relname);

	ReleaseSysCache(tp);

	return result;
}

/*
 * generate_function_name
 *		Compute the name to display for a function specified by OID,
 *		given that it is being called with the specified actual arg names and
 *		types.  (Those matter because of ambiguous-function resolution rules.)
 *
 * If we're dealing with a potentially variadic function (in practice, this
 * means a FuncExpr or Aggref, not some other way of calling a function), then
 * has_variadic must specify whether variadic arguments have been merged,
 * and *use_variadic_p will be set to indicate whether to print VARIADIC in
 * the output.  For non-FuncExpr cases, has_variadic should be FALSE and
 * use_variadic_p can be NULL.
 *
 * The result includes all necessary quoting and schema-prefixing.
 */
static char *
generate_function_name(Oid funcid, int nargs, List *argnames, Oid *argtypes,
					   bool has_variadic, bool *use_variadic_p)
{
	char	   *result;
	HeapTuple	proctup;
	Form_pg_proc procform;
	char	   *proname;
	bool		use_variadic;
	char	   *nspname;
	FuncDetailCode p_result;
	Oid			p_funcid;
	Oid			p_rettype;
	bool		p_retset;
	int			p_nvargs;
	Oid			p_vatype;
	Oid		   *p_true_typeids;

	proctup = SearchSysCache1(PROCOID, ObjectIdGetDatum(funcid));
	if (!HeapTupleIsValid(proctup))
		elog(ERROR, "cache lookup failed for function %u", funcid);
	procform = (Form_pg_proc) GETSTRUCT(proctup);
	proname = NameStr(procform->proname);

	/*
	 * Determine whether VARIADIC should be printed.  We must do this first
	 * since it affects the lookup rules in func_get_detail().
	 *
<<<<<<< HEAD
	 * We always print VARIADIC if the function has a merged variadic-array
	 * argument.  Note that this is always the case for functions taking a
	 * VARIADIC argument type other than VARIADIC ANY.  If we omitted VARIADIC
	 * and printed the array elements as separate arguments, the call could
	 * match a newer non-VARIADIC function.
=======
	 * Currently, we always print VARIADIC if the function has a merged
	 * variadic-array argument.  Note that this is always the case for
	 * functions taking a VARIADIC argument type other than VARIADIC ANY.
	 *
	 * In principle, if VARIADIC wasn't originally specified and the array
	 * actual argument is deconstructable, we could print the array elements
	 * separately and not print VARIADIC, thus more nearly reproducing the
	 * original input.  For the moment that seems like too much complication
	 * for the benefit, and anyway we do not know whether VARIADIC was
	 * originally specified if it's a non-ANY type.
>>>>>>> ab76208e
	 */
	if (use_variadic_p)
	{
		/* Parser should not have set funcvariadic unless fn is variadic */
		Assert(!has_variadic || OidIsValid(procform->provariadic));
		use_variadic = has_variadic;
		*use_variadic_p = use_variadic;
	}
	else
	{
		Assert(!has_variadic);
		use_variadic = false;
	}

	/*
	 * The idea here is to schema-qualify only if the parser would fail to
	 * resolve the correct function given the unqualified func name with the
	 * specified argtypes and VARIADIC flag.
	 */
	p_result = func_get_detail(list_make1(makeString(proname)),
							   NIL, argnames, nargs, argtypes,
							   !use_variadic, true,
							   &p_funcid, &p_rettype,
							   &p_retset, &p_nvargs, &p_vatype,
							   &p_true_typeids, NULL);
	if ((p_result == FUNCDETAIL_NORMAL ||
		 p_result == FUNCDETAIL_AGGREGATE ||
		 p_result == FUNCDETAIL_WINDOWFUNC) &&
		p_funcid == funcid)
		nspname = NULL;
	else
		nspname = get_namespace_name(procform->pronamespace);

	result = quote_qualified_identifier(nspname, proname);

	ReleaseSysCache(proctup);

	return result;
}

/*
 * generate_operator_name
 *		Compute the name to display for an operator specified by OID,
 *		given that it is being called with the specified actual arg types.
 *		(Arg types matter because of ambiguous-operator resolution rules.
 *		Pass InvalidOid for unused arg of a unary operator.)
 *
 * The result includes all necessary quoting and schema-prefixing,
 * plus the OPERATOR() decoration needed to use a qualified operator name
 * in an expression.
 */
static char *
generate_operator_name(Oid operid, Oid arg1, Oid arg2)
{
	StringInfoData buf;
	HeapTuple	opertup;
	Form_pg_operator operform;
	char	   *oprname;
	char	   *nspname;
	Operator	p_result;

	initStringInfo(&buf);

	opertup = SearchSysCache1(OPEROID, ObjectIdGetDatum(operid));
	if (!HeapTupleIsValid(opertup))
		elog(ERROR, "cache lookup failed for operator %u", operid);
	operform = (Form_pg_operator) GETSTRUCT(opertup);
	oprname = NameStr(operform->oprname);

	/*
	 * The idea here is to schema-qualify only if the parser would fail to
	 * resolve the correct operator given the unqualified op name with the
	 * specified argtypes.
	 */
	switch (operform->oprkind)
	{
		case 'b':
			p_result = oper(NULL, list_make1(makeString(oprname)), arg1, arg2,
							true, -1);
			break;
		case 'l':
			p_result = left_oper(NULL, list_make1(makeString(oprname)), arg2,
								 true, -1);
			break;
		case 'r':
			p_result = right_oper(NULL, list_make1(makeString(oprname)), arg1,
								  true, -1);
			break;
		default:
			elog(ERROR, "unrecognized oprkind: %d", operform->oprkind);
			p_result = NULL;	/* keep compiler quiet */
			break;
	}

	if (p_result != NULL && oprid(p_result) == operid)
		nspname = NULL;
	else
	{
		nspname = get_namespace_name(operform->oprnamespace);
		appendStringInfo(&buf, "OPERATOR(%s.", quote_identifier(nspname));
	}

	appendStringInfoString(&buf, oprname);

	if (nspname)
		appendStringInfoChar(&buf, ')');

	if (p_result != NULL)
		ReleaseSysCache(p_result);

	ReleaseSysCache(opertup);

	return buf.data;
}

/*
 * generate_collation_name
 *		Compute the name to display for a collation specified by OID
 *
 * The result includes all necessary quoting and schema-prefixing.
 */
char *
generate_collation_name(Oid collid)
{
	HeapTuple	tp;
	Form_pg_collation colltup;
	char	   *collname;
	char	   *nspname;
	char	   *result;

	tp = SearchSysCache1(COLLOID, ObjectIdGetDatum(collid));
	if (!HeapTupleIsValid(tp))
		elog(ERROR, "cache lookup failed for collation %u", collid);
	colltup = (Form_pg_collation) GETSTRUCT(tp);
	collname = NameStr(colltup->collname);

	if (!CollationIsVisible(collid))
		nspname = get_namespace_name(colltup->collnamespace);
	else
		nspname = NULL;

	result = quote_qualified_identifier(nspname, collname);

	ReleaseSysCache(tp);

	return result;
}

/*
 * Given a C string, produce a TEXT datum.
 *
 * We assume that the input was palloc'd and may be freed.
 */
static text *
string_to_text(char *str)
{
	text	   *result;

	result = cstring_to_text(str);
	pfree(str);
	return result;
}

static char *
reloptions_to_string(Datum reloptions)
{
	char	   *result;
	Datum		sep,
				txt;

	/*
	 * We want to use array_to_text(reloptions, ', ') --- but
	 * DirectFunctionCall2(array_to_text) does not work, because
	 * array_to_text() relies on flinfo to be valid.  So use
	 * OidFunctionCall2.
	 */
	sep = CStringGetTextDatum(", ");
	txt = OidFunctionCall2(F_ARRAY_TO_TEXT, reloptions, sep);
	result = TextDatumGetCString(txt);

	return result;
}

/*
 * Generate a C string representing a relation's reloptions, or NULL if none.
 */
static char *
flatten_reloptions(Oid relid)
{
	char	   *result = NULL;
	HeapTuple	tuple;
	Datum		reloptions;
	bool		isnull;

	tuple = SearchSysCache1(RELOID, ObjectIdGetDatum(relid));
	if (!HeapTupleIsValid(tuple))
		elog(ERROR, "cache lookup failed for relation %u", relid);

	reloptions = SysCacheGetAttr(RELOID, tuple,
								 Anum_pg_class_reloptions, &isnull);
	if (!isnull)
		result = reloptions_to_string(reloptions);

	ReleaseSysCache(tuple);

	return result;
}

static void
deparse_part_param(deparse_context *c, List *dat)
{
	ListCell *lc;
	bool first = true;

	foreach(lc, dat)
	{
		if (!first)
			appendStringInfo(c->buf, ", ");
		else
			first = false;

		/* MPP-8258: fix for double precision types that use
		 * FuncExpr's (vs Consts)
		 */
		if (IsA(lfirst(lc), Const))
			get_const_expr(lfirst(lc), c, 0);
		else
			get_rule_expr(lfirst(lc), c, false);
	}
}

static void
partition_rule_range(deparse_context *c, List *start, bool startinc,
					 List *end, bool endinc, List *every)
{
	List *l1;

	l1 = start;
	if (l1)
	{
		appendStringInfoString(c->buf, "START (");
		deparse_part_param(c, l1);
		appendStringInfo(c->buf, ")%s",
						 startinc == false ? " EXCLUSIVE" : "");
	}

	l1 = end;
	if (l1)
	{
		appendStringInfoString(c->buf, " END (");
		deparse_part_param(c, l1);
		appendStringInfo(c->buf, ")%s",
						 endinc == true ? " INCLUSIVE" : "");
	}

	l1 = every;
	if (l1)
	{
		appendStringInfoString(c->buf, " EVERY (");
		deparse_part_param(c, l1);
		appendStringInfoString(c->buf, ")");
	}
}

/*
 * MPP-7232: need a check if name was not generated by EVERY
 *
 * The characteristic of a generated EVERY name is that the name of
 * the first partition is a string followed by "_1", and subsequent
 * names have the same string prefix with an increment in the numeric
 * suffix that corresponds to the rank.  So if any partitions within
 * the EVERY clause are subsequently dropped, added, split, renamed,
 * etc, we cannot regenerate a simple EVERY clause, and have to list
 * all of the partitions separately.
 */
static char *
check_first_every_name(char *parname)
{
	if (parname)
	{
		char	*str  = pstrdup(parname);
		char	*pnum = NULL;
		int		 len  = strlen(parname) - 1;

		/*
		 * MPP-7232: need a check if name was not generated by EVERY
		 */
		while (len >= 0)
		{
			if (isdigit((int)str[len]))
			{
				pnum = str + len;
				len--;
				continue;
			}

			if (str[len] == '_')
				str[len] = '\0';
			break;
		}
		/* should be parname_1 */
		if (pnum &&
			( 0 == strcmp(pnum, "1")))
			return str;
		else
		{
			pfree(str);
			return NULL;
		}
	}
	return NULL;
} /* end check_first_every_name */

static bool
check_next_every_name(char *parname1, char *nextname, int parrank)
{
	StringInfoData      	 sid1;
	bool 					 bstat = FALSE;

	initStringInfo(&sid1);

	appendStringInfo(&sid1, "%s_%d", parname1, parrank);

	bstat = nextname && (0 == strcmp(sid1.data, nextname));

	pfree(sid1.data);

	return bstat;
} /* end check_next_every_name */

static char *
make_par_name(char *parname, bool isevery)
{
	if (isevery)
	{
		char *str = pstrdup(parname);
		int len = strlen(parname) - 1;

		/*
		 * MPP-7232: need a check if name was not generated by EVERY
		 */
		while (len >= 0)
		{
			if (isdigit((int)str[len]))
			{
				len--;
				continue;
			}

			if (str[len] == '_')
				str[len] = '\0';
			break;
		}
		return str;
	}
	else
		return parname;
}

static char *
column_encodings_to_string(Relation rel, Datum *opts, char *sep, int indent)
{
	StringInfoData str;
	AttrNumber i;
	bool need_comma = false;

	initStringInfo(&str);

	for (i = 0; i < RelationGetNumberOfAttributes(rel); i++)
	{
		char *attname;

		if (rel->rd_att->attrs[i]->attisdropped)
			continue;

		if (!opts[i])
			continue;

		if (need_comma)
			appendStringInfoString(&str, sep);

		attname = NameStr(rel->rd_att->attrs[i]->attname);

		/* only defined for pretty printing */
		if (indent)
		{
			appendStringInfoChar(&str, '\n');
			appendStringInfoSpaces(&str, indent + 4);
		}
		appendStringInfo(&str, "COLUMN %s ENCODING (%s)",
						 quote_identifier(attname),
						 reloptions_to_string(opts[i]));
		need_comma = true;
	}

	return str.data;
}

static char *
make_partition_column_encoding_str(Oid relid, int indent)
{
	char *str;
	Relation rel = heap_open(relid, AccessShareLock);
	Datum *opts = get_rel_attoptions(relid,
									 RelationGetNumberOfAttributes(rel));

	str = column_encodings_to_string(rel, opts, " ", indent);
	heap_close(rel, AccessShareLock);

	return str;
}

static char *
partition_rule_def_worker(PartitionRule *rule, Node *start,
						  Node *end, PartitionRule *end_rule,
						  Node *every,
						  Partition *part, bool handleevery, int prettyFlags,
						  bool bLeafTablename, int indent)
{
	StringInfoData		 str;
	deparse_context		 c;
	char				*reloptions	   = NULL;
	char				*tspaceoptions = NULL;
	bool				 needspace	   = false;

	if (OidIsValid(rule->parchildrelid))
	{
		StringInfoData      	 sid2;

		initStringInfo(&sid2);

		/*
		 * If it's in a nondefault tablespace, say so
		 * (append after the reloptions)
		 */
		if (!part->paristemplate)
		{
			Oid			tblspc;

			tblspc = get_rel_tablespace(rule->parchildrelid);
			if (OidIsValid(tblspc))
			{
				appendStringInfo(&sid2, " TABLESPACE %s",
								 quote_identifier(
										 get_tablespace_name(tblspc)));

				tspaceoptions = sid2.data;
			}
		}

		reloptions = flatten_reloptions(rule->parchildrelid);

		if (bLeafTablename) /* MPP-6297: dump by tablename */
		{
			StringInfoData      	 sid1;

			initStringInfo(&sid1);

			/* Always quote to make WITH (tablename=...) work correctly */
			char *relname = get_rel_name(rule->parchildrelid);
			appendStringInfo(&sid1, "tablename=%s", quote_literal_cstr(relname));

			/* MPP-7191, MPP-7193: fully-qualify storage type if not
			 * specified (and not a template)
			 */
			if (!part->paristemplate)
			{
				if (!reloptions)
				{
					appendStringInfoString(&sid1, ", appendonly=false ");
				}
				else
				{
					if (!strstr(reloptions, "appendonly="))
						appendStringInfoString(&sid1, ", appendonly=false ");

					if ((!strstr(reloptions, "orientation=")) &&
						strstr(reloptions, "appendonly=true"))
						appendStringInfoString(&sid1, ", orientation=row ");
				}
			}

			if (reloptions)
			{
				appendStringInfo(&sid1, ", %s ", reloptions);

				pfree(reloptions);
			}


			reloptions = sid1.data;
		}

	}
	else if ((PointerIsValid(rule->parreloptions) ||
			  OidIsValid(rule->partemplatespaceId))
			 || (bLeafTablename && part->paristemplate))
	{
		ListCell		*lc;
		List			*opts;
		StringInfoData	 buf;
		StringInfoData   sid3;

		initStringInfo(&buf);
		initStringInfo(&sid3);

		/* NOTE: only the template case */
		Assert(part->paristemplate);

		if (bLeafTablename && part->paristemplate)
		{
			/*
			 * Make a fake tablename for template entries to invoke special
			 * dump/restore magic in parse_partition.c:partition_range_every()
			 * for EVERY.  Note that the tablename is ignored during SET
			 * SUBPARTITION TEMPLATE because the template rules do not have
			 * corresponding relations (MPP-6297)
			 */

			char *relname = get_rel_name(part->parrelid);
			appendStringInfo(&buf, "tablename=%s", quote_literal_cstr(relname));
		}

		opts = rule->parreloptions;
		if (PointerIsValid(rule->parreloptions))
		{
			foreach(lc, opts)
			{
				DefElem *e = lfirst(lc);

				if (strlen(buf.data))
					appendStringInfo(&buf, ", ");

				appendStringInfoString(&buf, e->defname);

				if (e->arg)
					appendStringInfo(&buf, "=%s", strVal(e->arg));
			}
		}
		if (strlen(buf.data))
		{
			reloptions = buf.data;
		}
		if (OidIsValid(rule->partemplatespaceId))
		{
			char *tname = get_tablespace_name(rule->partemplatespaceId);

			Assert(tname);

			appendStringInfo(&sid3, " TABLESPACE %s",
							 quote_identifier(tname));

			tspaceoptions = sid3.data;
		}
	}

	initStringInfo(&str);

	c.buf = &str;
	c.prettyFlags = prettyFlags;
	c.indentLevel = PRETTYINDENT_STD;

	if (rule->parisdefault)
	{
		appendStringInfo(&str, "DEFAULT %sPARTITION %s ",
						 part->parlevel > 0 ? "SUB" : "",
						 quote_identifier(rule->parname));

		if (reloptions && strlen(reloptions))
			appendStringInfo(&str, " WITH (%s)", reloptions);
		if (tspaceoptions && strlen(tspaceoptions))
			appendStringInfo(&str, " %s", tspaceoptions);

		return str.data;
	}

	if (rule->parname && rule->parname[0] != '\0')
		appendStringInfo(&str, "%sPARTITION %s ",
						 part->parlevel > 0 ? "SUB" : "",
						 quote_identifier(make_par_name(rule->parname,
														handleevery)));

	switch (part->parkind)
	{
		case 'r':
			{
				/* MPP-7232: Note: distinguish "(start) rule" and
				 * "end_rule", because for an EVERY clause
				 * inclusivity/exclusivity can differ
				 */
				partition_rule_range(&c, (List *)start,
									 rule->parrangestartincl,
									 (List *)end,
									 end_rule->parrangeendincl,
									 (List *)every);
				needspace = true;
			}
			break;
		case 'l':
			{
				ListCell	*lc;
				List		*l1;
				int16		 nkeys  = part->parnatts;
				int16		 parcol = 0;

				appendStringInfoString(&str, "VALUES(");

				l1 = (List *)rule->parlistvalues;

				/* MPP-5878: print multiple columns if > 1 key cols */
				foreach(lc, l1)
				{
					List		*vals = lfirst(lc);
					ListCell	*lcv  = list_head(vals);

					if (lc != list_head(l1))
						appendStringInfoString(&str, ", ");

					if (nkeys > 1) /* extra parens if group multiple cols */
						appendStringInfoString(&str, " (");

					for (parcol = 0; parcol < nkeys; parcol++)
					{
						Const *con = lfirst(lcv);

						if (lcv != list_head(vals))
							appendStringInfoString(&str, ", ");

						get_const_expr(con, &c, -1);

						lcv = lnext(lcv);
					}

					if (nkeys > 1) /* extra parens if group multiple cols */
						appendStringInfoString(&str, ")");


				}
				appendStringInfoString(&str, ")");
				needspace = true;
			}
			break;
	}

	if (reloptions)
		appendStringInfo(&str, "%sWITH (%s)",
						 needspace ? " " : "",
						 reloptions);

	if (tspaceoptions && strlen(tspaceoptions))
	{
		/* if have reloptions, then need a space, else just use needspace */
		bool needspace2 = reloptions ? true : (needspace);
		appendStringInfo(&str, "%s%s",
						 needspace2 ? " " : "",
						 tspaceoptions);
	}

	return str.data;
}

/*
 * Writes out rule of partition, as well as column compression if any.
 */
static void
write_out_rule(PartitionRule *rule, PartitionNode *pn, Node *start,
			   Node *end,
			   PartitionRule *end_rule,
			   Node *every, deparse_context *head, deparse_context *body,
			   bool handleevery, bool *needcomma,
			   bool *first_rule, int16 *leveldone,
			   PartitionNode *children, bool bLeafTablename)
{
	char *str;

	if (!*first_rule)
	{
		appendStringInfoString(body->buf, ", ");
		*needcomma = false;
	}

	if (PRETTY_INDENT(body))
	{
		appendStringInfoChar(body->buf, '\n');
		appendStringInfoSpaces(body->buf,
							   Max(body->indentLevel, 0) + 2);
	}

	/* MPP-7232: Note: distinguish "(start) rule" and "end_rule",
	 * because for an EVERY clause inclusivity/exclusivity
	 * can differ
	 */
	str = partition_rule_def_worker(rule, start,
									end, end_rule,
									every, pn->part, handleevery,
									body->prettyFlags,
									bLeafTablename,
									body->indentLevel);

	if (str && strlen(str))
	{
		if (strlen(body->buf->data) && !first_rule &&
			!PRETTY_INDENT(body))
			appendStringInfoString(body->buf, " ");

		appendStringInfoString(body->buf, str);
		*needcomma = true;
	}

	if (str)
		pfree(str);

	/*
	 * We dump per partition column encoding for non-templates,
	 * and do not dump them for templates.
	 */
	if (OidIsValid(rule->parchildrelid))
	{
		int		indent_enc = body->indentLevel;
		char   *col_enc;

		/* COLUMN ... ENCODING ( ) for the partition */
		if (PRETTY_INDENT(body))
			indent_enc += PRETTYINDENT_STD;
		col_enc = make_partition_column_encoding_str(rule->parchildrelid,
													 indent_enc);

		if (col_enc && strlen(col_enc) > 0)
		{
			appendStringInfo(body->buf, " %s", col_enc);
			*needcomma = true;
		}

		if (col_enc)
			pfree(col_enc);
	}

	get_partition_recursive(children, head, body, leveldone, bLeafTablename);

	if (*first_rule)
		*first_rule = false;
}


static void
get_partition_recursive(PartitionNode *pn, deparse_context *head,
						deparse_context *body,
						int16 *leveldone, int bLeafTablename)
{
	PartitionRule		*rule			  = NULL;
	ListCell			*lc;
	int					 i;
	bool				 needcomma		  = false;
	bool				 first_rule		  = true;
	PartitionRule		*first_every_rule = NULL;
	PartitionRule		*prev_rule		  = NULL;
	char				*parname1		  = NULL;
	int					 parrank		  = 0;

	if (!pn)
		return;

	if (*leveldone < pn->part->parlevel)
	{
		if (pn->part->parlevel == 0)
			appendStringInfoString(head->buf, "PARTITION BY ");
		else if (pn->part->parlevel > 0)
			appendContextKeyword(head, "SUBPARTITION BY ",
								 PRETTYINDENT_STD, 0, 2);

		switch (pn->part->parkind)
		{
			case 'l': appendStringInfoString(head->buf, "LIST"); break;
			case 'r': appendStringInfoString(head->buf, "RANGE"); break;
			default:
				  elog(ERROR, "unknown partitioning kind '%c'",
					   pn->part->parkind);
				  break;
		}

		appendStringInfoChar(head->buf, '(');
		for (i = 0; i < pn->part->parnatts; i++)
		{
			char *attname = get_relid_attribute_name(pn->part->parrelid,
													 pn->part->paratts[i]);

			if (i)
				appendStringInfoString(head->buf, ", ");

			appendStringInfoString(head->buf, quote_identifier(attname));
			pfree(attname);
		}
		appendStringInfoChar(head->buf, ')');

		(*leveldone)++;
	}

	if (pn->part->parlevel > 0)
		appendStringInfoChar(body->buf, ' ');
	if (pn->rules || pn->default_part)
		appendContextKeyword(body, "(", PRETTYINDENT_STD, 0, 2);

	/* iterate through partitions */
	foreach(lc, pn->rules)
	{
		rule = lfirst(lc);

		/*
		 * RANGE partitions are the interesting case. If the partitions use
		 * EVERY(), we want to dump a single rule which generates all the rules
		 * we've expanded from EVERY(), rather than a bunch of rules.
		 */
		if (pn->part->parkind == 'r')
		{
			if (!first_every_rule)
			{
				if (!bLeafTablename && rule->parrangeevery)
				{
					if (!strlen(rule->parname))
					{
						first_every_rule = rule;
						prev_rule		 = NULL;
					}
					else
					{
						/* MPP-7232: check if name was not generated
						 * by EVERY
						 */
						parname1 = check_first_every_name(rule->parname);

						if (parname1)
						{
							parrank = 2;
							first_every_rule = rule;
							prev_rule		 = NULL;
						}
						else
							parrank = 0;

					}

					if (first_every_rule)
						continue;
				}
			}
			else if (first_every_rule->parrangeevery)
			{
				bool estat = equal(first_every_rule->parrangeevery,
								   rule->parrangeevery);

				if (estat)
				{
					/* check if have a named partition in a block of
					 * anonymous every partitions
					 */
					if (rule->parname && strlen(rule->parname) && !parname1)
						estat = false;

					/* note that the case of an unnamed partition in a
					 * block of named every partitions is handled by
					 * check_next_every_name...
					 */
				}

				if (estat && parname1)
				{
					estat = check_next_every_name(parname1,
												  rule->parname, parrank);

					if (estat)
						parrank++;
					else
					{
						parrank = 0;
						pfree(parname1);
						parname1 = NULL;
					}
				}

				/* ensure that start and end have opposite
				 * inclusivity, ie start is always inclusive and end
				 * is always exclusive, with exceptions for the first
				 * every rule start (which can be exclusive) and the
				 * last every rule end (which can be inclusive).
				 */
				if (estat)
					estat = (rule->parrangestartincl == true);
				if (estat && prev_rule)
					estat = (prev_rule->parrangeendincl == false);

				/* finally, make sure that the start value matches the
				 * previous end, ie look for "holes" where a partition
				 * might have been dropped in the middle of an EVERY
				 * range...
				 */
				if (estat && prev_rule)
					estat = equal(rule->parrangestart,
								  prev_rule->parrangeend);

				if (estat)
				{
					prev_rule = rule;
					continue;
				}
				else
				{
					/* MPP-6297: write out the "every" rule (based
					 * on the first one), then clear it if we are
					 * done
					 */
					write_out_rule(first_every_rule, pn,
								   first_every_rule->parrangestart,
								   prev_rule ?
								    prev_rule->parrangeend :
								    first_every_rule->parrangeend,
								   prev_rule ? prev_rule : first_every_rule,
								   first_every_rule->parrangeevery,
			   					   head, body, true, &needcomma, &first_rule,
								   leveldone,
								   first_every_rule->children,
								   bLeafTablename);
					if (rule->parrangeevery)
					{
						first_every_rule = NULL;

						if (!strlen(rule->parname))
							prev_rule = first_every_rule = rule;
						else
						{
							/* MPP-7232: check if name was not generated
							 * by EVERY
							 */

							if (parname1)
							{
								pfree(parname1);
								parname1 = NULL;
							}

							parname1 =
									check_first_every_name(rule->parname);

							if (parname1)
							{
								parrank = 2;
								prev_rule = first_every_rule = rule;
							}
							else
								parrank = 0;
						}

						if (first_every_rule)
							continue;
					}
					else
					{
						first_every_rule = NULL;
					}
				}
			}
		} /* end if range */

		/*
		 * Note that this handles the LIST case too */
		write_out_rule(rule, pn, rule->parrangestart,
					   rule->parrangeend,
					   rule,
					   rule->parrangeevery, head, body, false, &needcomma,
					   &first_rule, leveldone,
					   rule->children, bLeafTablename);
	} /* end foreach */

	if (first_every_rule)
	{
		write_out_rule(first_every_rule, pn, first_every_rule->parrangestart,
					   prev_rule ?
					    prev_rule->parrangeend :
					    first_every_rule->parrangeend,
					   prev_rule ? prev_rule : first_every_rule,
					   first_every_rule->parrangeevery,
   					   head, body, true, &needcomma, &first_rule, leveldone,
					   first_every_rule->children,
					   bLeafTablename);
	}

	if (pn->default_part)
	{
		write_out_rule(pn->default_part, pn, NULL, NULL,
					   NULL, NULL,
					   head, body, false,
					   &needcomma,
					   &first_rule, leveldone, pn->default_part->children,
					   bLeafTablename);
	}

	if (pn->rules || pn->default_part)
	{
		if (pn->part->paristemplate)
		{
			/* Add column encoding rules at the end */
			int indent = 0;
			Relation rel = heap_open(pn->part->parrelid, AccessShareLock);
			Datum *opts = get_partition_encoding_attoptions(rel,
															pn->part->partid);
			char *str;

			if (PRETTY_INDENT(body))
			{
				/* subtract 2 for the built in stepping in indentLevel */
				indent = body->indentLevel - 2;
				if (indent < 0)
					indent = 0;
			}

			str = column_encodings_to_string(rel, opts, ", ", indent);

			if (str && strlen(str) > 0)
				appendStringInfo(body->buf, ", %s", str);

			heap_close(rel, AccessShareLock);

		}

		appendContextKeyword(body, ")", 0, -PRETTYINDENT_STD, 2);
	}
}

/* MPP-6095: dump template definitions */
static char *
pg_get_partition_template_def_worker(Oid relid, int prettyFlags,
									 int bLeafTablename)
{
	Relation		 	rel	 = heap_open(relid, AccessShareLock);

	/* pn is the partition def for the relation, and pnt is the
	 * associated template defs.  We need to walk pn to obtain the
	 * partition id str's for the ALTER statement.
	 */
	PartitionNode	   *pn	 = RelationBuildPartitionDesc(rel, false);
	PartitionNode	   *pnt	 = NULL;

	StringInfoData		head;
	StringInfoData		body;
	StringInfoData		altr, sid1, sid2, partidsid;
	int16				leveldone	  = -1;
	deparse_context		headc;
	deparse_context		bodyc;
	deparse_context		partidc;
	int					templatelevel = 1;
	bool				bFirstOne	  = true;

	if (!pn)
	{
		heap_close(rel, AccessShareLock);
		return NULL;
	}
	/* head string for get_partition_recursive() -- just discard this */
	initStringInfo(&head);
	headc.buf = &head;
	headc.prettyFlags = prettyFlags;
	headc.indentLevel = 0;

	/* body: partition definition associated with template */
	initStringInfo(&body);
	bodyc.buf = &body;
	bodyc.prettyFlags = prettyFlags;
	bodyc.indentLevel = 0;

	/* altr: the real "head" string (first part of ALTER TABLE statement) */
	initStringInfo(&altr);

	initStringInfo(&sid1); /* final output string */
	initStringInfo(&sid2); /* string for temp storage */
	initStringInfo(&partidsid);
	partidc.buf = &partidsid;
	partidc.prettyFlags = prettyFlags;
	partidc.indentLevel = 0;


	/* build the initial ALTER TABLE prefix.  Append the next level of
	 * partition depth as iterate thru loop
	 */

	appendStringInfo(&altr, "ALTER TABLE %s ",
					 generate_relation_name(relid, NIL));

	/* build the text of the SET SUBPARTITION TEMPLATE statements from
	 * shallowest (level 1) to deepest by walking pn tree rules, but
	 * resequence statements from deepest to shallowest when we append
	 * them into the final output string, as we cannot reset the
	 * shallow template unless the deeper template exists.
	 */
	while (pn)
	{
		PartitionRule	*prule = NULL;
		const char		*partIdStr = "";

		truncateStringInfo(&head, 0);
		truncateStringInfo(&body, 0);
		truncateStringInfo(&sid2, 0);

		pnt = get_parts(relid,
						templatelevel, 0, true, true /*includesubparts*/);
		get_partition_recursive(pnt, &headc, &bodyc, &leveldone,
								bLeafTablename);

		/* look at the prule for the default partition (or non-default
		 * if necessary).  We need to build the partition identifier
		 * for the next level of the tree (used for the next iteration
		 * of this loop, not the current iteration).
		 */
		prule = pn->default_part;
		if (!prule)
		{
			if (list_length(pn->rules))
				prule = (PartitionRule *)linitial(pn->rules);
		}

		if (!prule)
			break;

		if (prule->parname
			&& strlen(prule->parname))
		{
			partIdStr = quote_identifier(prule->parname);
		}
		else
		{
			switch (pn->part->parkind)
			{
				case 'r': /* range */
					partIdStr = "FOR (RANK(1))";
					break;
				case 'l': /* list */
				{
					ListCell	*lc;
					List		*l1;
					int16		 nkeys  = pn->part->parnatts;
					int16		 parcol = 0;

					truncateStringInfo(&partidsid, 0);

					appendStringInfoString(&partidsid, "FOR (");

					l1 = (List *)prule->parlistvalues;

					/* MPP-5878: print multiple columns if > 1 key cols */
					foreach(lc, l1)
					{
						List		*vals = lfirst(lc);
						ListCell	*lcv  = list_head(vals);

						for (parcol = 0; parcol < nkeys; parcol++)
						{
							Const *con = lfirst(lcv);

							if (lcv != list_head(vals))
								appendStringInfoString(&partidsid, ", ");

							get_const_expr(con, &partidc, -1);

							lcv = lnext(lcv);
						}
						break;
					}
					appendStringInfoString(&partidsid, ")");
					partIdStr = partidsid.data;
				}
					break;
				default:
					elog(ERROR, "unrecognized partitioning kind '%c'",
						 pn->part->parkind);
					break;
			}
		}
		pn = prule->children;

		if (pnt)
		{
			/* move the prior statements to sid2 */
			appendStringInfoString(&sid2, sid1.data);
			truncateStringInfo(&sid1, 0);

			/*
			 * Build the new statement in sid1 and append the previous
			 * (shallower) statements
			 */
			appendStringInfo(&sid1, "%s\nSET SUBPARTITION TEMPLATE %s%s\n",
							 altr.data, body.data,
							 bFirstOne ? "" : ";\n" );
			appendStringInfoString(&sid1, sid2.data);

			/* no trailing semicolon on end of statement -- dumper
			 * will add it
			 */
			if (bFirstOne)
				bFirstOne = false;
		}

		/* increase the partitioning depth */
		appendStringInfo(&altr, "ALTER PARTITION %s ", partIdStr);
		templatelevel++;
	} /* end while pn */

	heap_close(rel, AccessShareLock);

	return sid1.data;
} /* end pg_get_partition_template_def_worker */

static char *
pg_get_partition_def_worker(Oid relid, int prettyFlags, int bLeafTablename)
{
	Relation rel = heap_open(relid, AccessShareLock);
	PartitionNode *pn = RelationBuildPartitionDesc(rel, false);
	StringInfoData head;
	StringInfoData body;
	int16 leveldone = -1;
	deparse_context headc;
	deparse_context bodyc;

	if (!pn)
	{
		heap_close(rel, AccessShareLock);
		return NULL;
	}
	initStringInfo(&head);
	headc.buf = &head;
	headc.prettyFlags = prettyFlags;
	headc.indentLevel = 0;

	initStringInfo(&body);
	bodyc.buf = &body;
	bodyc.prettyFlags = prettyFlags;
	bodyc.indentLevel = 0;

	get_partition_recursive(pn, &headc, &bodyc, &leveldone, bLeafTablename);

	heap_close(rel, AccessShareLock);

	if (strlen(body.data))
		appendStringInfo(&head, " %s", body.data);

	pfree(body.data);

	return head.data;
}

static char *
get_rule_def_common(Oid partid, int prettyFlags, int bLeafTablename)
{
	HeapTuple tuple;
	PartitionRule *rule;
	Partition *part;

	tuple = SearchSysCache1(PARTRULEOID,
							ObjectIdGetDatum(partid));
	if (!HeapTupleIsValid(tuple))
		return NULL;

	rule = ruleMakePartitionRule(tuple);

	ReleaseSysCache(tuple);

	/* lookup pg_partition by oid */
	tuple = SearchSysCache1(PARTOID,
							ObjectIdGetDatum(rule->paroid));
	if (!HeapTupleIsValid(tuple))
		return NULL;

	part = partMakePartition(tuple);

	ReleaseSysCache(tuple);

	/*
	 * Look up the child relation too, just to check if it has been dropped
	 * concurrently. partition_rule_def_worker() calls flatten_reloptions(),
	 * which errors out if it can't find the relation. This isn't 100% reliable,
	 * it's possible that the relation gets dropped between here and
	 * flatten_reloptions(), but it's better than nothing.
	 */
	if (rule->parchildrelid)
	{
		if (!SearchSysCacheExists1(RELOID, ObjectIdGetDatum(rule->parchildrelid)))
			return NULL;
	}

	return partition_rule_def_worker(rule, rule->parrangestart,
									 rule->parrangeend, rule,
									 rule->parrangeevery, part,
									 false, prettyFlags, bLeafTablename, 0);
}

Datum
pg_get_partition_rule_def(PG_FUNCTION_ARGS)
{
	Oid ruleid = PG_GETARG_OID(0);
	char *str;

	/* MPP-6297: don't dump by tablename here */
	str = get_rule_def_common(ruleid, 0, FALSE);
	if (!str)
		PG_RETURN_NULL();
	PG_RETURN_TEXT_P(string_to_text(str));
}

Datum
pg_get_partition_rule_def_ext(PG_FUNCTION_ARGS)
{
	Oid partid = PG_GETARG_OID(0);
	bool pretty = PG_GETARG_BOOL(1);
	int prettyFlags;
	char *str;

	prettyFlags = pretty ? PRETTYFLAG_PAREN | PRETTYFLAG_INDENT : 0;

	/* MPP-6297: don't dump by tablename here */
	str = get_rule_def_common(partid, prettyFlags, FALSE);
	if (!str)
		PG_RETURN_NULL();

	PG_RETURN_TEXT_P(string_to_text(str));
}

Datum
pg_get_partition_def(PG_FUNCTION_ARGS)
{
	Oid			relid = PG_GETARG_OID(0);
	char 	   *str;

	/* MPP-6297: don't dump by tablename here */
	str = pg_get_partition_def_worker(relid, 0, FALSE);

	if (!str)
		PG_RETURN_NULL();

	PG_RETURN_TEXT_P(string_to_text(str));
}

Datum
pg_get_partition_def_ext(PG_FUNCTION_ARGS)
{
	Oid			relid = PG_GETARG_OID(0);
	bool		pretty = PG_GETARG_BOOL(1);
	int			prettyFlags;
	char	   *str;
	bool		bLeafTablename = FALSE;

	prettyFlags = pretty ? PRETTYFLAG_PAREN | PRETTYFLAG_INDENT : 0;

	/*
	 * MPP-6297: don't dump by tablename here. NOTE: changing bLeafTablename to
	 * TRUE here should only affect pg_dump/cdb_dump_agent (and partition.sql
	 * test)
	 */
	str = pg_get_partition_def_worker(relid, prettyFlags, bLeafTablename);

	if (!str)
		PG_RETURN_NULL();

	PG_RETURN_TEXT_P(string_to_text(str));
}

/* MPP-6297: final boolean argument to determine whether to dump by
 * tablename (normally, only for pg_dump.c/cdb_dump_agent.c)
 */
Datum
pg_get_partition_def_ext2(PG_FUNCTION_ARGS)
{
	Oid			relid = PG_GETARG_OID(0);
	bool		pretty = PG_GETARG_BOOL(1);
	bool		bLeafTablename = PG_GETARG_BOOL(2);
	int			prettyFlags;
	char	   *str;

	prettyFlags = pretty ? PRETTYFLAG_PAREN | PRETTYFLAG_INDENT : 0;

	/* MPP-6297: dump by tablename */
	str = pg_get_partition_def_worker(relid, prettyFlags, bLeafTablename);

	if (!str)
		PG_RETURN_NULL();

	PG_RETURN_TEXT_P(string_to_text(str));
}

/* MPP-6095: dump template definitions */
Datum
pg_get_partition_template_def(PG_FUNCTION_ARGS)
{
	Oid			 relid			= PG_GETARG_OID(0);
	bool		 pretty			= PG_GETARG_BOOL(1);
	bool		 bLeafTablename = PG_GETARG_BOOL(2);
	char		*str;
	int			 prettyFlags	= 0;

	prettyFlags = pretty ? PRETTYFLAG_PAREN | PRETTYFLAG_INDENT : 0;

	str = pg_get_partition_template_def_worker(relid,
											   prettyFlags, bLeafTablename);

	if (!str)
		PG_RETURN_NULL();

	PG_RETURN_TEXT_P(string_to_text(str));
}<|MERGE_RESOLUTION|>--- conflicted
+++ resolved
@@ -1314,7 +1314,6 @@
 	return pg_get_constraintdef_worker(constraintId, true, 0);
 }
 
-<<<<<<< HEAD
 /* Internal version that returns a palloc'd C string */
 char *
 pg_get_constraintexpr_string(Oid constraintId)
@@ -1322,11 +1321,9 @@
 	return pg_get_constraintdef_worker(constraintId, false, 0);
 }
 
-=======
 /*
  * As of 9.4, we now use an MVCC snapshot for this.
  */
->>>>>>> ab76208e
 static char *
 pg_get_constraintdef_worker(Oid constraintId, bool fullCommand,
 							int prettyFlags)
@@ -7276,7 +7273,6 @@
 						appendStringInfoChar(buf, ' ');
 					appendContextKeyword(context, "WHEN ",
 										 0, 0, 0);
-<<<<<<< HEAD
 
 					/* WHEN IS NOT DISTINCT FROM */
 					if (not_clause(w))
@@ -7288,7 +7284,7 @@
 							DistinctExpr 	*dexpr = (DistinctExpr *) arg;
 							Node			*rhs;
 
-							appendStringInfo(buf, "IS NOT DISTINCT FROM ");
+							appendStringInfoString(buf, "IS NOT DISTINCT FROM ");
 							rhs = (Node *) lsecond(dexpr->args);
 							get_rule_expr(rhs, context, false);
 						}
@@ -7297,11 +7293,7 @@
 					}
 					else
 						get_rule_expr(w, context, false);
-					appendStringInfo(buf, " THEN ");
-=======
-					get_rule_expr(w, context, false);
 					appendStringInfoString(buf, " THEN ");
->>>>>>> ab76208e
 					get_rule_expr((Node *) when->result, context, true);
 				}
 				if (!PRETTY_INDENT(context))
@@ -7939,7 +7931,6 @@
 static void
 get_groupingfunc_expr(GroupingFunc *grpfunc, deparse_context *context)
 {
-<<<<<<< HEAD
 	StringInfo buf = context->buf;
 	ListCell *lc;
 	char *sep = "";
@@ -7968,78 +7959,6 @@
 	}
 
 	appendStringInfoString(buf, ")");
-=======
-	StringInfo	buf = context->buf;
-	Oid			argtypes[FUNC_MAX_ARGS];
-	int			nargs;
-	bool		use_variadic;
-
-	/* Extract the argument types as seen by the parser */
-	nargs = get_aggregate_argtypes(aggref, argtypes);
-
-	/* Print the aggregate name, schema-qualified if needed */
-	appendStringInfo(buf, "%s(%s",
-					 generate_function_name(aggref->aggfnoid, nargs,
-											NIL, argtypes,
-											aggref->aggvariadic,
-											&use_variadic),
-					 (aggref->aggdistinct != NIL) ? "DISTINCT " : "");
-
-	if (AGGKIND_IS_ORDERED_SET(aggref->aggkind))
-	{
-		/*
-		 * Ordered-set aggregates do not use "*" syntax.  Also, we needn't
-		 * worry about inserting VARIADIC.  So we can just dump the direct
-		 * args as-is.
-		 */
-		Assert(!aggref->aggvariadic);
-		get_rule_expr((Node *) aggref->aggdirectargs, context, true);
-		Assert(aggref->aggorder != NIL);
-		appendStringInfoString(buf, ") WITHIN GROUP (ORDER BY ");
-		get_rule_orderby(aggref->aggorder, aggref->args, false, context);
-	}
-	else
-	{
-		/* aggstar can be set only in zero-argument aggregates */
-		if (aggref->aggstar)
-			appendStringInfoChar(buf, '*');
-		else
-		{
-			ListCell   *l;
-			int			i;
-
-			i = 0;
-			foreach(l, aggref->args)
-			{
-				TargetEntry *tle = (TargetEntry *) lfirst(l);
-				Node	   *arg = (Node *) tle->expr;
-
-				Assert(!IsA(arg, NamedArgExpr));
-				if (tle->resjunk)
-					continue;
-				if (i++ > 0)
-					appendStringInfoString(buf, ", ");
-				if (use_variadic && i == nargs)
-					appendStringInfoString(buf, "VARIADIC ");
-				get_rule_expr(arg, context, true);
-			}
-		}
-
-		if (aggref->aggorder != NIL)
-		{
-			appendStringInfoString(buf, " ORDER BY ");
-			get_rule_orderby(aggref->aggorder, aggref->args, false, context);
-		}
-	}
-
-	if (aggref->aggfilter != NULL)
-	{
-		appendStringInfoString(buf, ") FILTER (WHERE ");
-		get_rule_expr((Node *) aggref->aggfilter, context, false);
-	}
-
-	appendStringInfoChar(buf, ')');
->>>>>>> ab76208e
 }
 
 /*
@@ -8052,7 +7971,6 @@
 get_median_expr(Aggref *aggref, deparse_context *context)
 {
 	StringInfo	buf = context->buf;
-<<<<<<< HEAD
 	TargetEntry *tle;
 
 	if (!IS_MEDIAN_OID(aggref->aggfnoid))
@@ -8137,6 +8055,7 @@
 											aggref->aggvariadic,
 											&use_variadic),
 					 (aggref->aggdistinct != NIL) ? "DISTINCT " : "");
+
 	if (AGGKIND_IS_ORDERED_SET(aggref->aggkind))
 	{
 		/*
@@ -8144,6 +8063,7 @@
 		 * worry about inserting VARIADIC.  So we can just dump the direct
 		 * args as-is.
 		 */
+		Assert(!aggref->aggvariadic);
 		get_rule_expr((Node *) aggref->aggdirectargs, context, true);
 		Assert(aggref->aggorder != NIL);
 		appendStringInfoString(buf, ") WITHIN GROUP (ORDER BY ");
@@ -8165,6 +8085,7 @@
 				TargetEntry *tle = (TargetEntry *) lfirst(l);
 				Node	   *arg = (Node *) tle->expr;
 
+				Assert(!IsA(arg, NamedArgExpr));
 				if (tle->resjunk)
 					continue;
 				if (i++ > 0)
@@ -8213,23 +8134,6 @@
 	{
 		Node	   *arg = (Node *) lfirst(l);
 
-=======
-	Oid			argtypes[FUNC_MAX_ARGS];
-	int			nargs;
-	List	   *argnames;
-	ListCell   *l;
-
-	if (list_length(wfunc->args) > FUNC_MAX_ARGS)
-		ereport(ERROR,
-				(errcode(ERRCODE_TOO_MANY_ARGUMENTS),
-				 errmsg("too many arguments")));
-	nargs = 0;
-	argnames = NIL;
-	foreach(l, wfunc->args)
-	{
-		Node	   *arg = (Node *) lfirst(l);
-
->>>>>>> ab76208e
 		if (IsA(arg, NamedArgExpr))
 			argnames = lappend(argnames, ((NamedArgExpr *) arg)->name);
 		argtypes[nargs] = exprType(arg);
@@ -8239,12 +8143,8 @@
 	appendStringInfo(buf, "%s(%s",
 					 generate_function_name(wfunc->winfnoid, nargs,
 											argnames, argtypes,
-<<<<<<< HEAD
 											false, NULL),
 					 wfunc->windistinct ? "DISTINCT " : "");
-=======
-											false, NULL));
->>>>>>> ab76208e
 	/* winstar can be set only in zero-argument aggregates */
 	if (wfunc->winstar)
 		appendStringInfoChar(buf, '*');
@@ -8301,19 +8201,11 @@
 
 	/*
 	 * Since parse_coerce.c doesn't immediately collapse application of
-<<<<<<< HEAD
-	 * length-coercion functions to constants, what we'll typically see
-	 * in such cases is a Const with typmod -1 and a length-coercion
-	 * function right above it.  Avoid generating redundant output.
-	 * However, beware of suppressing casts when the user actually wrote
-	 * something like 'foo'::text::char(3).
-=======
 	 * length-coercion functions to constants, what we'll typically see in
 	 * such cases is a Const with typmod -1 and a length-coercion function
 	 * right above it.  Avoid generating redundant output. However, beware of
 	 * suppressing casts when the user actually wrote something like
 	 * 'foo'::text::char(3).
->>>>>>> ab76208e
 	 */
 	if (arg && IsA(arg, Const) &&
 		((Const *) arg)->consttype == resulttype &&
@@ -8941,12 +8833,7 @@
 			appendStringInfo(buf, " %s", quote_identifier(refname));
 
 		/* Print the column definitions or aliases, if needed */
-<<<<<<< HEAD
-		if ((rte->rtekind == RTE_FUNCTION || rte->rtekind == RTE_TABLEFUNCTION) &&
-			rte->funccoltypes != NIL)
-=======
 		if (rtfunc1 && rtfunc1->funccolnames != NIL)
->>>>>>> ab76208e
 		{
 			/* Reconstruct the columndef list, which is also the aliases */
 			get_from_clause_coldeflist(rtfunc1, colinfo, context);
@@ -9515,24 +9402,11 @@
 	 * Determine whether VARIADIC should be printed.  We must do this first
 	 * since it affects the lookup rules in func_get_detail().
 	 *
-<<<<<<< HEAD
 	 * We always print VARIADIC if the function has a merged variadic-array
 	 * argument.  Note that this is always the case for functions taking a
 	 * VARIADIC argument type other than VARIADIC ANY.  If we omitted VARIADIC
 	 * and printed the array elements as separate arguments, the call could
 	 * match a newer non-VARIADIC function.
-=======
-	 * Currently, we always print VARIADIC if the function has a merged
-	 * variadic-array argument.  Note that this is always the case for
-	 * functions taking a VARIADIC argument type other than VARIADIC ANY.
-	 *
-	 * In principle, if VARIADIC wasn't originally specified and the array
-	 * actual argument is deconstructable, we could print the array elements
-	 * separately and not print VARIADIC, thus more nearly reproducing the
-	 * original input.  For the moment that seems like too much complication
-	 * for the benefit, and anyway we do not know whether VARIADIC was
-	 * originally specified if it's a non-ANY type.
->>>>>>> ab76208e
 	 */
 	if (use_variadic_p)
 	{
