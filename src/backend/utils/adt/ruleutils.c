/*-------------------------------------------------------------------------
 *
 * ruleutils.c
 *	  Functions to convert stored expressions/querytrees back to
 *	  source text
 *
 * Portions Copyright (c) 1996-2010, PostgreSQL Global Development Group
 * Portions Copyright (c) 1994, Regents of the University of California
 *
 *
 * IDENTIFICATION
 *	  $PostgreSQL: pgsql/src/backend/utils/adt/ruleutils.c,v 1.326 2010/05/30 18:10:41 tgl Exp $
 *
 *-------------------------------------------------------------------------
 */
#include "postgres.h"

#include <unistd.h>
#include <fcntl.h>

#include "access/genam.h"
#include "access/sysattr.h"
#include "catalog/dependency.h"
#include "catalog/indexing.h"
#include "catalog/pg_aggregate.h"
#include "catalog/pg_authid.h"
#include "catalog/pg_attribute_encoding.h"
#include "catalog/pg_constraint.h"
#include "catalog/pg_depend.h"
#include "catalog/pg_language.h"
#include "catalog/pg_opclass.h"
#include "catalog/pg_operator.h"
#include "catalog/pg_proc.h"
#include "catalog/pg_trigger.h"
#include "catalog/pg_type.h"
#include "commands/defrem.h"
#include "commands/tablecmds.h"
#include "commands/tablespace.h"
#include "executor/spi.h"
#include "funcapi.h"
#include "nodes/makefuncs.h"
#include "nodes/nodeFuncs.h"
#include "optimizer/clauses.h"
#include "optimizer/tlist.h"
#include "parser/keywords.h"
#include "parser/parse_agg.h"
#include "parser/parse_func.h"
#include "parser/parse_oper.h"
#include "parser/parse_cte.h"
#include "parser/parser.h"
#include "parser/parsetree.h"
#include "rewrite/rewriteHandler.h"
#include "rewrite/rewriteManip.h"
#include "rewrite/rewriteSupport.h"
#include "utils/array.h"
#include "utils/builtins.h"
#include "utils/fmgroids.h"
#include "utils/lsyscache.h"
#include "utils/tqual.h"
#include "utils/syscache.h"
#include "utils/typcache.h"
#include "utils/xml.h"

#include "cdb/cdbpartition.h"
#include "catalog/pg_partition.h"
#include "catalog/pg_partition_rule.h"

/* ----------
 * Pretty formatting constants
 * ----------
 */

/* Indent counts */
#define PRETTYINDENT_STD		8
#define PRETTYINDENT_JOIN	   13
#define PRETTYINDENT_JOIN_ON	(PRETTYINDENT_JOIN-PRETTYINDENT_STD)
#define PRETTYINDENT_VAR		4

/* Pretty flags */
#define PRETTYFLAG_PAREN		1
#define PRETTYFLAG_INDENT		2

/* macro to test if pretty action needed */
#define PRETTY_PAREN(context)	((context)->prettyFlags & PRETTYFLAG_PAREN)
#define PRETTY_INDENT(context)	((context)->prettyFlags & PRETTYFLAG_INDENT)


/* ----------
 * Local data types
 * ----------
 */

/* Context info needed for invoking a recursive querytree display routine */
typedef struct
{
	StringInfo	buf;			/* output buffer to append to */
	List	   *namespaces;		/* List of deparse_namespace nodes */
	List	   *windowClause;	/* Current query level's WINDOW clause */
	List	   *windowTList;	/* targetlist for resolving WINDOW clause */
	List	   *groupClause;	/* Current query level's GROUP BY clause */
	int			prettyFlags;	/* enabling of pretty-print functions */
	int			indentLevel;	/* current indent level for prettyprint */
	bool		varprefix;		/* TRUE to print prefixes on Vars */
} deparse_context;

/*
 * Each level of query context around a subtree needs a level of Var namespace.
 * A Var having varlevelsup=N refers to the N'th item (counting from 0) in
 * the current context's namespaces list.
 *
 * The rangetable is the list of actual RTEs from the query tree, and the
 * cte list is the list of actual CTEs.
 *
 * For deparsing plan trees, we provide for outer and inner subplan nodes.
 * The tlists of these nodes are used to resolve OUTER and INNER varnos.
 * Also, in the plan-tree case we don't have access to the parse-time CTE
 * list, so we need a list of subplans instead.
 */
typedef struct
{
	List	   *rtable;			/* List of RangeTblEntry nodes */
	List	   *ctes;			/* List of CommonTableExpr nodes */
	List	   *subplans;		/* List of subplans, in plan-tree case */
	Plan	   *outer_plan;		/* OUTER subplan, or NULL if none */
	Plan	   *inner_plan;		/* INNER subplan, or NULL if none */
} deparse_namespace;


/* ----------
 * Global data
 * ----------
 */
static SPIPlanPtr plan_getrulebyoid = NULL;
static const char *query_getrulebyoid = "SELECT * FROM pg_catalog.pg_rewrite WHERE oid = $1";
static SPIPlanPtr plan_getviewrule = NULL;
static const char *query_getviewrule = "SELECT * FROM pg_catalog.pg_rewrite WHERE ev_class = $1 AND rulename = $2";


/* ----------
 * Local functions
 *
 * Most of these functions used to use fixed-size buffers to build their
 * results.  Now, they take an (already initialized) StringInfo object
 * as a parameter, and append their text output to its contents.
 * ----------
 */
static char *deparse_expression_pretty(Node *expr, List *dpcontext,
						  bool forceprefix, bool showimplicit,
						  int prettyFlags, int startIndent);
static char *pg_get_viewdef_worker(Oid viewoid, int prettyFlags);
static char *pg_get_triggerdef_worker(Oid trigid, bool pretty);
static void decompile_column_index_array(Datum column_index_array, Oid relId,
							 StringInfo buf);
static char *pg_get_ruledef_worker(Oid ruleoid, int prettyFlags);
static char *pg_get_indexdef_worker(Oid indexrelid, int colno,
					   const Oid *excludeOps,
					   bool attrsOnly, bool showTblSpc,
					   int prettyFlags);
static char *pg_get_constraintdef_worker(Oid constraintId, bool fullCommand,
							int prettyFlags);
static text *pg_get_expr_worker(text *expr, Oid relid, const char *relname,
				   int prettyFlags);
static int print_function_arguments(StringInfo buf, HeapTuple proctup,
						 bool print_table_args, bool print_defaults);
static void print_function_rettype(StringInfo buf, HeapTuple proctup);
static void make_ruledef(StringInfo buf, HeapTuple ruletup, TupleDesc rulettc,
			 int prettyFlags);
static void make_viewdef(StringInfo buf, HeapTuple ruletup, TupleDesc rulettc,
			 int prettyFlags);
static void get_query_def(Query *query, StringInfo buf, List *parentnamespace,
			  TupleDesc resultDesc, int prettyFlags, int startIndent);
static void get_values_def(List *values_lists, deparse_context *context);
static void get_with_clause(Query *query, deparse_context *context);
static void get_select_query_def(Query *query, deparse_context *context,
					 TupleDesc resultDesc);
static void get_insert_query_def(Query *query, deparse_context *context);
static void get_update_query_def(Query *query, deparse_context *context);
static void get_delete_query_def(Query *query, deparse_context *context);
static void get_utility_query_def(Query *query, deparse_context *context);
static void get_basic_select_query(Query *query, deparse_context *context,
					   TupleDesc resultDesc);
static void get_target_list(List *targetList, deparse_context *context,
				TupleDesc resultDesc);
static void get_setop_query(Node *setOp, Query *query,
				deparse_context *context,
				TupleDesc resultDesc);
static void get_rule_grouplist(List *grplist, List *tlist,
							   bool in_grpsets, deparse_context *context);
static void get_rule_groupingclause(GroupingClause *grp, List *tlist,
									deparse_context *context);
static Node *get_rule_sortgroupclause(SortGroupClause *srt, List *tlist,
						 bool force_colno,
						 deparse_context *context);
static void get_rule_orderby(List *orderList, List *targetList,
				 bool force_colno, deparse_context *context);
static void get_rule_windowspec(WindowClause *wc, List *targetList,
					deparse_context *context);
static void push_plan(deparse_namespace *dpns, Plan *subplan);
static char *get_variable(Var *var, int levelsup, bool showstar,
			 deparse_context *context);
static RangeTblEntry *find_rte_by_refname(const char *refname,
					deparse_context *context);
static const char *get_simple_binary_op_name(OpExpr *expr);
static bool isSimpleNode(Node *node, Node *parentNode, int prettyFlags);
static void appendContextKeyword(deparse_context *context, const char *str,
					 int indentBefore, int indentAfter, int indentPlus);
static void get_rule_expr(Node *node, deparse_context *context,
			  bool showimplicit);
static void get_oper_expr(OpExpr *expr, deparse_context *context);
static void get_func_expr(FuncExpr *expr, deparse_context *context,
			  bool showimplicit);
static void get_groupingfunc_expr(GroupingFunc *grpfunc,
								  deparse_context *context);
static void get_agg_expr(Aggref *aggref, deparse_context *context);
static void get_sortlist_expr(List *l, List *targetList, bool force_colno,
                              deparse_context *context, char *keyword_clause);
static void get_windowfunc_expr(WindowFunc *wfunc, deparse_context *context);
static void get_coercion_expr(Node *arg, deparse_context *context,
				  Oid resulttype, int32 resulttypmod,
				  Node *parentNode);
static void get_const_expr(Const *constval, deparse_context *context,
			   int showtype);
static void simple_quote_literal(StringInfo buf, const char *val);
static void get_sublink_expr(SubLink *sublink, deparse_context *context);
static void get_from_clause(Query *query, const char *prefix,
				deparse_context *context);
static void get_from_clause_item(Node *jtnode, Query *query,
					 deparse_context *context);
static void get_from_clause_alias(Alias *alias, RangeTblEntry *rte,
					  deparse_context *context);
static void get_from_clause_coldeflist(List *names, List *types, List *typmods,
						   deparse_context *context);
static void get_opclass_name(Oid opclass, Oid actual_datatype,
				 StringInfo buf);
static Node *processIndirection(Node *node, deparse_context *context,
				   bool printit);
static void printSubscripts(ArrayRef *aref, deparse_context *context);
static char *get_relation_name(Oid relid);
static char *generate_relation_name(Oid relid, List *namespaces);
<<<<<<< HEAD
static char *generate_function_name(Oid funcid, int nargs,
					   List *argnames, Oid *argtypes,
					   bool has_variadic, bool *use_variadic_p);
=======
static char *generate_function_name(Oid funcid, int nargs, List *argnames,
					   Oid *argtypes, bool *is_variadic);
>>>>>>> 1084f317
static char *generate_operator_name(Oid operid, Oid arg1, Oid arg2);
static text *string_to_text(char *str);
static char *flatten_reloptions(Oid relid);
static void get_partition_recursive(PartitionNode *pn,
									deparse_context *head,
									deparse_context *body,
									int16 *leveldone,
									int bLeafTablename);
#define only_marker(rte)  ((rte)->inh ? "" : "ONLY ")


/* ----------
 * get_ruledef			- Do it all and return a text
 *				  that could be used as a statement
 *				  to recreate the rule
 * ----------
 */
Datum
pg_get_ruledef(PG_FUNCTION_ARGS)
{
	Oid			ruleoid = PG_GETARG_OID(0);

	PG_RETURN_TEXT_P(string_to_text(pg_get_ruledef_worker(ruleoid, 0)));
}


Datum
pg_get_ruledef_ext(PG_FUNCTION_ARGS)
{
	Oid			ruleoid = PG_GETARG_OID(0);
	bool		pretty = PG_GETARG_BOOL(1);
	int			prettyFlags;

	prettyFlags = pretty ? PRETTYFLAG_PAREN | PRETTYFLAG_INDENT : 0;
	PG_RETURN_TEXT_P(string_to_text(pg_get_ruledef_worker(ruleoid, prettyFlags)));
}


static char *
pg_get_ruledef_worker(Oid ruleoid, int prettyFlags)
{
	Datum		args[1];
	char		nulls[1];
	int			spirc;
	HeapTuple	ruletup;
	TupleDesc	rulettc;
	StringInfoData buf;

	/*
	 * Do this first so that string is alloc'd in outer context not SPI's.
	 */
	initStringInfo(&buf);

	/*
	 * Connect to SPI manager
	 */
	if (SPI_connect() != SPI_OK_CONNECT)
		elog(ERROR, "SPI_connect failed");

	/*
	 * On the first call prepare the plan to lookup pg_rewrite. We read
	 * pg_rewrite over the SPI manager instead of using the syscache to be
	 * checked for read access on pg_rewrite.
	 */
	if (plan_getrulebyoid == NULL)
	{
		Oid			argtypes[1];
		SPIPlanPtr	plan;

		argtypes[0] = OIDOID;
		plan = SPI_prepare(query_getrulebyoid, 1, argtypes);
		if (plan == NULL)
			elog(ERROR, "SPI_prepare failed for \"%s\"", query_getrulebyoid);
		plan_getrulebyoid = SPI_saveplan(plan);
	}

	/*
	 * Get the pg_rewrite tuple for this rule
	 */
	args[0] = ObjectIdGetDatum(ruleoid);
	nulls[0] = ' ';
	spirc = SPI_execute_plan(plan_getrulebyoid, args, nulls, true, 1);
	if (spirc != SPI_OK_SELECT)
		elog(ERROR, "failed to get pg_rewrite tuple for rule %u", ruleoid);
	if (SPI_processed != 1)
		appendStringInfo(&buf, "-");
	else
	{
		/*
		 * Get the rule's definition and put it into executor's memory
		 */
		ruletup = SPI_tuptable->vals[0];
		rulettc = SPI_tuptable->tupdesc;
		make_ruledef(&buf, ruletup, rulettc, prettyFlags);
	}

	/*
	 * Disconnect from SPI manager
	 */
	if (SPI_finish() != SPI_OK_FINISH)
		elog(ERROR, "SPI_finish failed");

	return buf.data;
}


/* ----------
 * get_viewdef			- Mainly the same thing, but we
 *				  only return the SELECT part of a view
 * ----------
 */
Datum
pg_get_viewdef(PG_FUNCTION_ARGS)
{
	/* By OID */
	Oid			viewoid = PG_GETARG_OID(0);

	PG_RETURN_TEXT_P(string_to_text(pg_get_viewdef_worker(viewoid, 0)));
}


Datum
pg_get_viewdef_ext(PG_FUNCTION_ARGS)
{
	/* By OID */
	Oid			viewoid = PG_GETARG_OID(0);
	bool		pretty = PG_GETARG_BOOL(1);
	int			prettyFlags;

	prettyFlags = pretty ? PRETTYFLAG_PAREN | PRETTYFLAG_INDENT : 0;
	PG_RETURN_TEXT_P(string_to_text(pg_get_viewdef_worker(viewoid, prettyFlags)));
}

Datum
pg_get_viewdef_name(PG_FUNCTION_ARGS)
{
	/* By qualified name */
	text	   *viewname = PG_GETARG_TEXT_P(0);
	RangeVar   *viewrel;
	Oid			viewoid;

	viewrel = makeRangeVarFromNameList(textToQualifiedNameList(viewname));
	viewoid = RangeVarGetRelid(viewrel, false);

	PG_RETURN_TEXT_P(string_to_text(pg_get_viewdef_worker(viewoid, 0)));
}


Datum
pg_get_viewdef_name_ext(PG_FUNCTION_ARGS)
{
	/* By qualified name */
	text	   *viewname = PG_GETARG_TEXT_P(0);
	bool		pretty = PG_GETARG_BOOL(1);
	int			prettyFlags;
	RangeVar   *viewrel;
	Oid			viewoid;

	prettyFlags = pretty ? PRETTYFLAG_PAREN | PRETTYFLAG_INDENT : 0;
	viewrel = makeRangeVarFromNameList(textToQualifiedNameList(viewname));
	viewoid = RangeVarGetRelid(viewrel, false);

	PG_RETURN_TEXT_P(string_to_text(pg_get_viewdef_worker(viewoid, prettyFlags)));
}

/*
 * Common code for by-OID and by-name variants of pg_get_viewdef
 */
static char *
pg_get_viewdef_worker(Oid viewoid, int prettyFlags)
{
	Datum		args[2];
	char		nulls[2];
	int			spirc;
	HeapTuple	ruletup;
	TupleDesc	rulettc;
	StringInfoData buf;

	/*
	 * Do this first so that string is alloc'd in outer context not SPI's.
	 */
	initStringInfo(&buf);

	/*
	 * Connect to SPI manager
	 */
	if (SPI_connect() != SPI_OK_CONNECT)
		elog(ERROR, "SPI_connect failed");

	/*
	 * On the first call prepare the plan to lookup pg_rewrite. We read
	 * pg_rewrite over the SPI manager instead of using the syscache to be
	 * checked for read access on pg_rewrite.
	 */
	if (plan_getviewrule == NULL)
	{
		Oid			argtypes[2];
		SPIPlanPtr	plan;

		argtypes[0] = OIDOID;
		argtypes[1] = NAMEOID;
		plan = SPI_prepare(query_getviewrule, 2, argtypes);
		if (plan == NULL)
			elog(ERROR, "SPI_prepare failed for \"%s\"", query_getviewrule);
		plan_getviewrule = SPI_saveplan(plan);
	}

	/*
	 * Get the pg_rewrite tuple for the view's SELECT rule
	 */
	args[0] = ObjectIdGetDatum(viewoid);
	args[1] = PointerGetDatum(ViewSelectRuleName);
	nulls[0] = ' ';
	nulls[1] = ' ';
	spirc = SPI_execute_plan(plan_getviewrule, args, nulls, true, 2);
	if (spirc != SPI_OK_SELECT)
		elog(ERROR, "failed to get pg_rewrite tuple for view %u", viewoid);
	if (SPI_processed != 1)
		appendStringInfo(&buf, "Not a view");
	else
	{
		/*
		 * Get the rule's definition and put it into executor's memory
		 */
		ruletup = SPI_tuptable->vals[0];
		rulettc = SPI_tuptable->tupdesc;
		make_viewdef(&buf, ruletup, rulettc, prettyFlags);
	}

	/*
	 * Disconnect from SPI manager
	 */
	if (SPI_finish() != SPI_OK_FINISH)
		elog(ERROR, "SPI_finish failed");

	return buf.data;
}

/* ----------
 * get_triggerdef			- Get the definition of a trigger
 * ----------
 */
Datum
pg_get_triggerdef(PG_FUNCTION_ARGS)
{
	Oid			trigid = PG_GETARG_OID(0);

	PG_RETURN_TEXT_P(string_to_text(pg_get_triggerdef_worker(trigid, false)));
}

Datum
pg_get_triggerdef_ext(PG_FUNCTION_ARGS)
{
	Oid			trigid = PG_GETARG_OID(0);
	bool		pretty = PG_GETARG_BOOL(1);

	PG_RETURN_TEXT_P(string_to_text(pg_get_triggerdef_worker(trigid, pretty)));
}

static char *
pg_get_triggerdef_worker(Oid trigid, bool pretty)
{
	HeapTuple	ht_trig;
	Form_pg_trigger trigrec;
	StringInfoData buf;
	Relation	tgrel;
	ScanKeyData skey[1];
	SysScanDesc tgscan;
	int			findx = 0;
	char	   *tgname;
	Datum		value;
	bool		isnull;

	/*
	 * Fetch the pg_trigger tuple by the Oid of the trigger
	 */
	tgrel = heap_open(TriggerRelationId, AccessShareLock);

	ScanKeyInit(&skey[0],
				ObjectIdAttributeNumber,
				BTEqualStrategyNumber, F_OIDEQ,
				ObjectIdGetDatum(trigid));

	tgscan = systable_beginscan(tgrel, TriggerOidIndexId, true,
								SnapshotNow, 1, skey);

	ht_trig = systable_getnext(tgscan);

	if (!HeapTupleIsValid(ht_trig))
		elog(ERROR, "could not find tuple for trigger %u", trigid);

	trigrec = (Form_pg_trigger) GETSTRUCT(ht_trig);

	/*
	 * Start the trigger definition. Note that the trigger's name should never
	 * be schema-qualified, but the trigger rel's name may be.
	 */
	initStringInfo(&buf);

	tgname = NameStr(trigrec->tgname);
	appendStringInfo(&buf, "CREATE %sTRIGGER %s ",
					 OidIsValid(trigrec->tgconstraint) ? "CONSTRAINT " : "",
					 quote_identifier(tgname));

	if (TRIGGER_FOR_BEFORE(trigrec->tgtype))
		appendStringInfo(&buf, "BEFORE");
	else
		appendStringInfo(&buf, "AFTER");
	if (TRIGGER_FOR_INSERT(trigrec->tgtype))
	{
		appendStringInfo(&buf, " INSERT");
		findx++;
	}
	if (TRIGGER_FOR_DELETE(trigrec->tgtype))
	{
		if (findx > 0)
			appendStringInfo(&buf, " OR DELETE");
		else
			appendStringInfo(&buf, " DELETE");
		findx++;
	}
	if (TRIGGER_FOR_UPDATE(trigrec->tgtype))
	{
		if (findx > 0)
			appendStringInfo(&buf, " OR UPDATE");
		else
			appendStringInfo(&buf, " UPDATE");
		findx++;
		/* tgattr is first var-width field, so OK to access directly */
		if (trigrec->tgattr.dim1 > 0)
		{
			int			i;

			appendStringInfoString(&buf, " OF ");
			for (i = 0; i < trigrec->tgattr.dim1; i++)
			{
				char	   *attname;

				if (i > 0)
					appendStringInfoString(&buf, ", ");
				attname = get_relid_attribute_name(trigrec->tgrelid,
												   trigrec->tgattr.values[i]);
				appendStringInfoString(&buf, quote_identifier(attname));
			}
		}
	}
	if (TRIGGER_FOR_TRUNCATE(trigrec->tgtype))
	{
		if (findx > 0)
			appendStringInfo(&buf, " OR TRUNCATE");
		else
			appendStringInfo(&buf, " TRUNCATE");
		findx++;
	}
	appendStringInfo(&buf, " ON %s ",
					 generate_relation_name(trigrec->tgrelid, NIL));

	if (OidIsValid(trigrec->tgconstraint))
	{
		if (OidIsValid(trigrec->tgconstrrelid))
			appendStringInfo(&buf, "FROM %s ",
						generate_relation_name(trigrec->tgconstrrelid, NIL));
		if (!trigrec->tgdeferrable)
			appendStringInfo(&buf, "NOT ");
		appendStringInfo(&buf, "DEFERRABLE INITIALLY ");
		if (trigrec->tginitdeferred)
			appendStringInfo(&buf, "DEFERRED ");
		else
			appendStringInfo(&buf, "IMMEDIATE ");
	}

	if (TRIGGER_FOR_ROW(trigrec->tgtype))
		appendStringInfo(&buf, "FOR EACH ROW ");
	else
		appendStringInfo(&buf, "FOR EACH STATEMENT ");

	/* If the trigger has a WHEN qualification, add that */
	value = fastgetattr(ht_trig, Anum_pg_trigger_tgqual,
						tgrel->rd_att, &isnull);
	if (!isnull)
	{
		Node	   *qual;
		deparse_context context;
		deparse_namespace dpns;
		RangeTblEntry *oldrte;
		RangeTblEntry *newrte;

		appendStringInfoString(&buf, "WHEN (");

		qual = stringToNode(TextDatumGetCString(value));

		/* Build minimal OLD and NEW RTEs for the rel */
		oldrte = makeNode(RangeTblEntry);
		oldrte->rtekind = RTE_RELATION;
		oldrte->relid = trigrec->tgrelid;
		oldrte->eref = makeAlias("old", NIL);
		oldrte->inh = false;
		oldrte->inFromCl = true;

		newrte = makeNode(RangeTblEntry);
		newrte->rtekind = RTE_RELATION;
		newrte->relid = trigrec->tgrelid;
		newrte->eref = makeAlias("new", NIL);
		newrte->inh = false;
		newrte->inFromCl = true;

		/* Build two-element rtable */
		dpns.rtable = list_make2(oldrte, newrte);
		dpns.ctes = NIL;
		dpns.subplans = NIL;
		dpns.outer_plan = dpns.inner_plan = NULL;

		/* Set up context with one-deep namespace stack */
		context.buf = &buf;
		context.namespaces = list_make1(&dpns);
		context.windowClause = NIL;
		context.windowTList = NIL;
		context.varprefix = true;
		context.prettyFlags = pretty ? PRETTYFLAG_PAREN : 0;
		context.indentLevel = PRETTYINDENT_STD;

		get_rule_expr(qual, &context, false);

		appendStringInfo(&buf, ") ");
	}

	appendStringInfo(&buf, "EXECUTE PROCEDURE %s(",
					 generate_function_name(trigrec->tgfoid, 0,
											NIL, NULL,
											false, NULL));

	if (trigrec->tgnargs > 0)
	{
		char	   *p;
		int			i;

		value = fastgetattr(ht_trig, Anum_pg_trigger_tgargs,
							tgrel->rd_att, &isnull);
		if (isnull)
			elog(ERROR, "tgargs is null for trigger %u", trigid);
		p = (char *) VARDATA(DatumGetByteaP(value));
		for (i = 0; i < trigrec->tgnargs; i++)
		{
			if (i > 0)
				appendStringInfo(&buf, ", ");
			simple_quote_literal(&buf, p);
			/* advance p to next string embedded in tgargs */
			while (*p)
				p++;
			p++;
		}
	}

	/* We deliberately do not put semi-colon at end */
	appendStringInfo(&buf, ")");

	/* Clean up */
	systable_endscan(tgscan);

	heap_close(tgrel, AccessShareLock);

	return buf.data;
}

/* ----------
 * get_indexdef			- Get the definition of an index
 *
 * In the extended version, there is a colno argument as well as pretty bool.
 *	if colno == 0, we want a complete index definition.
 *	if colno > 0, we only want the Nth index key's variable or expression.
 *
 * Note that the SQL-function versions of this omit any info about the
 * index tablespace; this is intentional because pg_dump wants it that way.
 * However pg_get_indexdef_string() includes index tablespace if not default.
 * ----------
 */
Datum
pg_get_indexdef(PG_FUNCTION_ARGS)
{
	Oid			indexrelid = PG_GETARG_OID(0);

	PG_RETURN_TEXT_P(string_to_text(pg_get_indexdef_worker(indexrelid, 0,
														   NULL,
														   false, false, 0)));
}

Datum
pg_get_indexdef_ext(PG_FUNCTION_ARGS)
{
	Oid			indexrelid = PG_GETARG_OID(0);
	int32		colno = PG_GETARG_INT32(1);
	bool		pretty = PG_GETARG_BOOL(2);
	int			prettyFlags;

	prettyFlags = pretty ? PRETTYFLAG_PAREN | PRETTYFLAG_INDENT : 0;
	PG_RETURN_TEXT_P(string_to_text(pg_get_indexdef_worker(indexrelid, colno,
														   NULL,
														   colno != 0,
														   false,
														   prettyFlags)));
}

/* Internal version that returns a palloc'd C string */
char *
pg_get_indexdef_string(Oid indexrelid)
{
	return pg_get_indexdef_worker(indexrelid, 0, NULL, false, true, 0);
}

/* Internal version that just reports the column definitions */
char *
pg_get_indexdef_columns(Oid indexrelid, bool pretty)
{
	int			prettyFlags;

	prettyFlags = pretty ? PRETTYFLAG_PAREN | PRETTYFLAG_INDENT : 0;
	return pg_get_indexdef_worker(indexrelid, 0, NULL, true, false, prettyFlags);
}

/*
 * Internal workhorse to decompile an index definition.
 *
 * This is now used for exclusion constraints as well: if excludeOps is not
 * NULL then it points to an array of exclusion operator OIDs.
 */
static char *
pg_get_indexdef_worker(Oid indexrelid, int colno,
					   const Oid *excludeOps,
					   bool attrsOnly, bool showTblSpc,
					   int prettyFlags)
{
	/* might want a separate isConstraint parameter later */
	bool		isConstraint = (excludeOps != NULL);
	HeapTuple	ht_idx;
	HeapTuple	ht_idxrel;
	HeapTuple	ht_am;
	Form_pg_index idxrec;
	Form_pg_class idxrelrec;
	Form_pg_am	amrec;
	List	   *indexprs;
	ListCell   *indexpr_item;
	List	   *context;
	Oid			indrelid;
	int			keyno;
	Oid			keycoltype;
	Datum		indclassDatum;
	Datum		indoptionDatum;
	bool		isnull;
	oidvector  *indclass;
	int2vector *indoption;
	StringInfoData buf;
	char	   *str;
	char	   *sep;

	/*
	 * Fetch the pg_index tuple by the Oid of the index
	 */
	ht_idx = SearchSysCache1(INDEXRELID, ObjectIdGetDatum(indexrelid));
	if (!HeapTupleIsValid(ht_idx))
	{
		/* Was: elog(ERROR, "cache lookup failed for index %u", indexrelid); */
		/* See: MPP-10387. */
		return pstrdup("Not an index");
	}
	idxrec = (Form_pg_index) GETSTRUCT(ht_idx);

	indrelid = idxrec->indrelid;
	Assert(indexrelid == idxrec->indexrelid);

	/* Must get indclass and indoption the hard way */
	indclassDatum = SysCacheGetAttr(INDEXRELID, ht_idx,
									Anum_pg_index_indclass, &isnull);
	Assert(!isnull);
	indclass = (oidvector *) DatumGetPointer(indclassDatum);
	indoptionDatum = SysCacheGetAttr(INDEXRELID, ht_idx,
									 Anum_pg_index_indoption, &isnull);
	Assert(!isnull);
	indoption = (int2vector *) DatumGetPointer(indoptionDatum);

	/*
	 * Fetch the pg_class tuple of the index relation
	 */
	ht_idxrel = SearchSysCache1(RELOID, ObjectIdGetDatum(indexrelid));
	if (!HeapTupleIsValid(ht_idxrel))
		elog(ERROR, "cache lookup failed for relation %u", indexrelid);
	idxrelrec = (Form_pg_class) GETSTRUCT(ht_idxrel);

	/*
	 * Fetch the pg_am tuple of the index' access method
	 */
	ht_am = SearchSysCache1(AMOID, ObjectIdGetDatum(idxrelrec->relam));
	if (!HeapTupleIsValid(ht_am))
		elog(ERROR, "cache lookup failed for access method %u",
			 idxrelrec->relam);
	amrec = (Form_pg_am) GETSTRUCT(ht_am);

	/*
	 * Get the index expressions, if any.  (NOTE: we do not use the relcache
	 * versions of the expressions and predicate, because we want to display
	 * non-const-folded expressions.)
	 */
	if (!heap_attisnull(ht_idx, Anum_pg_index_indexprs))
	{
		Datum		exprsDatum;
		bool		isnull;
		char	   *exprsString;

		exprsDatum = SysCacheGetAttr(INDEXRELID, ht_idx,
									 Anum_pg_index_indexprs, &isnull);
		Assert(!isnull);
		exprsString = TextDatumGetCString(exprsDatum);
		indexprs = (List *) stringToNode(exprsString);
		pfree(exprsString);
	}
	else
		indexprs = NIL;

	indexpr_item = list_head(indexprs);

	context = deparse_context_for(get_relation_name(indrelid), indrelid);

	/*
	 * Start the index definition.	Note that the index's name should never be
	 * schema-qualified, but the indexed rel's name may be.
	 */
	initStringInfo(&buf);

	if (!attrsOnly)
	{
		if (!isConstraint)
			appendStringInfo(&buf, "CREATE %sINDEX %s ON %s USING %s (",
							 idxrec->indisunique ? "UNIQUE " : "",
							 quote_identifier(NameStr(idxrelrec->relname)),
							 generate_relation_name(indrelid, NIL),
							 quote_identifier(NameStr(amrec->amname)));
		else	/* currently, must be EXCLUDE constraint */
			appendStringInfo(&buf, "EXCLUDE USING %s (",
							 quote_identifier(NameStr(amrec->amname)));
	}

	/*
	 * Report the indexed attributes
	 */
	sep = "";
	for (keyno = 0; keyno < idxrec->indnatts; keyno++)
	{
		AttrNumber	attnum = idxrec->indkey.values[keyno];
		int16		opt = indoption->values[keyno];

		if (!colno)
			appendStringInfoString(&buf, sep);
		sep = ", ";

		if (attnum != 0)
		{
			/* Simple index column */
			char	   *attname;

			attname = get_relid_attribute_name(indrelid, attnum);
			if (!colno || colno == keyno + 1)
				appendStringInfoString(&buf, quote_identifier(attname));
			keycoltype = get_atttype(indrelid, attnum);
		}
		else
		{
			/* expressional index */
			Node	   *indexkey;

			if (indexpr_item == NULL)
				elog(ERROR, "too few entries in indexprs list");
			indexkey = (Node *) lfirst(indexpr_item);
			indexpr_item = lnext(indexpr_item);
			/* Deparse */
			str = deparse_expression_pretty(indexkey, context, false, false,
											prettyFlags, 0);
			if (!colno || colno == keyno + 1)
			{
				/* Need parens if it's not a bare function call */
				if (indexkey && IsA(indexkey, FuncExpr) &&
				 ((FuncExpr *) indexkey)->funcformat == COERCE_EXPLICIT_CALL)
					appendStringInfoString(&buf, str);
				else
					appendStringInfo(&buf, "(%s)", str);
			}
			keycoltype = exprType(indexkey);
		}

		if (!attrsOnly && (!colno || colno == keyno + 1))
		{
			/* Add the operator class name, if not default */
			get_opclass_name(indclass->values[keyno], keycoltype, &buf);

			/* Add options if relevant */
			if (amrec->amcanorder)
			{
				/* if it supports sort ordering, report DESC and NULLS opts */
				if (opt & INDOPTION_DESC)
				{
					appendStringInfo(&buf, " DESC");
					/* NULLS FIRST is the default in this case */
					if (!(opt & INDOPTION_NULLS_FIRST))
						appendStringInfo(&buf, " NULLS LAST");
				}
				else
				{
					if (opt & INDOPTION_NULLS_FIRST)
						appendStringInfo(&buf, " NULLS FIRST");
				}
			}

			/* Add the exclusion operator if relevant */
			if (excludeOps != NULL)
				appendStringInfo(&buf, " WITH %s",
								 generate_operator_name(excludeOps[keyno],
														keycoltype,
														keycoltype));
		}
	}

	if (!attrsOnly)
	{
		appendStringInfoChar(&buf, ')');

		/*
		 * If it has options, append "WITH (options)"
		 */
		str = flatten_reloptions(indexrelid);
		if (str)
		{
			appendStringInfo(&buf, " WITH (%s)", str);
			pfree(str);
		}

		/*
		 * If it's in a nondefault tablespace, say so, but only if requested
		 */
		if (showTblSpc)
		{
			Oid			tblspc;

			tblspc = get_rel_tablespace(indexrelid);
			if (OidIsValid(tblspc))
			{
				if (isConstraint)
					appendStringInfoString(&buf, " USING INDEX");
				appendStringInfo(&buf, " TABLESPACE %s",
							  quote_identifier(get_tablespace_name(tblspc)));
			}
		}

		/*
		 * If it's a partial index, decompile and append the predicate
		 */
		if (!heap_attisnull(ht_idx, Anum_pg_index_indpred))
		{
			Node	   *node;
			Datum		predDatum;
			bool		isnull;
			char	   *predString;

			/* Convert text string to node tree */
			predDatum = SysCacheGetAttr(INDEXRELID, ht_idx,
										Anum_pg_index_indpred, &isnull);
			Assert(!isnull);
			predString = TextDatumGetCString(predDatum);
			node = (Node *) stringToNode(predString);
			pfree(predString);

			/* Deparse */
			str = deparse_expression_pretty(node, context, false, false,
											prettyFlags, 0);
			if (isConstraint)
				appendStringInfo(&buf, " WHERE (%s)", str);
			else
				appendStringInfo(&buf, " WHERE %s", str);
		}
	}

	/* Clean up */
	ReleaseSysCache(ht_idx);
	ReleaseSysCache(ht_idxrel);
	ReleaseSysCache(ht_am);

	return buf.data;
}


/*
 * pg_get_constraintdef
 *
 * Returns the definition for the constraint, ie, everything that needs to
 * appear after "ALTER TABLE ... ADD CONSTRAINT <constraintname>".
 */
Datum
pg_get_constraintdef(PG_FUNCTION_ARGS)
{
	Oid			constraintId = PG_GETARG_OID(0);

	PG_RETURN_TEXT_P(string_to_text(pg_get_constraintdef_worker(constraintId,
																false, 0)));
}

Datum
pg_get_constraintdef_ext(PG_FUNCTION_ARGS)
{
	Oid			constraintId = PG_GETARG_OID(0);
	bool		pretty = PG_GETARG_BOOL(1);
	int			prettyFlags;

	prettyFlags = pretty ? PRETTYFLAG_PAREN | PRETTYFLAG_INDENT : 0;
	PG_RETURN_TEXT_P(string_to_text(pg_get_constraintdef_worker(constraintId,
													   false, prettyFlags)));
}

/* Internal version that returns a palloc'd C string */
char *
pg_get_constraintdef_string(Oid constraintId)
{
	return pg_get_constraintdef_worker(constraintId, true, 0);
}

/* Internal version that returns a palloc'd C string */
char *
pg_get_constraintexpr_string(Oid constraintId)
{
	return pg_get_constraintdef_worker(constraintId, false, 0);
}

static char *
pg_get_constraintdef_worker(Oid constraintId, bool fullCommand,
							int prettyFlags)
{
	HeapTuple	tup;
	Form_pg_constraint conForm;
	StringInfoData buf;

	tup = SearchSysCache1(CONSTROID, ObjectIdGetDatum(constraintId));
	if (!HeapTupleIsValid(tup)) /* should not happen */
		elog(ERROR, "cache lookup failed for constraint %u", constraintId);
	conForm = (Form_pg_constraint) GETSTRUCT(tup);

	initStringInfo(&buf);

	if (fullCommand && OidIsValid(conForm->conrelid))
	{
		appendStringInfo(&buf, "ALTER TABLE ONLY %s ADD CONSTRAINT %s ",
						 generate_relation_name(conForm->conrelid, NIL),
						 quote_identifier(NameStr(conForm->conname)));
	}

	switch (conForm->contype)
	{
		case CONSTRAINT_FOREIGN:
			{
				Datum		val;
				bool		isnull;
				const char *string;

				/* Start off the constraint definition */
				appendStringInfo(&buf, "FOREIGN KEY (");

				/* Fetch and build referencing-column list */
				val = SysCacheGetAttr(CONSTROID, tup,
									  Anum_pg_constraint_conkey, &isnull);
				if (isnull)
					elog(ERROR, "null conkey for constraint %u",
						 constraintId);

				decompile_column_index_array(val, conForm->conrelid, &buf);

				/* add foreign relation name */
				appendStringInfo(&buf, ") REFERENCES %s(",
								 generate_relation_name(conForm->confrelid,
														NIL));

				/* Fetch and build referenced-column list */
				val = SysCacheGetAttr(CONSTROID, tup,
									  Anum_pg_constraint_confkey, &isnull);
				if (isnull)
					elog(ERROR, "null confkey for constraint %u",
						 constraintId);

				decompile_column_index_array(val, conForm->confrelid, &buf);

				appendStringInfo(&buf, ")");

				/* Add match type */
				switch (conForm->confmatchtype)
				{
					case FKCONSTR_MATCH_FULL:
						string = " MATCH FULL";
						break;
					case FKCONSTR_MATCH_PARTIAL:
						string = " MATCH PARTIAL";
						break;
					case FKCONSTR_MATCH_UNSPECIFIED:
						string = "";
						break;
					default:
						elog(ERROR, "unrecognized confmatchtype: %d",
							 conForm->confmatchtype);
						string = "";	/* keep compiler quiet */
						break;
				}
				appendStringInfoString(&buf, string);

				/* Add ON UPDATE and ON DELETE clauses, if needed */
				switch (conForm->confupdtype)
				{
					case FKCONSTR_ACTION_NOACTION:
						string = NULL;	/* suppress default */
						break;
					case FKCONSTR_ACTION_RESTRICT:
						string = "RESTRICT";
						break;
					case FKCONSTR_ACTION_CASCADE:
						string = "CASCADE";
						break;
					case FKCONSTR_ACTION_SETNULL:
						string = "SET NULL";
						break;
					case FKCONSTR_ACTION_SETDEFAULT:
						string = "SET DEFAULT";
						break;
					default:
						elog(ERROR, "unrecognized confupdtype: %d",
							 conForm->confupdtype);
						string = NULL;	/* keep compiler quiet */
						break;
				}
				if (string)
					appendStringInfo(&buf, " ON UPDATE %s", string);

				switch (conForm->confdeltype)
				{
					case FKCONSTR_ACTION_NOACTION:
						string = NULL;	/* suppress default */
						break;
					case FKCONSTR_ACTION_RESTRICT:
						string = "RESTRICT";
						break;
					case FKCONSTR_ACTION_CASCADE:
						string = "CASCADE";
						break;
					case FKCONSTR_ACTION_SETNULL:
						string = "SET NULL";
						break;
					case FKCONSTR_ACTION_SETDEFAULT:
						string = "SET DEFAULT";
						break;
					default:
						elog(ERROR, "unrecognized confdeltype: %d",
							 conForm->confdeltype);
						string = NULL;	/* keep compiler quiet */
						break;
				}
				if (string)
					appendStringInfo(&buf, " ON DELETE %s", string);

				break;
			}
		case CONSTRAINT_PRIMARY:
		case CONSTRAINT_UNIQUE:
			{
				Datum		val;
				bool		isnull;
				Oid			indexId;

				/* Start off the constraint definition */
				if (conForm->contype == CONSTRAINT_PRIMARY)
					appendStringInfo(&buf, "PRIMARY KEY (");
				else
					appendStringInfo(&buf, "UNIQUE (");

				/* Fetch and build target column list */
				val = SysCacheGetAttr(CONSTROID, tup,
									  Anum_pg_constraint_conkey, &isnull);
				if (isnull)
					elog(ERROR, "null conkey for constraint %u",
						 constraintId);

				decompile_column_index_array(val, conForm->conrelid, &buf);

				appendStringInfo(&buf, ")");

				indexId = get_constraint_index(constraintId);

				/* XXX why do we only print these bits if fullCommand? */
				if (fullCommand && OidIsValid(indexId))
				{
					char	   *options = flatten_reloptions(indexId);
					Oid			tblspc;

					if (options)
					{
						appendStringInfo(&buf, " WITH (%s)", options);
						pfree(options);
					}

					tblspc = get_rel_tablespace(indexId);
					if (OidIsValid(tblspc))
						appendStringInfo(&buf, " USING INDEX TABLESPACE %s",
							  quote_identifier(get_tablespace_name(tblspc)));
				}

				break;
			}
		case CONSTRAINT_CHECK:
			{
				Datum		val;
				bool		isnull;
				char	   *conbin;
				char	   *consrc;
				Node	   *expr;
				List	   *context;

				/* Fetch constraint expression in parsetree form */
				val = SysCacheGetAttr(CONSTROID, tup,
									  Anum_pg_constraint_conbin, &isnull);
				if (isnull)
					elog(ERROR, "null conbin for constraint %u",
						 constraintId);

				conbin = TextDatumGetCString(val);
				expr = stringToNode(conbin);

				/* Set up deparsing context for Var nodes in constraint */
				if (conForm->conrelid != InvalidOid)
				{
					/* relation constraint */
					context = deparse_context_for(get_relation_name(conForm->conrelid),
												  conForm->conrelid);
				}
				else
				{
					/* domain constraint --- can't have Vars */
					context = NIL;
				}

				consrc = deparse_expression_pretty(expr, context, false, false,
												   prettyFlags, 0);

				/*
				 * Now emit the constraint definition.	There are cases where
				 * the constraint expression will be fully parenthesized and
				 * we don't need the outer parens ... but there are other
				 * cases where we do need 'em.  Be conservative for now.
				 *
				 * Note that simply checking for leading '(' and trailing ')'
				 * would NOT be good enough, consider "(x > 0) AND (y > 0)".
				 */
				appendStringInfo(&buf, "CHECK (%s)", consrc);

				break;
			}
		case CONSTRAINT_TRIGGER:

			/*
			 * There isn't an ALTER TABLE syntax for creating a user-defined
			 * constraint trigger, but it seems better to print something than
			 * throw an error; if we throw error then this function couldn't
			 * safely be applied to all rows of pg_constraint.
			 */
			appendStringInfo(&buf, "TRIGGER");
			break;
		case CONSTRAINT_EXCLUSION:
			{
				Oid			indexOid = conForm->conindid;
				Datum		val;
				bool		isnull;
				Datum	   *elems;
				int			nElems;
				int			i;
				Oid		   *operators;

				/* Extract operator OIDs from the pg_constraint tuple */
				val = SysCacheGetAttr(CONSTROID, tup,
									  Anum_pg_constraint_conexclop,
									  &isnull);
				if (isnull)
					elog(ERROR, "null conexclop for constraint %u",
						 constraintId);

				deconstruct_array(DatumGetArrayTypeP(val),
								  OIDOID, sizeof(Oid), true, 'i',
								  &elems, NULL, &nElems);

				operators = (Oid *) palloc(nElems * sizeof(Oid));
				for (i = 0; i < nElems; i++)
					operators[i] = DatumGetObjectId(elems[i]);

				/* pg_get_indexdef_worker does the rest */
				/* suppress tablespace because pg_dump wants it that way */
				appendStringInfoString(&buf,
									   pg_get_indexdef_worker(indexOid,
															  0,
															  operators,
															  false,
															  false,
															  prettyFlags));
				break;
			}
		default:
			elog(ERROR, "invalid constraint type \"%c\"", conForm->contype);
			break;
	}

	if (conForm->condeferrable)
		appendStringInfo(&buf, " DEFERRABLE");
	if (conForm->condeferred)
		appendStringInfo(&buf, " INITIALLY DEFERRED");

	/* Cleanup */
	ReleaseSysCache(tup);

	return buf.data;
}


/*
 * Convert an int16[] Datum into a comma-separated list of column names
 * for the indicated relation; append the list to buf.
 */
static void
decompile_column_index_array(Datum column_index_array, Oid relId,
							 StringInfo buf)
{
	Datum	   *keys;
	int			nKeys;
	int			j;

	/* Extract data from array of int16 */
	deconstruct_array(DatumGetArrayTypeP(column_index_array),
					  INT2OID, 2, true, 's',
					  &keys, NULL, &nKeys);

	for (j = 0; j < nKeys; j++)
	{
		char	   *colName;

		colName = get_relid_attribute_name(relId, DatumGetInt16(keys[j]));

		if (j == 0)
			appendStringInfoString(buf, quote_identifier(colName));
		else
			appendStringInfo(buf, ", %s", quote_identifier(colName));
	}
}


/* ----------
 * get_expr			- Decompile an expression tree
 *
 * Input: an expression tree in nodeToString form, and a relation OID
 *
 * Output: reverse-listed expression
 *
 * Currently, the expression can only refer to a single relation, namely
 * the one specified by the second parameter.  This is sufficient for
 * partial indexes, column default expressions, etc.  We also support
 * Var-free expressions, for which the OID can be InvalidOid.
 * ----------
 */
Datum
pg_get_expr(PG_FUNCTION_ARGS)
{
	text	   *expr = PG_GETARG_TEXT_P(0);
	Oid			relid = PG_GETARG_OID(1);
	char	   *relname;

	if (OidIsValid(relid))
	{
		/* Get the name for the relation */
		relname = get_rel_name(relid);

		/*
		 * If the OID isn't actually valid, don't throw an error, just return
		 * NULL.  This is a bit questionable, but it's what we've done
		 * historically, and it can help avoid unwanted failures when
		 * examining catalog entries for just-deleted relations.
		 */
		if (relname == NULL)
			PG_RETURN_NULL();
	}
	else
		relname = NULL;

	PG_RETURN_TEXT_P(pg_get_expr_worker(expr, relid, relname, 0));
}

Datum
pg_get_expr_ext(PG_FUNCTION_ARGS)
{
	text	   *expr = PG_GETARG_TEXT_P(0);
	Oid			relid = PG_GETARG_OID(1);
	bool		pretty = PG_GETARG_BOOL(2);
	int			prettyFlags;
	char	   *relname;

	prettyFlags = pretty ? PRETTYFLAG_PAREN | PRETTYFLAG_INDENT : 0;

	if (OidIsValid(relid))
	{
		/* Get the name for the relation */
		relname = get_rel_name(relid);
		/* See notes above */
		if (relname == NULL)
			PG_RETURN_NULL();
	}
	else
		relname = NULL;

	PG_RETURN_TEXT_P(pg_get_expr_worker(expr, relid, relname, prettyFlags));
}

static text *
pg_get_expr_worker(text *expr, Oid relid, const char *relname, int prettyFlags)
{
	Node	   *node;
	List	   *context;
	char	   *exprstr;
	char	   *str;

	/* Convert input TEXT object to C string */
	exprstr = text_to_cstring(expr);

	/* Convert expression to node tree */
	node = (Node *) stringToNode(exprstr);

	pfree(exprstr);

	/* Prepare deparse context if needed */
	if (OidIsValid(relid))
		context = deparse_context_for(relname, relid);
	else
		context = NIL;

	/* Deparse */
	str = deparse_expression_pretty(node, context, false, false,
									prettyFlags, 0);

	return string_to_text(str);
}


/* ----------
 * get_userbyid			- Get a user name by roleid and
 *				  fallback to 'unknown (OID=n)'
 * ----------
 */
Datum
pg_get_userbyid(PG_FUNCTION_ARGS)
{
	Oid			roleid = PG_GETARG_OID(0);
	Name		result;
	HeapTuple	roletup;
	Form_pg_authid role_rec;

	/*
	 * Allocate space for the result
	 */
	result = (Name) palloc(NAMEDATALEN);
	memset(NameStr(*result), 0, NAMEDATALEN);

	/*
	 * Get the pg_authid entry and print the result
	 */
	roletup = SearchSysCache1(AUTHOID, ObjectIdGetDatum(roleid));
	if (HeapTupleIsValid(roletup))
	{
		role_rec = (Form_pg_authid) GETSTRUCT(roletup);
		StrNCpy(NameStr(*result), NameStr(role_rec->rolname), NAMEDATALEN);
		ReleaseSysCache(roletup);
	}
	else
		sprintf(NameStr(*result), "unknown (OID=%u)", roleid);

	PG_RETURN_NAME(result);
}


/*
 * pg_get_serial_sequence
 *		Get the name of the sequence used by a serial column,
 *		formatted suitably for passing to setval, nextval or currval.
 *		First parameter is not treated as double-quoted, second parameter
 *		is --- see documentation for reason.
 */
Datum
pg_get_serial_sequence(PG_FUNCTION_ARGS)
{
	text	   *tablename = PG_GETARG_TEXT_P(0);
	text	   *columnname = PG_GETARG_TEXT_PP(1);
	RangeVar   *tablerv;
	Oid			tableOid;
	char	   *column;
	AttrNumber	attnum;
	Oid			sequenceId = InvalidOid;
	Relation	depRel;
	ScanKeyData key[3];
	SysScanDesc scan;
	HeapTuple	tup;

	/* Get the OID of the table */
	tablerv = makeRangeVarFromNameList(textToQualifiedNameList(tablename));
	tableOid = RangeVarGetRelid(tablerv, false);

	/* Get the number of the column */
	column = text_to_cstring(columnname);

	attnum = get_attnum(tableOid, column);
	if (attnum == InvalidAttrNumber)
		ereport(ERROR,
				(errcode(ERRCODE_UNDEFINED_COLUMN),
				 errmsg("column \"%s\" of relation \"%s\" does not exist",
						column, tablerv->relname)));

	/* Search the dependency table for the dependent sequence */
	depRel = heap_open(DependRelationId, AccessShareLock);

	ScanKeyInit(&key[0],
				Anum_pg_depend_refclassid,
				BTEqualStrategyNumber, F_OIDEQ,
				ObjectIdGetDatum(RelationRelationId));
	ScanKeyInit(&key[1],
				Anum_pg_depend_refobjid,
				BTEqualStrategyNumber, F_OIDEQ,
				ObjectIdGetDatum(tableOid));
	ScanKeyInit(&key[2],
				Anum_pg_depend_refobjsubid,
				BTEqualStrategyNumber, F_INT4EQ,
				Int32GetDatum(attnum));

	scan = systable_beginscan(depRel, DependReferenceIndexId, true,
							  SnapshotNow, 3, key);

	while (HeapTupleIsValid(tup = systable_getnext(scan)))
	{
		Form_pg_depend deprec = (Form_pg_depend) GETSTRUCT(tup);

		/*
		 * We assume any auto dependency of a sequence on a column must be
		 * what we are looking for.  (We need the relkind test because indexes
		 * can also have auto dependencies on columns.)
		 */
		if (deprec->classid == RelationRelationId &&
			deprec->objsubid == 0 &&
			deprec->deptype == DEPENDENCY_AUTO &&
			get_rel_relkind(deprec->objid) == RELKIND_SEQUENCE)
		{
			sequenceId = deprec->objid;
			break;
		}
	}

	systable_endscan(scan);
	heap_close(depRel, AccessShareLock);

	if (OidIsValid(sequenceId))
	{
		HeapTuple	classtup;
		Form_pg_class classtuple;
		char	   *nspname;
		char	   *result;

		/* Get the sequence's pg_class entry */
		classtup = SearchSysCache1(RELOID, ObjectIdGetDatum(sequenceId));
		if (!HeapTupleIsValid(classtup))
			elog(ERROR, "cache lookup failed for relation %u", sequenceId);
		classtuple = (Form_pg_class) GETSTRUCT(classtup);

		/* Get the namespace */
		nspname = get_namespace_name(classtuple->relnamespace);
		if (!nspname)
			elog(ERROR, "cache lookup failed for namespace %u",
				 classtuple->relnamespace);

		/* And construct the result string */
		result = quote_qualified_identifier(nspname,
											NameStr(classtuple->relname));

		ReleaseSysCache(classtup);

		PG_RETURN_TEXT_P(string_to_text(result));
	}

	PG_RETURN_NULL();
}

/*
 * pg_get_functiondef
 *		Returns the complete "CREATE OR REPLACE FUNCTION ..." statement for
 *		the specified function.
 */
Datum
pg_get_functiondef(PG_FUNCTION_ARGS)
{
	Oid			funcid = PG_GETARG_OID(0);
	StringInfoData buf;
	StringInfoData dq;
	HeapTuple	proctup;
	HeapTuple	langtup;
	Form_pg_proc proc;
	Form_pg_language lang;
	Datum		tmp;
	bool		isnull;
	const char *prosrc;
	const char *name;
	const char *nsp;
	float4		procost;
	int			oldlen;

	initStringInfo(&buf);

	/* Look up the function */
	proctup = SearchSysCache1(PROCOID, ObjectIdGetDatum(funcid));
	if (!HeapTupleIsValid(proctup))
		elog(ERROR, "cache lookup failed for function %u", funcid);
	proc = (Form_pg_proc) GETSTRUCT(proctup);
	name = NameStr(proc->proname);

	if (proc->proisagg)
		ereport(ERROR,
				(errcode(ERRCODE_WRONG_OBJECT_TYPE),
				 errmsg("\"%s\" is an aggregate function", name)));

	/* Need its pg_language tuple for the language name */
	langtup = SearchSysCache1(LANGOID, ObjectIdGetDatum(proc->prolang));
	if (!HeapTupleIsValid(langtup))
		elog(ERROR, "cache lookup failed for language %u", proc->prolang);
	lang = (Form_pg_language) GETSTRUCT(langtup);

	/*
	 * We always qualify the function name, to ensure the right function gets
	 * replaced.
	 */
	nsp = get_namespace_name(proc->pronamespace);
	appendStringInfo(&buf, "CREATE OR REPLACE FUNCTION %s(",
					 quote_qualified_identifier(nsp, name));
	(void) print_function_arguments(&buf, proctup, false, true);
	appendStringInfoString(&buf, ")\n RETURNS ");
	print_function_rettype(&buf, proctup);
	appendStringInfo(&buf, "\n LANGUAGE %s\n",
					 quote_identifier(NameStr(lang->lanname)));

	/* Emit some miscellaneous options on one line */
	oldlen = buf.len;

	if (proc->proiswindow)
		appendStringInfoString(&buf, " WINDOW");
	switch (proc->provolatile)
	{
		case PROVOLATILE_IMMUTABLE:
			appendStringInfoString(&buf, " IMMUTABLE");
			break;
		case PROVOLATILE_STABLE:
			appendStringInfoString(&buf, " STABLE");
			break;
		case PROVOLATILE_VOLATILE:
			break;
	}
	if (proc->proisstrict)
		appendStringInfoString(&buf, " STRICT");
	if (proc->prosecdef)
		appendStringInfoString(&buf, " SECURITY DEFINER");

	/* This code for the default cost and rows should match functioncmds.c */
	if (proc->prolang == INTERNALlanguageId ||
		proc->prolang == ClanguageId)
		procost = 1;
	else
		procost = 100;
	if (proc->procost != procost)
		appendStringInfo(&buf, " COST %g", proc->procost);

	if (proc->prorows > 0 && proc->prorows != 1000)
		appendStringInfo(&buf, " ROWS %g", proc->prorows);

	if (oldlen != buf.len)
		appendStringInfoChar(&buf, '\n');

	/* Emit any proconfig options, one per line */
	tmp = SysCacheGetAttr(PROCOID, proctup, Anum_pg_proc_proconfig, &isnull);
	if (!isnull)
	{
		ArrayType  *a = DatumGetArrayTypeP(tmp);
		int			i;

		Assert(ARR_ELEMTYPE(a) == TEXTOID);
		Assert(ARR_NDIM(a) == 1);
		Assert(ARR_LBOUND(a)[0] == 1);

		for (i = 1; i <= ARR_DIMS(a)[0]; i++)
		{
			Datum		d;

			d = array_ref(a, 1, &i,
						  -1 /* varlenarray */ ,
						  -1 /* TEXT's typlen */ ,
						  false /* TEXT's typbyval */ ,
						  'i' /* TEXT's typalign */ ,
						  &isnull);
			if (!isnull)
			{
				char	   *configitem = TextDatumGetCString(d);
				char	   *pos;

				pos = strchr(configitem, '=');
				if (pos == NULL)
					continue;
				*pos++ = '\0';

				appendStringInfo(&buf, " SET %s TO ",
								 quote_identifier(configitem));

				/*
				 * Some GUC variable names are 'LIST' type and hence must not
				 * be quoted.
				 */
				if (pg_strcasecmp(configitem, "DateStyle") == 0
					|| pg_strcasecmp(configitem, "search_path") == 0)
					appendStringInfoString(&buf, pos);
				else
					simple_quote_literal(&buf, pos);
				appendStringInfoChar(&buf, '\n');
			}
		}
	}

	/* And finally the function definition ... */
	appendStringInfoString(&buf, "AS ");

	tmp = SysCacheGetAttr(PROCOID, proctup, Anum_pg_proc_probin, &isnull);
	if (!isnull)
	{
		simple_quote_literal(&buf, TextDatumGetCString(tmp));
		appendStringInfoString(&buf, ", ");		/* assume prosrc isn't null */
	}

	tmp = SysCacheGetAttr(PROCOID, proctup, Anum_pg_proc_prosrc, &isnull);
	if (isnull)
		elog(ERROR, "null prosrc");
	prosrc = TextDatumGetCString(tmp);

	/*
	 * We always use dollar quoting.  Figure out a suitable delimiter.
	 *
	 * Since the user is likely to be editing the function body string, we
	 * shouldn't use a short delimiter that he might easily create a conflict
	 * with.  Hence prefer "$function$", but extend if needed.
	 */
	initStringInfo(&dq);
	appendStringInfoString(&dq, "$function");
	while (strstr(prosrc, dq.data) != NULL)
		appendStringInfoChar(&dq, 'x');
	appendStringInfoChar(&dq, '$');

	appendStringInfoString(&buf, dq.data);
	appendStringInfoString(&buf, prosrc);
	appendStringInfoString(&buf, dq.data);

	appendStringInfoString(&buf, "\n");

	ReleaseSysCache(langtup);
	ReleaseSysCache(proctup);

	PG_RETURN_TEXT_P(string_to_text(buf.data));
}

/*
 * pg_get_function_arguments
 *		Get a nicely-formatted list of arguments for a function.
 *		This is everything that would go between the parentheses in
 *		CREATE FUNCTION.
 */
Datum
pg_get_function_arguments(PG_FUNCTION_ARGS)
{
	Oid			funcid = PG_GETARG_OID(0);
	StringInfoData buf;
	HeapTuple	proctup;

	initStringInfo(&buf);

	proctup = SearchSysCache1(PROCOID, ObjectIdGetDatum(funcid));
	if (!HeapTupleIsValid(proctup))
		elog(ERROR, "cache lookup failed for function %u", funcid);

	(void) print_function_arguments(&buf, proctup, false, true);

	ReleaseSysCache(proctup);

	PG_RETURN_TEXT_P(string_to_text(buf.data));
}

/*
 * pg_get_function_identity_arguments
 *		Get a formatted list of arguments for a function.
 *		This is everything that would go between the parentheses in
 *		ALTER FUNCTION, etc.  In particular, don't print defaults.
 */
Datum
pg_get_function_identity_arguments(PG_FUNCTION_ARGS)
{
	Oid			funcid = PG_GETARG_OID(0);
	StringInfoData buf;
	HeapTuple	proctup;

	initStringInfo(&buf);

	proctup = SearchSysCache1(PROCOID, ObjectIdGetDatum(funcid));
	if (!HeapTupleIsValid(proctup))
		elog(ERROR, "cache lookup failed for function %u", funcid);

	(void) print_function_arguments(&buf, proctup, false, false);

	ReleaseSysCache(proctup);

	PG_RETURN_TEXT_P(string_to_text(buf.data));
}

/*
<<<<<<< HEAD
=======
 * pg_get_function_result
 *		Get a nicely-formatted version of the result type of a function.
 *		This is what would appear after RETURNS in CREATE FUNCTION.
 */
Datum
pg_get_function_result(PG_FUNCTION_ARGS)
{
	Oid			funcid = PG_GETARG_OID(0);
	StringInfoData buf;
	HeapTuple	proctup;

	initStringInfo(&buf);

	proctup = SearchSysCache1(PROCOID, ObjectIdGetDatum(funcid));
	if (!HeapTupleIsValid(proctup))
		elog(ERROR, "cache lookup failed for function %u", funcid);

	print_function_rettype(&buf, proctup);

	ReleaseSysCache(proctup);

	PG_RETURN_TEXT_P(string_to_text(buf.data));
}

/*
>>>>>>> 1084f317
 * Guts of pg_get_function_result: append the function's return type
 * to the specified buffer.
 */
static void
print_function_rettype(StringInfo buf, HeapTuple proctup)
{
	Form_pg_proc proc = (Form_pg_proc) GETSTRUCT(proctup);
	int			ntabargs = 0;
	StringInfoData rbuf;

	initStringInfo(&rbuf);

	if (proc->proretset)
	{
		/* It might be a table function; try to print the arguments */
		appendStringInfoString(&rbuf, "TABLE(");
		ntabargs = print_function_arguments(&rbuf, proctup, true, false);
		if (ntabargs > 0)
			appendStringInfoString(&rbuf, ")");
		else
			resetStringInfo(&rbuf);
	}

	if (ntabargs == 0)
	{
		/* Not a table function, so do the normal thing */
		if (proc->proretset)
			appendStringInfoString(&rbuf, "SETOF ");
		appendStringInfoString(&rbuf, format_type_be(proc->prorettype));
	}

	appendStringInfoString(buf, rbuf.data);
}

/*
 * Common code for pg_get_function_arguments and pg_get_function_result:
 * append the desired subset of arguments to buf.  We print only TABLE
 * arguments when print_table_args is true, and all the others when it's false.
 * We print argument defaults only if print_defaults is true.
 * Function return value is the number of arguments printed.
 */
static int
print_function_arguments(StringInfo buf, HeapTuple proctup,
						 bool print_table_args, bool print_defaults)
{
	Form_pg_proc proc = (Form_pg_proc) GETSTRUCT(proctup);
	int			numargs;
	Oid		   *argtypes;
	char	  **argnames;
	char	   *argmodes;
	int			insertorderbyat = -1;
	int			argsprinted;
	int			inputargno;
	int			nlackdefaults;
	ListCell   *nextargdefault = NULL;
	int			i;

	numargs = get_func_arg_info(proctup,
								&argtypes, &argnames, &argmodes);

	nlackdefaults = numargs;
	if (print_defaults && proc->pronargdefaults > 0)
	{
		Datum		proargdefaults;
		bool		isnull;

		proargdefaults = SysCacheGetAttr(PROCOID, proctup,
										 Anum_pg_proc_proargdefaults,
										 &isnull);
		if (!isnull)
		{
			char	   *str;
			List	   *argdefaults;

			str = TextDatumGetCString(proargdefaults);
			argdefaults = (List *) stringToNode(str);
			Assert(IsA(argdefaults, List));
			pfree(str);
			nextargdefault = list_head(argdefaults);
			/* nlackdefaults counts only *input* arguments lacking defaults */
			nlackdefaults = proc->pronargs - list_length(argdefaults);
		}
	}

	/* Check for special treatment of ordered-set aggregates */
	if (proc->proisagg)
	{
		HeapTuple	aggtup;
		Form_pg_aggregate agg;

		aggtup = SearchSysCache1(AGGFNOID,
								 ObjectIdGetDatum(HeapTupleGetOid(proctup)));
		if (!HeapTupleIsValid(aggtup))
			elog(ERROR, "cache lookup failed for aggregate %u",
				 HeapTupleGetOid(proctup));
		agg = (Form_pg_aggregate) GETSTRUCT(aggtup);
		if (AGGKIND_IS_ORDERED_SET(agg->aggkind))
			insertorderbyat = agg->aggnumdirectargs;
		ReleaseSysCache(aggtup);
	}

	argsprinted = 0;
	inputargno = 0;
	for (i = 0; i < numargs; i++)
	{
		Oid			argtype = argtypes[i];
		char	   *argname = argnames ? argnames[i] : NULL;
		char		argmode = argmodes ? argmodes[i] : PROARGMODE_IN;
		const char *modename;
		bool		isinput;

		switch (argmode)
		{
			case PROARGMODE_IN:
				modename = "";
				isinput = true;
				break;
			case PROARGMODE_INOUT:
				modename = "INOUT ";
				isinput = true;
				break;
			case PROARGMODE_OUT:
				modename = "OUT ";
				isinput = false;
				break;
			case PROARGMODE_VARIADIC:
				modename = "VARIADIC ";
				isinput = true;
				break;
			case PROARGMODE_TABLE:
				modename = "";
				isinput = false;
				break;
			default:
				elog(ERROR, "invalid parameter mode '%c'", argmode);
				modename = NULL;	/* keep compiler quiet */
				isinput = false;
				break;
		}
		if (isinput)
			inputargno++;		/* this is a 1-based counter */

		if (print_table_args != (argmode == PROARGMODE_TABLE))
			continue;

		if (argsprinted == insertorderbyat)
		{
			if (argsprinted)
				appendStringInfoChar(buf, ' ');
			appendStringInfoString(buf, "ORDER BY ");
		}
		else if (argsprinted)
			appendStringInfoString(buf, ", ");

		appendStringInfoString(buf, modename);
		if (argname && argname[0])
			appendStringInfo(buf, "%s ", quote_identifier(argname));
		appendStringInfoString(buf, format_type_be(argtype));
		if (print_defaults && isinput && inputargno > nlackdefaults)
		{
			Node	   *expr;

			Assert(nextargdefault != NULL);
			expr = (Node *) lfirst(nextargdefault);
			nextargdefault = lnext(nextargdefault);

			appendStringInfo(buf, " DEFAULT %s",
							 deparse_expression(expr, NIL, false, false));
		}
		argsprinted++;

		/* nasty hack: print the last arg twice for variadic ordered-set agg */
		if (argsprinted == insertorderbyat && i == numargs - 1)
		{
			i--;
			/* aggs shouldn't have defaults anyway, but just to be sure ... */
			print_defaults = false;
		}
	}

	return argsprinted;
}

/*
 * pg_get_function_result
 *		Get a nicely-formatted version of the result type of a function.
 *		This is what would appear after RETURNS in CREATE FUNCTION.
 */
Datum
pg_get_function_result(PG_FUNCTION_ARGS)
{
	Oid			funcid = PG_GETARG_OID(0);
	StringInfoData buf;
	HeapTuple	proctup;
	Form_pg_proc procform;
	int			ntabargs = 0;

	initStringInfo(&buf);

	proctup = SearchSysCache(PROCOID,
							 ObjectIdGetDatum(funcid),
							 0, 0, 0);
	if (!HeapTupleIsValid(proctup))
		elog(ERROR, "cache lookup failed for function %u", funcid);
	procform = (Form_pg_proc) GETSTRUCT(proctup);

	if (procform->proretset)
	{
		/* It might be a table function; try to print the arguments */
		appendStringInfoString(&buf, "TABLE(");
		ntabargs = print_function_arguments(&buf, proctup, true, false);
		if (ntabargs > 0)
			appendStringInfoString(&buf, ")");
		else
			resetStringInfo(&buf);
	}

	if (ntabargs == 0)
	{
		/* Not a table function, so do the normal thing */
		if (procform->proretset)
			appendStringInfoString(&buf, "SETOF ");
		appendStringInfoString(&buf, format_type_be(procform->prorettype));
	}

	ReleaseSysCache(proctup);

	PG_RETURN_TEXT_P(string_to_text(buf.data));
}


/*
 * deparse_expression			- General utility for deparsing expressions
 *
 * calls deparse_expression_pretty with all prettyPrinting disabled
 */
char *
deparse_expression(Node *expr, List *dpcontext,
				   bool forceprefix, bool showimplicit)
{
	return deparse_expression_pretty(expr, dpcontext, forceprefix,
									 showimplicit, 0, 0);
}

/* ----------
 * deparse_expr_sweet			- CDB: expression deparser for EXPLAIN
 *
 * calls deparse_expression_pretty with minimal parentheses but no indenting.
 */
char *
deparse_expr_sweet(Node *expr, List *dpcontext,
				   bool forceprefix, bool showimplicit)
{
	return deparse_expression_pretty(expr, dpcontext, forceprefix,
									 showimplicit, PRETTYFLAG_PAREN, 0);
}

/* ----------
 * deparse_expression_pretty	- General utility for deparsing expressions
 *
 * expr is the node tree to be deparsed.  It must be a transformed expression
 * tree (ie, not the raw output of gram.y).
 *
 * dpcontext is a list of deparse_namespace nodes representing the context
 * for interpreting Vars in the node tree.
 *
 * forceprefix is TRUE to force all Vars to be prefixed with their table names.
 *
 * showimplicit is TRUE to force all implicit casts to be shown explicitly.
 *
 * tries to pretty up the output according to prettyFlags and startIndent.
 *
 * The result is a palloc'd string.
 * ----------
 */
static char *
deparse_expression_pretty(Node *expr, List *dpcontext,
						  bool forceprefix, bool showimplicit,
						  int prettyFlags, int startIndent)
{
	StringInfoData buf;
	deparse_context context;

	initStringInfo(&buf);
	context.buf = &buf;
	context.namespaces = dpcontext;
	context.groupClause = NIL;
	context.windowClause = NIL;
	context.windowTList = NIL;
	context.varprefix = forceprefix;
	context.prettyFlags = prettyFlags;
	context.indentLevel = startIndent;

	get_rule_expr(expr, &context, showimplicit);

	return buf.data;
}

/* ----------
 * deparse_context_for			- Build deparse context for a single relation
 *
 * Given the reference name (alias) and OID of a relation, build deparsing
 * context for an expression referencing only that relation (as varno 1,
 * varlevelsup 0).	This is sufficient for many uses of deparse_expression.
 * ----------
 */
List *
deparse_context_for(const char *aliasname, Oid relid)
{
	deparse_namespace *dpns;
	RangeTblEntry *rte;

	dpns = (deparse_namespace *) palloc(sizeof(deparse_namespace));

	/* Build a minimal RTE for the rel */
	rte = makeNode(RangeTblEntry);
	rte->rtekind = RTE_RELATION;
	rte->relid = relid;
	rte->eref = makeAlias(aliasname, NIL);
	rte->inh = false;
	rte->inFromCl = true;

	/* Build one-element rtable */
	dpns->rtable = list_make1(rte);
	dpns->ctes = NIL;
	dpns->subplans = NIL;
	dpns->outer_plan = dpns->inner_plan = NULL;

	/* Return a one-deep namespace stack */
	return list_make1(dpns);
}

/*
 * deparse_context_for_plan		- Build deparse context for a plan node
 *
 * When deparsing an expression in a Plan tree, we might have to resolve
 * OUTER or INNER references.  To do this, the caller must provide the
 * parent Plan node.  In the normal case of a join plan node, OUTER and
 * INNER references can be resolved by drilling down into the left and
 * right child plans.  A special case is that a nestloop inner indexscan
 * might have OUTER Vars, but the outer side of the join is not a child
 * plan node.  To handle such cases the outer plan node must be passed
 * separately.	(Pass NULL for outer_plan otherwise.)
 *
 * Note: plan and outer_plan really ought to be declared as "Plan *", but
 * we use "Node *" to avoid having to include plannodes.h in builtins.h.
 *
 * The plan's rangetable list must also be passed.  We actually prefer to use
 * the rangetable to resolve simple Vars, but the plan inputs are necessary
 * for Vars that reference expressions computed in subplan target lists.
 *
 * We also need the list of subplans associated with the Plan tree; this
 * is for resolving references to CTE subplans.
 */
List *
deparse_context_for_plan(Node *plan, Node *outer_plan,
						 List *rtable, List *subplans)
{
	deparse_namespace *dpns;

	dpns = (deparse_namespace *) palloc(sizeof(deparse_namespace));

	dpns->rtable = rtable;
	dpns->ctes = NIL;
	dpns->subplans = subplans;

	/*
	 * Set up outer_plan and inner_plan from the Plan node (this includes
	 * various special cases for particular Plan types).
	 */
	push_plan(dpns, (Plan *) plan);

	/*
	 * If outer_plan is given, that overrides whatever we got from the plan.
	 */
	if (outer_plan)
		dpns->outer_plan = (Plan *) outer_plan;

	/*
	 * Previously, this function was called from explain_partition_selector with
	 * the Parent node for both Node arguments. A change to the function
	 * signature requires us to first set the innerplan and detect that it is
	 * indeed a PartitionSelector in order to then set both outer_plan and
	 * inner_plan to the parent. A simple check of the parent->lefttree is not
	 * sufficient since a Sequence operator will have the child nodes in its
	 * subplans list. Thus, we allow push_plans to assign inner and outer plan
	 * as usual and then add a check here
	 */
	if (dpns->inner_plan && IsA(dpns->inner_plan, PartitionSelector))
	{
		dpns->inner_plan = (Plan *) plan;
		dpns->outer_plan = (Plan *) plan;
	}

	/* Return a one-deep namespace stack */
	return list_make1(dpns);
}

/* ----------
 * make_ruledef			- reconstruct the CREATE RULE command
 *				  for a given pg_rewrite tuple
 * ----------
 */
static void
make_ruledef(StringInfo buf, HeapTuple ruletup, TupleDesc rulettc,
			 int prettyFlags)
{
	char	   *rulename;
	char		ev_type;
	Oid			ev_class;
	int2		ev_attr;
	bool		is_instead;
	char	   *ev_qual;
	char	   *ev_action;
	List	   *actions = NIL;
	int			fno;
	Datum		dat;
	bool		isnull;

	/*
	 * Get the attribute values from the rules tuple
	 */
	fno = SPI_fnumber(rulettc, "rulename");
	dat = SPI_getbinval(ruletup, rulettc, fno, &isnull);
	Assert(!isnull);
	rulename = NameStr(*(DatumGetName(dat)));

	fno = SPI_fnumber(rulettc, "ev_type");
	dat = SPI_getbinval(ruletup, rulettc, fno, &isnull);
	Assert(!isnull);
	ev_type = DatumGetChar(dat);

	fno = SPI_fnumber(rulettc, "ev_class");
	dat = SPI_getbinval(ruletup, rulettc, fno, &isnull);
	Assert(!isnull);
	ev_class = DatumGetObjectId(dat);

	fno = SPI_fnumber(rulettc, "ev_attr");
	dat = SPI_getbinval(ruletup, rulettc, fno, &isnull);
	Assert(!isnull);
	ev_attr = DatumGetInt16(dat);

	fno = SPI_fnumber(rulettc, "is_instead");
	dat = SPI_getbinval(ruletup, rulettc, fno, &isnull);
	Assert(!isnull);
	is_instead = DatumGetBool(dat);

	/* these could be nulls */
	fno = SPI_fnumber(rulettc, "ev_qual");
	ev_qual = SPI_getvalue(ruletup, rulettc, fno);

	fno = SPI_fnumber(rulettc, "ev_action");
	ev_action = SPI_getvalue(ruletup, rulettc, fno);
	if (ev_action != NULL)
		actions = (List *) stringToNode(ev_action);

	/*
	 * Build the rules definition text
	 */
	appendStringInfo(buf, "CREATE RULE %s AS",
					 quote_identifier(rulename));

	if (prettyFlags & PRETTYFLAG_INDENT)
		appendStringInfoString(buf, "\n    ON ");
	else
		appendStringInfoString(buf, " ON ");

	/* The event the rule is fired for */
	switch (ev_type)
	{
		case '1':
			appendStringInfo(buf, "SELECT");
			break;

		case '2':
			appendStringInfo(buf, "UPDATE");
			break;

		case '3':
			appendStringInfo(buf, "INSERT");
			break;

		case '4':
			appendStringInfo(buf, "DELETE");
			break;

		default:
			ereport(ERROR,
					(errcode(ERRCODE_FEATURE_NOT_SUPPORTED),
					 errmsg("rule \"%s\" has unsupported event type %d",
							rulename, ev_type)));
			break;
	}

	/* The relation the rule is fired on */
	appendStringInfo(buf, " TO %s", generate_relation_name(ev_class, NIL));
	if (ev_attr > 0)
		appendStringInfo(buf, ".%s",
						 quote_identifier(get_relid_attribute_name(ev_class,
																   ev_attr)));

	/* If the rule has an event qualification, add it */
	if (ev_qual == NULL)
		ev_qual = "";
	if (strlen(ev_qual) > 0 && strcmp(ev_qual, "<>") != 0)
	{
		Node	   *qual;
		Query	   *query;
		deparse_context context;
		deparse_namespace dpns;

		if (prettyFlags & PRETTYFLAG_INDENT)
			appendStringInfoString(buf, "\n  ");
		appendStringInfo(buf, " WHERE ");

		qual = stringToNode(ev_qual);

		/*
		 * We need to make a context for recognizing any Vars in the qual
		 * (which can only be references to OLD and NEW).  Use the rtable of
		 * the first query in the action list for this purpose.
		 */
		query = (Query *) linitial(actions);

		/*
		 * If the action is INSERT...SELECT, OLD/NEW have been pushed down
		 * into the SELECT, and that's what we need to look at. (Ugly kluge
		 * ... try to fix this when we redesign querytrees.)
		 */
		query = getInsertSelectQuery(query, NULL);

		/* Must acquire locks right away; see notes in get_query_def() */
		AcquireRewriteLocks(query, false);

		context.buf = buf;
		context.namespaces = list_make1(&dpns);
		context.groupClause = NIL;
		context.windowClause = NIL;
		context.windowTList = NIL;
		context.varprefix = (list_length(query->rtable) != 1);
		context.prettyFlags = prettyFlags;
		context.indentLevel = PRETTYINDENT_STD;
		dpns.rtable = query->rtable;
		dpns.ctes = query->cteList;
		dpns.subplans = NIL;
		dpns.outer_plan = dpns.inner_plan = NULL;

		get_rule_expr(qual, &context, false);
	}

	appendStringInfo(buf, " DO ");

	/* The INSTEAD keyword (if so) */
	if (is_instead)
		appendStringInfo(buf, "INSTEAD ");

	/* Finally the rules actions */
	if (list_length(actions) > 1)
	{
		ListCell   *action;
		Query	   *query;

		appendStringInfo(buf, "(");
		foreach(action, actions)
		{
			query = (Query *) lfirst(action);
			get_query_def(query, buf, NIL, NULL, prettyFlags, 0);
			if (prettyFlags)
				appendStringInfo(buf, ";\n");
			else
				appendStringInfo(buf, "; ");
		}
		appendStringInfo(buf, ");");
	}
	else if (list_length(actions) == 0)
	{
		appendStringInfo(buf, "NOTHING;");
	}
	else
	{
		Query	   *query;

		query = (Query *) linitial(actions);
		get_query_def(query, buf, NIL, NULL, prettyFlags, 0);
		appendStringInfo(buf, ";");
	}
}


/* ----------
 * make_viewdef			- reconstruct the SELECT part of a
 *				  view rewrite rule
 * ----------
 */
static void
make_viewdef(StringInfo buf, HeapTuple ruletup, TupleDesc rulettc,
			 int prettyFlags)
{
	Query	   *query;
	char		ev_type;
	Oid			ev_class;
	int2		ev_attr;
	bool		is_instead;
	char	   *ev_qual;
	char	   *ev_action;
	List	   *actions = NIL;
	Relation	ev_relation;
	int			fno;
	bool		isnull;

	/*
	 * Get the attribute values from the rules tuple
	 */
	fno = SPI_fnumber(rulettc, "ev_type");
	ev_type = (char) SPI_getbinval(ruletup, rulettc, fno, &isnull);

	fno = SPI_fnumber(rulettc, "ev_class");
	ev_class = (Oid) SPI_getbinval(ruletup, rulettc, fno, &isnull);

	fno = SPI_fnumber(rulettc, "ev_attr");
	ev_attr = (int2) SPI_getbinval(ruletup, rulettc, fno, &isnull);

	fno = SPI_fnumber(rulettc, "is_instead");
	is_instead = (bool) SPI_getbinval(ruletup, rulettc, fno, &isnull);

	fno = SPI_fnumber(rulettc, "ev_qual");
	ev_qual = SPI_getvalue(ruletup, rulettc, fno);

	fno = SPI_fnumber(rulettc, "ev_action");
	ev_action = SPI_getvalue(ruletup, rulettc, fno);
	if (ev_action != NULL)
		actions = (List *) stringToNode(ev_action);

	if (list_length(actions) != 1)
	{
		appendStringInfo(buf, "Not a view");
		return;
	}

	query = (Query *) linitial(actions);

	if (ev_type != '1' || ev_attr >= 0 || !is_instead ||
		strcmp(ev_qual, "<>") != 0 || query->commandType != CMD_SELECT)
	{
		appendStringInfo(buf, "Not a view");
		return;
	}

	/*
	 * MPP-25160: pg_rewrite was scanned using MVCC snapshot, someone
 	 * else might drop a view that was visible then. We return nothing
 	 * in buf in this case.
	 */
	ev_relation = try_relation_open(ev_class, AccessShareLock, false);
	if (ev_relation == NULL)
	{
		return;
	}
	get_query_def(query, buf, NIL, RelationGetDescr(ev_relation),
				  prettyFlags, 0);
	appendStringInfo(buf, ";");

	heap_close(ev_relation, AccessShareLock);
}


/* ----------
 * get_query_def			- Parse back one query parsetree
 *
 * If resultDesc is not NULL, then it is the output tuple descriptor for
 * the view represented by a SELECT query.
 * ----------
 */
static void
get_query_def(Query *query, StringInfo buf, List *parentnamespace,
			  TupleDesc resultDesc, int prettyFlags, int startIndent)
{
	deparse_context context;
	deparse_namespace dpns;

	/*
	 * Before we begin to examine the query, acquire locks on referenced
	 * relations, and fix up deleted columns in JOIN RTEs.	This ensures
	 * consistent results.	Note we assume it's OK to scribble on the passed
	 * querytree!
	 */
	AcquireRewriteLocks(query, false);

	context.buf = buf;
	context.namespaces = lcons(&dpns, list_copy(parentnamespace));
	context.groupClause = NIL;
	context.windowClause = NIL;
	context.windowTList = NIL;
	context.varprefix = (parentnamespace != NIL ||
						 list_length(query->rtable) != 1);
	context.prettyFlags = prettyFlags;
	context.indentLevel = startIndent;

	dpns.rtable = query->rtable;
	dpns.ctes = query->cteList;
	dpns.subplans = NIL;
	dpns.outer_plan = dpns.inner_plan = NULL;

	switch (query->commandType)
	{
		case CMD_SELECT:
			get_select_query_def(query, &context, resultDesc);
			break;

		case CMD_UPDATE:
			get_update_query_def(query, &context);
			break;

		case CMD_INSERT:
			get_insert_query_def(query, &context);
			break;

		case CMD_DELETE:
			get_delete_query_def(query, &context);
			break;

		case CMD_NOTHING:
			appendStringInfo(buf, "NOTHING");
			break;

		case CMD_UTILITY:
			get_utility_query_def(query, &context);
			break;

		default:
			elog(ERROR, "unrecognized query command type: %d",
				 query->commandType);
			break;
	}
}

/* ----------
 * get_values_def			- Parse back a VALUES list
 * ----------
 */
static void
get_values_def(List *values_lists, deparse_context *context)
{
	StringInfo	buf = context->buf;
	bool		first_list = true;
	ListCell   *vtl;

	appendStringInfoString(buf, "VALUES ");

	foreach(vtl, values_lists)
	{
		List	   *sublist = (List *) lfirst(vtl);
		bool		first_col = true;
		ListCell   *lc;

		if (first_list)
			first_list = false;
		else
			appendStringInfoString(buf, ", ");

		appendStringInfoChar(buf, '(');
		foreach(lc, sublist)
		{
			Node	   *col = (Node *) lfirst(lc);

			if (first_col)
				first_col = false;
			else
				appendStringInfoChar(buf, ',');

			/*
			 * Strip any top-level nodes representing indirection assignments,
			 * then print the result.
			 */
			get_rule_expr(processIndirection(col, context, false),
						  context, false);
		}
		appendStringInfoChar(buf, ')');
	}
}

/* ----------
 * get_with_clause			- Parse back a WITH clause
 * ----------
 */
static void
get_with_clause(Query *query, deparse_context *context)
{
	StringInfo	buf = context->buf;
	const char *sep;
	ListCell   *l;

	if (query->cteList == NIL)
		return;

	if (PRETTY_INDENT(context))
	{
		context->indentLevel += PRETTYINDENT_STD;
		appendStringInfoChar(buf, ' ');
	}

	if (query->hasRecursive)
		sep = "WITH RECURSIVE ";
	else
		sep = "WITH ";
	foreach(l, query->cteList)
	{
		CommonTableExpr *cte = (CommonTableExpr *) lfirst(l);

		appendStringInfoString(buf, sep);
		appendStringInfoString(buf, quote_identifier(cte->ctename));
		if (cte->aliascolnames)
		{
			bool		first = true;
			ListCell   *col;

			appendStringInfoChar(buf, '(');
			foreach(col, cte->aliascolnames)
			{
				if (first)
					first = false;
				else
					appendStringInfoString(buf, ", ");
				appendStringInfoString(buf,
									   quote_identifier(strVal(lfirst(col))));
			}
			appendStringInfoChar(buf, ')');
		}
		appendStringInfoString(buf, " AS (");
		if (PRETTY_INDENT(context))
			appendContextKeyword(context, "", 0, 0, 0);
		get_query_def((Query *) cte->ctequery, buf, context->namespaces, NULL,
					  context->prettyFlags, context->indentLevel);
		if (PRETTY_INDENT(context))
			appendContextKeyword(context, "", 0, 0, 0);
		appendStringInfoChar(buf, ')');
		sep = ", ";
	}

	if (PRETTY_INDENT(context))
	{
		context->indentLevel -= PRETTYINDENT_STD;
		appendContextKeyword(context, "", 0, 0, 0);
	}
	else
		appendStringInfoChar(buf, ' ');
}

/* ----------
 * get_select_query_def			- Parse back a SELECT parsetree
 * ----------
 */
static void
get_select_query_def(Query *query, deparse_context *context,
					 TupleDesc resultDesc)
{
	StringInfo	buf = context->buf;
	List	   *save_windowclause;
	List	   *save_windowtlist;
	List	   *save_groupclause;
	bool		force_colno;
	ListCell   *l;

	/* Insert the WITH clause if given */
	get_with_clause(query, context);

	/* Set up context for possible window functions */
	save_windowclause = context->windowClause;
	context->windowClause = query->windowClause;
	save_windowtlist = context->windowTList;
	context->windowTList = query->targetList;
	save_groupclause = context->groupClause;
	context->groupClause = query->groupClause;

	/*
	 * If the Query node has a setOperations tree, then it's the top level of
	 * a UNION/INTERSECT/EXCEPT query; only the WITH, ORDER BY and LIMIT
	 * fields are interesting in the top query itself.
	 */
	if (query->setOperations)
	{
		get_setop_query(query->setOperations, query, context, resultDesc);
		/* ORDER BY clauses must be simple in this case */
		force_colno = true;
	}
	else
	{
		get_basic_select_query(query, context, resultDesc);
		force_colno = false;
	}

	/* Add the ORDER BY clause if given */
	if (query->sortClause != NIL)
	{
		get_sortlist_expr(query->sortClause,
						  query->targetList,
						  force_colno,
						  context,
						  " ORDER BY ");
	}

	/* Add the LIMIT clause if given */
	if (query->limitOffset != NULL)
	{
		appendContextKeyword(context, " OFFSET ",
							 -PRETTYINDENT_STD, PRETTYINDENT_STD, 0);
		get_rule_expr(query->limitOffset, context, false);
	}
	if (query->limitCount != NULL)
	{
		appendContextKeyword(context, " LIMIT ",
							 -PRETTYINDENT_STD, PRETTYINDENT_STD, 0);
		if (IsA(query->limitCount, Const) &&
			((Const *) query->limitCount)->constisnull)
			appendStringInfo(buf, "ALL");
		else
			get_rule_expr(query->limitCount, context, false);
	}

	/* Add the SCATTER BY clause, if given */
	if (query->scatterClause)
	{
		appendContextKeyword(context, " SCATTER ",
							 -PRETTYINDENT_STD, PRETTYINDENT_STD, 1);

		/* Distinguish between RANDOMLY and BY <expr-list> */
		if (list_length(query->scatterClause) == 1 &&
			linitial(query->scatterClause) == NULL)
		{
			appendStringInfo(buf, "RANDOMLY");
		}
		else
		{
			ListCell	*lc;

			appendStringInfo(buf, "BY ");
			foreach(lc, query->scatterClause)
			{
				Node *expr = (Node *) lfirst(lc);

				get_rule_expr(expr, context, false);
				if (lc->next)
					appendStringInfo(buf, ", ");
			}
		}
	}

	/* Add FOR UPDATE/SHARE clauses if present */
	if (query->hasForUpdate)
	{
		foreach(l, query->rowMarks)
		{
			RowMarkClause *rc = (RowMarkClause *) lfirst(l);
			RangeTblEntry *rte = rt_fetch(rc->rti, query->rtable);

			/* don't print implicit clauses */
			if (rc->pushedDown)
				continue;

			if (rc->forUpdate)
				appendContextKeyword(context, " FOR UPDATE",
									 -PRETTYINDENT_STD, PRETTYINDENT_STD, 0);
			else
				appendContextKeyword(context, " FOR SHARE",
									 -PRETTYINDENT_STD, PRETTYINDENT_STD, 0);
			appendStringInfo(buf, " OF %s",
							 quote_identifier(rte->eref->aliasname));
			if (rc->noWait)
				appendStringInfo(buf, " NOWAIT");
		}
	}

	context->windowClause = save_windowclause;
	context->windowTList = save_windowtlist;
	context->groupClause = save_groupclause;
}

static void
get_basic_select_query(Query *query, deparse_context *context,
					   TupleDesc resultDesc)
{
	StringInfo	buf = context->buf;
	char	   *sep;
	ListCell   *l;

	if (PRETTY_INDENT(context))
	{
		context->indentLevel += PRETTYINDENT_STD;
		appendStringInfoChar(buf, ' ');
	}

	/*
	 * If the query looks like SELECT * FROM (VALUES ...), then print just the
	 * VALUES part.  This reverses what transformValuesClause() did at parse
	 * time.  If the jointree contains just a single VALUES RTE, we assume
	 * this case applies (without looking at the targetlist...)
	 */
	if (list_length(query->jointree->fromlist) == 1)
	{
		RangeTblRef *rtr = (RangeTblRef *) linitial(query->jointree->fromlist);

		if (IsA(rtr, RangeTblRef))
		{
			RangeTblEntry *rte = rt_fetch(rtr->rtindex, query->rtable);

			if (rte->rtekind == RTE_VALUES)
			{
				get_values_def(rte->values_lists, context);
				return;
			}
		}
	}

	/*
	 * Build up the query string - first we say SELECT
	 */
	appendStringInfo(buf, "SELECT");

	/* Add the DISTINCT clause if given */
	if (query->distinctClause != NIL)
	{
		if (query->hasDistinctOn)
		{
			appendStringInfo(buf, " DISTINCT ON (");
			sep = "";
			foreach(l, query->distinctClause)
			{
				SortGroupClause *srt = (SortGroupClause *) lfirst(l);

				appendStringInfoString(buf, sep);
				get_rule_sortgroupclause(srt, query->targetList,
										 false, context);
				sep = ", ";
			}
			appendStringInfo(buf, ")");
		}
		else
			appendStringInfo(buf, " DISTINCT");
	}

	/* Then we tell what to select (the targetlist) */
	get_target_list(query->targetList, context, resultDesc);

	/* Add the FROM clause if needed */
	get_from_clause(query, " FROM ", context);

	/* Add the WHERE clause if given */
	if (query->jointree->quals != NULL)
	{
		appendContextKeyword(context, " WHERE ",
							 -PRETTYINDENT_STD, PRETTYINDENT_STD, 1);
		get_rule_expr(query->jointree->quals, context, false);
	}

	/* Add the GROUP BY clause if given */
	if (query->groupClause != NULL)
	{
		appendContextKeyword(context, " GROUP BY ",
							 -PRETTYINDENT_STD, PRETTYINDENT_STD, 1);
		get_rule_grouplist(query->groupClause, query->targetList, false, context);
	}

	/* Add the HAVING clause if given */
	if (query->havingQual != NULL)
	{
		appendContextKeyword(context, " HAVING ",
							 -PRETTYINDENT_STD, PRETTYINDENT_STD, 0);
		get_rule_expr(query->havingQual, context, false);
	}

	/* The WINDOW clause must be last */
	if (query->windowClause)
	{
		bool first = true;
		foreach(l, query->windowClause)
		{
			WindowClause *wc = (WindowClause *) lfirst(l);

			/* unnamed windows will be displayed in the target list */
			if (!wc->name)
				continue;

			if (first)
			{
				appendContextKeyword(context, " WINDOW",
									 -PRETTYINDENT_STD, PRETTYINDENT_STD, 1);
				first = false;
			}
			else
				appendStringInfoString(buf, ",");

			appendStringInfo(buf, " %s AS ", quote_identifier(wc->name));
			get_rule_windowspec(wc, context->windowTList, context);
		}
	}
}

/* ----------
 * get_target_list			- Parse back a SELECT target list
 *
 * This is also used for RETURNING lists in INSERT/UPDATE/DELETE.
 * ----------
 */
static void
get_target_list(List *targetList, deparse_context *context,
				TupleDesc resultDesc)
{
	StringInfo	buf = context->buf;
	char	   *sep;
	int			colno;
	ListCell   *l;

	sep = " ";
	colno = 0;
	foreach(l, targetList)
	{
		TargetEntry *tle = (TargetEntry *) lfirst(l);
		char	   *colname;
		char	   *attname;

		if (tle->resjunk)
			continue;			/* ignore junk entries */

		appendStringInfoString(buf, sep);
		sep = ", ";
		colno++;

		/*
		 * We special-case Var nodes rather than using get_rule_expr. This is
		 * needed because get_rule_expr will display a whole-row Var as
		 * "foo.*", which is the preferred notation in most contexts, but at
		 * the top level of a SELECT list it's not right (the parser will
		 * expand that notation into multiple columns, yielding behavior
		 * different from a whole-row Var).  We need to call get_variable
		 * directly so that we can tell it to do the right thing.
		 */
		if (tle->expr && IsA(tle->expr, Var))
		{
			attname = get_variable((Var *) tle->expr, 0, true, context);
		}
		else
		{
			get_rule_expr((Node *) tle->expr, context, true);
			/* We'll show the AS name unless it's this: */
			attname = "?column?";
		}

		/*
		 * Figure out what the result column should be called.	In the context
		 * of a view, use the view's tuple descriptor (so as to pick up the
		 * effects of any column RENAME that's been done on the view).
		 * Otherwise, just use what we can find in the TLE.
		 */
		if (resultDesc && colno <= resultDesc->natts)
			colname = NameStr(resultDesc->attrs[colno - 1]->attname);
		else
			colname = tle->resname;

		/* Show AS unless the column's name is correct as-is */
		if (colname)			/* resname could be NULL */
		{
			if (attname == NULL || strcmp(attname, colname) != 0)
				appendStringInfo(buf, " AS %s", quote_identifier(colname));
		}
	}
}

static void
get_setop_query(Node *setOp, Query *query, deparse_context *context,
				TupleDesc resultDesc)
{
	StringInfo	buf = context->buf;
	bool		need_paren;

	if (IsA(setOp, RangeTblRef))
	{
		RangeTblRef *rtr = (RangeTblRef *) setOp;
		RangeTblEntry *rte = rt_fetch(rtr->rtindex, query->rtable);
		Query	   *subquery = rte->subquery;

		Assert(subquery != NULL);
		Assert(subquery->setOperations == NULL);
		/* Need parens if WITH, ORDER BY, FOR UPDATE, or LIMIT; see gram.y */
		need_paren = (subquery->cteList ||
					  subquery->sortClause ||
					  subquery->rowMarks ||
					  subquery->limitOffset ||
					  subquery->limitCount);
		if (need_paren)
			appendStringInfoChar(buf, '(');
		get_query_def(subquery, buf, context->namespaces, resultDesc,
					  context->prettyFlags, context->indentLevel);
		if (need_paren)
			appendStringInfoChar(buf, ')');
	}
	else if (IsA(setOp, SetOperationStmt))
	{
		SetOperationStmt *op = (SetOperationStmt *) setOp;

		if (PRETTY_INDENT(context))
		{
			context->indentLevel += PRETTYINDENT_STD;
			appendStringInfoSpaces(buf, PRETTYINDENT_STD);
		}

		/*
		 * We force parens whenever nesting two SetOperationStmts. There are
		 * some cases in which parens are needed around a leaf query too, but
		 * those are more easily handled at the next level down (see code
		 * above).
		 */
		need_paren = !IsA(op->larg, RangeTblRef);

		if (need_paren)
			appendStringInfoChar(buf, '(');
		get_setop_query(op->larg, query, context, resultDesc);
		if (need_paren)
			appendStringInfoChar(buf, ')');

		if (!PRETTY_INDENT(context))
			appendStringInfoChar(buf, ' ');
		switch (op->op)
		{
			case SETOP_UNION:
				appendContextKeyword(context, "UNION ",
									 -PRETTYINDENT_STD, PRETTYINDENT_STD, 0);
				break;
			case SETOP_INTERSECT:
				appendContextKeyword(context, "INTERSECT ",
									 -PRETTYINDENT_STD, PRETTYINDENT_STD, 0);
				break;
			case SETOP_EXCEPT:
				appendContextKeyword(context, "EXCEPT ",
									 -PRETTYINDENT_STD, PRETTYINDENT_STD, 0);
				break;
			default:
				elog(ERROR, "unrecognized set op: %d",
					 (int) op->op);
		}
		if (op->all)
			appendStringInfo(buf, "ALL ");

		if (PRETTY_INDENT(context))
			appendContextKeyword(context, "", 0, 0, 0);

		need_paren = !IsA(op->rarg, RangeTblRef);

		if (need_paren)
			appendStringInfoChar(buf, '(');
		get_setop_query(op->rarg, query, context, resultDesc);
		if (need_paren)
			appendStringInfoChar(buf, ')');

		if (PRETTY_INDENT(context))
			context->indentLevel -= PRETTYINDENT_STD;
	}
	else
	{
		elog(ERROR, "unrecognized node type: %d",
			 (int) nodeTag(setOp));
	}
}

/*
 * Display a list of grouping or (grouping extension) clauses.
 *
 * The param 'in_grpsets' indicates if the given grplist is
 * immediatelly inside a GROUPING SETS clause. This is used
 * to determine how to use parantheses.
 */
static void
get_rule_grouplist(List *grplist, List *tlist,
				   bool in_grpsets, deparse_context *context)
{
	StringInfo buf = context->buf;
	char *sep;
	ListCell *lc;

	sep = "";
	foreach (lc, grplist)
	{
		Node *node = (Node *)lfirst(lc);
		Assert (node == NULL ||
				IsA(node, List) ||
				IsA(node, SortGroupClause) ||
				IsA(node, GroupingClause));

		appendStringInfoString(buf, sep);

		if (node == NULL)
		{
			if (!in_grpsets)
				appendStringInfoString(buf, "()");
			else
				continue; /* do nothing */
		}

		else if (IsA(node, List))
		{
			appendStringInfoString(buf, "(");
			get_rule_grouplist((List *)node, tlist, in_grpsets, context);
			appendStringInfoString(buf, ")");
		}

		else if (IsA(node, SortGroupClause))
		{
			if (in_grpsets)
				appendStringInfoString(buf, "(");
			get_rule_sortgroupclause((SortGroupClause *) node, tlist,
									  false,context);
			if (in_grpsets)
				appendStringInfoString(buf, ")");
		}

		else
		{
			get_rule_groupingclause((GroupingClause *)node, tlist,
									context);
		}

		sep = ", ";
	}
}

/*
 * Display a grouping extension clause.
 */
static void
get_rule_groupingclause(GroupingClause *grp, List *tlist,
						deparse_context *context)
{
	StringInfo buf = context->buf;
	bool in_grpsets = false;

	switch(grp->groupType)
	{
		case GROUPINGTYPE_ROLLUP:
			appendStringInfoString(buf, "ROLLUP (");
			break;
		case GROUPINGTYPE_CUBE:
			appendStringInfoString(buf, "CUBE (");
			break;
		case GROUPINGTYPE_GROUPING_SETS:
			in_grpsets = true;
			appendStringInfoString(buf, "GROUPING SETS (");
			break;
		default:
			elog(ERROR, "unrecognized grouping type: %d",
				 grp->groupType);
	}

	get_rule_grouplist(grp->groupsets, tlist, in_grpsets, context);
	appendStringInfoString(buf, ")");
}

/*
 * Display a sort/group clause.
 *
 * Also returns the expression tree, so caller need not find it again.
 */
static Node *
get_rule_sortgroupclause(SortGroupClause *srt, List *tlist, bool force_colno,
						 deparse_context *context)
{
	StringInfo	buf = context->buf;
	TargetEntry *tle;
	Node	   *expr;

	tle = get_sortgroupclause_tle(srt, tlist);
	expr = (Node *) tle->expr;

	/*
	 * Use column-number form if requested by caller.  Otherwise, if
	 * expression is a constant, force it to be dumped with an explicit cast
	 * as decoration --- this is because a simple integer constant is
	 * ambiguous (and will be misinterpreted by findTargetlistEntry()) if we
	 * dump it without any decoration.	Otherwise, just dump the expression
	 * normally.
	 */
	if (force_colno)
	{
		Assert(!tle->resjunk);
		appendStringInfo(buf, "%d", tle->resno);
	}
	else if (expr && IsA(expr, Const))
		get_const_expr((Const *) expr, context, 1);
	else
		get_rule_expr(expr, context, true);

	return expr;
}


/*
 * Display a window definition
 */
static void
get_rule_windowspec(WindowClause *wc, List *targetList,
					deparse_context *context)
{
	StringInfo	buf = context->buf;
	bool		needspace = false;

	appendStringInfoChar(buf, '(');

	if (wc->refname)
	{
		appendStringInfoString(buf, quote_identifier(wc->refname));
		needspace = true;
	}
	/* partition clauses are always inherited, so only print if no refname */
	if (wc->partitionClause && !wc->refname)
	{
		if (needspace)
			appendStringInfoChar(buf, ' ');
		get_sortlist_expr(wc->partitionClause,
						  targetList,
						  false,  /* force_colno */
						  context,
						  "PARTITION BY ");
		needspace = true;
	}
	/* print ordering clause only if not inherited */
	if (wc->orderClause && !wc->copiedOrder)
	{
		if (needspace)
			appendStringInfoChar(buf, ' ');
		get_sortlist_expr(wc->orderClause,
						  targetList,
						  false,  /* force_colno */
						  context,
						  "ORDER BY ");
		needspace = true;
	}
	/* framing clause is never inherited, so print unless it's default */
	if (wc->frameOptions & FRAMEOPTION_NONDEFAULT)
	{
		if (needspace)
			appendStringInfoChar(buf, ' ');
		if (wc->frameOptions & FRAMEOPTION_RANGE)
			appendStringInfoString(buf, "RANGE ");
		else if (wc->frameOptions & FRAMEOPTION_ROWS)
			appendStringInfoString(buf, "ROWS ");
		else
			Assert(false);
		if (wc->frameOptions & FRAMEOPTION_BETWEEN)
			appendStringInfoString(buf, "BETWEEN ");
		if (wc->frameOptions & FRAMEOPTION_START_UNBOUNDED_PRECEDING)
			appendStringInfoString(buf, "UNBOUNDED PRECEDING ");
		else if (wc->frameOptions & FRAMEOPTION_START_CURRENT_ROW)
			appendStringInfoString(buf, "CURRENT ROW ");
		else if (wc->frameOptions & FRAMEOPTION_START_VALUE)
		{
			get_rule_expr(wc->startOffset, context, false);
			if (wc->frameOptions & FRAMEOPTION_START_VALUE_PRECEDING)
				appendStringInfoString(buf, " PRECEDING ");
			else if (wc->frameOptions & FRAMEOPTION_START_VALUE_FOLLOWING)
				appendStringInfoString(buf, " FOLLOWING ");
			else
				Assert(false);
		}
		else
			Assert(false);
		if (wc->frameOptions & FRAMEOPTION_BETWEEN)
		{
			appendStringInfoString(buf, "AND ");
			if (wc->frameOptions & FRAMEOPTION_END_UNBOUNDED_FOLLOWING)
				appendStringInfoString(buf, "UNBOUNDED FOLLOWING ");
			else if (wc->frameOptions & FRAMEOPTION_END_CURRENT_ROW)
				appendStringInfoString(buf, "CURRENT ROW ");
			else if (wc->frameOptions & FRAMEOPTION_END_VALUE)
			{
				get_rule_expr(wc->endOffset, context, false);
				if (wc->frameOptions & FRAMEOPTION_END_VALUE_PRECEDING)
					appendStringInfoString(buf, " PRECEDING ");
				else if (wc->frameOptions & FRAMEOPTION_END_VALUE_FOLLOWING)
					appendStringInfoString(buf, " FOLLOWING ");
				else
					Assert(false);
			}
			else
				Assert(false);
		}
		/* we will now have a trailing space; remove it */
		buf->len--;
	}
	appendStringInfoChar(buf, ')');
}

/* ----------
 * get_insert_query_def			- Parse back an INSERT parsetree
 * ----------
 */
static void
get_insert_query_def(Query *query, deparse_context *context)
{
	StringInfo	buf = context->buf;
	RangeTblEntry *select_rte = NULL;
	RangeTblEntry *values_rte = NULL;
	RangeTblEntry *rte;
	char	   *sep;
	ListCell   *values_cell;
	ListCell   *l;
	List	   *strippedexprs;

	/*
	 * If it's an INSERT ... SELECT or multi-row VALUES, there will be a
	 * single RTE for the SELECT or VALUES.  Plain VALUES has neither.
	 */
	foreach(l, query->rtable)
	{
		rte = (RangeTblEntry *) lfirst(l);

		if (rte->rtekind == RTE_SUBQUERY)
		{
			if (select_rte)
				elog(ERROR, "too many subquery RTEs in INSERT");
			select_rte = rte;
		}

		if (rte->rtekind == RTE_VALUES)
		{
			if (values_rte)
				elog(ERROR, "too many values RTEs in INSERT");
			values_rte = rte;
		}
	}
	if (select_rte && values_rte)
		elog(ERROR, "both subquery and values RTEs in INSERT");

	/*
	 * Start the query with INSERT INTO relname
	 */
	rte = rt_fetch(query->resultRelation, query->rtable);
	Assert(rte->rtekind == RTE_RELATION);

	if (PRETTY_INDENT(context))
	{
		context->indentLevel += PRETTYINDENT_STD;
		appendStringInfoChar(buf, ' ');
	}
	appendStringInfo(buf, "INSERT INTO %s ",
					 generate_relation_name(rte->relid, NIL));

	/*
	 * Add the insert-column-names list.  To handle indirection properly, we
	 * need to look for indirection nodes in the top targetlist (if it's
	 * INSERT ... SELECT or INSERT ... single VALUES), or in the first
	 * expression list of the VALUES RTE (if it's INSERT ... multi VALUES). We
	 * assume that all the expression lists will have similar indirection in
	 * the latter case.
	 */
	if (values_rte)
		values_cell = list_head((List *) linitial(values_rte->values_lists));
	else
		values_cell = NULL;
	strippedexprs = NIL;
	sep = "";
	if (query->targetList)
		appendStringInfoChar(buf, '(');
	foreach(l, query->targetList)
	{
		TargetEntry *tle = (TargetEntry *) lfirst(l);

		if (tle->resjunk)
			continue;			/* ignore junk entries */

		appendStringInfoString(buf, sep);
		sep = ", ";

		/*
		 * Put out name of target column; look in the catalogs, not at
		 * tle->resname, since resname will fail to track RENAME.
		 */
		appendStringInfoString(buf,
						quote_identifier(get_relid_attribute_name(rte->relid,
															   tle->resno)));

		/*
		 * Print any indirection needed (subfields or subscripts), and strip
		 * off the top-level nodes representing the indirection assignments.
		 */
		if (values_cell)
		{
			/* we discard the stripped expression in this case */
			processIndirection((Node *) lfirst(values_cell), context, true);
			values_cell = lnext(values_cell);
		}
		else
		{
			/* we keep a list of the stripped expressions in this case */
			strippedexprs = lappend(strippedexprs,
									processIndirection((Node *) tle->expr,
													   context, true));
		}
	}
	if (query->targetList)
		appendStringInfo(buf, ") ");

	if (select_rte)
	{
		/* Add the SELECT */
		get_query_def(select_rte->subquery, buf, NIL, NULL,
					  context->prettyFlags, context->indentLevel);
	}
	else if (values_rte)
	{
		/* A WITH clause is possible here */
		get_with_clause(query, context);
		/* Add the multi-VALUES expression lists */
		get_values_def(values_rte->values_lists, context);
	}
	else if (strippedexprs)
	{
		/* A WITH clause is possible here */
		get_with_clause(query, context);
		/* Add the single-VALUES expression list */
		appendContextKeyword(context, "VALUES (",
							 -PRETTYINDENT_STD, PRETTYINDENT_STD, 2);
		get_rule_expr((Node *) strippedexprs, context, false);
		appendStringInfoChar(buf, ')');
	}
	else
	{
		/* No expressions, so it must be DEFAULT VALUES */
		appendStringInfo(buf, "DEFAULT VALUES");
	}

	/* Add RETURNING if present */
	if (query->returningList)
	{
		appendContextKeyword(context, " RETURNING",
							 -PRETTYINDENT_STD, PRETTYINDENT_STD, 1);
		get_target_list(query->returningList, context, NULL);
	}
}


/* ----------
 * get_update_query_def			- Parse back an UPDATE parsetree
 * ----------
 */
static void
get_update_query_def(Query *query, deparse_context *context)
{
	StringInfo	buf = context->buf;
	char	   *sep;
	RangeTblEntry *rte;
	ListCell   *l;

	/*
	 * Start the query with UPDATE relname SET
	 */
	rte = rt_fetch(query->resultRelation, query->rtable);
	Assert(rte->rtekind == RTE_RELATION);
	if (PRETTY_INDENT(context))
	{
		appendStringInfoChar(buf, ' ');
		context->indentLevel += PRETTYINDENT_STD;
	}
	appendStringInfo(buf, "UPDATE %s%s",
					 only_marker(rte),
					 generate_relation_name(rte->relid, NIL));
	if (rte->alias != NULL)
		appendStringInfo(buf, " %s",
						 quote_identifier(rte->alias->aliasname));
	appendStringInfoString(buf, " SET ");

	/* Add the comma separated list of 'attname = value' */
	sep = "";
	foreach(l, query->targetList)
	{
		TargetEntry *tle = (TargetEntry *) lfirst(l);
		Node	   *expr;

		if (tle->resjunk)
			continue;			/* ignore junk entries */

		appendStringInfoString(buf, sep);
		sep = ", ";

		/*
		 * Put out name of target column; look in the catalogs, not at
		 * tle->resname, since resname will fail to track RENAME.
		 */
		appendStringInfoString(buf,
						quote_identifier(get_relid_attribute_name(rte->relid,
															   tle->resno)));

		/*
		 * Print any indirection needed (subfields or subscripts), and strip
		 * off the top-level nodes representing the indirection assignments.
		 */
		expr = processIndirection((Node *) tle->expr, context, true);

		appendStringInfo(buf, " = ");

		get_rule_expr(expr, context, false);
	}

	/* Add the FROM clause if needed */
	get_from_clause(query, " FROM ", context);

	/* Add a WHERE clause if given */
	if (query->jointree->quals != NULL)
	{
		appendContextKeyword(context, " WHERE ",
							 -PRETTYINDENT_STD, PRETTYINDENT_STD, 1);
		get_rule_expr(query->jointree->quals, context, false);
	}

	/* Add RETURNING if present */
	if (query->returningList)
	{
		appendContextKeyword(context, " RETURNING",
							 -PRETTYINDENT_STD, PRETTYINDENT_STD, 1);
		get_target_list(query->returningList, context, NULL);
	}
}


/* ----------
 * get_delete_query_def			- Parse back a DELETE parsetree
 * ----------
 */
static void
get_delete_query_def(Query *query, deparse_context *context)
{
	StringInfo	buf = context->buf;
	RangeTblEntry *rte;

	/*
	 * Start the query with DELETE FROM relname
	 */
	rte = rt_fetch(query->resultRelation, query->rtable);
	Assert(rte->rtekind == RTE_RELATION);
	if (PRETTY_INDENT(context))
	{
		appendStringInfoChar(buf, ' ');
		context->indentLevel += PRETTYINDENT_STD;
	}
	appendStringInfo(buf, "DELETE FROM %s%s",
					 only_marker(rte),
					 generate_relation_name(rte->relid, NIL));
	if (rte->alias != NULL)
		appendStringInfo(buf, " %s",
						 quote_identifier(rte->alias->aliasname));

	/* Add the USING clause if given */
	get_from_clause(query, " USING ", context);

	/* Add a WHERE clause if given */
	if (query->jointree->quals != NULL)
	{
		appendContextKeyword(context, " WHERE ",
							 -PRETTYINDENT_STD, PRETTYINDENT_STD, 1);
		get_rule_expr(query->jointree->quals, context, false);
	}

	/* Add RETURNING if present */
	if (query->returningList)
	{
		appendContextKeyword(context, " RETURNING",
							 -PRETTYINDENT_STD, PRETTYINDENT_STD, 1);
		get_target_list(query->returningList, context, NULL);
	}
}


/* ----------
 * get_utility_query_def			- Parse back a UTILITY parsetree
 * ----------
 */
static void
get_utility_query_def(Query *query, deparse_context *context)
{
	StringInfo	buf = context->buf;

	if (query->utilityStmt && IsA(query->utilityStmt, NotifyStmt))
	{
		NotifyStmt *stmt = (NotifyStmt *) query->utilityStmt;

		appendContextKeyword(context, "",
							 0, PRETTYINDENT_STD, 1);
		appendStringInfo(buf, "NOTIFY %s",
						 quote_identifier(stmt->conditionname));
		if (stmt->payload)
		{
			appendStringInfoString(buf, ", ");
			simple_quote_literal(buf, stmt->payload);
		}
	}
	else
	{
		/* Currently only NOTIFY utility commands can appear in rules */
		elog(ERROR, "unexpected utility statement type");
	}
}


/*
 * push_plan: set up deparse_namespace to recurse into the tlist of a subplan
 *
 * When expanding an OUTER or INNER reference, we must push new outer/inner
 * subplans in case the referenced expression itself uses OUTER/INNER.	We
 * modify the top stack entry in-place to avoid affecting levelsup issues
 * (although in a Plan tree there really shouldn't be any).
 *
 * Caller must save and restore outer_plan and inner_plan around this.
 *
 * We also use this to initialize the fields during deparse_context_for_plan.
 */
static void
push_plan(deparse_namespace *dpns, Plan *subplan)
{
	/*
	 * We special-case Append to pretend that the first child plan is the
	 * OUTER referent; we have to interpret OUTER Vars in the Append's tlist
	 * according to one of the children, and the first one is the most natural
	 * choice.	Likewise special-case ModifyTable to pretend that the first
	 * child plan is the OUTER referent; this is to support RETURNING lists
	 * containing references to non-target relations.
	 */
	if (IsA(subplan, Append))
		dpns->outer_plan = (Plan *) linitial(((Append *) subplan)->appendplans);
	else if (IsA(subplan, Sequence))
	{
		/*
		 * A Sequence node returns tuples from the *last* child node only.
		 * The other subplans can even have a different, incompatible tuple
		 * descriptor. A typical case is to have a PartitionSelector node
		 * as the first subplan, and the Dynamic Table Scan as the second
		 * subplan.
		 */
		dpns->outer_plan = (Plan *) llast(((Sequence *) subplan)->subplans);
	}
	else if (IsA(subplan, ModifyTable))
		dpns->outer_plan = (Plan *) linitial(((ModifyTable *) subplan)->plans);
	else
		dpns->outer_plan = outerPlan(subplan);

	/*
	 * For a SubqueryScan, pretend the subplan is INNER referent.  (We don't
	 * use OUTER because that could someday conflict with the normal meaning.)
	 * Likewise, for a CteScan, pretend the subquery's plan is INNER referent.
	 */
	if (IsA(subplan, SubqueryScan))
		dpns->inner_plan = ((SubqueryScan *) subplan)->subplan;
	else if (IsA(subplan, CteScan))
	{
		int			ctePlanId = ((CteScan *) subplan)->ctePlanId;

		if (ctePlanId > 0 && ctePlanId <= list_length(dpns->subplans))
			dpns->inner_plan = list_nth(dpns->subplans, ctePlanId - 1);
		else
			dpns->inner_plan = NULL;
	}
	else if (IsA(subplan, Sequence))
	{
		/*
		 * Set the inner_plan to a sequences first child only if it is a
		 * partition selector. This is a specific fix to enable Explain's of
		 * query plans that have a Partition Selector
		 */
		Plan *node = (Plan *) linitial(((Sequence *) subplan)->subplans);
		if (IsA(node, PartitionSelector))
			dpns->inner_plan = node;
	}
	else
		dpns->inner_plan = innerPlan(subplan);
}


/*
 * Display a Var appropriately.
 *
 * In some cases (currently only when recursing into an unnamed join)
 * the Var's varlevelsup has to be interpreted with respect to a context
 * above the current one; levelsup indicates the offset.
 *
 * If istoplevel is TRUE, the Var is at the top level of a SELECT's
 * targetlist, which means we need special treatment of whole-row Vars.
 * Instead of the normal "tab.*", we'll print "tab.*::typename", which is a
 * dirty hack to prevent "tab.*" from being expanded into multiple columns.
 * (The parser will strip the useless coercion, so no inefficiency is added in
 * dump and reload.)  We used to print just "tab" in such cases, but that is
 * ambiguous and will yield the wrong result if "tab" is also a plain column
 * name in the query.
 *
 * Returns the attname of the Var, or NULL if the Var has no attname (because
 * it is a whole-row Var).
 */
static char *
get_variable(Var *var, int levelsup, bool istoplevel, deparse_context *context)
{
	StringInfo	buf = context->buf;
	RangeTblEntry *rte;
	AttrNumber	attnum;
	int			netlevelsup;
	deparse_namespace *dpns;
	char	   *schemaname;
	char	   *refname;
	char	   *attname;

	/* Find appropriate nesting depth */
	netlevelsup = var->varlevelsup + levelsup;
	if (netlevelsup >= list_length(context->namespaces))
		elog(ERROR, "bogus varlevelsup: %d offset %d",
			 var->varlevelsup, levelsup);
	dpns = (deparse_namespace *) list_nth(context->namespaces,
										  netlevelsup);

	/*
	 * Try to find the relevant RTE in this rtable.  In a plan tree, it's
	 * likely that varno is OUTER or INNER, in which case we must dig down
	 * into the subplans.
	 */
	if (var->varno >= 1 && var->varno <= list_length(dpns->rtable))
	{
		rte = rt_fetch(var->varno, dpns->rtable);
		attnum = var->varattno;
	}
	else if (var->varno == OUTER && dpns->outer_plan)
	{
		TargetEntry *tle;
		Plan	   *save_outer;
		Plan	   *save_inner;

		tle = get_tle_by_resno(dpns->outer_plan->targetlist, var->varattno);
		if (!tle)
			elog(ERROR, "bogus varattno for OUTER var: %d", var->varattno);

		Assert(netlevelsup == 0);
		save_outer = dpns->outer_plan;
		save_inner = dpns->inner_plan;
		push_plan(dpns, dpns->outer_plan);

		/*
		 * In cases where the INNER VAR subtree (left/right) contains a CONST
		 * in Target Entry use outer for refname and resname for attname.
		 */
		if (IsA(tle->expr, Const) && tle->resname)
		{
			if (context->varprefix)
			{
				appendStringInfoString(buf, quote_identifier("outer"));
				appendStringInfoChar(buf, '.');
			}
			appendStringInfoString(buf, tle->resname);
		}
		else
		{
			/*
			 * Force parentheses because our caller probably assumed a Var is a
			 * simple expression.
			 */
			if (!IsA(tle->expr, Var))
				appendStringInfoChar(buf, '(');
			get_rule_expr((Node *) tle->expr, context, true);
			if (!IsA(tle->expr, Var))
				appendStringInfoChar(buf, ')');
		}

		dpns->outer_plan = save_outer;
		dpns->inner_plan = save_inner;
		return NULL;
	}
	else if (var->varno == INNER && dpns->inner_plan)
	{
		TargetEntry *tle;
		Plan	   *save_outer;
		Plan	   *save_inner;

		tle = get_tle_by_resno(dpns->inner_plan->targetlist, var->varattno);
		if (!tle)
			elog(ERROR, "bogus varattno for INNER var: %d", var->varattno);

		Assert(netlevelsup == 0);
		save_outer = dpns->outer_plan;
		save_inner = dpns->inner_plan;
		push_plan(dpns, dpns->inner_plan);

		/*
		 * In cases where the INNER VAR subtree (left/right) contains a CONST
		 * in Target Entry use inner for refname and resname for attname.
		 */
		if (IsA(tle->expr, Const) && tle->resname)
		{
			if (context->varprefix)
			{
				appendStringInfoString(buf, quote_identifier("inner"));
				appendStringInfoChar(buf, '.');
			}
			appendStringInfoString(buf, tle->resname);
		}
		else
		{
			/*
			 * Force parentheses because our caller probably assumed a Var is a
			 * simple expression.
			 */
			if (!IsA(tle->expr, Var))
				appendStringInfoChar(buf, '(');
			get_rule_expr((Node *) tle->expr, context, true);
			if (!IsA(tle->expr, Var))
				appendStringInfoChar(buf, ')');
		}

		dpns->outer_plan = save_outer;
		dpns->inner_plan = save_inner;
		return NULL;
	}
	else
	{
		elog(ERROR, "bogus varno: %d", var->varno);
		return NULL;			/* keep compiler quiet */
	}

	/* Identify names to use */
	schemaname = NULL;			/* default assumptions */
	refname = rte->eref->aliasname;

	/* Exceptions occur only if the RTE is alias-less */
	if (rte->alias == NULL)
	{
		if (rte->rtekind == RTE_RELATION)
		{
			/*
			 * It's possible that use of the bare refname would find another
			 * more-closely-nested RTE, or be ambiguous, in which case we need
			 * to specify the schemaname to avoid these errors.
			 */
			if (find_rte_by_refname(rte->eref->aliasname, context) != rte)
				schemaname = get_namespace_name(get_rel_namespace(rte->relid));
		}
		else if (rte->rtekind == RTE_JOIN)
		{
			/*
			 * If it's an unnamed join, look at the expansion of the alias
			 * variable.  If it's a simple reference to one of the input vars
			 * then recursively print the name of that var, instead. (This
			 * allows correct decompiling of cases where there are identically
			 * named columns on both sides of the join.) When it's not a
			 * simple reference, we have to just print the unqualified
			 * variable name (this can only happen with columns that were
			 * merged by USING or NATURAL clauses).
			 *
			 * This wouldn't work in decompiling plan trees, because we don't
			 * store joinaliasvars lists after planning; but a plan tree
			 * should never contain a join alias variable.
			 */
			if (rte->joinaliasvars == NIL)
				elog(ERROR, "cannot decompile join alias var in plan tree");
			if (attnum > 0)
			{
				Var		   *aliasvar;

				aliasvar = (Var *) list_nth(rte->joinaliasvars, attnum - 1);
				if (IsA(aliasvar, Var))
				{
					return get_variable(aliasvar, var->varlevelsup + levelsup,
										istoplevel, context);
				}
			}

			/*
			 * Unnamed join has neither schemaname nor refname.  (Note: since
			 * it's unnamed, there is no way the user could have referenced it
			 * to create a whole-row Var for it.  So we don't have to cover
			 * that case below.)
			 */
			refname = NULL;
		}
	}

	if (attnum == InvalidAttrNumber)
		attname = NULL;
	else
		attname = get_rte_attribute_name(rte, attnum);

	if (refname && (context->varprefix || attname == NULL))
	{
		if (schemaname)
			appendStringInfo(buf, "%s.",
							 quote_identifier(schemaname));

		appendStringInfoString(buf, quote_identifier(refname));

		appendStringInfoChar(buf, '.');
	}
	if (attname)
		appendStringInfoString(buf, quote_identifier(attname));
	else
	{
		appendStringInfoChar(buf, '*');
		if (istoplevel)
			appendStringInfo(buf, "::%s",
							 format_type_with_typemod(var->vartype,
													  var->vartypmod));
	}

	return attname;
}


/*
 * Get the name of a field of an expression of composite type.
 *
 * This is fairly straightforward except for the case of a Var of type RECORD.
 * Since no actual table or view column is allowed to have type RECORD, such
 * a Var must refer to a JOIN or FUNCTION RTE or to a subquery output.	We
 * drill down to find the ultimate defining expression and attempt to infer
 * the field name from it.	We ereport if we can't determine the name.
 *
 * levelsup is an extra offset to interpret the Var's varlevelsup correctly.
 */
static const char *
get_name_for_var_field(Var *var, int fieldno,
					   int levelsup, deparse_context *context)
{
	RangeTblEntry *rte;
	AttrNumber	attnum;
	int			netlevelsup;
	deparse_namespace *dpns;
	TupleDesc	tupleDesc;
	Node	   *expr;

	/*
	 * If it's a RowExpr that was expanded from a whole-row Var, use the
	 * column names attached to it.
	 */
	if (IsA(var, RowExpr))
	{
		RowExpr    *r = (RowExpr *) var;

		if (fieldno > 0 && fieldno <= list_length(r->colnames))
			return strVal(list_nth(r->colnames, fieldno - 1));
	}

	/*
	 * If it's a Var of type RECORD, we have to find what the Var refers to;
	 * if not, we can use get_expr_result_type. If that fails, we try
	 * lookup_rowtype_tupdesc, which will probably fail too, but will ereport
	 * an acceptable message.
	 */
	if (!IsA(var, Var) ||
		var->vartype != RECORDOID)
	{
		if (get_expr_result_type((Node *) var, NULL, &tupleDesc) != TYPEFUNC_COMPOSITE)
			tupleDesc = lookup_rowtype_tupdesc_copy(exprType((Node *) var),
													exprTypmod((Node *) var));
		Assert(tupleDesc);
		/* Got the tupdesc, so we can extract the field name */
		Assert(fieldno >= 1 && fieldno <= tupleDesc->natts);
		return NameStr(tupleDesc->attrs[fieldno - 1]->attname);
	}

	/* Find appropriate nesting depth */
	netlevelsup = var->varlevelsup + levelsup;
	if (netlevelsup >= list_length(context->namespaces))
		elog(ERROR, "bogus varlevelsup: %d offset %d",
			 var->varlevelsup, levelsup);
	dpns = (deparse_namespace *) list_nth(context->namespaces,
										  netlevelsup);

	/*
	 * Try to find the relevant RTE in this rtable.  In a plan tree, it's
	 * likely that varno is OUTER or INNER, in which case we must dig down
	 * into the subplans.
	 */
	if (var->varno >= 1 && var->varno <= list_length(dpns->rtable))
	{
		rte = rt_fetch(var->varno, dpns->rtable);
		attnum = var->varattno;
	}
	else if (var->varno == OUTER && dpns->outer_plan)
	{
		TargetEntry *tle;
		Plan	   *save_outer;
		Plan	   *save_inner;
		const char *result;

		tle = get_tle_by_resno(dpns->outer_plan->targetlist, var->varattno);
		if (!tle)
			elog(ERROR, "bogus varattno for OUTER var: %d", var->varattno);

		Assert(netlevelsup == 0);
		save_outer = dpns->outer_plan;
		save_inner = dpns->inner_plan;
		push_plan(dpns, dpns->outer_plan);

		result = get_name_for_var_field((Var *) tle->expr, fieldno,
										levelsup, context);

		dpns->outer_plan = save_outer;
		dpns->inner_plan = save_inner;
		return result;
	}
	else if (var->varno == INNER && dpns->inner_plan)
	{
		TargetEntry *tle;
		Plan	   *save_outer;
		Plan	   *save_inner;
		const char *result;

		tle = get_tle_by_resno(dpns->inner_plan->targetlist, var->varattno);
		if (!tle)
			elog(ERROR, "bogus varattno for INNER var: %d", var->varattno);

		Assert(netlevelsup == 0);
		save_outer = dpns->outer_plan;
		save_inner = dpns->inner_plan;
		push_plan(dpns, dpns->inner_plan);

		result = get_name_for_var_field((Var *) tle->expr, fieldno,
										levelsup, context);

		dpns->outer_plan = save_outer;
		dpns->inner_plan = save_inner;
		return result;
	}
	else
	{
		elog(ERROR, "bogus varno: %d", var->varno);
		return NULL;			/* keep compiler quiet */
	}

    if (rte == NULL)
    {
        ereport(WARNING, (errcode(ERRCODE_INTERNAL_ERROR),
                          errmsg_internal("bogus var: varno=%d varattno=%d",
                                          var->varno, var->varattno) ));
        return "*BOGUS*";
    }

	if (attnum == InvalidAttrNumber)
	{
		/* Var is whole-row reference to RTE, so select the right field */
		return get_rte_attribute_name(rte, fieldno);
	}

	/*
	 * This part has essentially the same logic as the parser's
	 * expandRecordVariable() function, but we are dealing with a different
	 * representation of the input context, and we only need one field name
	 * not a TupleDesc.  Also, we need special cases for finding subquery and
	 * CTE subplans when deparsing Plan trees.
	 */
	expr = (Node *) var;		/* default if we can't drill down */

	switch (rte->rtekind)
	{
		case RTE_RELATION:
		case RTE_SPECIAL:
		case RTE_VALUES:

			/*
			 * This case should not occur: a column of a table or values list
			 * shouldn't have type RECORD.  Fall through and fail (most
			 * likely) at the bottom.
			 */
			break;
		case RTE_SUBQUERY:
			/* Subselect-in-FROM: examine sub-select's output expr */
			{
				if (rte->subquery)
				{
					TargetEntry *ste = get_tle_by_resno(rte->subquery->targetList,
														attnum);

					if (ste == NULL || ste->resjunk)
						elog(ERROR, "subquery %s does not have attribute %d",
							 rte->eref->aliasname, attnum);
					expr = (Node *) ste->expr;
					if (IsA(expr, Var))
					{
						/*
						 * Recurse into the sub-select to see what its Var
						 * refers to. We have to build an additional level of
						 * namespace to keep in step with varlevelsup in the
						 * subselect.
						 */
						deparse_namespace mydpns;
						const char *result;

						mydpns.rtable = rte->subquery->rtable;
						mydpns.ctes = rte->subquery->cteList;
						mydpns.subplans = NIL;
						mydpns.outer_plan = mydpns.inner_plan = NULL;

						context->namespaces = lcons(&mydpns,
													context->namespaces);

						result = get_name_for_var_field((Var *) expr, fieldno,
														0, context);

						context->namespaces =
							list_delete_first(context->namespaces);

						return result;
					}
					/* else fall through to inspect the expression */
				}
				else
				{
					/*
					 * We're deparsing a Plan tree so we don't have complete
					 * RTE entries (in particular, rte->subquery is NULL). But
					 * the only place we'd see a Var directly referencing a
					 * SUBQUERY RTE is in a SubqueryScan plan node, and we can
					 * look into the child plan's tlist instead.
					 */
					TargetEntry *tle;
					Plan	   *save_outer;
					Plan	   *save_inner;
					const char *result;

					if (!dpns->inner_plan)
						elog(ERROR, "failed to find plan for subquery %s",
							 rte->eref->aliasname);
					tle = get_tle_by_resno(dpns->inner_plan->targetlist,
										   attnum);
					if (!tle)
						elog(ERROR, "bogus varattno for subquery var: %d",
							 attnum);
					Assert(netlevelsup == 0);
					save_outer = dpns->outer_plan;
					save_inner = dpns->inner_plan;
					push_plan(dpns, dpns->inner_plan);

					result = get_name_for_var_field((Var *) tle->expr, fieldno,
													levelsup, context);

					dpns->outer_plan = save_outer;
					dpns->inner_plan = save_inner;
					return result;
				}
			}
			break;
		case RTE_JOIN:
			/* Join RTE --- recursively inspect the alias variable */
			if (rte->joinaliasvars == NIL)
				elog(ERROR, "cannot decompile join alias var in plan tree");
			Assert(attnum > 0 && attnum <= list_length(rte->joinaliasvars));
			expr = (Node *) list_nth(rte->joinaliasvars, attnum - 1);
			if (IsA(expr, Var))
				return get_name_for_var_field((Var *) expr, fieldno,
											  var->varlevelsup + levelsup,
											  context);
			/* else fall through to inspect the expression */
			break;
		case RTE_TABLEFUNCTION:
		case RTE_FUNCTION:

			/*
			 * We couldn't get here unless a function is declared with one of
			 * its result columns as RECORD, which is not allowed.
			 */
			break;
		case RTE_CTE:
			/* CTE reference: examine subquery's output expr */
			{
				CommonTableExpr *cte = NULL;
				Index		ctelevelsup;
				ListCell   *lc;

				/*
				 * Try to find the referenced CTE using the namespace stack.
				 */
				ctelevelsup = rte->ctelevelsup + netlevelsup;
				if (ctelevelsup >= list_length(context->namespaces))
					lc = NULL;
				else
				{
					deparse_namespace *ctedpns;

					ctedpns = (deparse_namespace *)
						list_nth(context->namespaces, ctelevelsup);
					foreach(lc, ctedpns->ctes)
					{
						cte = (CommonTableExpr *) lfirst(lc);
						if (strcmp(cte->ctename, rte->ctename) == 0)
							break;
					}
				}
				if (lc != NULL)
				{
					Query	   *ctequery = (Query *) cte->ctequery;
					TargetEntry *ste = get_tle_by_resno(GetCTETargetList(cte),
														attnum);

					if (ste == NULL || ste->resjunk)
						elog(ERROR, "subquery %s does not have attribute %d",
							 rte->eref->aliasname, attnum);
					expr = (Node *) ste->expr;
					if (IsA(expr, Var))
					{
						/*
						 * Recurse into the CTE to see what its Var refers to.
						 * We have to build an additional level of namespace
						 * to keep in step with varlevelsup in the CTE.
						 * Furthermore it could be an outer CTE, so we may
						 * have to delete some levels of namespace.
						 */
						List	   *save_nslist = context->namespaces;
						List	   *new_nslist;
						deparse_namespace mydpns;
						const char *result;

						mydpns.rtable = ctequery->rtable;
						mydpns.ctes = ctequery->cteList;
						mydpns.subplans = NIL;
						mydpns.outer_plan = mydpns.inner_plan = NULL;

						new_nslist = list_copy_tail(context->namespaces,
													ctelevelsup);
						context->namespaces = lcons(&mydpns, new_nslist);

						result = get_name_for_var_field((Var *) expr, fieldno,
														0, context);

						context->namespaces = save_nslist;

						return result;
					}
					/* else fall through to inspect the expression */
				}
				else
				{
					/*
					 * We're deparsing a Plan tree so we don't have a CTE
					 * list.  But the only place we'd see a Var directly
					 * referencing a CTE RTE is in a CteScan plan node, and we
					 * can look into the subplan's tlist instead.
					 */
					TargetEntry *tle;
					Plan	   *save_outer;
					Plan	   *save_inner;
					const char *result;

					if (!dpns->inner_plan)
						elog(ERROR, "failed to find plan for CTE %s",
							 rte->eref->aliasname);
					tle = get_tle_by_resno(dpns->inner_plan->targetlist,
										   attnum);
					if (!tle)
						elog(ERROR, "bogus varattno for subquery var: %d",
							 attnum);
					Assert(netlevelsup == 0);
					save_outer = dpns->outer_plan;
					save_inner = dpns->inner_plan;
					push_plan(dpns, dpns->inner_plan);

					result = get_name_for_var_field((Var *) tle->expr, fieldno,
													levelsup, context);

					dpns->outer_plan = save_outer;
					dpns->inner_plan = save_inner;
					return result;
				}
			}
			break;
		case RTE_VOID:
            /* No references should exist to a deleted RTE. */
			break;
	}

	/*
	 * We now have an expression we can't expand any more, so see if
	 * get_expr_result_type() can do anything with it.	If not, pass to
	 * lookup_rowtype_tupdesc() which will probably fail, but will give an
	 * appropriate error message while failing.
	 */
	if (get_expr_result_type(expr, NULL, &tupleDesc) != TYPEFUNC_COMPOSITE)
		tupleDesc = lookup_rowtype_tupdesc_copy(exprType(expr),
												exprTypmod(expr));
	Assert(tupleDesc);
	/* Got the tupdesc, so we can extract the field name */
	Assert(fieldno >= 1 && fieldno <= tupleDesc->natts);
	return NameStr(tupleDesc->attrs[fieldno - 1]->attname);
}


/*
 * find_rte_by_refname		- look up an RTE by refname in a deparse context
 *
 * Returns NULL if there is no matching RTE or the refname is ambiguous.
 *
 * NOTE: this code is not really correct since it does not take account of
 * the fact that not all the RTEs in a rangetable may be visible from the
 * point where a Var reference appears.  For the purposes we need, however,
 * the only consequence of a false match is that we might stick a schema
 * qualifier on a Var that doesn't really need it.  So it seems close
 * enough.
 */
static RangeTblEntry *
find_rte_by_refname(const char *refname, deparse_context *context)
{
	RangeTblEntry *result = NULL;
	ListCell   *nslist;

	foreach(nslist, context->namespaces)
	{
		deparse_namespace *dpns = (deparse_namespace *) lfirst(nslist);
		ListCell   *rtlist;

		foreach(rtlist, dpns->rtable)
		{
			RangeTblEntry *rte = (RangeTblEntry *) lfirst(rtlist);

			if (rte->eref &&
				strcmp(rte->eref->aliasname, refname) == 0)
			{
				if (result)
					return NULL;	/* it's ambiguous */
				result = rte;
			}
		}
		if (result)
			break;
	}
	return result;
}


/*
 * get_simple_binary_op_name
 *
 * helper function for isSimpleNode
 * will return single char binary operator name, or NULL if it's not
 */
static const char *
get_simple_binary_op_name(OpExpr *expr)
{
	List	   *args = expr->args;

	if (list_length(args) == 2)
	{
		/* binary operator */
		Node	   *arg1 = (Node *) linitial(args);
		Node	   *arg2 = (Node *) lsecond(args);
		const char *op;

		op = generate_operator_name(expr->opno, exprType(arg1), exprType(arg2));
		if (strlen(op) == 1)
			return op;
	}
	return NULL;
}


/*
 * isSimpleNode - check if given node is simple (doesn't need parenthesizing)
 *
 *	true   : simple in the context of parent node's type
 *	false  : not simple
 */
static bool
isSimpleNode(Node *node, Node *parentNode, int prettyFlags)
{
	if (!node)
		return false;

	switch (nodeTag(node))
	{
		case T_Var:
		case T_Const:
		case T_Param:
		case T_CoerceToDomainValue:
		case T_SetToDefault:
		case T_CurrentOfExpr:
			/* single words: always simple */
			return true;

		case T_ArrayRef:
		case T_ArrayExpr:
		case T_RowExpr:
		case T_CoalesceExpr:
		case T_MinMaxExpr:
		case T_XmlExpr:
		case T_NullIfExpr:
		case T_Aggref:
		case T_FuncExpr:
			/* function-like: name(..) or name[..] */
			return true;

			/* CASE keywords act as parentheses */
		case T_CaseExpr:
			return true;

		case T_FieldSelect:

			/*
			 * appears simple since . has top precedence, unless parent is
			 * T_FieldSelect itself!
			 */
			return (IsA(parentNode, FieldSelect) ? false : true);

		case T_FieldStore:

			/*
			 * treat like FieldSelect (probably doesn't matter)
			 */
			return (IsA(parentNode, FieldStore) ? false : true);

		case T_CoerceToDomain:
			/* maybe simple, check args */
			return isSimpleNode((Node *) ((CoerceToDomain *) node)->arg,
								node, prettyFlags);
		case T_RelabelType:
			return isSimpleNode((Node *) ((RelabelType *) node)->arg,
								node, prettyFlags);
		case T_CoerceViaIO:
			return isSimpleNode((Node *) ((CoerceViaIO *) node)->arg,
								node, prettyFlags);
		case T_ArrayCoerceExpr:
			return isSimpleNode((Node *) ((ArrayCoerceExpr *) node)->arg,
								node, prettyFlags);
		case T_ConvertRowtypeExpr:
			return isSimpleNode((Node *) ((ConvertRowtypeExpr *) node)->arg,
								node, prettyFlags);

		case T_OpExpr:
			{
				/* depends on parent node type; needs further checking */
				if (prettyFlags & PRETTYFLAG_PAREN && IsA(parentNode, OpExpr))
				{
					const char *op;
					const char *parentOp;
					bool		is_lopriop;
					bool		is_hipriop;
					bool		is_lopriparent;
					bool		is_hipriparent;

					op = get_simple_binary_op_name((OpExpr *) node);
					if (!op)
						return false;

					/* We know only the basic operators + - and * / % */
					is_lopriop = (strchr("+-", *op) != NULL);
					is_hipriop = (strchr("*/%", *op) != NULL);
					if (!(is_lopriop || is_hipriop))
						return false;

					parentOp = get_simple_binary_op_name((OpExpr *) parentNode);
					if (!parentOp)
						return false;

					is_lopriparent = (strchr("+-", *parentOp) != NULL);
					is_hipriparent = (strchr("*/%", *parentOp) != NULL);
					if (!(is_lopriparent || is_hipriparent))
						return false;

					if (is_hipriop && is_lopriparent)
						return true;	/* op binds tighter than parent */

					if (is_lopriop && is_hipriparent)
						return false;

					/*
					 * Operators are same priority --- can skip parens only if
					 * we have (a - b) - c, not a - (b - c).
					 */
					if (node == (Node *) linitial(((OpExpr *) parentNode)->args))
						return true;

					return false;
				}
				/* else do the same stuff as for T_SubLink et al. */
				/* FALL THROUGH */
			}

		case T_SubLink:
		case T_NullTest:
		case T_BooleanTest:
		case T_DistinctExpr:
			switch (nodeTag(parentNode))
			{
				case T_FuncExpr:
					{
						/* special handling for casts */
						CoercionForm type = ((FuncExpr *) parentNode)->funcformat;

						if (type == COERCE_EXPLICIT_CAST ||
							type == COERCE_IMPLICIT_CAST)
							return false;
						return true;	/* own parentheses */
					}
				case T_BoolExpr:		/* lower precedence */
				case T_ArrayRef:		/* other separators */
				case T_ArrayExpr:		/* other separators */
				case T_RowExpr:	/* other separators */
				case T_CoalesceExpr:	/* own parentheses */
				case T_MinMaxExpr:		/* own parentheses */
				case T_XmlExpr:	/* own parentheses */
				case T_NullIfExpr:		/* other separators */
				case T_Aggref:	/* own parentheses */
				case T_CaseExpr:		/* other separators */
					return true;
				default:
					return false;
			}

		case T_BoolExpr:
			switch (nodeTag(parentNode))
			{
				case T_BoolExpr:
					if (prettyFlags & PRETTYFLAG_PAREN)
					{
						BoolExprType type;
						BoolExprType parentType;

						type = ((BoolExpr *) node)->boolop;
						parentType = ((BoolExpr *) parentNode)->boolop;
						switch (type)
						{
							case NOT_EXPR:
							case AND_EXPR:
								if (parentType == AND_EXPR)
									return true;
								break;
							case OR_EXPR:
								if (parentType == OR_EXPR)
									return true;
								break;
						}
					}
					return false;
				case T_FuncExpr:
					{
						/* special handling for casts */
						CoercionForm type = ((FuncExpr *) parentNode)->funcformat;

						if (type == COERCE_EXPLICIT_CAST ||
							type == COERCE_IMPLICIT_CAST)
							return false;
						return true;	/* own parentheses */
					}
				case T_ArrayRef:		/* other separators */
				case T_ArrayExpr:		/* other separators */
				case T_RowExpr:	/* other separators */
				case T_CoalesceExpr:	/* own parentheses */
				case T_MinMaxExpr:		/* own parentheses */
				case T_XmlExpr:	/* own parentheses */
				case T_NullIfExpr:		/* other separators */
				case T_Aggref:	/* own parentheses */
				case T_CaseExpr:		/* other separators */
					return true;
				default:
					return false;
			}

		default:
			break;
	}
	/* those we don't know: in dubio complexo */
	return false;
}


/*
 * appendContextKeyword - append a keyword to buffer
 *
 * If prettyPrint is enabled, perform a line break, and adjust indentation.
 * Otherwise, just append the keyword.
 */
static void
appendContextKeyword(deparse_context *context, const char *str,
					 int indentBefore, int indentAfter, int indentPlus)
{
	if (PRETTY_INDENT(context))
	{
		context->indentLevel += indentBefore;

		appendStringInfoChar(context->buf, '\n');
		appendStringInfoSpaces(context->buf,
							   Max(context->indentLevel, 0) + indentPlus);
		appendStringInfoString(context->buf, str);

		context->indentLevel += indentAfter;
		if (context->indentLevel < 0)
			context->indentLevel = 0;
	}
	else
		appendStringInfoString(context->buf, str);
}

/*
 * get_rule_expr_paren	- deparse expr using get_rule_expr,
 * embracing the string with parentheses if necessary for prettyPrint.
 *
 * Never embrace if prettyFlags=0, because it's done in the calling node.
 *
 * Any node that does *not* embrace its argument node by sql syntax (with
 * parentheses, non-operator keywords like CASE/WHEN/ON, or comma etc) should
 * use get_rule_expr_paren instead of get_rule_expr so parentheses can be
 * added.
 */
static void
get_rule_expr_paren(Node *node, deparse_context *context,
					bool showimplicit, Node *parentNode)
{
	bool		need_paren;

	need_paren = PRETTY_PAREN(context) &&
		!isSimpleNode(node, parentNode, context->prettyFlags);

	if (need_paren)
		appendStringInfoChar(context->buf, '(');

	get_rule_expr(node, context, showimplicit);

	if (need_paren)
		appendStringInfoChar(context->buf, ')');
}


/* ----------
 * get_rule_expr			- Parse back an expression
 *
 * Note: showimplicit determines whether we display any implicit cast that
 * is present at the top of the expression tree.  It is a passed argument,
 * not a field of the context struct, because we change the value as we
 * recurse down into the expression.  In general we suppress implicit casts
 * when the result type is known with certainty (eg, the arguments of an
 * OR must be boolean).  We display implicit casts for arguments of functions
 * and operators, since this is needed to be certain that the same function
 * or operator will be chosen when the expression is re-parsed.
 * ----------
 */
static void
get_rule_expr(Node *node, deparse_context *context,
			  bool showimplicit)
{
	StringInfo	buf = context->buf;

	if (node == NULL)
		return;

	/*
	 * Each level of get_rule_expr must emit an indivisible term
	 * (parenthesized if necessary) to ensure result is reparsed into the same
	 * expression tree.  The only exception is that when the input is a List,
	 * we emit the component items comma-separated with no surrounding
	 * decoration; this is convenient for most callers.
	 */
	switch (nodeTag(node))
	{
		case T_Var:
			(void) get_variable((Var *) node, 0, false, context);
			break;

		case T_Const:
			get_const_expr((Const *) node, context, 0);
			break;

		case T_Param:
			appendStringInfo(buf, "$%d", ((Param *) node)->paramid);
			break;


		case T_Grouping:
			appendStringInfo(buf, "Grouping");
			break;

		case T_GroupId:
			appendStringInfo(buf, "group_id()");
			break;

		case T_GroupingFunc:
			get_groupingfunc_expr((GroupingFunc *)node, context);
			break;

		case T_Aggref:
			get_agg_expr((Aggref *) node, context);
			break;

		case T_WindowFunc:
			get_windowfunc_expr((WindowFunc *) node, context);
			break;

		case T_ArrayRef:
			{
				ArrayRef   *aref = (ArrayRef *) node;
				bool		need_parens;

				/*
				 * If the argument is a CaseTestExpr, we must be inside a
				 * FieldStore, ie, we are assigning to an element of an array
				 * within a composite column.  Since we already punted on
				 * displaying the FieldStore's target information, just punt
				 * here too, and display only the assignment source
				 * expression.
				 */
				if (IsA(aref->refexpr, CaseTestExpr))
				{
					Assert(aref->refassgnexpr);
					get_rule_expr((Node *) aref->refassgnexpr,
								  context, showimplicit);
					break;
				}

				/*
				 * Parenthesize the argument unless it's a simple Var or a
				 * FieldSelect.  (In particular, if it's another ArrayRef, we
				 * *must* parenthesize to avoid confusion.)
				 */
				need_parens = !IsA(aref->refexpr, Var) &&
					!IsA(aref->refexpr, FieldSelect);
				if (need_parens)
					appendStringInfoChar(buf, '(');
				get_rule_expr((Node *) aref->refexpr, context, showimplicit);
				if (need_parens)
					appendStringInfoChar(buf, ')');

				/*
				 * If there's a refassgnexpr, we want to print the node in the
				 * format "array[subscripts] := refassgnexpr".	This is not
				 * legal SQL, so decompilation of INSERT or UPDATE statements
				 * should always use processIndirection as part of the
				 * statement-level syntax.	We should only see this when
				 * EXPLAIN tries to print the targetlist of a plan resulting
				 * from such a statement.
				 */
				if (aref->refassgnexpr)
				{
					Node	   *refassgnexpr;

					/*
					 * Use processIndirection to print this node's subscripts
					 * as well as any additional field selections or
					 * subscripting in immediate descendants.  It returns the
					 * RHS expr that is actually being "assigned".
					 */
					refassgnexpr = processIndirection(node, context, true);
					appendStringInfoString(buf, " := ");
					get_rule_expr(refassgnexpr, context, showimplicit);
				}
				else
				{
					/* Just an ordinary array fetch, so print subscripts */
					printSubscripts(aref, context);
				}
			}
			break;

		case T_FuncExpr:
			get_func_expr((FuncExpr *) node, context, showimplicit);
			break;

		case T_NamedArgExpr:
			{
				NamedArgExpr *na = (NamedArgExpr *) node;

				appendStringInfo(buf, "%s := ", quote_identifier(na->name));
				get_rule_expr((Node *) na->arg, context, showimplicit);
			}
			break;

		case T_OpExpr:
			get_oper_expr((OpExpr *) node, context);
			break;

		case T_DistinctExpr:
			{
				DistinctExpr *expr = (DistinctExpr *) node;
				List	   *args = expr->args;
				Node	   *arg1 = (Node *) linitial(args);
				Node	   *arg2 = (Node *) lsecond(args);

				if (!PRETTY_PAREN(context))
					appendStringInfoChar(buf, '(');
				get_rule_expr_paren(arg1, context, true, node);
				appendStringInfo(buf, " IS DISTINCT FROM ");
				get_rule_expr_paren(arg2, context, true, node);
				if (!PRETTY_PAREN(context))
					appendStringInfoChar(buf, ')');
			}
			break;

		case T_ScalarArrayOpExpr:
			{
				ScalarArrayOpExpr *expr = (ScalarArrayOpExpr *) node;
				List	   *args = expr->args;
				Node	   *arg1 = (Node *) linitial(args);
				Node	   *arg2 = (Node *) lsecond(args);

				if (!PRETTY_PAREN(context))
					appendStringInfoChar(buf, '(');
				get_rule_expr_paren(arg1, context, true, node);
				appendStringInfo(buf, " %s %s (",
								 generate_operator_name(expr->opno,
														exprType(arg1),
										   get_element_type(exprType(arg2))),
								 expr->useOr ? "ANY" : "ALL");
				get_rule_expr_paren(arg2, context, true, node);
				appendStringInfoChar(buf, ')');
				if (!PRETTY_PAREN(context))
					appendStringInfoChar(buf, ')');
			}
			break;

		case T_BoolExpr:
			{
				BoolExpr   *expr = (BoolExpr *) node;
				Node	   *first_arg = linitial(expr->args);
				ListCell   *arg = lnext(list_head(expr->args));

				switch (expr->boolop)
				{
					case AND_EXPR:
						if (!PRETTY_PAREN(context))
							appendStringInfoChar(buf, '(');
						get_rule_expr_paren(first_arg, context,
											false, node);
						while (arg)
						{
							appendStringInfo(buf, " AND ");
							get_rule_expr_paren((Node *) lfirst(arg), context,
												false, node);
							arg = lnext(arg);
						}
						if (!PRETTY_PAREN(context))
							appendStringInfoChar(buf, ')');
						break;

					case OR_EXPR:
						if (!PRETTY_PAREN(context))
							appendStringInfoChar(buf, '(');
						get_rule_expr_paren(first_arg, context,
											false, node);
						while (arg)
						{
							appendStringInfo(buf, " OR ");
							get_rule_expr_paren((Node *) lfirst(arg), context,
												false, node);
							arg = lnext(arg);
						}
						if (!PRETTY_PAREN(context))
							appendStringInfoChar(buf, ')');
						break;

					case NOT_EXPR:
						if (!PRETTY_PAREN(context))
							appendStringInfoChar(buf, '(');
						appendStringInfo(buf, "NOT ");
						get_rule_expr_paren(first_arg, context,
											false, node);
						if (!PRETTY_PAREN(context))
							appendStringInfoChar(buf, ')');
						break;

					default:
						elog(ERROR, "unrecognized boolop: %d",
							 (int) expr->boolop);
				}
			}
			break;

		case T_SubLink:
			get_sublink_expr((SubLink *) node, context);
			break;

		case T_SubPlan:
			{
				SubPlan    *subplan = (SubPlan *) node;

				/*
				 * We cannot see an already-planned subplan in rule deparsing,
				 * only while EXPLAINing a query plan.	We don't try to
				 * reconstruct the original SQL, just reference the subplan
				 * that appears elsewhere in EXPLAIN's result.
				 */
				if (subplan->useHashTable)
					appendStringInfo(buf, "(hashed %s)", subplan->plan_name);
				else
					appendStringInfo(buf, "(%s)", subplan->plan_name);
			}
			break;

		case T_AlternativeSubPlan:
			{
				AlternativeSubPlan *asplan = (AlternativeSubPlan *) node;
				ListCell   *lc;

				/* As above, this can only happen during EXPLAIN */
				appendStringInfo(buf, "(alternatives: ");
				foreach(lc, asplan->subplans)
				{
					SubPlan    *splan = (SubPlan *) lfirst(lc);

					Assert(IsA(splan, SubPlan));
					if (splan->useHashTable)
						appendStringInfo(buf, "hashed %s", splan->plan_name);
					else
						appendStringInfo(buf, "%s", splan->plan_name);
					if (lnext(lc))
						appendStringInfo(buf, " or ");
				}
				appendStringInfo(buf, ")");
			}
			break;

		case T_FieldSelect:
			{
				FieldSelect *fselect = (FieldSelect *) node;
				Node	   *arg = (Node *) fselect->arg;
				int			fno = fselect->fieldnum;
				const char *fieldname;
				bool		need_parens;

				/*
				 * Parenthesize the argument unless it's an ArrayRef or
				 * another FieldSelect.  Note in particular that it would be
				 * WRONG to not parenthesize a Var argument; simplicity is not
				 * the issue here, having the right number of names is.
				 */
				need_parens = !IsA(arg, ArrayRef) &&!IsA(arg, FieldSelect);
				if (need_parens)
					appendStringInfoChar(buf, '(');
				get_rule_expr(arg, context, true);
				if (need_parens)
					appendStringInfoChar(buf, ')');

				/*
				 * Get and print the field name.
				 */
				fieldname = get_name_for_var_field((Var *) arg, fno,
												   0, context);
				appendStringInfo(buf, ".%s", quote_identifier(fieldname));
			}
			break;

		case T_FieldStore:
			{
				FieldStore *fstore = (FieldStore *) node;
				bool		need_parens;

				/*
				 * There is no good way to represent a FieldStore as real SQL,
				 * so decompilation of INSERT or UPDATE statements should
				 * always use processIndirection as part of the
				 * statement-level syntax.	We should only get here when
				 * EXPLAIN tries to print the targetlist of a plan resulting
				 * from such a statement.  The plan case is even harder than
				 * ordinary rules would be, because the planner tries to
				 * collapse multiple assignments to the same field or subfield
				 * into one FieldStore; so we can see a list of target fields
				 * not just one, and the arguments could be FieldStores
				 * themselves.	We don't bother to try to print the target
				 * field names; we just print the source arguments, with a
				 * ROW() around them if there's more than one.  This isn't
				 * terribly complete, but it's probably good enough for
				 * EXPLAIN's purposes; especially since anything more would be
				 * either hopelessly confusing or an even poorer
				 * representation of what the plan is actually doing.
				 */
				need_parens = (list_length(fstore->newvals) != 1);
				if (need_parens)
					appendStringInfoString(buf, "ROW(");
				get_rule_expr((Node *) fstore->newvals, context, showimplicit);
				if (need_parens)
					appendStringInfoChar(buf, ')');
			}
			break;

		case T_RelabelType:
			{
				RelabelType *relabel = (RelabelType *) node;
				Node	   *arg = (Node *) relabel->arg;

				if (relabel->relabelformat == COERCE_IMPLICIT_CAST &&
					!showimplicit)
				{
					/* don't show the implicit cast */
					get_rule_expr_paren(arg, context, false, node);
				}
				else
				{
					get_coercion_expr(arg, context,
									  relabel->resulttype,
									  relabel->resulttypmod,
									  node);
				}
			}
			break;

		case T_CoerceViaIO:
			{
				CoerceViaIO *iocoerce = (CoerceViaIO *) node;
				Node	   *arg = (Node *) iocoerce->arg;

				if (iocoerce->coerceformat == COERCE_IMPLICIT_CAST &&
					!showimplicit)
				{
					/* don't show the implicit cast */
					get_rule_expr_paren(arg, context, false, node);
				}
				else
				{
					get_coercion_expr(arg, context,
									  iocoerce->resulttype,
									  -1,
									  node);
				}
			}
			break;

		case T_ArrayCoerceExpr:
			{
				ArrayCoerceExpr *acoerce = (ArrayCoerceExpr *) node;
				Node	   *arg = (Node *) acoerce->arg;

				if (acoerce->coerceformat == COERCE_IMPLICIT_CAST &&
					!showimplicit)
				{
					/* don't show the implicit cast */
					get_rule_expr_paren(arg, context, false, node);
				}
				else
				{
					get_coercion_expr(arg, context,
									  acoerce->resulttype,
									  acoerce->resulttypmod,
									  node);
				}
			}
			break;

		case T_ConvertRowtypeExpr:
			{
				ConvertRowtypeExpr *convert = (ConvertRowtypeExpr *) node;
				Node	   *arg = (Node *) convert->arg;

				if (convert->convertformat == COERCE_IMPLICIT_CAST &&
					!showimplicit)
				{
					/* don't show the implicit cast */
					get_rule_expr_paren(arg, context, false, node);
				}
				else
				{
					get_coercion_expr(arg, context,
									  convert->resulttype, -1,
									  node);
				}
			}
			break;

		case T_CaseExpr:
			{
				CaseExpr   *caseexpr = (CaseExpr *) node;
				ListCell   *temp;

				appendContextKeyword(context, "CASE",
									 0, PRETTYINDENT_VAR, 0);
				if (caseexpr->arg)
				{
					appendStringInfoChar(buf, ' ');
					get_rule_expr((Node *) caseexpr->arg, context, true);
				}
				foreach(temp, caseexpr->args)
				{
					CaseWhen   *when = (CaseWhen *) lfirst(temp);
					Node	   *w = (Node *) when->expr;

					if (caseexpr->arg)
					{
						/*
						 * The parser should have produced WHEN clauses of
						 * the form "CaseTestExpr = RHS", possibly with an
						 * implicit coercion inserted above the CaseTestExpr.
						 * For accurate decompilation of rules it's essential
						 * that we show just the RHS.  However in an
						 * expression that's been through the optimizer, the
						 * WHEN clause could be almost anything (since the
						 * equality operator could have been expanded into an
						 * inline function).  If we don't recognize the form
						 * of the WHEN clause, just punt and display it as-is.
						 */
						if (IsA(w, OpExpr))
						{
							List	   *args = ((OpExpr *) w)->args;

							if (list_length(args) == 2 &&
								IsA(strip_implicit_coercions(linitial(args)),
									CaseTestExpr))
								w = (Node *) lsecond(args);
						}
					}

					if (!PRETTY_INDENT(context))
						appendStringInfoChar(buf, ' ');
					appendContextKeyword(context, "WHEN ",
										 0, 0, 0);


					/* WHEN IS NOT DISTINCT FROM */
					if (not_clause(w))
					{
						Expr *arg = get_notclausearg((Expr *) w);

						if (IsA(arg, DistinctExpr))
						{
							DistinctExpr 	*dexpr = (DistinctExpr *) arg;
							Node			*rhs;

							appendStringInfo(buf, "IS NOT DISTINCT FROM ");
							rhs = (Node *) lsecond(dexpr->args);
							get_rule_expr(rhs, context, false);
						}
						else
							get_rule_expr(w, context, false);
					}
					else
						get_rule_expr(w, context, false);
					appendStringInfo(buf, " THEN ");
					get_rule_expr((Node *) when->result, context, true);
				}
				if (!PRETTY_INDENT(context))
					appendStringInfoChar(buf, ' ');
				appendContextKeyword(context, "ELSE ",
									 0, 0, 0);
				get_rule_expr((Node *) caseexpr->defresult, context, true);
				if (!PRETTY_INDENT(context))
					appendStringInfoChar(buf, ' ');
				appendContextKeyword(context, "END",
									 -PRETTYINDENT_VAR, 0, 0);
			}
			break;

		case T_CaseTestExpr:
			{
				/*
				 * Normally we should never get here, since for expressions
				 * that can contain this node type we attempt to avoid
				 * recursing to it.  But in an optimized expression we might
				 * be unable to avoid that (see comments for CaseExpr).  If we
				 * do see one, print it as CASE_TEST_EXPR.
				 */
				appendStringInfo(buf, "CASE_TEST_EXPR");
			}
			break;

		case T_ArrayExpr:
			{
				ArrayExpr  *arrayexpr = (ArrayExpr *) node;

				appendStringInfo(buf, "ARRAY[");
				get_rule_expr((Node *) arrayexpr->elements, context, true);
				appendStringInfoChar(buf, ']');

				/*
				 * If the array isn't empty, we assume its elements are
				 * coerced to the desired type.  If it's empty, though, we
				 * need an explicit coercion to the array type.
				 */
				if (arrayexpr->elements == NIL)
					appendStringInfo(buf, "::%s",
					  format_type_with_typemod(arrayexpr->array_typeid, -1));
			}
			break;

		case T_TableValueExpr:
			{
				TableValueExpr	*tabexpr  = (TableValueExpr *) node;
				Query			*subquery = (Query*) tabexpr->subquery;

				appendStringInfo(buf, "TABLE(");
				get_query_def(subquery, buf, context->namespaces, NULL,
							  context->prettyFlags, context->indentLevel);
				appendStringInfoChar(buf, ')');
			}
			break;

		case T_RowExpr:
			{
				RowExpr    *rowexpr = (RowExpr *) node;
				TupleDesc	tupdesc = NULL;
				ListCell   *arg;
				int			i;
				char	   *sep;

				/*
				 * If it's a named type and not RECORD, we may have to skip
				 * dropped columns and/or claim there are NULLs for added
				 * columns.
				 */
				if (rowexpr->row_typeid != RECORDOID)
				{
					tupdesc = lookup_rowtype_tupdesc(rowexpr->row_typeid, -1);
					Assert(list_length(rowexpr->args) <= tupdesc->natts);
				}

				/*
				 * SQL99 allows "ROW" to be omitted when there is more than
				 * one column, but for simplicity we always print it.
				 */
				appendStringInfo(buf, "ROW(");
				sep = "";
				i = 0;
				foreach(arg, rowexpr->args)
				{
					Node	   *e = (Node *) lfirst(arg);

					if (tupdesc == NULL ||
						!tupdesc->attrs[i]->attisdropped)
					{
						appendStringInfoString(buf, sep);
						get_rule_expr(e, context, true);
						sep = ", ";
					}
					i++;
				}
				if (tupdesc != NULL)
				{
					while (i < tupdesc->natts)
					{
						if (!tupdesc->attrs[i]->attisdropped)
						{
							appendStringInfoString(buf, sep);
							appendStringInfo(buf, "NULL");
							sep = ", ";
						}
						i++;
					}

					ReleaseTupleDesc(tupdesc);
				}
				appendStringInfo(buf, ")");
				if (rowexpr->row_format == COERCE_EXPLICIT_CAST)
					appendStringInfo(buf, "::%s",
						  format_type_with_typemod(rowexpr->row_typeid, -1));
			}
			break;

		case T_RowCompareExpr:
			{
				RowCompareExpr *rcexpr = (RowCompareExpr *) node;
				ListCell   *arg;
				char	   *sep;

				/*
				 * SQL99 allows "ROW" to be omitted when there is more than
				 * one column, but for simplicity we always print it.
				 */
				appendStringInfo(buf, "(ROW(");
				sep = "";
				foreach(arg, rcexpr->largs)
				{
					Node	   *e = (Node *) lfirst(arg);

					appendStringInfoString(buf, sep);
					get_rule_expr(e, context, true);
					sep = ", ";
				}

				/*
				 * We assume that the name of the first-column operator will
				 * do for all the rest too.  This is definitely open to
				 * failure, eg if some but not all operators were renamed
				 * since the construct was parsed, but there seems no way to
				 * be perfect.
				 */
				appendStringInfo(buf, ") %s ROW(",
						  generate_operator_name(linitial_oid(rcexpr->opnos),
										   exprType(linitial(rcexpr->largs)),
										 exprType(linitial(rcexpr->rargs))));
				sep = "";
				foreach(arg, rcexpr->rargs)
				{
					Node	   *e = (Node *) lfirst(arg);

					appendStringInfoString(buf, sep);
					get_rule_expr(e, context, true);
					sep = ", ";
				}
				appendStringInfo(buf, "))");
			}
			break;

		case T_CoalesceExpr:
			{
				CoalesceExpr *coalesceexpr = (CoalesceExpr *) node;

				appendStringInfo(buf, "COALESCE(");
				get_rule_expr((Node *) coalesceexpr->args, context, true);
				appendStringInfoChar(buf, ')');
			}
			break;

		case T_MinMaxExpr:
			{
				MinMaxExpr *minmaxexpr = (MinMaxExpr *) node;

				switch (minmaxexpr->op)
				{
					case IS_GREATEST:
						appendStringInfo(buf, "GREATEST(");
						break;
					case IS_LEAST:
						appendStringInfo(buf, "LEAST(");
						break;
				}
				get_rule_expr((Node *) minmaxexpr->args, context, true);
				appendStringInfoChar(buf, ')');
			}
			break;

		case T_NullIfExpr:
			{
				NullIfExpr *nullifexpr = (NullIfExpr *) node;

				appendStringInfo(buf, "NULLIF(");
				get_rule_expr((Node *) nullifexpr->args, context, true);
				appendStringInfoChar(buf, ')');
			}
			break;

		case T_NullTest:
			{
				NullTest   *ntest = (NullTest *) node;

				if (!PRETTY_PAREN(context))
					appendStringInfoChar(buf, '(');
				get_rule_expr_paren((Node *) ntest->arg, context, true, node);
				switch (ntest->nulltesttype)
				{
					case IS_NULL:
						appendStringInfo(buf, " IS NULL");
						break;
					case IS_NOT_NULL:
						appendStringInfo(buf, " IS NOT NULL");
						break;
					default:
						elog(ERROR, "unrecognized nulltesttype: %d",
							 (int) ntest->nulltesttype);
				}
				if (!PRETTY_PAREN(context))
					appendStringInfoChar(buf, ')');
			}
			break;

		case T_BooleanTest:
			{
				BooleanTest *btest = (BooleanTest *) node;

				if (!PRETTY_PAREN(context))
					appendStringInfoChar(buf, '(');
				get_rule_expr_paren((Node *) btest->arg, context, false, node);
				switch (btest->booltesttype)
				{
					case IS_TRUE:
						appendStringInfo(buf, " IS TRUE");
						break;
					case IS_NOT_TRUE:
						appendStringInfo(buf, " IS NOT TRUE");
						break;
					case IS_FALSE:
						appendStringInfo(buf, " IS FALSE");
						break;
					case IS_NOT_FALSE:
						appendStringInfo(buf, " IS NOT FALSE");
						break;
					case IS_UNKNOWN:
						appendStringInfo(buf, " IS UNKNOWN");
						break;
					case IS_NOT_UNKNOWN:
						appendStringInfo(buf, " IS NOT UNKNOWN");
						break;
					default:
						elog(ERROR, "unrecognized booltesttype: %d",
							 (int) btest->booltesttype);
				}
				if (!PRETTY_PAREN(context))
					appendStringInfoChar(buf, ')');
			}
			break;

		case T_XmlExpr:
			{
				XmlExpr    *xexpr = (XmlExpr *) node;
				bool		needcomma = false;
				ListCell   *arg;
				ListCell   *narg;
				Const	   *con;

				switch (xexpr->op)
				{
					case IS_XMLCONCAT:
						appendStringInfoString(buf, "XMLCONCAT(");
						break;
					case IS_XMLELEMENT:
						appendStringInfoString(buf, "XMLELEMENT(");
						break;
					case IS_XMLFOREST:
						appendStringInfoString(buf, "XMLFOREST(");
						break;
					case IS_XMLPARSE:
						appendStringInfoString(buf, "XMLPARSE(");
						break;
					case IS_XMLPI:
						appendStringInfoString(buf, "XMLPI(");
						break;
					case IS_XMLROOT:
						appendStringInfoString(buf, "XMLROOT(");
						break;
					case IS_XMLSERIALIZE:
						appendStringInfoString(buf, "XMLSERIALIZE(");
						break;
					case IS_DOCUMENT:
						break;
				}
				if (xexpr->op == IS_XMLPARSE || xexpr->op == IS_XMLSERIALIZE)
				{
					if (xexpr->xmloption == XMLOPTION_DOCUMENT)
						appendStringInfoString(buf, "DOCUMENT ");
					else
						appendStringInfoString(buf, "CONTENT ");
				}
				if (xexpr->name)
				{
					appendStringInfo(buf, "NAME %s",
									 quote_identifier(map_xml_name_to_sql_identifier(xexpr->name)));
					needcomma = true;
				}
				if (xexpr->named_args)
				{
					if (xexpr->op != IS_XMLFOREST)
					{
						if (needcomma)
							appendStringInfoString(buf, ", ");
						appendStringInfoString(buf, "XMLATTRIBUTES(");
						needcomma = false;
					}
					forboth(arg, xexpr->named_args, narg, xexpr->arg_names)
					{
						Node	   *e = (Node *) lfirst(arg);
						char	   *argname = strVal(lfirst(narg));

						if (needcomma)
							appendStringInfoString(buf, ", ");
						get_rule_expr((Node *) e, context, true);
						appendStringInfo(buf, " AS %s",
										 quote_identifier(map_xml_name_to_sql_identifier(argname)));
						needcomma = true;
					}
					if (xexpr->op != IS_XMLFOREST)
						appendStringInfoChar(buf, ')');
				}
				if (xexpr->args)
				{
					if (needcomma)
						appendStringInfoString(buf, ", ");
					switch (xexpr->op)
					{
						case IS_XMLCONCAT:
						case IS_XMLELEMENT:
						case IS_XMLFOREST:
						case IS_XMLPI:
						case IS_XMLSERIALIZE:
							/* no extra decoration needed */
							get_rule_expr((Node *) xexpr->args, context, true);
							break;
						case IS_XMLPARSE:
							Assert(list_length(xexpr->args) == 2);

							get_rule_expr((Node *) linitial(xexpr->args),
										  context, true);

							con = (Const *) lsecond(xexpr->args);
							Assert(IsA(con, Const));
							Assert(!con->constisnull);
							if (DatumGetBool(con->constvalue))
								appendStringInfoString(buf,
													 " PRESERVE WHITESPACE");
							else
								appendStringInfoString(buf,
													   " STRIP WHITESPACE");
							break;
						case IS_XMLROOT:
							Assert(list_length(xexpr->args) == 3);

							get_rule_expr((Node *) linitial(xexpr->args),
										  context, true);

							appendStringInfoString(buf, ", VERSION ");
							con = (Const *) lsecond(xexpr->args);
							if (IsA(con, Const) &&
								con->constisnull)
								appendStringInfoString(buf, "NO VALUE");
							else
								get_rule_expr((Node *) con, context, false);

							con = (Const *) lthird(xexpr->args);
							Assert(IsA(con, Const));
							if (con->constisnull)
								 /* suppress STANDALONE NO VALUE */ ;
							else
							{
								switch (DatumGetInt32(con->constvalue))
								{
									case XML_STANDALONE_YES:
										appendStringInfoString(buf,
														 ", STANDALONE YES");
										break;
									case XML_STANDALONE_NO:
										appendStringInfoString(buf,
														  ", STANDALONE NO");
										break;
									case XML_STANDALONE_NO_VALUE:
										appendStringInfoString(buf,
													", STANDALONE NO VALUE");
										break;
									default:
										break;
								}
							}
							break;
						case IS_DOCUMENT:
							get_rule_expr_paren((Node *) xexpr->args, context, false, node);
							break;
					}

				}
				if (xexpr->op == IS_XMLSERIALIZE)
					appendStringInfo(buf, " AS %s", format_type_with_typemod(xexpr->type,
															 xexpr->typmod));
				if (xexpr->op == IS_DOCUMENT)
					appendStringInfoString(buf, " IS DOCUMENT");
				else
					appendStringInfoChar(buf, ')');
			}
			break;

		case T_CoerceToDomain:
			{
				CoerceToDomain *ctest = (CoerceToDomain *) node;
				Node	   *arg = (Node *) ctest->arg;

				if (ctest->coercionformat == COERCE_IMPLICIT_CAST &&
					!showimplicit)
				{
					/* don't show the implicit cast */
					get_rule_expr(arg, context, false);
				}
				else
				{
					get_coercion_expr(arg, context,
									  ctest->resulttype,
									  ctest->resulttypmod,
									  node);
				}
			}
			break;

		case T_CoerceToDomainValue:
			appendStringInfo(buf, "VALUE");
			break;

		case T_SetToDefault:
			appendStringInfo(buf, "DEFAULT");
			break;

		case T_CurrentOfExpr:
			{
				CurrentOfExpr *cexpr = (CurrentOfExpr *) node;

				if (cexpr->cursor_name)
					appendStringInfo(buf, "CURRENT OF %s",
									 quote_identifier(cexpr->cursor_name));
				else
					appendStringInfo(buf, "CURRENT OF $%d",
									 cexpr->cursor_param);
			}
			break;

		case T_List:
			{
				char	   *sep;
				ListCell   *l;

				sep = "";
				foreach(l, (List *) node)
				{
					appendStringInfoString(buf, sep);
					get_rule_expr((Node *) lfirst(l), context, showimplicit);
					sep = ", ";
				}
			}
			break;

		case T_PartSelectedExpr:
			{
				appendStringInfo(buf, "PartSelected");
			}
			break;

		case T_DMLActionExpr:
			{
				appendStringInfo(buf, "DMLAction");
			}
			break;

		default:
			elog(ERROR, "unrecognized node type: %d", (int) nodeTag(node));
			break;
	}
}


/*
 * get_oper_expr			- Parse back an OpExpr node
 */
static void
get_oper_expr(OpExpr *expr, deparse_context *context)
{
	StringInfo	buf = context->buf;
	Oid			opno = expr->opno;
	List	   *args = expr->args;

	if (!PRETTY_PAREN(context))
		appendStringInfoChar(buf, '(');
	if (list_length(args) == 2)
	{
		/* binary operator */
		Node	   *arg1 = (Node *) linitial(args);
		Node	   *arg2 = (Node *) lsecond(args);

		get_rule_expr_paren(arg1, context, true, (Node *) expr);
		appendStringInfo(buf, " %s ",
						 generate_operator_name(opno,
												exprType(arg1),
												exprType(arg2)));
		get_rule_expr_paren(arg2, context, true, (Node *) expr);
	}
	else
	{
		/* unary operator --- but which side? */
		Node	   *arg = (Node *) linitial(args);
		HeapTuple	tp;
		Form_pg_operator optup;

		tp = SearchSysCache1(OPEROID, ObjectIdGetDatum(opno));
		if (!HeapTupleIsValid(tp))
			elog(ERROR, "cache lookup failed for operator %u", opno);
		optup = (Form_pg_operator) GETSTRUCT(tp);
		switch (optup->oprkind)
		{
			case 'l':
				appendStringInfo(buf, "%s ",
								 generate_operator_name(opno,
														InvalidOid,
														exprType(arg)));
				get_rule_expr_paren(arg, context, true, (Node *) expr);
				break;
			case 'r':
				get_rule_expr_paren(arg, context, true, (Node *) expr);
				appendStringInfo(buf, " %s",
								 generate_operator_name(opno,
														exprType(arg),
														InvalidOid));
				break;
			default:
				elog(ERROR, "bogus oprkind: %d", optup->oprkind);
		}
		ReleaseSysCache(tp);
	}
	if (!PRETTY_PAREN(context))
		appendStringInfoChar(buf, ')');
}

/*
 * get_func_expr			- Parse back a FuncExpr node
 */
static void
get_func_expr(FuncExpr *expr, deparse_context *context,
			  bool showimplicit)
{
	StringInfo	buf = context->buf;
	Oid			funcoid = expr->funcid;
	Oid			argtypes[FUNC_MAX_ARGS];
	int			nargs;
	List	   *argnames;
	bool		use_variadic;
	ListCell   *l;

	/*
	 * If the function call came from an implicit coercion, then just show the
	 * first argument --- unless caller wants to see implicit coercions.
	 */
	if (expr->funcformat == COERCE_IMPLICIT_CAST && !showimplicit)
	{
		get_rule_expr_paren((Node *) linitial(expr->args), context,
							false, (Node *) expr);
		return;
	}

	/*
	 * If the function call came from a cast, then show the first argument
	 * plus an explicit cast operation.
	 */
	if (expr->funcformat == COERCE_EXPLICIT_CAST ||
		expr->funcformat == COERCE_IMPLICIT_CAST)
	{
		Node	   *arg = linitial(expr->args);
		Oid			rettype = expr->funcresulttype;
		int32		coercedTypmod;

		/* Get the typmod if this is a length-coercion function */
		(void) exprIsLengthCoercion((Node *) expr, &coercedTypmod);

		get_coercion_expr(arg, context,
						  rettype, coercedTypmod,
						  (Node *) expr);

		return;
	}

	/*
	 * Normal function: display as proname(args).  First we need to extract
	 * the argument datatypes.
	 */
	if (list_length(expr->args) > FUNC_MAX_ARGS)
		ereport(ERROR,
				(errcode(ERRCODE_TOO_MANY_ARGUMENTS),
				 errmsg("too many arguments")));
	nargs = 0;
	argnames = NIL;
	foreach(l, expr->args)
	{
		Node	   *arg = (Node *) lfirst(l);

		if (IsA(arg, NamedArgExpr))
			argnames = lappend(argnames, ((NamedArgExpr *) arg)->name);
		argtypes[nargs] = exprType(arg);
		nargs++;
	}

	appendStringInfo(buf, "%s(",
					 generate_function_name(funcoid, nargs,
											argnames, argtypes,
											expr->funcvariadic,
											&use_variadic));
	nargs = 0;
	foreach(l, expr->args)
	{
		if (nargs++ > 0)
			appendStringInfoString(buf, ", ");
		if (use_variadic && lnext(l) == NULL)
			appendStringInfoString(buf, "VARIADIC ");
		get_rule_expr((Node *) lfirst(l), context, true);
	}
	appendStringInfoChar(buf, ')');
}

/*
 * get_groupingfunc_expr - Parse back a grouping function node.
 */
static void
get_groupingfunc_expr(GroupingFunc *grpfunc, deparse_context *context)
{
<<<<<<< HEAD
	StringInfo buf = context->buf;
	ListCell *lc;
	char *sep = "";
	List *group_exprs;
=======
	StringInfo	buf = context->buf;
	Oid			argtypes[FUNC_MAX_ARGS];
	List	   *arglist;
	int			nargs;
	ListCell   *l;
>>>>>>> 1084f317

	if (!context->groupClause)
	{
<<<<<<< HEAD
		appendStringInfoString(buf, "grouping");
		return;
	}

	group_exprs = get_grouplist_exprs(context->groupClause,
									  context->windowTList);

	appendStringInfoString(buf, "grouping(");
	foreach (lc, grpfunc->args)
	{
		int entry_no = (int)intVal(lfirst(lc));
		Node *expr;
		Assert (entry_no < list_length(context->windowTList));

		expr = (Node *)list_nth(group_exprs, entry_no);
		appendStringInfoString(buf, sep);
		get_rule_expr(expr, context, true);
		sep = ", ";
	}

	appendStringInfoString(buf, ")");
}

static void
get_rule_orderby(List *orderList, List *targetList,
				 bool force_colno, deparse_context *context)
{
	get_sortlist_expr(orderList, targetList, force_colno,
					  context, "");
}

/*
 * Deparse an Aggref as a special MEDIAN() construct, if it looks like
 * one.
 *
 * Returns true if the reference was handled as MEDIAN, false otherwise.
 */
static bool
get_median_expr(Aggref *aggref, deparse_context *context)
{
	StringInfo	buf = context->buf;
	TargetEntry *tle;

	if (!IS_MEDIAN_OID(aggref->aggfnoid))
		return false;
	if (list_length(aggref->aggdirectargs) != 1)
		return false;
	if (list_length(aggref->args) != 1)
		return false;

	tle = (TargetEntry *) linitial(aggref->args);
	if (tle->resjunk)
		return false;

	/* Ok, it looks like a MEDIAN */
	appendStringInfoString(buf, "MEDIAN(");

	get_rule_expr((Node *) tle->expr, context, false);

	/*
	 * MEDIAN (...) FILTER (...) isn't currently allowed by the grammar,
	 * but it's easy enough to handle here, so let's be prepared.
	 */
	if (aggref->aggfilter != NULL)
	{
		appendStringInfoString(buf, ") FILTER (WHERE ");
		get_rule_expr((Node *) aggref->aggfilter, context, false);
	}
	appendStringInfoChar(buf, ')');

	return true;
}

/*
 * get_agg_expr			- Parse back an Aggref node
 */
static void
get_agg_expr(Aggref *aggref, deparse_context *context)
{
	StringInfo	buf = context->buf;
	Oid			argtypes[FUNC_MAX_ARGS];
	int			nargs;
	bool		use_variadic;
	Oid fnoid;

	/* Special handling of MEDIAN */
	if (get_median_expr(aggref, context))
		return;

	/*
	 * Depending on the stage of aggregation, this Aggref
	 * may represent functions that are different from the
	 * function initially specified. Thus, it is possible that these
	 * functions take different number of arguments. However,
	 * this is pretty rare. I think that COUNT(*) is the only one
	 * so far -- COUNT(*) has no argument in the first stage, while in the
	 * second stage, we add one argument for COUNT. So COUNT(*) becomes
	 * COUNT(ANY).
	 */
	fnoid = aggref->aggfnoid;
	switch(aggref->aggstage)
	{
		case AGGSTAGE_FINAL:
		{
			if (aggref->aggfnoid == COUNT_STAR_OID)
				fnoid = COUNT_ANY_OID;

			break;
		}
		case AGGSTAGE_PARTIAL:
		case AGGSTAGE_NORMAL:
		default:
			break;
=======
		TargetEntry *tle = (TargetEntry *) lfirst(l);
		Node	   *arg = (Node *) tle->expr;

		Assert(!IsA(arg, NamedArgExpr));
		if (tle->resjunk)
			continue;
		if (nargs >= FUNC_MAX_ARGS)		/* paranoia */
			ereport(ERROR,
					(errcode(ERRCODE_TOO_MANY_ARGUMENTS),
					 errmsg("too many arguments")));
		argtypes[nargs] = exprType(arg);
		arglist = lappend(arglist, arg);
		nargs++;
>>>>>>> 1084f317
	}

	/* Extract the argument types as seen by the parser */
	nargs = get_aggregate_argtypes(aggref, argtypes);

	/* Print the aggregate name, schema-qualified if needed */
	appendStringInfo(buf, "%s(%s",
					 generate_function_name(fnoid, nargs,
											NIL, argtypes,
											aggref->aggvariadic,
											&use_variadic),
					 aggref->aggdistinct ? "DISTINCT " : "");
	if (AGGKIND_IS_ORDERED_SET(aggref->aggkind))
	{
		/*
		 * Ordered-set aggregates do not use "*" syntax.  Also, we needn't
		 * worry about inserting VARIADIC.  So we can just dump the direct
		 * args as-is.
		 */
		get_rule_expr((Node *) aggref->aggdirectargs, context, true);
		Assert(aggref->aggorder != NIL);
		appendStringInfoString(buf, ") WITHIN GROUP (ORDER BY ");
		get_rule_orderby(aggref->aggorder, aggref->args, false, context);
	}
	else
	{
		/* aggstar can be set only in zero-argument aggregates */
		if (aggref->aggstar)
			appendStringInfoChar(buf, '*');
		else
		{
			ListCell   *l;
			int			i;

			i = 0;
			foreach(l, aggref->args)
			{
				TargetEntry *tle = (TargetEntry *) lfirst(l);
				Node	   *arg = (Node *) tle->expr;

				if (tle->resjunk)
					continue;
				if (i++ > 0)
					appendStringInfoString(buf, ", ");
				if (use_variadic && i == nargs)
					appendStringInfoString(buf, "VARIADIC ");
				get_rule_expr(arg, context, true);
			}
		}

		if (aggref->aggorder != NIL)
		{
			appendStringInfoString(buf, " ORDER BY ");
			get_rule_orderby(aggref->aggorder, aggref->args, false, context);
		}
	}

	if (aggref->aggfilter != NULL)
	{
		appendStringInfoString(buf, ") FILTER (WHERE ");
		get_rule_expr((Node *) aggref->aggfilter, context, false);
	}

	appendStringInfoChar(buf, ')');
}

static void
get_sortlist_expr(List *l, List *targetList, bool force_colno,
                  deparse_context *context, char *keyword_clause)
{
	ListCell *cell;
	char *sep;
	StringInfo buf = context->buf;

	appendContextKeyword(context, keyword_clause,
						 -PRETTYINDENT_STD, PRETTYINDENT_STD, 1);
	sep = "";
	foreach(cell, l)
	{
		SortGroupClause *srt = (SortGroupClause *) lfirst(cell);
		Node	   *sortexpr;
		Oid			sortcoltype;
		TypeCacheEntry *typentry;

		appendStringInfoString(buf, sep);
		sortexpr = get_rule_sortgroupclause(srt, targetList, force_colno,
										    context);
		sortcoltype = exprType(sortexpr);
		/* See whether operator is default < or > for datatype */
		typentry = lookup_type_cache(sortcoltype,
									 TYPECACHE_LT_OPR | TYPECACHE_GT_OPR);
		if (srt->sortop == typentry->lt_opr)
		{
			/* ASC is default, so emit nothing for it */
			if (srt->nulls_first)
				appendStringInfo(buf, " NULLS FIRST");
		}
		else if (srt->sortop == typentry->gt_opr)
		{
			appendStringInfo(buf, " DESC");
			/* DESC defaults to NULLS FIRST */
			if (!srt->nulls_first)
				appendStringInfo(buf, " NULLS LAST");
		}
		else
		{
			appendStringInfo(buf, " USING %s",
							 generate_operator_name(srt->sortop,
													sortcoltype,
													sortcoltype));
			/* be specific to eliminate ambiguity */
			if (srt->nulls_first)
				appendStringInfo(buf, " NULLS FIRST");
			else
				appendStringInfo(buf, " NULLS LAST");
		}
		sep = ", ";
	}
}

/*
 * get_windowfunc_expr	- Parse back a WindowFunc node
 */
static void
get_windowfunc_expr(WindowFunc *wfunc, deparse_context *context)
{
	StringInfo	buf = context->buf;
	Oid			argtypes[FUNC_MAX_ARGS];
	int			nargs;
	List	   *argnames;
	ListCell   *l;

	if (list_length(wfunc->args) >= FUNC_MAX_ARGS)
		ereport(ERROR,
				(errcode(ERRCODE_TOO_MANY_ARGUMENTS),
				 errmsg("too many arguments")));
	nargs = 0;
	argnames = NIL;
	foreach(l, wfunc->args)
	{
		Node	   *arg = (Node *) lfirst(l);

		if (IsA(arg, NamedArgExpr))
			argnames = lappend(argnames, ((NamedArgExpr *) arg)->name);
		argtypes[nargs] = exprType(arg);
		nargs++;
	}

	appendStringInfo(buf, "%s(",
					 generate_function_name(wfunc->winfnoid, nargs,
											argnames, argtypes,
											false, NULL));
	/* winstar can be set only in zero-argument aggregates */
	if (wfunc->winstar)
		appendStringInfoChar(buf, '*');
	else
		get_rule_expr((Node *) wfunc->args, context, true);

	if (wfunc->aggfilter != NULL)
	{
		appendStringInfoString(buf, ") FILTER (WHERE ");
		get_rule_expr((Node *) wfunc->aggfilter, context, false);
	}

	appendStringInfoString(buf, ") OVER ");

	foreach(l, context->windowClause)
	{
		WindowClause *wc = (WindowClause *) lfirst(l);

		if (wc->winref == wfunc->winref)
		{
			if (wc->name)
				appendStringInfoString(buf, quote_identifier(wc->name));
			else
				get_rule_windowspec(wc, context->windowTList, context);
			break;
		}
	}
	if (l == NULL)
	{
		if (context->windowClause)
			elog(ERROR, "could not find window clause for winref %u",
				 wfunc->winref);

		/*
		 * In EXPLAIN, we don't have window context information available, so
		 * we have to settle for this:
		 */
		appendStringInfoString(buf, "(?)");
	}
}

/* ----------
 * get_coercion_expr
 *
 *	Make a string representation of a value coerced to a specific type
 * ----------
 */
static void
get_coercion_expr(Node *arg, deparse_context *context,
				  Oid resulttype, int32 resulttypmod,
				  Node *parentNode)
{
	StringInfo	buf = context->buf;

	/*
	 * Since parse_coerce.c doesn't immediately collapse application of
	 * length-coercion functions to constants, what we'll typically see
	 * in such cases is a Const with typmod -1 and a length-coercion
	 * function right above it.  Avoid generating redundant output.
	 * However, beware of suppressing casts when the user actually wrote
	 * something like 'foo'::text::char(3).
	 */
	if (arg && IsA(arg, Const) &&
		((Const *) arg)->consttype == resulttype &&
		((Const *) arg)->consttypmod == -1)
	{
		/* Show the constant without normal ::typename decoration */
		get_const_expr((Const *) arg, context, false);
	}
	else
	{
		if (!PRETTY_PAREN(context))
			appendStringInfoChar(buf, '(');
		get_rule_expr_paren(arg, context, false, parentNode);
		if (!PRETTY_PAREN(context))
			appendStringInfoChar(buf, ')');
	}
	appendStringInfo(buf, "::%s",
					 format_type_with_typemod(resulttype, resulttypmod));
}

/* ----------
 * get_const_expr
 *
 *	Make a string representation of a Const
 *
 * showtype can be -1 to never show "::typename" decoration, or +1 to always
 * show it, or 0 to show it only if the constant wouldn't be assumed to be
 * the right type by default.
 * ----------
 */
static void
get_const_expr(Const *constval, deparse_context *context, int showtype)
{
	StringInfo	buf = context->buf;
	Oid			typoutput;
	bool		typIsVarlena;
	char	   *extval;
	bool		isfloat = false;
	bool		needlabel;

	if (constval->constisnull)
	{
		/*
		 * Always label the type of a NULL constant to prevent misdecisions
		 * about type when reparsing.
		 */
		appendStringInfo(buf, "NULL");
		if (showtype >= 0)
			appendStringInfo(buf, "::%s",
							 format_type_with_typemod(constval->consttype,
													  constval->consttypmod));
		return;
	}

	getTypeOutputInfo(constval->consttype,
					  &typoutput, &typIsVarlena);

	extval = OidOutputFunctionCall(typoutput, constval->constvalue);

	switch (constval->consttype)
	{
		case INT2OID:
		case INT4OID:
		case INT8OID:
		case OIDOID:
		case FLOAT4OID:
		case FLOAT8OID:
		case NUMERICOID:
			{
				/*
				 * These types are printed without quotes unless they contain
				 * values that aren't accepted by the scanner unquoted (e.g.,
				 * 'NaN').	Note that strtod() and friends might accept NaN,
				 * so we can't use that to test.
				 *
				 * In reality we only need to defend against infinity and NaN,
				 * so we need not get too crazy about pattern matching here.
				 *
				 * There is a special-case gotcha: if the constant is signed,
				 * we need to parenthesize it, else the parser might see a
				 * leading plus/minus as binding less tightly than adjacent
				 * operators --- particularly, the cast that we might attach
				 * below.
				 */
				if (strspn(extval, "0123456789+-eE.") == strlen(extval))
				{
					if (extval[0] == '+' || extval[0] == '-')
						appendStringInfo(buf, "(%s)", extval);
					else
						appendStringInfoString(buf, extval);
					if (strcspn(extval, "eE.") != strlen(extval))
						isfloat = true; /* it looks like a float */
				}
				else
					appendStringInfo(buf, "'%s'", extval);
			}
			break;

		case BITOID:
		case VARBITOID:
			appendStringInfo(buf, "B'%s'", extval);
			break;

		case BOOLOID:
			if (strcmp(extval, "t") == 0)
				appendStringInfo(buf, "true");
			else
				appendStringInfo(buf, "false");
			break;

		default:
			simple_quote_literal(buf, extval);
			break;
	}

	pfree(extval);

	if (showtype < 0)
		return;

	/*
	 * For showtype == 0, append ::typename unless the constant will be
	 * implicitly typed as the right type when it is read in.
	 *
	 * XXX this code has to be kept in sync with the behavior of the parser,
	 * especially make_const.
	 */
	switch (constval->consttype)
	{
		case BOOLOID:
		case INT4OID:
		case UNKNOWNOID:
			/* These types can be left unlabeled */
			needlabel = false;
			break;
		case NUMERICOID:

			/*
			 * Float-looking constants will be typed as numeric, but if
			 * there's a specific typmod we need to show it.
			 */
			needlabel = !isfloat || (constval->consttypmod >= 0);
			break;
		default:
			needlabel = true;
			break;
	}
	if (needlabel || showtype > 0)
		appendStringInfo(buf, "::%s",
						 format_type_with_typemod(constval->consttype,
												  constval->consttypmod));
}

/*
 * simple_quote_literal - Format a string as a SQL literal, append to buf
 */
static void
simple_quote_literal(StringInfo buf, const char *val)
{
	const char *valptr;

	/*
	 * We form the string literal according to the prevailing setting of
	 * standard_conforming_strings; we never use E''. User is responsible for
	 * making sure result is used correctly.
	 */
	appendStringInfoChar(buf, '\'');
	for (valptr = val; *valptr; valptr++)
	{
		char		ch = *valptr;

		if (SQL_STR_DOUBLE(ch, !standard_conforming_strings))
			appendStringInfoChar(buf, ch);
		appendStringInfoChar(buf, ch);
	}
	appendStringInfoChar(buf, '\'');
}


/* ----------
 * get_sublink_expr			- Parse back a sublink
 * ----------
 */
static void
get_sublink_expr(SubLink *sublink, deparse_context *context)
{
	StringInfo	buf = context->buf;
	Query	   *query = (Query *) (sublink->subselect);
	char	   *opname = NULL;
	bool		need_paren;

	if (sublink->subLinkType == ARRAY_SUBLINK)
		appendStringInfo(buf, "ARRAY(");
	else
		appendStringInfoChar(buf, '(');

	/*
	 * Note that we print the name of only the first operator, when there are
	 * multiple combining operators.  This is an approximation that could go
	 * wrong in various scenarios (operators in different schemas, renamed
	 * operators, etc) but there is not a whole lot we can do about it, since
	 * the syntax allows only one operator to be shown.
	 */
	if (sublink->testexpr)
	{
		if (IsA(sublink->testexpr, OpExpr))
		{
			/* single combining operator */
			OpExpr	   *opexpr = (OpExpr *) sublink->testexpr;

			get_rule_expr(linitial(opexpr->args), context, true);
			opname = generate_operator_name(opexpr->opno,
											exprType(linitial(opexpr->args)),
											exprType(lsecond(opexpr->args)));
		}
		else if (IsA(sublink->testexpr, BoolExpr))
		{
			/* multiple combining operators, = or <> cases */
			char	   *sep;
			ListCell   *l;

			appendStringInfoChar(buf, '(');
			sep = "";
			foreach(l, ((BoolExpr *) sublink->testexpr)->args)
			{
				OpExpr	   *opexpr = (OpExpr *) lfirst(l);

				Assert(IsA(opexpr, OpExpr));
				appendStringInfoString(buf, sep);
				get_rule_expr(linitial(opexpr->args), context, true);
				if (!opname)
					opname = generate_operator_name(opexpr->opno,
											exprType(linitial(opexpr->args)),
											exprType(lsecond(opexpr->args)));
				sep = ", ";
			}
			appendStringInfoChar(buf, ')');
		}
		else if (IsA(sublink->testexpr, RowCompareExpr))
		{
			/* multiple combining operators, < <= > >= cases */
			RowCompareExpr *rcexpr = (RowCompareExpr *) sublink->testexpr;

			appendStringInfoChar(buf, '(');
			get_rule_expr((Node *) rcexpr->largs, context, true);
			opname = generate_operator_name(linitial_oid(rcexpr->opnos),
											exprType(linitial(rcexpr->largs)),
										  exprType(linitial(rcexpr->rargs)));
			appendStringInfoChar(buf, ')');
		}
		else
			elog(ERROR, "unrecognized testexpr type: %d",
				 (int) nodeTag(sublink->testexpr));
	}

	need_paren = true;

	switch (sublink->subLinkType)
	{
		case EXISTS_SUBLINK:
			appendStringInfo(buf, "EXISTS ");
			break;

		case ANY_SUBLINK:
			if (strcmp(opname, "=") == 0)		/* Represent = ANY as IN */
				appendStringInfo(buf, " IN ");
			else
				appendStringInfo(buf, " %s ANY ", opname);
			break;

		case ALL_SUBLINK:
			appendStringInfo(buf, " %s ALL ", opname);
			break;

		case ROWCOMPARE_SUBLINK:
			appendStringInfo(buf, " %s ", opname);
			break;

		case EXPR_SUBLINK:
		case ARRAY_SUBLINK:
			need_paren = false;
			break;

		case CTE_SUBLINK:		/* shouldn't occur in a SubLink */
		default:
			elog(ERROR, "unrecognized sublink type: %d",
				 (int) sublink->subLinkType);
			break;
	}

	if (need_paren)
		appendStringInfoChar(buf, '(');

	get_query_def(query, buf, context->namespaces, NULL,
				  context->prettyFlags, context->indentLevel);

	if (need_paren)
		appendStringInfo(buf, "))");
	else
		appendStringInfoChar(buf, ')');
}


/* ----------
 * get_from_clause			- Parse back a FROM clause
 *
 * "prefix" is the keyword that denotes the start of the list of FROM
 * elements. It is FROM when used to parse back SELECT and UPDATE, but
 * is USING when parsing back DELETE.
 * ----------
 */
static void
get_from_clause(Query *query, const char *prefix, deparse_context *context)
{
	StringInfo	buf = context->buf;
	bool		first = true;
	ListCell   *l;

	/*
	 * We use the query's jointree as a guide to what to print.  However, we
	 * must ignore auto-added RTEs that are marked not inFromCl. (These can
	 * only appear at the top level of the jointree, so it's sufficient to
	 * check here.)  This check also ensures we ignore the rule pseudo-RTEs
	 * for NEW and OLD.
	 */
	foreach(l, query->jointree->fromlist)
	{
		Node	   *jtnode = (Node *) lfirst(l);

		if (IsA(jtnode, RangeTblRef))
		{
			int			varno = ((RangeTblRef *) jtnode)->rtindex;
			RangeTblEntry *rte = rt_fetch(varno, query->rtable);

			if (!rte->inFromCl)
				continue;
		}

		if (first)
		{
			appendContextKeyword(context, prefix,
								 -PRETTYINDENT_STD, PRETTYINDENT_STD, 2);
			first = false;
		}
		else
			appendStringInfoString(buf, ", ");

		get_from_clause_item(jtnode, query, context);
	}
}

static void
get_from_clause_item(Node *jtnode, Query *query, deparse_context *context)
{
	StringInfo	buf = context->buf;

	if (IsA(jtnode, RangeTblRef))
	{
		int			varno = ((RangeTblRef *) jtnode)->rtindex;
		RangeTblEntry *rte = rt_fetch(varno, query->rtable);
		bool		gavealias = false;

		switch (rte->rtekind)
		{
			case RTE_RELATION:
				/* Normal relation RTE */
				appendStringInfo(buf, "%s%s",
								 only_marker(rte),
								 generate_relation_name(rte->relid,
														context->namespaces));
				break;
			case RTE_SUBQUERY:
				/* Subquery RTE */
				appendStringInfoChar(buf, '(');
				get_query_def(rte->subquery, buf, context->namespaces, NULL,
							  context->prettyFlags, context->indentLevel);
				appendStringInfoChar(buf, ')');
				break;
			case RTE_TABLEFUNCTION:
				/* Table Function RTE */
				/* fallthrough */
			case RTE_FUNCTION:
				/* Function RTE */
				get_rule_expr(rte->funcexpr, context, true);
				break;
			case RTE_VALUES:
				/* Values list RTE */
				get_values_def(rte->values_lists, context);
				break;
			case RTE_CTE:
				appendStringInfoString(buf, quote_identifier(rte->ctename));
				break;
			default:
				elog(ERROR, "unrecognized RTE kind: %d", (int) rte->rtekind);
				break;
		}

		if (rte->alias != NULL)
		{
			appendStringInfo(buf, " %s",
							 quote_identifier(rte->alias->aliasname));
			gavealias = true;
		}
		else if (rte->rtekind == RTE_RELATION &&
				 strcmp(rte->eref->aliasname, get_relation_name(rte->relid)) != 0)
		{
			/*
			 * Apparently the rel has been renamed since the rule was made.
			 * Emit a fake alias clause so that variable references will still
			 * work.  This is not a 100% solution but should work in most
			 * reasonable situations.
			 */
			appendStringInfo(buf, " %s",
							 quote_identifier(rte->eref->aliasname));
			gavealias = true;
		}
		else if (rte->rtekind == RTE_FUNCTION || rte->rtekind == RTE_TABLEFUNCTION)
		{
			/*
			 * For a function RTE, always give an alias. This covers possible
			 * renaming of the function and/or instability of the
			 * FigureColname rules for things that aren't simple functions.
			 */
			appendStringInfo(buf, " %s",
							 quote_identifier(rte->eref->aliasname));
			gavealias = true;
		}

		if (rte->rtekind == RTE_FUNCTION || rte->rtekind == RTE_TABLEFUNCTION)
		{
			if (rte->funccoltypes != NIL)
			{
				/* Function returning RECORD, reconstruct the columndefs */
				if (!gavealias)
					appendStringInfo(buf, " AS ");
				get_from_clause_coldeflist(rte->eref->colnames,
										   rte->funccoltypes,
										   rte->funccoltypmods,
										   context);
			}
			else
			{
				/*
				 * For a function RTE, always emit a complete column alias
				 * list; this is to protect against possible instability of
				 * the default column names (eg, from altering parameter
				 * names).
				 */
				get_from_clause_alias(rte->eref, rte, context);
			}
		}
		else
		{
			/*
			 * For non-function RTEs, just report whatever the user originally
			 * gave as column aliases.
			 */
			get_from_clause_alias(rte->alias, rte, context);
		}
	}
	else if (IsA(jtnode, JoinExpr))
	{
		JoinExpr   *j = (JoinExpr *) jtnode;
		bool		need_paren_on_right;

		need_paren_on_right = PRETTY_PAREN(context) &&
			!IsA(j->rarg, RangeTblRef) &&
			!(IsA(j->rarg, JoinExpr) &&((JoinExpr *) j->rarg)->alias != NULL);

		if (!PRETTY_PAREN(context) || j->alias != NULL)
			appendStringInfoChar(buf, '(');

		get_from_clause_item(j->larg, query, context);

		if (j->isNatural)
		{
			if (!PRETTY_INDENT(context))
				appendStringInfoChar(buf, ' ');
			switch (j->jointype)
			{
				case JOIN_INNER:
					appendContextKeyword(context, "NATURAL JOIN ",
										 -PRETTYINDENT_JOIN,
										 PRETTYINDENT_JOIN, 0);
					break;
				case JOIN_LEFT:
					appendContextKeyword(context, "NATURAL LEFT JOIN ",
										 -PRETTYINDENT_JOIN,
										 PRETTYINDENT_JOIN, 0);
					break;
				case JOIN_FULL:
					appendContextKeyword(context, "NATURAL FULL JOIN ",
										 -PRETTYINDENT_JOIN,
										 PRETTYINDENT_JOIN, 0);
					break;
				case JOIN_RIGHT:
					appendContextKeyword(context, "NATURAL RIGHT JOIN ",
										 -PRETTYINDENT_JOIN,
										 PRETTYINDENT_JOIN, 0);
					break;
				default:
					elog(ERROR, "unrecognized join type: %d",
						 (int) j->jointype);
			}
		}
		else
		{
			switch (j->jointype)
			{
				case JOIN_INNER:
					if (j->quals)
						appendContextKeyword(context, " JOIN ",
											 -PRETTYINDENT_JOIN,
											 PRETTYINDENT_JOIN, 2);
					else
						appendContextKeyword(context, " CROSS JOIN ",
											 -PRETTYINDENT_JOIN,
											 PRETTYINDENT_JOIN, 1);
					break;
				case JOIN_LEFT:
					appendContextKeyword(context, " LEFT JOIN ",
										 -PRETTYINDENT_JOIN,
										 PRETTYINDENT_JOIN, 2);
					break;
				case JOIN_FULL:
					appendContextKeyword(context, " FULL JOIN ",
										 -PRETTYINDENT_JOIN,
										 PRETTYINDENT_JOIN, 2);
					break;
				case JOIN_RIGHT:
					appendContextKeyword(context, " RIGHT JOIN ",
										 -PRETTYINDENT_JOIN,
										 PRETTYINDENT_JOIN, 2);
					break;
				default:
					elog(ERROR, "unrecognized join type: %d",
						 (int) j->jointype);
			}
		}

		if (need_paren_on_right)
			appendStringInfoChar(buf, '(');
		get_from_clause_item(j->rarg, query, context);
		if (need_paren_on_right)
			appendStringInfoChar(buf, ')');

		context->indentLevel -= PRETTYINDENT_JOIN_ON;

		if (!j->isNatural)
		{
			if (j->usingClause)
			{
				ListCell   *col;

				appendStringInfo(buf, " USING (");
				foreach(col, j->usingClause)
				{
					if (col != list_head(j->usingClause))
						appendStringInfo(buf, ", ");
					appendStringInfoString(buf,
									  quote_identifier(strVal(lfirst(col))));
				}
				appendStringInfoChar(buf, ')');
			}
			else if (j->quals)
			{
				appendStringInfo(buf, " ON ");
				if (!PRETTY_PAREN(context))
					appendStringInfoChar(buf, '(');
				get_rule_expr(j->quals, context, false);
				if (!PRETTY_PAREN(context))
					appendStringInfoChar(buf, ')');
			}
		}
		if (!PRETTY_PAREN(context) || j->alias != NULL)
			appendStringInfoChar(buf, ')');

		/* Yes, it's correct to put alias after the right paren ... */
		if (j->alias != NULL)
		{
			appendStringInfo(buf, " %s",
							 quote_identifier(j->alias->aliasname));
			get_from_clause_alias(j->alias,
								  rt_fetch(j->rtindex, query->rtable),
								  context);
		}
	}
	else
		elog(ERROR, "unrecognized node type: %d",
			 (int) nodeTag(jtnode));
}

/*
 * get_from_clause_alias - reproduce column alias list
 *
 * This is tricky because we must ignore dropped columns.
 */
static void
get_from_clause_alias(Alias *alias, RangeTblEntry *rte,
					  deparse_context *context)
{
	StringInfo	buf = context->buf;
	ListCell   *col;
	AttrNumber	attnum;
	bool		first = true;

	if (alias == NULL || alias->colnames == NIL)
		return;					/* definitely nothing to do */

	attnum = 0;
	foreach(col, alias->colnames)
	{
		attnum++;
		if (get_rte_attribute_is_dropped(rte, attnum))
			continue;
		if (first)
		{
			appendStringInfoChar(buf, '(');
			first = false;
		}
		else
			appendStringInfo(buf, ", ");
		appendStringInfoString(buf,
							   quote_identifier(strVal(lfirst(col))));
	}
	if (!first)
		appendStringInfoChar(buf, ')');
}

/*
 * get_from_clause_coldeflist - reproduce FROM clause coldeflist
 *
 * The coldeflist is appended immediately (no space) to buf.  Caller is
 * responsible for ensuring that an alias or AS is present before it.
 */
static void
get_from_clause_coldeflist(List *names, List *types, List *typmods,
						   deparse_context *context)
{
	StringInfo	buf = context->buf;
	ListCell   *l1;
	ListCell   *l2;
	ListCell   *l3;
	int			i = 0;

	appendStringInfoChar(buf, '(');

	l2 = list_head(types);
	l3 = list_head(typmods);
	foreach(l1, names)
	{
		char	   *attname = strVal(lfirst(l1));
		Oid			atttypid;
		int32		atttypmod;

		atttypid = lfirst_oid(l2);
		l2 = lnext(l2);
		atttypmod = lfirst_int(l3);
		l3 = lnext(l3);

		if (i > 0)
			appendStringInfo(buf, ", ");
		appendStringInfo(buf, "%s %s",
						 quote_identifier(attname),
						 format_type_with_typemod(atttypid, atttypmod));
		i++;
	}

	appendStringInfoChar(buf, ')');
}

/*
 * get_opclass_name			- fetch name of an index operator class
 *
 * The opclass name is appended (after a space) to buf.
 *
 * Output is suppressed if the opclass is the default for the given
 * actual_datatype.  (If you don't want this behavior, just pass
 * InvalidOid for actual_datatype.)
 */
static void
get_opclass_name(Oid opclass, Oid actual_datatype,
				 StringInfo buf)
{
	HeapTuple	ht_opc;
	Form_pg_opclass opcrec;
	char	   *opcname;
	char	   *nspname;

	ht_opc = SearchSysCache1(CLAOID, ObjectIdGetDatum(opclass));
	if (!HeapTupleIsValid(ht_opc))
		elog(ERROR, "cache lookup failed for opclass %u", opclass);
	opcrec = (Form_pg_opclass) GETSTRUCT(ht_opc);

	if (!OidIsValid(actual_datatype) ||
		GetDefaultOpClass(actual_datatype, opcrec->opcmethod) != opclass)
	{
		/* Okay, we need the opclass name.	Do we need to qualify it? */
		opcname = NameStr(opcrec->opcname);
		if (OpclassIsVisible(opclass))
			appendStringInfo(buf, " %s", quote_identifier(opcname));
		else
		{
			nspname = get_namespace_name(opcrec->opcnamespace);
			appendStringInfo(buf, " %s.%s",
							 quote_identifier(nspname),
							 quote_identifier(opcname));
		}
	}
	ReleaseSysCache(ht_opc);
}

/*
 * processIndirection - take care of array and subfield assignment
 *
 * We strip any top-level FieldStore or assignment ArrayRef nodes that
 * appear in the input, and return the subexpression that's to be assigned.
 * If printit is true, we also print out the appropriate decoration for the
 * base column name (that the caller just printed).
 */
static Node *
processIndirection(Node *node, deparse_context *context, bool printit)
{
	StringInfo	buf = context->buf;

	for (;;)
	{
		if (node == NULL)
			break;
		if (IsA(node, FieldStore))
		{
			FieldStore *fstore = (FieldStore *) node;
			Oid			typrelid;
			char	   *fieldname;

			/* lookup tuple type */
			typrelid = get_typ_typrelid(fstore->resulttype);
			if (!OidIsValid(typrelid))
				elog(ERROR, "argument type %s of FieldStore is not a tuple type",
					 format_type_be(fstore->resulttype));

			/*
			 * Print the field name.  There should only be one target field in
			 * stored rules.  There could be more than that in executable
			 * target lists, but this function cannot be used for that case.
			 */
			Assert(list_length(fstore->fieldnums) == 1);
			fieldname = get_relid_attribute_name(typrelid,
											linitial_int(fstore->fieldnums));
			if (printit)
				appendStringInfo(buf, ".%s", quote_identifier(fieldname));

			/*
			 * We ignore arg since it should be an uninteresting reference to
			 * the target column or subcolumn.
			 */
			node = (Node *) linitial(fstore->newvals);
		}
		else if (IsA(node, ArrayRef))
		{
			ArrayRef   *aref = (ArrayRef *) node;

			if (aref->refassgnexpr == NULL)
				break;
			if (printit)
				printSubscripts(aref, context);

			/*
			 * We ignore refexpr since it should be an uninteresting reference
			 * to the target column or subcolumn.
			 */
			node = (Node *) aref->refassgnexpr;
		}
		else
			break;
	}

	return node;
}

static void
printSubscripts(ArrayRef *aref, deparse_context *context)
{
	StringInfo	buf = context->buf;
	ListCell   *lowlist_item;
	ListCell   *uplist_item;

	lowlist_item = list_head(aref->reflowerindexpr);	/* could be NULL */
	foreach(uplist_item, aref->refupperindexpr)
	{
		appendStringInfoChar(buf, '[');
		if (lowlist_item)
		{
			get_rule_expr((Node *) lfirst(lowlist_item), context, false);
			appendStringInfoChar(buf, ':');
			lowlist_item = lnext(lowlist_item);
		}
		get_rule_expr((Node *) lfirst(uplist_item), context, false);
		appendStringInfoChar(buf, ']');
	}
}


/*
 * quote_literal_internal			- Quote a literal as required.
 *
 * NOTE: think not to make this function's behavior change with
 * standard_conforming_strings.  We don't know where the result
 * literal will be used, and so we must generate a result that
 * will work with either setting.  Take a look at what dblink
 * uses this for before thinking you know better.
 */
const char *
quote_literal_internal(const char *literal)
{
	char	   *result;
	const char *cp1;
	char	   *cp2;
	int			len;

	len = strlen(literal);
	/* We make a worst-case result area; wasting a little space is OK */
	result = (char *) palloc(len * 2 + 3 + 1);

	cp1 = literal;
	cp2 = result;

	for (; len-- > 0; cp1++)
	{
		if (*cp1 == '\\')
		{
			*cp2++ = ESCAPE_STRING_SYNTAX;
			break;
		}
	}

	len = strlen(literal);
	cp1 = literal;

	*cp2++ = '\'';
	while (len-- > 0)
	{
		if (SQL_STR_DOUBLE(*cp1, true))
			*cp2++ = *cp1;
		*cp2++ = *cp1++;
	}
	*cp2++ = '\'';

	result[cp2 - ((char *) result)] = '\0';

	return result;
}

/*
 * quote_identifier			- Quote an identifier only if needed
 *
 * When quotes are needed, we palloc the required space; slightly
 * space-wasteful but well worth it for notational simplicity.
 */
const char *
quote_identifier(const char *ident)
{
	/*
	 * Can avoid quoting if ident starts with a lowercase letter or underscore
	 * and contains only lowercase letters, digits, and underscores, *and* is
	 * not any SQL keyword.  Otherwise, supply quotes.
	 */
	int			nquotes = 0;
	bool		safe;
	const char *ptr;
	char	   *result;
	char	   *optr;

	/*
	 * would like to use <ctype.h> macros here, but they might yield unwanted
	 * locale-specific results...
	 */
	safe = ((ident[0] >= 'a' && ident[0] <= 'z') || ident[0] == '_');

	for (ptr = ident; *ptr; ptr++)
	{
		char		ch = *ptr;

		if ((ch >= 'a' && ch <= 'z') ||
			(ch >= '0' && ch <= '9') ||
			(ch == '_'))
		{
			/* okay */
		}
		else
		{
			safe = false;
			if (ch == '"')
				nquotes++;
		}
	}

	if (safe)
	{
		/*
		 * Check for keyword.  We quote keywords except for unreserved ones.
		 * (In some cases we could avoid quoting a col_name or type_func_name
		 * keyword, but it seems much harder than it's worth to tell that.)
		 *
		 * Note: ScanKeywordLookup() does case-insensitive comparison, but
		 * that's fine, since we already know we have all-lower-case.
		 */
		const ScanKeyword *keyword = ScanKeywordLookup(ident,
													   ScanKeywords,
													   NumScanKeywords);

		if (keyword != NULL && keyword->category != UNRESERVED_KEYWORD)
			safe = false;
	}

	if (safe)
		return ident;			/* no change needed */

	result = (char *) palloc(strlen(ident) + nquotes + 2 + 1);

	optr = result;
	*optr++ = '"';
	for (ptr = ident; *ptr; ptr++)
	{
		char		ch = *ptr;

		if (ch == '"')
			*optr++ = '"';
		*optr++ = ch;
	}
	*optr++ = '"';
	*optr = '\0';

	return result;
}

/*
 * quote_qualified_identifier	- Quote a possibly-qualified identifier
 *
 * Return a name of the form qualifier.ident, or just ident if qualifier
 * is NULL, quoting each component if necessary.  The result is palloc'd.
 */
char *
quote_qualified_identifier(const char *qualifier,
						   const char *ident)
{
	StringInfoData buf;

	initStringInfo(&buf);
	if (qualifier)
		appendStringInfo(&buf, "%s.", quote_identifier(qualifier));
	appendStringInfoString(&buf, quote_identifier(ident));
	return buf.data;
}

/*
 * get_relation_name
 *		Get the unqualified name of a relation specified by OID
 *
 * This differs from the underlying get_rel_name() function in that it will
 * throw error instead of silently returning NULL if the OID is bad.
 */
static char *
get_relation_name(Oid relid)
{
	char	   *relname = get_rel_name(relid);

	if (!relname)
		elog(ERROR, "cache lookup failed for relation %u", relid);
	return relname;
}

/*
 * generate_relation_name
 *		Compute the name to display for a relation specified by OID
 *
 * The result includes all necessary quoting and schema-prefixing.
 *
 * If namespaces isn't NIL, it must be a list of deparse_namespace nodes.
 * We will forcibly qualify the relation name if it equals any CTE name
 * visible in the namespace list.
 */
static char *
generate_relation_name(Oid relid, List *namespaces)
{
	HeapTuple	tp;
	Form_pg_class reltup;
	bool		need_qual;
	ListCell   *nslist;
	char	   *relname;
	char	   *nspname;
	char	   *result;

	tp = SearchSysCache1(RELOID, ObjectIdGetDatum(relid));
	if (!HeapTupleIsValid(tp))
		elog(ERROR, "cache lookup failed for relation %u", relid);
	reltup = (Form_pg_class) GETSTRUCT(tp);
	relname = NameStr(reltup->relname);

	/* Check for conflicting CTE name */
	need_qual = false;
	foreach(nslist, namespaces)
	{
		deparse_namespace *dpns = (deparse_namespace *) lfirst(nslist);
		ListCell   *ctlist;

		foreach(ctlist, dpns->ctes)
		{
			CommonTableExpr *cte = (CommonTableExpr *) lfirst(ctlist);

			if (strcmp(cte->ctename, relname) == 0)
			{
				need_qual = true;
				break;
			}
		}
		if (need_qual)
			break;
	}

	/* Otherwise, qualify the name if not visible in search path */
	if (!need_qual)
		need_qual = !RelationIsVisible(relid);

	if (need_qual)
		nspname = get_namespace_name(reltup->relnamespace);
	else
		nspname = NULL;

	result = quote_qualified_identifier(nspname, relname);

	ReleaseSysCache(tp);

	return result;
}

/*
 * generate_function_name
 *		Compute the name to display for a function specified by OID,
 *		given that it is being called with the specified actual arg names and
 *		types.	(Those matter because of ambiguous-function resolution rules.)
 *
 * If we're dealing with a potentially variadic function (in practice, this
 * means a FuncExpr or Aggref, not some other way of calling a function), then
 * has_variadic must specify whether variadic arguments have been merged,
 * and *use_variadic_p will be set to indicate whether to print VARIADIC in
 * the output.  For non-FuncExpr cases, has_variadic should be FALSE and
 * use_variadic_p can be NULL.
 *
 * The result includes all necessary quoting and schema-prefixing.
 */
static char *
generate_function_name(Oid funcid, int nargs, List *argnames, Oid *argtypes,
					   bool has_variadic, bool *use_variadic_p)
{
	char	   *result;
	HeapTuple	proctup;
	Form_pg_proc procform;
	char	   *proname;
	bool		use_variadic;
	char	   *nspname;
	FuncDetailCode p_result;
	Oid			p_funcid;
	Oid			p_rettype;
	bool		p_retset;
	int			p_nvargs;
	Oid			p_vatype;
	Oid		   *p_true_typeids;

	proctup = SearchSysCache1(PROCOID, ObjectIdGetDatum(funcid));
	if (!HeapTupleIsValid(proctup))
		elog(ERROR, "cache lookup failed for function %u", funcid);
	procform = (Form_pg_proc) GETSTRUCT(proctup);
	proname = NameStr(procform->proname);

	/*
	 * Determine whether VARIADIC should be printed.  We must do this first
	 * since it affects the lookup rules in func_get_detail().
	 *
	 * Currently, we always print VARIADIC if the function has a merged
	 * variadic-array argument.  Note that this is always the case for
	 * functions taking a VARIADIC argument type other than VARIADIC ANY.
	 *
	 * In principle, if VARIADIC wasn't originally specified and the array
	 * actual argument is deconstructable, we could print the array elements
	 * separately and not print VARIADIC, thus more nearly reproducing the
	 * original input.  For the moment that seems like too much complication
	 * for the benefit, and anyway we do not know whether VARIADIC was
	 * originally specified if it's a non-ANY type.
	 */
	if (use_variadic_p)
	{
		/* Parser should not have set funcvariadic unless fn is variadic */
		Assert(!has_variadic || OidIsValid(procform->provariadic));
		use_variadic = has_variadic;
		*use_variadic_p = use_variadic;
	}
	else
	{
		Assert(!has_variadic);
		use_variadic = false;
	}

	/*
	 * The idea here is to schema-qualify only if the parser would fail to
	 * resolve the correct function given the unqualified func name with the
<<<<<<< HEAD
	 * specified argtypes and VARIADIC flag.
=======
	 * specified argtypes.	If the function is variadic, we should presume
	 * that VARIADIC will be included in the call.
>>>>>>> 1084f317
	 */
	p_result = func_get_detail(list_make1(makeString(proname)),
							   NIL, argnames, nargs, argtypes,
							   !use_variadic, true,
							   &p_funcid, &p_rettype,
							   &p_retset, &p_nvargs, &p_vatype,
							   &p_true_typeids, NULL);
	if ((p_result == FUNCDETAIL_NORMAL ||
		 p_result == FUNCDETAIL_AGGREGATE ||
		 p_result == FUNCDETAIL_WINDOWFUNC) &&
		p_funcid == funcid)
		nspname = NULL;
	else
		nspname = get_namespace_name(procform->pronamespace);

	result = quote_qualified_identifier(nspname, proname);

	ReleaseSysCache(proctup);

	return result;
}

/*
 * generate_operator_name
 *		Compute the name to display for an operator specified by OID,
 *		given that it is being called with the specified actual arg types.
 *		(Arg types matter because of ambiguous-operator resolution rules.
 *		Pass InvalidOid for unused arg of a unary operator.)
 *
 * The result includes all necessary quoting and schema-prefixing,
 * plus the OPERATOR() decoration needed to use a qualified operator name
 * in an expression.
 */
static char *
generate_operator_name(Oid operid, Oid arg1, Oid arg2)
{
	StringInfoData buf;
	HeapTuple	opertup;
	Form_pg_operator operform;
	char	   *oprname;
	char	   *nspname;
	Operator	p_result;

	initStringInfo(&buf);

	opertup = SearchSysCache1(OPEROID, ObjectIdGetDatum(operid));
	if (!HeapTupleIsValid(opertup))
		elog(ERROR, "cache lookup failed for operator %u", operid);
	operform = (Form_pg_operator) GETSTRUCT(opertup);
	oprname = NameStr(operform->oprname);

	/*
	 * The idea here is to schema-qualify only if the parser would fail to
	 * resolve the correct operator given the unqualified op name with the
	 * specified argtypes.
	 */
	switch (operform->oprkind)
	{
		case 'b':
			p_result = oper(NULL, list_make1(makeString(oprname)), arg1, arg2,
							true, -1);
			break;
		case 'l':
			p_result = left_oper(NULL, list_make1(makeString(oprname)), arg2,
								 true, -1);
			break;
		case 'r':
			p_result = right_oper(NULL, list_make1(makeString(oprname)), arg1,
								  true, -1);
			break;
		default:
			elog(ERROR, "unrecognized oprkind: %d", operform->oprkind);
			p_result = NULL;	/* keep compiler quiet */
			break;
	}

	if (p_result != NULL && oprid(p_result) == operid)
		nspname = NULL;
	else
	{
		nspname = get_namespace_name(operform->oprnamespace);
		appendStringInfo(&buf, "OPERATOR(%s.", quote_identifier(nspname));
	}

	appendStringInfoString(&buf, oprname);

	if (nspname)
		appendStringInfoChar(&buf, ')');

	if (p_result != NULL)
		ReleaseSysCache(p_result);

	ReleaseSysCache(opertup);

	return buf.data;
}

/*
 * Given a C string, produce a TEXT datum.
 *
 * We assume that the input was palloc'd and may be freed.
 */
static text *
string_to_text(char *str)
{
	text	   *result;

	result = cstring_to_text(str);
	pfree(str);
	return result;
}

static char *
reloptions_to_string(Datum reloptions)
{
	char	   *result;
	Datum		sep,
				txt;

	/*
	 * We want to use array_to_text(reloptions, ', ') --- but
	 * DirectFunctionCall2(array_to_text) does not work, because
	 * array_to_text() relies on flinfo to be valid.  So use
	 * OidFunctionCall2.
	 */
	sep = CStringGetTextDatum(", ");
	txt = OidFunctionCall2(F_ARRAY_TO_TEXT, reloptions, sep);
	result = TextDatumGetCString(txt);

	return result;
}

/*
 * Generate a C string representing a relation's reloptions, or NULL if none.
 */
static char *
flatten_reloptions(Oid relid)
{
	char	   *result = NULL;
	HeapTuple	tuple;
	Datum		reloptions;
	bool		isnull;

	tuple = SearchSysCache1(RELOID, ObjectIdGetDatum(relid));
	if (!HeapTupleIsValid(tuple))
		elog(ERROR, "cache lookup failed for relation %u", relid);

	reloptions = SysCacheGetAttr(RELOID, tuple,
								 Anum_pg_class_reloptions, &isnull);
	if (!isnull)
		result = reloptions_to_string(reloptions);

	ReleaseSysCache(tuple);

	return result;
}

static void
deparse_part_param(deparse_context *c, List *dat)
{
	ListCell *lc;
	bool first = true;

	foreach(lc, dat)
	{
		if (!first)
			appendStringInfo(c->buf, ", ");
		else
			first = false;

		/* MPP-8258: fix for double precision types that use
		 * FuncExpr's (vs Consts)
		 */
		if (IsA(lfirst(lc), Const))
			get_const_expr(lfirst(lc), c, 0);
		else
			get_rule_expr(lfirst(lc), c, false);
	}
}

static void
partition_rule_range(deparse_context *c, List *start, bool startinc,
					 List *end, bool endinc, List *every)
{
	List *l1;

	l1 = start;
	if (l1)
	{
		appendStringInfoString(c->buf, "START (");
		deparse_part_param(c, l1);
		appendStringInfo(c->buf, ")%s",
						 startinc == false ? " EXCLUSIVE" : "");
	}

	l1 = end;
	if (l1)
	{
		appendStringInfoString(c->buf, " END (");
		deparse_part_param(c, l1);
		appendStringInfo(c->buf, ")%s",
						 endinc == true ? " INCLUSIVE" : "");
	}

	l1 = every;
	if (l1)
	{
		appendStringInfoString(c->buf, " EVERY (");
		deparse_part_param(c, l1);
		appendStringInfoString(c->buf, ")");
	}
}

/*
 * MPP-7232: need a check if name was not generated by EVERY
 *
 * The characteristic of a generated EVERY name is that the name of
 * the first partition is a string followed by "_1", and subsequent
 * names have the same string prefix with an increment in the numeric
 * suffix that corresponds to the rank.  So if any partitions within
 * the EVERY clause are subsequently dropped, added, split, renamed,
 * etc, we cannot regenerate a simple EVERY clause, and have to list
 * all of the partitions separately.
 */
static char *
check_first_every_name(char *parname)
{
	if (parname)
	{
		char	*str  = pstrdup(parname);
		char	*pnum = NULL;
		int		 len  = strlen(parname) - 1;

		/*
		 * MPP-7232: need a check if name was not generated by EVERY
		 */
		while (len >= 0)
		{
			if (isdigit((int)str[len]))
			{
				pnum = str + len;
				len--;
				continue;
			}

			if (str[len] == '_')
				str[len] = '\0';
			break;
		}
		/* should be parname_1 */
		if (pnum &&
			( 0 == strcmp(pnum, "1")))
			return str;
		else
		{
			pfree(str);
			return NULL;
		}
	}
	return NULL;
} /* end check_first_every_name */

static bool
check_next_every_name(char *parname1, char *nextname, int parrank)
{
	StringInfoData      	 sid1;
	bool 					 bstat = FALSE;

	initStringInfo(&sid1);

	appendStringInfo(&sid1, "%s_%d", parname1, parrank);

	bstat = nextname && (0 == strcmp(sid1.data, nextname));

	pfree(sid1.data);

	return bstat;
} /* end check_next_every_name */

static char *
make_par_name(char *parname, bool isevery)
{
	if (isevery)
	{
		char *str = pstrdup(parname);
		int len = strlen(parname) - 1;

		/*
		 * MPP-7232: need a check if name was not generated by EVERY
		 */
		while (len >= 0)
		{
			if (isdigit((int)str[len]))
			{
				len--;
				continue;
			}

			if (str[len] == '_')
				str[len] = '\0';
			break;
		}
		return str;
	}
	else
		return parname;
}

static char *
column_encodings_to_string(Relation rel, Datum *opts, char *sep, int indent)
{
	StringInfoData str;
	AttrNumber i;
	bool need_comma = false;

	initStringInfo(&str);

	for (i = 0; i < RelationGetNumberOfAttributes(rel); i++)
	{
		char *attname;

		if (rel->rd_att->attrs[i]->attisdropped)
			continue;

		if (!opts[i])
			continue;

		if (need_comma)
			appendStringInfoString(&str, sep);

		attname = NameStr(rel->rd_att->attrs[i]->attname);

		/* only defined for pretty printing */
		if (indent)
		{
			appendStringInfoChar(&str, '\n');
			appendStringInfoSpaces(&str, indent + 4);
		}
		appendStringInfo(&str, "COLUMN %s ENCODING (%s)",
						 quote_identifier(attname),
						 reloptions_to_string(opts[i]));
		need_comma = true;
	}

	return str.data;
}

static char *
make_partition_column_encoding_str(Oid relid, int indent)
{
	char *str;
	Relation rel = heap_open(relid, AccessShareLock);
	Datum *opts = get_rel_attoptions(relid,
									 RelationGetNumberOfAttributes(rel));

	str = column_encodings_to_string(rel, opts, " ", indent);
	heap_close(rel, AccessShareLock);

	return str;
}

static char *
partition_rule_def_worker(PartitionRule *rule, Node *start,
						  Node *end, PartitionRule *end_rule,
						  Node *every,
						  Partition *part, bool handleevery, int prettyFlags,
						  bool bLeafTablename, int indent)
{
	StringInfoData		 str;
	deparse_context		 c;
	char				*reloptions	   = NULL;
	char				*tspaceoptions = NULL;
	bool				 needspace	   = false;

	if (OidIsValid(rule->parchildrelid))
	{
		StringInfoData      	 sid2;

		initStringInfo(&sid2);

		/*
		 * If it's in a nondefault tablespace, say so
		 * (append after the reloptions)
		 */
		if (!part->paristemplate)
		{
			Oid			tblspc;

			tblspc = get_rel_tablespace(rule->parchildrelid);
			if (OidIsValid(tblspc))
			{
				appendStringInfo(&sid2, " TABLESPACE %s",
								 quote_identifier(
										 get_tablespace_name(tblspc)));

				tspaceoptions = sid2.data;
			}
		}

		reloptions = flatten_reloptions(rule->parchildrelid);

		if (bLeafTablename) /* MPP-6297: dump by tablename */
		{
			StringInfoData      	 sid1;

			initStringInfo(&sid1);

			/* Always quote to make WITH (tablename=...) work correctly */
			char *relname = get_rel_name(rule->parchildrelid);
			appendStringInfo(&sid1, "tablename=%s", quote_literal_internal(relname));

			/* MPP-7191, MPP-7193: fully-qualify storage type if not
			 * specified (and not a template)
			 */
			if (!part->paristemplate)
			{
				if (!reloptions)
				{
					appendStringInfoString(&sid1, ", appendonly=false ");
				}
				else
				{
					if (!strstr(reloptions, "appendonly="))
						appendStringInfoString(&sid1, ", appendonly=false ");

					if ((!strstr(reloptions, "orientation=")) &&
						strstr(reloptions, "appendonly=true"))
						appendStringInfoString(&sid1, ", orientation=row ");
				}
			}

			if (reloptions)
			{
				appendStringInfo(&sid1, ", %s ", reloptions);

				pfree(reloptions);
			}


			reloptions = sid1.data;
		}

	}
	else if ((PointerIsValid(rule->parreloptions) ||
			  OidIsValid(rule->partemplatespaceId))
			 || (bLeafTablename && part->paristemplate))
	{
		ListCell		*lc;
		List			*opts;
		StringInfoData	 buf;
		StringInfoData   sid3;

		initStringInfo(&buf);
		initStringInfo(&sid3);

		/* NOTE: only the template case */
		Assert(part->paristemplate);

		if (bLeafTablename && part->paristemplate)
		{
			/*
			 * Make a fake tablename for template entries to invoke special
			 * dump/restore magic in parse_partition.c:partition_range_every()
			 * for EVERY.  Note that the tablename is ignored during SET
			 * SUBPARTITION TEMPLATE because the template rules do not have
			 * corresponding relations (MPP-6297)
			 */

			char *relname = get_rel_name(part->parrelid);
			appendStringInfo(&buf, "tablename=%s", quote_literal_internal(relname));
		}

		opts = rule->parreloptions;
		if (PointerIsValid(rule->parreloptions))
		{
			foreach(lc, opts)
			{
				DefElem *e = lfirst(lc);

				if (strlen(buf.data))
					appendStringInfo(&buf, ", ");

				appendStringInfoString(&buf, e->defname);

				if (e->arg)
					appendStringInfo(&buf, "=%s", strVal(e->arg));
			}
		}
		if (strlen(buf.data))
		{
			reloptions = buf.data;
		}
		if (OidIsValid(rule->partemplatespaceId))
		{
			char *tname = get_tablespace_name(rule->partemplatespaceId);

			Assert(tname);

			appendStringInfo(&sid3, " TABLESPACE %s",
							 quote_identifier(tname));

			tspaceoptions = sid3.data;
		}
	}

	initStringInfo(&str);

	c.buf = &str;
	c.prettyFlags = prettyFlags;
	c.indentLevel = PRETTYINDENT_STD;

	if (rule->parisdefault)
	{
		appendStringInfo(&str, "DEFAULT %sPARTITION %s ",
						 part->parlevel > 0 ? "SUB" : "",
						 quote_identifier(rule->parname));

		if (reloptions && strlen(reloptions))
			appendStringInfo(&str, " WITH (%s)", reloptions);
		if (tspaceoptions && strlen(tspaceoptions))
			appendStringInfo(&str, " %s", tspaceoptions);

		return str.data;
	}

	if (rule->parname && rule->parname[0] != '\0')
		appendStringInfo(&str, "%sPARTITION %s ",
						 part->parlevel > 0 ? "SUB" : "",
						 quote_identifier(make_par_name(rule->parname,
														handleevery)));

	switch (part->parkind)
	{
		case 'r':
			{
				/* MPP-7232: Note: distinguish "(start) rule" and
				 * "end_rule", because for an EVERY clause
				 * inclusivity/exclusivity can differ
				 */
				partition_rule_range(&c, (List *)start,
									 rule->parrangestartincl,
									 (List *)end,
									 end_rule->parrangeendincl,
									 (List *)every);
				needspace = true;
			}
			break;
		case 'l':
			{
				ListCell	*lc;
				List		*l1;
				int2		 nkeys  = part->parnatts;
				int2		 parcol = 0;

				appendStringInfoString(&str, "VALUES(");

				l1 = (List *)rule->parlistvalues;

				/* MPP-5878: print multiple columns if > 1 key cols */
				foreach(lc, l1)
				{
					List		*vals = lfirst(lc);
					ListCell	*lcv  = list_head(vals);

					if (lc != list_head(l1))
						appendStringInfoString(&str, ", ");

					if (nkeys > 1) /* extra parens if group multiple cols */
						appendStringInfoString(&str, " (");

					for (parcol = 0; parcol < nkeys; parcol++)
					{
						Const *con = lfirst(lcv);

						if (lcv != list_head(vals))
							appendStringInfoString(&str, ", ");

						get_const_expr(con, &c, -1);

						lcv = lnext(lcv);
					}

					if (nkeys > 1) /* extra parens if group multiple cols */
						appendStringInfoString(&str, ")");


				}
				appendStringInfoString(&str, ")");
				needspace = true;
			}
			break;
	}

	if (reloptions)
		appendStringInfo(&str, "%sWITH (%s)",
						 needspace ? " " : "",
						 reloptions);

	if (tspaceoptions && strlen(tspaceoptions))
	{
		/* if have reloptions, then need a space, else just use needspace */
		bool needspace2 = reloptions ? true : (needspace);
		appendStringInfo(&str, "%s%s",
						 needspace2 ? " " : "",
						 tspaceoptions);
	}

	return str.data;
}

/*
 * Writes out rule of partition, as well as column compression if any.
 */
static void
write_out_rule(PartitionRule *rule, PartitionNode *pn, Node *start,
			   Node *end,
			   PartitionRule *end_rule,
			   Node *every, deparse_context *head, deparse_context *body,
			   bool handleevery, bool *needcomma,
			   bool *first_rule, int16 *leveldone,
			   PartitionNode *children, bool bLeafTablename)
{
	char *str;

	if (!*first_rule)
	{
		appendStringInfoString(body->buf, ", ");
		*needcomma = false;
	}

	if (PRETTY_INDENT(body))
	{
		appendStringInfoChar(body->buf, '\n');
		appendStringInfoSpaces(body->buf,
							   Max(body->indentLevel, 0) + 2);
	}

	/* MPP-7232: Note: distinguish "(start) rule" and "end_rule",
	 * because for an EVERY clause inclusivity/exclusivity
	 * can differ
	 */
	str = partition_rule_def_worker(rule, start,
									end, end_rule,
									every, pn->part, handleevery,
									body->prettyFlags,
									bLeafTablename,
									body->indentLevel);

	if (str && strlen(str))
	{
		if (strlen(body->buf->data) && !first_rule &&
			!PRETTY_INDENT(body))
			appendStringInfoString(body->buf, " ");

		appendStringInfoString(body->buf, str);
		*needcomma = true;
	}

	if (str)
		pfree(str);

	/*
	 * We dump per partition column encoding for non-templates,
	 * and do not dump them for templates.
	 */
	if (OidIsValid(rule->parchildrelid))
	{
		int		indent_enc = body->indentLevel;
		char   *col_enc;

		/* COLUMN ... ENCODING ( ) for the partition */
		if (PRETTY_INDENT(body))
			indent_enc += PRETTYINDENT_STD;
		col_enc = make_partition_column_encoding_str(rule->parchildrelid,
													 indent_enc);

		if (col_enc && strlen(col_enc) > 0)
		{
			appendStringInfo(body->buf, " %s", col_enc);
			*needcomma = true;
		}

		if (col_enc)
			pfree(col_enc);
	}

	get_partition_recursive(children, head, body, leveldone, bLeafTablename);

	if (*first_rule)
		*first_rule = false;
}


static void
get_partition_recursive(PartitionNode *pn, deparse_context *head,
						deparse_context *body,
						int16 *leveldone, int bLeafTablename)
{
	PartitionRule		*rule			  = NULL;
	ListCell			*lc;
	int					 i;
	bool				 needcomma		  = false;
	bool				 first_rule		  = true;
	PartitionRule		*first_every_rule = NULL;
	PartitionRule		*prev_rule		  = NULL;
	char				*parname1		  = NULL;
	int					 parrank		  = 0;

	if (!pn)
		return;

	if (*leveldone < pn->part->parlevel)
	{
		if (pn->part->parlevel == 0)
			appendStringInfoString(head->buf, "PARTITION BY ");
		else if (pn->part->parlevel > 0)
			appendContextKeyword(head, "SUBPARTITION BY ",
								 PRETTYINDENT_STD, 0, 2);

		switch (pn->part->parkind)
		{
			case 'l': appendStringInfoString(head->buf, "LIST"); break;
			case 'r': appendStringInfoString(head->buf, "RANGE"); break;
			default:
				  elog(ERROR, "unknown partitioning kind '%c'",
					   pn->part->parkind);
				  break;
		}

		appendStringInfoChar(head->buf, '(');
		for (i = 0; i < pn->part->parnatts; i++)
		{
			char *attname = get_relid_attribute_name(pn->part->parrelid,
													 pn->part->paratts[i]);

			if (i)
				appendStringInfoString(head->buf, ", ");

			appendStringInfoString(head->buf, quote_identifier(attname));
			pfree(attname);
		}
		appendStringInfoChar(head->buf, ')');

		(*leveldone)++;
	}

	if (pn->part->parlevel > 0)
		appendStringInfoChar(body->buf, ' ');
	if (pn->rules || pn->default_part)
		appendContextKeyword(body, "(", PRETTYINDENT_STD, 0, 2);

	/* iterate through partitions */
	foreach(lc, pn->rules)
	{
		rule = lfirst(lc);

		/*
		 * RANGE partitions are the interesting case. If the partitions use
		 * EVERY(), we want to dump a single rule which generates all the rules
		 * we've expanded from EVERY(), rather than a bunch of rules.
		 */
		if (pn->part->parkind == 'r')
		{
			if (!first_every_rule)
			{
				if (!bLeafTablename && rule->parrangeevery)
				{
					if (!strlen(rule->parname))
					{
						first_every_rule = rule;
						prev_rule		 = NULL;
					}
					else
					{
						/* MPP-7232: check if name was not generated
						 * by EVERY
						 */
						parname1 = check_first_every_name(rule->parname);

						if (parname1)
						{
							parrank = 2;
							first_every_rule = rule;
							prev_rule		 = NULL;
						}
						else
							parrank = 0;

					}

					if (first_every_rule)
						continue;
				}
			}
			else if (first_every_rule->parrangeevery)
			{
				bool estat = equal(first_every_rule->parrangeevery,
								   rule->parrangeevery);

				if (estat)
				{
					/* check if have a named partition in a block of
					 * anonymous every partitions
					 */
					if (rule->parname && strlen(rule->parname) && !parname1)
						estat = false;

					/* note that the case of an unnamed partition in a
					 * block of named every partitions is handled by
					 * check_next_every_name...
					 */
				}

				if (estat && parname1)
				{
					estat = check_next_every_name(parname1,
												  rule->parname, parrank);

					if (estat)
						parrank++;
					else
					{
						parrank = 0;
						pfree(parname1);
						parname1 = NULL;
					}
				}

				/* ensure that start and end have opposite
				 * inclusivity, ie start is always inclusive and end
				 * is always exclusive, with exceptions for the first
				 * every rule start (which can be exclusive) and the
				 * last every rule end (which can be inclusive).
				 */
				if (estat)
					estat = (rule->parrangestartincl == true);
				if (estat && prev_rule)
					estat = (prev_rule->parrangeendincl == false);

				/* finally, make sure that the start value matches the
				 * previous end, ie look for "holes" where a partition
				 * might have been dropped in the middle of an EVERY
				 * range...
				 */
				if (estat && prev_rule)
					estat = equal(rule->parrangestart,
								  prev_rule->parrangeend);

				if (estat)
				{
					prev_rule = rule;
					continue;
				}
				else
				{
					/* MPP-6297: write out the "every" rule (based
					 * on the first one), then clear it if we are
					 * done
					 */
					write_out_rule(first_every_rule, pn,
								   first_every_rule->parrangestart,
								   prev_rule ?
								    prev_rule->parrangeend :
								    first_every_rule->parrangeend,
								   prev_rule ? prev_rule : first_every_rule,
								   first_every_rule->parrangeevery,
			   					   head, body, true, &needcomma, &first_rule,
								   leveldone,
								   first_every_rule->children,
								   bLeafTablename);
					if (rule->parrangeevery)
					{
						first_every_rule = NULL;

						if (!strlen(rule->parname))
							prev_rule = first_every_rule = rule;
						else
						{
							/* MPP-7232: check if name was not generated
							 * by EVERY
							 */

							if (parname1)
							{
								pfree(parname1);
								parname1 = NULL;
							}

							parname1 =
									check_first_every_name(rule->parname);

							if (parname1)
							{
								parrank = 2;
								prev_rule = first_every_rule = rule;
							}
							else
								parrank = 0;
						}

						if (first_every_rule)
							continue;
					}
					else
					{
						first_every_rule = NULL;
					}
				}
			}
		} /* end if range */

		/*
		 * Note that this handles the LIST case too */
		write_out_rule(rule, pn, rule->parrangestart,
					   rule->parrangeend,
					   rule,
					   rule->parrangeevery, head, body, false, &needcomma,
					   &first_rule, leveldone,
					   rule->children, bLeafTablename);
	} /* end foreach */

	if (first_every_rule)
	{
		write_out_rule(first_every_rule, pn, first_every_rule->parrangestart,
					   prev_rule ?
					    prev_rule->parrangeend :
					    first_every_rule->parrangeend,
					   prev_rule ? prev_rule : first_every_rule,
					   first_every_rule->parrangeevery,
   					   head, body, true, &needcomma, &first_rule, leveldone,
					   first_every_rule->children,
					   bLeafTablename);
	}

	if (pn->default_part)
	{
		write_out_rule(pn->default_part, pn, NULL, NULL,
					   NULL, NULL,
					   head, body, false,
					   &needcomma,
					   &first_rule, leveldone, pn->default_part->children,
					   bLeafTablename);
	}

	if (pn->rules || pn->default_part)
	{
		if (pn->part->paristemplate)
		{
			/* Add column encoding rules at the end */
			int indent = 0;
			Relation rel = heap_open(pn->part->parrelid, AccessShareLock);
			Datum *opts = get_partition_encoding_attoptions(rel,
															pn->part->partid);
			char *str;

			if (PRETTY_INDENT(body))
			{
				/* subtract 2 for the built in stepping in indentLevel */
				indent = body->indentLevel - 2;
				if (indent < 0)
					indent = 0;
			}

			str = column_encodings_to_string(rel, opts, ", ", indent);

			if (str && strlen(str) > 0)
				appendStringInfo(body->buf, ", %s", str);

			heap_close(rel, AccessShareLock);

		}

		appendContextKeyword(body, ")", 0, -PRETTYINDENT_STD, 2);
	}
}

/* MPP-6095: dump template definitions */
static char *
pg_get_partition_template_def_worker(Oid relid, int prettyFlags,
									 int bLeafTablename)
{
	Relation		 	rel	 = heap_open(relid, AccessShareLock);

	/* pn is the partition def for the relation, and pnt is the
	 * associated template defs.  We need to walk pn to obtain the
	 * partition id str's for the ALTER statement.
	 */
	PartitionNode	   *pn	 = RelationBuildPartitionDesc(rel, false);
	PartitionNode	   *pnt	 = NULL;

	StringInfoData		head;
	StringInfoData		body;
	StringInfoData		altr, sid1, sid2, partidsid;
	int16				leveldone	  = -1;
	deparse_context		headc;
	deparse_context		bodyc;
	deparse_context		partidc;
	int					templatelevel = 1;
	bool				bFirstOne	  = true;

	if (!pn)
	{
		heap_close(rel, AccessShareLock);
		return NULL;
	}
	/* head string for get_partition_recursive() -- just discard this */
	initStringInfo(&head);
	headc.buf = &head;
	headc.prettyFlags = prettyFlags;
	headc.indentLevel = 0;

	/* body: partition definition associated with template */
	initStringInfo(&body);
	bodyc.buf = &body;
	bodyc.prettyFlags = prettyFlags;
	bodyc.indentLevel = 0;

	/* altr: the real "head" string (first part of ALTER TABLE statement) */
	initStringInfo(&altr);

	initStringInfo(&sid1); /* final output string */
	initStringInfo(&sid2); /* string for temp storage */
	initStringInfo(&partidsid);
	partidc.buf = &partidsid;
	partidc.prettyFlags = prettyFlags;
	partidc.indentLevel = 0;


	/* build the initial ALTER TABLE prefix.  Append the next level of
	 * partition depth as iterate thru loop
	 */

	appendStringInfo(&altr, "ALTER TABLE %s ",
					 generate_relation_name(relid, NIL));

	/* build the text of the SET SUBPARTITION TEMPLATE statements from
	 * shallowest (level 1) to deepest by walking pn tree rules, but
	 * resequence statements from deepest to shallowest when we append
	 * them into the final output string, as we cannot reset the
	 * shallow template unless the deeper template exists.
	 */
	while (pn)
	{
		PartitionRule	*prule = NULL;
		const char		*partIdStr = "";

		truncateStringInfo(&head, 0);
		truncateStringInfo(&body, 0);
		truncateStringInfo(&sid2, 0);

		pnt = get_parts(relid,
						templatelevel, 0, true, true /*includesubparts*/);
		get_partition_recursive(pnt, &headc, &bodyc, &leveldone,
								bLeafTablename);

		/* look at the prule for the default partition (or non-default
		 * if necessary).  We need to build the partition identifier
		 * for the next level of the tree (used for the next iteration
		 * of this loop, not the current iteration).
		 */
		prule = pn->default_part;
		if (!prule)
		{
			if (list_length(pn->rules))
				prule = (PartitionRule *)linitial(pn->rules);
		}

		if (!prule)
			break;

		if (prule->parname
			&& strlen(prule->parname))
		{
			partIdStr = quote_identifier(prule->parname);
		}
		else
		{
			switch (pn->part->parkind)
			{
				case 'r': /* range */
					partIdStr = "FOR (RANK(1))";
					break;
				case 'l': /* list */
				{
					ListCell	*lc;
					List		*l1;
					int2		 nkeys  = pn->part->parnatts;
					int2		 parcol = 0;

					truncateStringInfo(&partidsid, 0);

					appendStringInfoString(&partidsid, "FOR (");

					l1 = (List *)prule->parlistvalues;

					/* MPP-5878: print multiple columns if > 1 key cols */
					foreach(lc, l1)
					{
						List		*vals = lfirst(lc);
						ListCell	*lcv  = list_head(vals);

						for (parcol = 0; parcol < nkeys; parcol++)
						{
							Const *con = lfirst(lcv);

							if (lcv != list_head(vals))
								appendStringInfoString(&partidsid, ", ");

							get_const_expr(con, &partidc, -1);

							lcv = lnext(lcv);
						}
						break;
					}
					appendStringInfoString(&partidsid, ")");
					partIdStr = partidsid.data;
				}
					break;
				default:
					elog(ERROR, "unrecognized partitioning kind '%c'",
						 pn->part->parkind);
					break;
			}
		}
		pn = prule->children;

		if (pnt)
		{
			/* move the prior statements to sid2 */
			appendStringInfoString(&sid2, sid1.data);
			truncateStringInfo(&sid1, 0);

			/*
			 * Build the new statement in sid1 and append the previous
			 * (shallower) statements
			 */
			appendStringInfo(&sid1, "%s\nSET SUBPARTITION TEMPLATE %s%s\n",
							 altr.data, body.data,
							 bFirstOne ? "" : ";\n" );
			appendStringInfoString(&sid1, sid2.data);

			/* no trailing semicolon on end of statement -- dumper
			 * will add it
			 */
			if (bFirstOne)
				bFirstOne = false;
		}

		/* increase the partitioning depth */
		appendStringInfo(&altr, "ALTER PARTITION %s ", partIdStr);
		templatelevel++;
	} /* end while pn */

	heap_close(rel, NoLock);

	return sid1.data;
} /* end pg_get_partition_template_def_worker */

static char *
pg_get_partition_def_worker(Oid relid, int prettyFlags, int bLeafTablename)
{
	Relation rel = heap_open(relid, AccessShareLock);
	PartitionNode *pn = RelationBuildPartitionDesc(rel, false);
	StringInfoData head;
	StringInfoData body;
	int16 leveldone = -1;
	deparse_context headc;
	deparse_context bodyc;

	if (!pn)
	{
		heap_close(rel, AccessShareLock);
		return NULL;
	}
	initStringInfo(&head);
	headc.buf = &head;
	headc.prettyFlags = prettyFlags;
	headc.indentLevel = 0;

	initStringInfo(&body);
	bodyc.buf = &body;
	bodyc.prettyFlags = prettyFlags;
	bodyc.indentLevel = 0;

	get_partition_recursive(pn, &headc, &bodyc, &leveldone, bLeafTablename);

	heap_close(rel, NoLock);

	if (strlen(body.data))
		appendStringInfo(&head, " %s", body.data);

	pfree(body.data);

	return head.data;
}

static char *
get_rule_def_common(Oid partid, int prettyFlags, int bLeafTablename)
{
	HeapTuple tuple;
	PartitionRule *rule;
	Partition *part;

	tuple = SearchSysCache1(PARTRULEOID,
							ObjectIdGetDatum(partid));
	if (!HeapTupleIsValid(tuple))
		return NULL;

	rule = ruleMakePartitionRule(tuple);

	ReleaseSysCache(tuple);

	/* lookup pg_partition by oid */
	tuple = SearchSysCache1(PARTOID,
							ObjectIdGetDatum(rule->paroid));
	if (!HeapTupleIsValid(tuple))
		return NULL;

	part = partMakePartition(tuple);

	ReleaseSysCache(tuple);

	/*
	 * Look up the child relation too, just to check if it has been dropped
	 * concurrently. partition_rule_def_worker() calls flatten_reloptions(),
	 * which errors out if it can't find the relation. This isn't 100% reliable,
	 * it's possible that the relation gets dropped between here and
	 * flatten_reloptions(), but it's better than nothing.
	 */
	if (rule->parchildrelid)
	{
		if (!SearchSysCacheExists1(RELOID, ObjectIdGetDatum(rule->parchildrelid)))
			return NULL;
	}

	return partition_rule_def_worker(rule, rule->parrangestart,
									 rule->parrangeend, rule,
									 rule->parrangeevery, part,
									 false, prettyFlags, bLeafTablename, 0);
}

Datum
pg_get_partition_rule_def(PG_FUNCTION_ARGS)
{
	Oid ruleid = PG_GETARG_OID(0);
	char *str;

	/* MPP-6297: don't dump by tablename here */
	str = get_rule_def_common(ruleid, 0, FALSE);
	if (!str)
		PG_RETURN_NULL();
	PG_RETURN_TEXT_P(string_to_text(str));
}

Datum
pg_get_partition_rule_def_ext(PG_FUNCTION_ARGS)
{
	Oid partid = PG_GETARG_OID(0);
	bool pretty = PG_GETARG_BOOL(1);
	int prettyFlags;
	char *str;

	prettyFlags = pretty ? PRETTYFLAG_PAREN | PRETTYFLAG_INDENT : 0;

	/* MPP-6297: don't dump by tablename here */
	str = get_rule_def_common(partid, prettyFlags, FALSE);
	if (!str)
		PG_RETURN_NULL();

	PG_RETURN_TEXT_P(string_to_text(str));
}

Datum
pg_get_partition_def(PG_FUNCTION_ARGS)
{
	Oid			relid = PG_GETARG_OID(0);
	char 	   *str;

	/* MPP-6297: don't dump by tablename here */
	str = pg_get_partition_def_worker(relid, 0, FALSE);

	if (!str)
		PG_RETURN_NULL();

	PG_RETURN_TEXT_P(string_to_text(str));
}

Datum
pg_get_partition_def_ext(PG_FUNCTION_ARGS)
{
	Oid			relid = PG_GETARG_OID(0);
	bool		pretty = PG_GETARG_BOOL(1);
	int			prettyFlags;
	char	   *str;
	bool		bLeafTablename = FALSE;

	prettyFlags = pretty ? PRETTYFLAG_PAREN | PRETTYFLAG_INDENT : 0;

	/*
	 * MPP-6297: don't dump by tablename here. NOTE: changing bLeafTablename to
	 * TRUE here should only affect pg_dump/cdb_dump_agent (and partition.sql
	 * test)
	 */
	str = pg_get_partition_def_worker(relid, prettyFlags, bLeafTablename);

	if (!str)
		PG_RETURN_NULL();

	PG_RETURN_TEXT_P(string_to_text(str));
}

/* MPP-6297: final boolean argument to determine whether to dump by
 * tablename (normally, only for pg_dump.c/cdb_dump_agent.c)
 */
Datum
pg_get_partition_def_ext2(PG_FUNCTION_ARGS)
{
	Oid			relid = PG_GETARG_OID(0);
	bool		pretty = PG_GETARG_BOOL(1);
	bool		bLeafTablename = PG_GETARG_BOOL(2);
	int			prettyFlags;
	char	   *str;

	prettyFlags = pretty ? PRETTYFLAG_PAREN | PRETTYFLAG_INDENT : 0;

	/* MPP-6297: dump by tablename */
	str = pg_get_partition_def_worker(relid, prettyFlags, bLeafTablename);

	if (!str)
		PG_RETURN_NULL();

	PG_RETURN_TEXT_P(string_to_text(str));
}

/* MPP-6095: dump template definitions */
Datum
pg_get_partition_template_def(PG_FUNCTION_ARGS)
{
	Oid			 relid			= PG_GETARG_OID(0);
	bool		 pretty			= PG_GETARG_BOOL(1);
	bool		 bLeafTablename = PG_GETARG_BOOL(2);
	char		*str;
	int			 prettyFlags	= 0;

	prettyFlags = pretty ? PRETTYFLAG_PAREN | PRETTYFLAG_INDENT : 0;

	str = pg_get_partition_template_def_worker(relid,
											   prettyFlags, bLeafTablename);

	if (!str)
		PG_RETURN_NULL();

	PG_RETURN_TEXT_P(string_to_text(str));
}<|MERGE_RESOLUTION|>--- conflicted
+++ resolved
@@ -237,14 +237,9 @@
 static void printSubscripts(ArrayRef *aref, deparse_context *context);
 static char *get_relation_name(Oid relid);
 static char *generate_relation_name(Oid relid, List *namespaces);
-<<<<<<< HEAD
 static char *generate_function_name(Oid funcid, int nargs,
 					   List *argnames, Oid *argtypes,
 					   bool has_variadic, bool *use_variadic_p);
-=======
-static char *generate_function_name(Oid funcid, int nargs, List *argnames,
-					   Oid *argtypes, bool *is_variadic);
->>>>>>> 1084f317
 static char *generate_operator_name(Oid operid, Oid arg1, Oid arg2);
 static text *string_to_text(char *str);
 static char *flatten_reloptions(Oid relid);
@@ -1867,34 +1862,6 @@
 }
 
 /*
-<<<<<<< HEAD
-=======
- * pg_get_function_result
- *		Get a nicely-formatted version of the result type of a function.
- *		This is what would appear after RETURNS in CREATE FUNCTION.
- */
-Datum
-pg_get_function_result(PG_FUNCTION_ARGS)
-{
-	Oid			funcid = PG_GETARG_OID(0);
-	StringInfoData buf;
-	HeapTuple	proctup;
-
-	initStringInfo(&buf);
-
-	proctup = SearchSysCache1(PROCOID, ObjectIdGetDatum(funcid));
-	if (!HeapTupleIsValid(proctup))
-		elog(ERROR, "cache lookup failed for function %u", funcid);
-
-	print_function_rettype(&buf, proctup);
-
-	ReleaseSysCache(proctup);
-
-	PG_RETURN_TEXT_P(string_to_text(buf.data));
-}
-
-/*
->>>>>>> 1084f317
  * Guts of pg_get_function_result: append the function's return type
  * to the specified buffer.
  */
@@ -2089,36 +2056,14 @@
 	Oid			funcid = PG_GETARG_OID(0);
 	StringInfoData buf;
 	HeapTuple	proctup;
-	Form_pg_proc procform;
-	int			ntabargs = 0;
 
 	initStringInfo(&buf);
 
-	proctup = SearchSysCache(PROCOID,
-							 ObjectIdGetDatum(funcid),
-							 0, 0, 0);
+	proctup = SearchSysCache1(PROCOID, ObjectIdGetDatum(funcid));
 	if (!HeapTupleIsValid(proctup))
 		elog(ERROR, "cache lookup failed for function %u", funcid);
-	procform = (Form_pg_proc) GETSTRUCT(proctup);
-
-	if (procform->proretset)
-	{
-		/* It might be a table function; try to print the arguments */
-		appendStringInfoString(&buf, "TABLE(");
-		ntabargs = print_function_arguments(&buf, proctup, true, false);
-		if (ntabargs > 0)
-			appendStringInfoString(&buf, ")");
-		else
-			resetStringInfo(&buf);
-	}
-
-	if (ntabargs == 0)
-	{
-		/* Not a table function, so do the normal thing */
-		if (procform->proretset)
-			appendStringInfoString(&buf, "SETOF ");
-		appendStringInfoString(&buf, format_type_be(procform->prorettype));
-	}
+
+	print_function_rettype(&buf, proctup);
 
 	ReleaseSysCache(proctup);
 
@@ -5857,22 +5802,13 @@
 static void
 get_groupingfunc_expr(GroupingFunc *grpfunc, deparse_context *context)
 {
-<<<<<<< HEAD
 	StringInfo buf = context->buf;
 	ListCell *lc;
 	char *sep = "";
 	List *group_exprs;
-=======
-	StringInfo	buf = context->buf;
-	Oid			argtypes[FUNC_MAX_ARGS];
-	List	   *arglist;
-	int			nargs;
-	ListCell   *l;
->>>>>>> 1084f317
 
 	if (!context->groupClause)
 	{
-<<<<<<< HEAD
 		appendStringInfoString(buf, "grouping");
 		return;
 	}
@@ -5986,21 +5922,6 @@
 		case AGGSTAGE_NORMAL:
 		default:
 			break;
-=======
-		TargetEntry *tle = (TargetEntry *) lfirst(l);
-		Node	   *arg = (Node *) tle->expr;
-
-		Assert(!IsA(arg, NamedArgExpr));
-		if (tle->resjunk)
-			continue;
-		if (nargs >= FUNC_MAX_ARGS)		/* paranoia */
-			ereport(ERROR,
-					(errcode(ERRCODE_TOO_MANY_ARGUMENTS),
-					 errmsg("too many arguments")));
-		argtypes[nargs] = exprType(arg);
-		arglist = lappend(arglist, arg);
-		nargs++;
->>>>>>> 1084f317
 	}
 
 	/* Extract the argument types as seen by the parser */
@@ -7320,12 +7241,7 @@
 	/*
 	 * The idea here is to schema-qualify only if the parser would fail to
 	 * resolve the correct function given the unqualified func name with the
-<<<<<<< HEAD
 	 * specified argtypes and VARIADIC flag.
-=======
-	 * specified argtypes.	If the function is variadic, we should presume
-	 * that VARIADIC will be included in the call.
->>>>>>> 1084f317
 	 */
 	p_result = func_get_detail(list_make1(makeString(proname)),
 							   NIL, argnames, nargs, argtypes,
