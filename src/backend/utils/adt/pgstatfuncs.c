/*-------------------------------------------------------------------------
 *
 * pgstatfuncs.c
 *	  Functions for accessing the statistics collector data
 *
 * Portions Copyright (c) 1996-2010, PostgreSQL Global Development Group
 * Portions Copyright (c) 1994, Regents of the University of California
 *
 *
 * IDENTIFICATION
 *	  $PostgreSQL: pgsql/src/backend/utils/adt/pgstatfuncs.c,v 1.38 2007/02/07 23:11:29 tgl Exp $
 *
 *-------------------------------------------------------------------------
 */
#include "postgres.h"

#include "funcapi.h"
#include "miscadmin.h"
#include "pgstat.h"
#include "catalog/pg_type.h"
#include "utils/builtins.h"
#include "utils/fmgroids.h"
#include "utils/guc.h"
#include "utils/inet.h"
#include "utils/lsyscache.h"
#include "utils/syscache.h"
#include "libpq/ip.h"

/* bogus ... these externs should be in a header file */
extern Datum pg_stat_get_numscans(PG_FUNCTION_ARGS);
extern Datum pg_stat_get_tuples_returned(PG_FUNCTION_ARGS);
extern Datum pg_stat_get_tuples_fetched(PG_FUNCTION_ARGS);
extern Datum pg_stat_get_tuples_inserted(PG_FUNCTION_ARGS);
extern Datum pg_stat_get_tuples_updated(PG_FUNCTION_ARGS);
extern Datum pg_stat_get_tuples_deleted(PG_FUNCTION_ARGS);
extern Datum pg_stat_get_live_tuples(PG_FUNCTION_ARGS);
extern Datum pg_stat_get_dead_tuples(PG_FUNCTION_ARGS);
extern Datum pg_stat_get_blocks_fetched(PG_FUNCTION_ARGS);
extern Datum pg_stat_get_blocks_hit(PG_FUNCTION_ARGS);
extern Datum pg_stat_get_last_vacuum_time(PG_FUNCTION_ARGS);
extern Datum pg_stat_get_last_autovacuum_time(PG_FUNCTION_ARGS);
extern Datum pg_stat_get_last_analyze_time(PG_FUNCTION_ARGS);
extern Datum pg_stat_get_last_autoanalyze_time(PG_FUNCTION_ARGS);

extern Datum pg_stat_get_backend_idset(PG_FUNCTION_ARGS);
extern Datum pg_stat_get_activity(PG_FUNCTION_ARGS);
extern Datum pg_backend_pid(PG_FUNCTION_ARGS);
extern Datum pg_stat_get_backend_pid(PG_FUNCTION_ARGS);
extern Datum pg_stat_get_backend_session_id(PG_FUNCTION_ARGS);
extern Datum pg_stat_get_backend_dbid(PG_FUNCTION_ARGS);
extern Datum pg_stat_get_backend_userid(PG_FUNCTION_ARGS);
extern Datum pg_stat_get_backend_activity(PG_FUNCTION_ARGS);
extern Datum pg_stat_get_backend_waiting(PG_FUNCTION_ARGS);
extern Datum pg_stat_get_backend_activity_start(PG_FUNCTION_ARGS);
extern Datum pg_stat_get_backend_xact_start(PG_FUNCTION_ARGS);
extern Datum pg_stat_get_backend_start(PG_FUNCTION_ARGS);
extern Datum pg_stat_get_backend_client_addr(PG_FUNCTION_ARGS);
extern Datum pg_stat_get_backend_client_port(PG_FUNCTION_ARGS);
extern Datum pg_stat_get_backend_waiting_reason(PG_FUNCTION_ARGS);

extern Datum pg_stat_get_db_numbackends(PG_FUNCTION_ARGS);
extern Datum pg_stat_get_db_xact_commit(PG_FUNCTION_ARGS);
extern Datum pg_stat_get_db_xact_rollback(PG_FUNCTION_ARGS);
extern Datum pg_stat_get_db_blocks_fetched(PG_FUNCTION_ARGS);
extern Datum pg_stat_get_db_blocks_hit(PG_FUNCTION_ARGS);

<<<<<<< HEAD
extern Datum pg_stat_get_queue_num_exec(PG_FUNCTION_ARGS);
extern Datum pg_stat_get_queue_num_wait(PG_FUNCTION_ARGS);
extern Datum pg_stat_get_queue_elapsed_exec(PG_FUNCTION_ARGS);
extern Datum pg_stat_get_queue_elapsed_wait(PG_FUNCTION_ARGS);

extern Datum pg_renice_session(PG_FUNCTION_ARGS);

extern Datum pg_stat_clear_snapshot(PG_FUNCTION_ARGS);
extern Datum pg_stat_reset(PG_FUNCTION_ARGS);

/* Global bgwriter statistics, from bgwriter.c */
extern PgStat_MsgBgWriter bgwriterStats;

static char *
pgstat_waiting_string(char reason)
{
	switch(reason)
	{
		case PGBE_WAITING_LOCK:
			return "lock";
		case PGBE_WAITING_REPLICATION:
			return "replication";
		default:
			return NULL;
	}
}
=======
extern Datum pg_stat_clear_snapshot(PG_FUNCTION_ARGS);
extern Datum pg_stat_reset(PG_FUNCTION_ARGS);

>>>>>>> acb34166

Datum
pg_stat_get_numscans(PG_FUNCTION_ARGS)
{
	Oid			relid = PG_GETARG_OID(0);
	int64		result;
	PgStat_StatTabEntry *tabentry;

	if ((tabentry = pgstat_fetch_stat_tabentry(relid)) == NULL)
		result = 0;
	else
		result = (int64) (tabentry->numscans);

	PG_RETURN_INT64(result);
}


Datum
pg_stat_get_tuples_returned(PG_FUNCTION_ARGS)
{
	Oid			relid = PG_GETARG_OID(0);
	int64		result;
	PgStat_StatTabEntry *tabentry;

	if ((tabentry = pgstat_fetch_stat_tabentry(relid)) == NULL)
		result = 0;
	else
		result = (int64) (tabentry->tuples_returned);

	PG_RETURN_INT64(result);
}


Datum
pg_stat_get_tuples_fetched(PG_FUNCTION_ARGS)
{
	Oid			relid = PG_GETARG_OID(0);
	int64		result;
	PgStat_StatTabEntry *tabentry;

	if ((tabentry = pgstat_fetch_stat_tabentry(relid)) == NULL)
		result = 0;
	else
		result = (int64) (tabentry->tuples_fetched);

	PG_RETURN_INT64(result);
}


Datum
pg_stat_get_tuples_inserted(PG_FUNCTION_ARGS)
{
	Oid			relid = PG_GETARG_OID(0);
	int64		result;
	PgStat_StatTabEntry *tabentry;

	if ((tabentry = pgstat_fetch_stat_tabentry(relid)) == NULL)
		result = 0;
	else
		result = (int64) (tabentry->tuples_inserted);

	PG_RETURN_INT64(result);
}


Datum
pg_stat_get_tuples_updated(PG_FUNCTION_ARGS)
{
	Oid			relid = PG_GETARG_OID(0);
	int64		result;
	PgStat_StatTabEntry *tabentry;

	if ((tabentry = pgstat_fetch_stat_tabentry(relid)) == NULL)
		result = 0;
	else
		result = (int64) (tabentry->tuples_updated);

	PG_RETURN_INT64(result);
}


Datum
pg_stat_get_tuples_deleted(PG_FUNCTION_ARGS)
{
	Oid			relid = PG_GETARG_OID(0);
	int64		result;
	PgStat_StatTabEntry *tabentry;

	if ((tabentry = pgstat_fetch_stat_tabentry(relid)) == NULL)
		result = 0;
	else
		result = (int64) (tabentry->tuples_deleted);

	PG_RETURN_INT64(result);
}


Datum
pg_stat_get_live_tuples(PG_FUNCTION_ARGS)
{ 
	Oid		relid = PG_GETARG_OID(0);
	int64	result;
	PgStat_StatTabEntry	*tabentry;
 
	if ((tabentry = pgstat_fetch_stat_tabentry(relid)) == NULL)
		result = 0;
	else
		result = (int64) (tabentry->n_live_tuples);
        
	PG_RETURN_INT64(result);
}

        
Datum
pg_stat_get_dead_tuples(PG_FUNCTION_ARGS)
{
	Oid		relid = PG_GETARG_OID(0);
	int64	result;
	PgStat_StatTabEntry	*tabentry;

	if ((tabentry = pgstat_fetch_stat_tabentry(relid)) == NULL)
		result = 0;
	else
		result = (int64) (tabentry->n_dead_tuples);
        
	PG_RETURN_INT64(result);
}


Datum
pg_stat_get_blocks_fetched(PG_FUNCTION_ARGS)
{
	Oid			relid = PG_GETARG_OID(0);
	int64		result;
	PgStat_StatTabEntry *tabentry;

	if ((tabentry = pgstat_fetch_stat_tabentry(relid)) == NULL)
		result = 0;
	else
		result = (int64) (tabentry->blocks_fetched);

	PG_RETURN_INT64(result);
}


Datum
pg_stat_get_blocks_hit(PG_FUNCTION_ARGS)
{
	Oid			relid = PG_GETARG_OID(0);
	int64		result;
	PgStat_StatTabEntry *tabentry;

	if ((tabentry = pgstat_fetch_stat_tabentry(relid)) == NULL)
		result = 0;
	else
		result = (int64) (tabentry->blocks_hit);

	PG_RETURN_INT64(result);
}

Datum
pg_stat_get_last_vacuum_time(PG_FUNCTION_ARGS)
{
	Oid			relid = PG_GETARG_OID(0);
	TimestampTz result;
	PgStat_StatTabEntry *tabentry;

	if ((tabentry = pgstat_fetch_stat_tabentry(relid)) == NULL)
		result = 0;
	else
		result = tabentry->vacuum_timestamp;

	if (result == 0)
		PG_RETURN_NULL();
	else
		PG_RETURN_TIMESTAMPTZ(result);
}

Datum
pg_stat_get_last_autovacuum_time(PG_FUNCTION_ARGS)
{
	Oid			relid = PG_GETARG_OID(0);
	TimestampTz result;
	PgStat_StatTabEntry *tabentry;

	if ((tabentry = pgstat_fetch_stat_tabentry(relid)) == NULL)
		result = 0;
	else
		result = tabentry->autovac_vacuum_timestamp;

	if (result == 0)
		PG_RETURN_NULL();
	else
		PG_RETURN_TIMESTAMPTZ(result);
}

Datum
pg_stat_get_last_analyze_time(PG_FUNCTION_ARGS)
{
	Oid			relid = PG_GETARG_OID(0);
	TimestampTz result;
	PgStat_StatTabEntry *tabentry;

	if ((tabentry = pgstat_fetch_stat_tabentry(relid)) == NULL)
		result = 0;
	else
		result = tabentry->analyze_timestamp;

	if (result == 0)
		PG_RETURN_NULL();
	else
		PG_RETURN_TIMESTAMPTZ(result);
}

Datum
pg_stat_get_last_autoanalyze_time(PG_FUNCTION_ARGS)
{
	Oid			relid = PG_GETARG_OID(0);
	TimestampTz result;
	PgStat_StatTabEntry *tabentry;

	if ((tabentry = pgstat_fetch_stat_tabentry(relid)) == NULL)
		result = 0;
	else
		result = tabentry->autovac_analyze_timestamp;

	if (result == 0)
		PG_RETURN_NULL();
	else
		PG_RETURN_TIMESTAMPTZ(result);
}

Datum
pg_stat_get_backend_idset(PG_FUNCTION_ARGS)
{
	FuncCallContext *funcctx;
	int		   *fctx;
	int32		result;

	/* stuff done only on the first call of the function */
	if (SRF_IS_FIRSTCALL())
	{
		/* create a function context for cross-call persistence */
		funcctx = SRF_FIRSTCALL_INIT();

		fctx = MemoryContextAlloc(funcctx->multi_call_memory_ctx,
								  2 * sizeof(int));
		funcctx->user_fctx = fctx;

		fctx[0] = 0;
		fctx[1] = pgstat_fetch_stat_numbackends();
	}

	/* stuff done on every call of the function */
	funcctx = SRF_PERCALL_SETUP();
	fctx = funcctx->user_fctx;

	fctx[0] += 1;
	result = fctx[0];

	if (result <= fctx[1])
	{
		/* do when there is more left to send */
		SRF_RETURN_NEXT(funcctx, Int32GetDatum(result));
	}
	else
	{
		/* do when there is no more left */
		SRF_RETURN_DONE(funcctx);
	}
}

Datum
pg_stat_get_activity(PG_FUNCTION_ARGS)
{
	FuncCallContext *funcctx;

	if (SRF_IS_FIRSTCALL())
	{
		MemoryContext oldcontext;
		TupleDesc	tupdesc;
		int			nattr = 13;

		funcctx = SRF_FIRSTCALL_INIT();

		oldcontext = MemoryContextSwitchTo(funcctx->multi_call_memory_ctx);

		tupdesc = CreateTemplateTupleDesc(nattr, false);
		TupleDescInitEntry(tupdesc, (AttrNumber) 1, "datid", OIDOID, -1, 0);
		TupleDescInitEntry(tupdesc, (AttrNumber) 2, "procpid", INT4OID, -1, 0);
		TupleDescInitEntry(tupdesc, (AttrNumber) 3, "usesysid", OIDOID, -1, 0);
		TupleDescInitEntry(tupdesc, (AttrNumber) 4, "application_name", TEXTOID, -1, 0);
		TupleDescInitEntry(tupdesc, (AttrNumber) 5, "current_query", TEXTOID, -1, 0);
		TupleDescInitEntry(tupdesc, (AttrNumber) 6, "waiting", BOOLOID, -1, 0);
		TupleDescInitEntry(tupdesc, (AttrNumber) 7, "act_start", TIMESTAMPTZOID, -1, 0);
		TupleDescInitEntry(tupdesc, (AttrNumber) 8, "query_start", TIMESTAMPTZOID, -1, 0);
		TupleDescInitEntry(tupdesc, (AttrNumber) 9, "backend_start", TIMESTAMPTZOID, -1, 0);
		TupleDescInitEntry(tupdesc, (AttrNumber) 10, "client_addr", INETOID, -1, 0);
		TupleDescInitEntry(tupdesc, (AttrNumber) 11, "client_port", INT4OID, -1, 0);
		TupleDescInitEntry(tupdesc, (AttrNumber) 12, "sess_id", INT4OID, -1, 0);  /* GPDB */

		if (nattr > 12)
			TupleDescInitEntry(tupdesc, (AttrNumber) 13, "waiting_for", TEXTOID, -1, 0);

		funcctx->tuple_desc = BlessTupleDesc(tupdesc);

		funcctx->user_fctx = palloc0(sizeof(int));
		if (PG_ARGISNULL(0))
		{
			/* Get all backends */
			funcctx->max_calls = pgstat_fetch_stat_numbackends();
		}
		else
		{
			/*
			 * Get one backend - locate by pid.
			 *
			 * We lookup the backend early, so we can return zero rows if it
			 * doesn't exist, instead of returning a single row full of NULLs.
			 */
			int			pid = PG_GETARG_INT32(0);
			int			i;
			int			n = pgstat_fetch_stat_numbackends();

			for (i = 1; i <= n; i++)
			{
				PgBackendStatus *be = pgstat_fetch_stat_beentry(i);

				if (be)
				{
					if (be->st_procpid == pid)
					{
						*(int *) (funcctx->user_fctx) = i;
						break;
					}
				}
			}

			if (*(int *) (funcctx->user_fctx) == 0)
				/* Pid not found, return zero rows */
				funcctx->max_calls = 0;
			else
				funcctx->max_calls = 1;
		}

		MemoryContextSwitchTo(oldcontext);
	}

	/* stuff done on every call of the function */
	funcctx = SRF_PERCALL_SETUP();

	if (funcctx->call_cntr < funcctx->max_calls)
	{
		/* for each row */
		Datum		values[13];
		bool		nulls[13];
		HeapTuple	tuple;
		PgBackendStatus *beentry;
		SockAddr	zero_clientaddr;

		MemSet(values, 0, sizeof(values));
		MemSet(nulls, 0, sizeof(nulls));

		if (*(int *) (funcctx->user_fctx) > 0)
		{
			/* Get specific pid slot */
			beentry = pgstat_fetch_stat_beentry(*(int *) (funcctx->user_fctx));
		}
		else
		{
			/* Get the next one in the list */
			beentry = pgstat_fetch_stat_beentry(funcctx->call_cntr + 1);		/* 1-based index */
		}
		if (!beentry)
		{
			int			i;

			for (i = 0; i < sizeof(nulls) / sizeof(nulls[0]); i++)
				nulls[i] = true;

			nulls[4] = false;
			values[4] = CStringGetTextDatum("<backend information not available>");

			tuple = heap_form_tuple(funcctx->tuple_desc, values, nulls);
			SRF_RETURN_NEXT(funcctx, HeapTupleGetDatum(tuple));
		}

		/* Values available to all callers */
		values[0] = ObjectIdGetDatum(beentry->st_databaseid);
		values[1] = Int32GetDatum(beentry->st_procpid);
		values[2] = ObjectIdGetDatum(beentry->st_userid);
		if (beentry->st_appname)
			values[3] = CStringGetTextDatum(beentry->st_appname);
		else
			nulls[3] = true;

		/* Values only available to same user or superuser */
		if (superuser() || beentry->st_userid == GetUserId())
		{
			bool		waiting;

			if (*(beentry->st_activity) == '\0')
			{
				values[4] = CStringGetTextDatum("<command string not enabled>");
			}
			else
			{
				values[4] = CStringGetTextDatum(beentry->st_activity);
			}

			waiting = beentry->st_waiting != PGBE_WAITING_NONE;
			values[5] = BoolGetDatum(beentry->st_waiting);

			if (beentry->st_xact_start_timestamp != 0)
				values[6] = TimestampTzGetDatum(beentry->st_xact_start_timestamp);
			else
				nulls[6] = true;

			if (beentry->st_activity_start_timestamp != 0)
				values[7] = TimestampTzGetDatum(beentry->st_activity_start_timestamp);
			else
				nulls[7] = true;

			if (beentry->st_proc_start_timestamp != 0)
				values[8] = TimestampTzGetDatum(beentry->st_proc_start_timestamp);
			else
				nulls[8] = true;

			/* A zeroed client addr means we don't know */
			memset(&zero_clientaddr, 0, sizeof(zero_clientaddr));
			if (memcmp(&(beentry->st_clientaddr), &zero_clientaddr,
					   sizeof(zero_clientaddr) == 0))
			{
				nulls[9] = true;
				nulls[10] = true;
			}
			else
			{
				if (beentry->st_clientaddr.addr.ss_family == AF_INET
#ifdef HAVE_IPV6
					|| beentry->st_clientaddr.addr.ss_family == AF_INET6
#endif
					)
				{
					char		remote_host[NI_MAXHOST];
					char		remote_port[NI_MAXSERV];
					int			ret;

					remote_host[0] = '\0';
					remote_port[0] = '\0';
					ret = pg_getnameinfo_all(&beentry->st_clientaddr.addr,
											 beentry->st_clientaddr.salen,
											 remote_host, sizeof(remote_host),
											 remote_port, sizeof(remote_port),
											 NI_NUMERICHOST | NI_NUMERICSERV);
					if (ret)
					{
						nulls[9] = true;
						nulls[10] = true;
					}
					else
					{
						clean_ipv6_addr(beentry->st_clientaddr.addr.ss_family, remote_host);
						values[9] = DirectFunctionCall1(inet_in,
											   CStringGetDatum(remote_host));
						values[10] = Int32GetDatum(atoi(remote_port));
					}
				}
				else if (beentry->st_clientaddr.addr.ss_family == AF_UNIX)
				{
					/*
					 * Unix sockets always reports NULL for host and -1 for
					 * port, so it's possible to tell the difference to
					 * connections we have no permissions to view, or with
					 * errors.
					 */
					nulls[9] = true;
					values[10] = DatumGetInt32(-1);
				}
				else
				{
					/* Unknown address type, should never happen */
					nulls[9] = true;
					nulls[10] = true;
				}
			}
			values[11] = Int32GetDatum(beentry->st_session_id);  /* GPDB */

			if (funcctx->tuple_desc->natts > 12)
			{
				char	st_waiting = beentry->st_waiting;
				char   *reason;

				reason = pgstat_waiting_string(st_waiting);

				if (reason != NULL)
					values[12] = CStringGetTextDatum(reason);
				else
					nulls[12] = true;
			}

		}
		else
		{
			/* No permissions to view data about this session */
			values[4] = CStringGetTextDatum("<insufficient privilege>");
			nulls[5] = true;
			nulls[6] = true;
			nulls[7] = true;
			nulls[8] = true;
			nulls[9] = true;
			nulls[10] = true;
			values[11] = Int32GetDatum(beentry->st_session_id);
			if (funcctx->tuple_desc->natts > 12)
				nulls[12] = true;
		}

		tuple = heap_form_tuple(funcctx->tuple_desc, values, nulls);

		SRF_RETURN_NEXT(funcctx, HeapTupleGetDatum(tuple));
	}
	else
	{
		/* nothing left */
		SRF_RETURN_DONE(funcctx);
	}
}


Datum
pg_backend_pid(PG_FUNCTION_ARGS)
{
	PG_RETURN_INT32(MyProcPid);
}


Datum
pg_stat_get_backend_pid(PG_FUNCTION_ARGS)
{
	int32		beid = PG_GETARG_INT32(0);
	PgBackendStatus *beentry;

	if ((beentry = pgstat_fetch_stat_beentry(beid)) == NULL)
		PG_RETURN_NULL();

	PG_RETURN_INT32(beentry->st_procpid);
}

Datum
pg_stat_get_backend_session_id(PG_FUNCTION_ARGS)
{
	int32		beid = PG_GETARG_INT32(0);
	PgBackendStatus *beentry;

	if ((beentry = pgstat_fetch_stat_beentry(beid)) == NULL)
		PG_RETURN_NULL();

	PG_RETURN_INT32(beentry->st_session_id);
}



Datum
pg_stat_get_backend_dbid(PG_FUNCTION_ARGS)
{
	int32		beid = PG_GETARG_INT32(0);
	PgBackendStatus *beentry;

	if ((beentry = pgstat_fetch_stat_beentry(beid)) == NULL)
		PG_RETURN_NULL();

	PG_RETURN_OID(beentry->st_databaseid);
}


Datum
pg_stat_get_backend_userid(PG_FUNCTION_ARGS)
{
	int32		beid = PG_GETARG_INT32(0);
	PgBackendStatus *beentry;

	if ((beentry = pgstat_fetch_stat_beentry(beid)) == NULL)
		PG_RETURN_NULL();

	PG_RETURN_OID(beentry->st_userid);
}


Datum
pg_stat_get_backend_activity(PG_FUNCTION_ARGS)
{
	int32		beid = PG_GETARG_INT32(0);
	PgBackendStatus *beentry;
	const char *activity;

	if ((beentry = pgstat_fetch_stat_beentry(beid)) == NULL)
		activity = "<backend information not available>";
	else if (!superuser() && beentry->st_userid != GetUserId())
		activity = "<insufficient privilege>";
	else if (*(beentry->st_activity) == '\0')
		activity = "<command string not enabled>";
	else
		activity = beentry->st_activity;

	PG_RETURN_TEXT_P(cstring_to_text(activity));
}


Datum
pg_stat_get_backend_waiting(PG_FUNCTION_ARGS)
{
	int32		beid = PG_GETARG_INT32(0);
	bool		result;
	PgBackendStatus *beentry;

	if ((beentry = pgstat_fetch_stat_beentry(beid)) == NULL)
		PG_RETURN_NULL();

	if (!superuser() && beentry->st_userid != GetUserId())
		PG_RETURN_NULL();

	result = beentry->st_waiting != PGBE_WAITING_NONE;

	PG_RETURN_BOOL(result);
}

Datum
pg_stat_get_backend_activity_start(PG_FUNCTION_ARGS)
{
	int32		beid = PG_GETARG_INT32(0);
	TimestampTz result;
	PgBackendStatus *beentry;

	if ((beentry = pgstat_fetch_stat_beentry(beid)) == NULL)
		PG_RETURN_NULL();

	if (!superuser() && beentry->st_userid != GetUserId())
		PG_RETURN_NULL();

	result = beentry->st_activity_start_timestamp;

	/*
	 * No time recorded for start of current query -- this is the case if the
	 * user hasn't enabled query-level stats collection.
	 */
	if (result == 0)
		PG_RETURN_NULL();

	PG_RETURN_TIMESTAMPTZ(result);
}


Datum
pg_stat_get_backend_xact_start(PG_FUNCTION_ARGS)
{
	int32		beid = PG_GETARG_INT32(0);
	TimestampTz result;
	PgBackendStatus *beentry;

	if ((beentry = pgstat_fetch_stat_beentry(beid)) == NULL)
		PG_RETURN_NULL();

	if (!superuser() && beentry->st_userid != GetUserId())
		PG_RETURN_NULL();

	result = beentry->st_xact_start_timestamp;

	if (result == 0)			/* not in a transaction */
		PG_RETURN_NULL();

	PG_RETURN_TIMESTAMPTZ(result);
}


Datum
pg_stat_get_backend_start(PG_FUNCTION_ARGS)
{
	int32		beid = PG_GETARG_INT32(0);
	TimestampTz result;
	PgBackendStatus *beentry;

	if ((beentry = pgstat_fetch_stat_beentry(beid)) == NULL)
		PG_RETURN_NULL();

	if (!superuser() && beentry->st_userid != GetUserId())
		PG_RETURN_NULL();

	result = beentry->st_proc_start_timestamp;

	if (result == 0)			/* probably can't happen? */
		PG_RETURN_NULL();

	PG_RETURN_TIMESTAMPTZ(result);
}


Datum
pg_stat_get_backend_client_addr(PG_FUNCTION_ARGS)
{
	int32		beid = PG_GETARG_INT32(0);
	PgBackendStatus *beentry;
	SockAddr	zero_clientaddr;
	char		remote_host[NI_MAXHOST];
	int			ret;

	if ((beentry = pgstat_fetch_stat_beentry(beid)) == NULL)
		PG_RETURN_NULL();

	if (!superuser() && beentry->st_userid != GetUserId())
		PG_RETURN_NULL();

	/* A zeroed client addr means we don't know */
	memset(&zero_clientaddr, 0, sizeof(zero_clientaddr));
	if (memcmp(&(beentry->st_clientaddr), &zero_clientaddr,
			   sizeof(zero_clientaddr) == 0))
		PG_RETURN_NULL();

	switch (beentry->st_clientaddr.addr.ss_family)
	{
		case AF_INET:
#ifdef HAVE_IPV6
		case AF_INET6:
#endif
			break;
		default:
			PG_RETURN_NULL();
	}

	remote_host[0] = '\0';
	ret = pg_getnameinfo_all(&beentry->st_clientaddr.addr,
							 beentry->st_clientaddr.salen,
							 remote_host, sizeof(remote_host),
							 NULL, 0,
							 NI_NUMERICHOST | NI_NUMERICSERV);
	if (ret)
		PG_RETURN_NULL();

	clean_ipv6_addr(beentry->st_clientaddr.addr.ss_family, remote_host);

	return DirectFunctionCall1(inet_in, CStringGetDatum(remote_host));
}

Datum
pg_stat_get_backend_client_port(PG_FUNCTION_ARGS)
{
	int32		beid = PG_GETARG_INT32(0);
	PgBackendStatus *beentry;
	SockAddr	zero_clientaddr;
	char		remote_port[NI_MAXSERV];
	int			ret;

	if ((beentry = pgstat_fetch_stat_beentry(beid)) == NULL)
		PG_RETURN_NULL();

	if (!superuser() && beentry->st_userid != GetUserId())
		PG_RETURN_NULL();

	/* A zeroed client addr means we don't know */
	memset(&zero_clientaddr, 0, sizeof(zero_clientaddr));
	if (memcmp(&(beentry->st_clientaddr), &zero_clientaddr,
			   sizeof(zero_clientaddr) == 0))
		PG_RETURN_NULL();

	switch (beentry->st_clientaddr.addr.ss_family)
	{
		case AF_INET:
#ifdef HAVE_IPV6
		case AF_INET6:
#endif
			break;
		case AF_UNIX:
			PG_RETURN_INT32(-1);
		default:
			PG_RETURN_NULL();
	}

	remote_port[0] = '\0';
	ret = pg_getnameinfo_all(&beentry->st_clientaddr.addr,
							 beentry->st_clientaddr.salen,
							 NULL, 0,
							 remote_port, sizeof(remote_port),
							 NI_NUMERICHOST | NI_NUMERICSERV);
	if (ret)
		PG_RETURN_NULL();

	PG_RETURN_DATUM(DirectFunctionCall1(int4in,
										CStringGetDatum(remote_port)));
}

Datum
pg_stat_get_backend_waiting_reason(PG_FUNCTION_ARGS)
{
	int32		beid = PG_GETARG_INT32(0);
	PgBackendStatus *beentry;
	char	   *result;

	if ((beentry = pgstat_fetch_stat_beentry(beid)) == NULL)
		PG_RETURN_NULL();

	if (!superuser() && beentry->st_userid != GetUserId())
		PG_RETURN_NULL();

	result = pgstat_waiting_string(beentry->st_waiting);

	/* waiting for nothing */
	if (result == NULL)
		PG_RETURN_NULL();

	PG_RETURN_DATUM(CStringGetTextDatum(result));
}

Datum
pg_stat_get_db_numbackends(PG_FUNCTION_ARGS)
{
	Oid			dbid = PG_GETARG_OID(0);
	int32		result;
	int			tot_backends = pgstat_fetch_stat_numbackends();
	int			beid;

	result = 0;
	for (beid = 1; beid <= tot_backends; beid++)
	{
		PgBackendStatus *beentry = pgstat_fetch_stat_beentry(beid);

		if (beentry && beentry->st_databaseid == dbid)
			result++;
	}

	PG_RETURN_INT32(result);
}


Datum
pg_stat_get_db_xact_commit(PG_FUNCTION_ARGS)
{
	Oid			dbid = PG_GETARG_OID(0);
	int64		result;
	PgStat_StatDBEntry *dbentry;

	if ((dbentry = pgstat_fetch_stat_dbentry(dbid)) == NULL)
		result = 0;
	else
		result = (int64) (dbentry->n_xact_commit);

	PG_RETURN_INT64(result);
}


Datum
pg_stat_get_db_xact_rollback(PG_FUNCTION_ARGS)
{
	Oid			dbid = PG_GETARG_OID(0);
	int64		result;
	PgStat_StatDBEntry *dbentry;

	if ((dbentry = pgstat_fetch_stat_dbentry(dbid)) == NULL)
		result = 0;
	else
		result = (int64) (dbentry->n_xact_rollback);

	PG_RETURN_INT64(result);
}


Datum
pg_stat_get_db_blocks_fetched(PG_FUNCTION_ARGS)
{
	Oid			dbid = PG_GETARG_OID(0);
	int64		result;
	PgStat_StatDBEntry *dbentry;

	if ((dbentry = pgstat_fetch_stat_dbentry(dbid)) == NULL)
		result = 0;
	else
		result = (int64) (dbentry->n_blocks_fetched);

	PG_RETURN_INT64(result);
}


Datum
pg_stat_get_db_blocks_hit(PG_FUNCTION_ARGS)
{
	Oid			dbid = PG_GETARG_OID(0);
	int64		result;
	PgStat_StatDBEntry *dbentry;

	if ((dbentry = pgstat_fetch_stat_dbentry(dbid)) == NULL)
		result = 0;
	else
		result = (int64) (dbentry->n_blocks_hit);

	PG_RETURN_INT64(result);
}

<<<<<<< HEAD
=======

>>>>>>> acb34166
/* Discard the active statistics snapshot */
Datum
pg_stat_clear_snapshot(PG_FUNCTION_ARGS)
{
	pgstat_clear_snapshot();

	PG_RETURN_VOID();
}


<<<<<<< HEAD
Datum
pg_stat_get_queue_num_exec(PG_FUNCTION_ARGS)
{
	Oid			queueid = PG_GETARG_OID(0);
	int64		result;
	PgStat_StatQueueEntry *queueentry;

	if ((queueentry = pgstat_fetch_stat_queueentry(queueid)) == NULL)
		result = 0;
	else
		result = (int64) (queueentry->n_queries_exec);

	PG_RETURN_INT64(result);
}


Datum
pg_stat_get_queue_num_wait(PG_FUNCTION_ARGS)
{
	Oid			queueid = PG_GETARG_OID(0);
	int64		result;
	PgStat_StatQueueEntry *queueentry;

	if ((queueentry = pgstat_fetch_stat_queueentry(queueid)) == NULL)
		result = 0;
	else
		result = (int64) (queueentry->n_queries_wait);

	PG_RETURN_INT64(result);
}


Datum
pg_stat_get_queue_elapsed_exec(PG_FUNCTION_ARGS)
{
	Oid			queueid = PG_GETARG_OID(0);
	int64		result;
	PgStat_StatQueueEntry *queueentry;

	if ((queueentry = pgstat_fetch_stat_queueentry(queueid)) == NULL)
		result = 0;
	else
		result = (int64) (queueentry->elapsed_exec);

	PG_RETURN_INT64(result);
}


Datum
pg_stat_get_queue_elapsed_wait(PG_FUNCTION_ARGS)
{
	Oid			queueid = PG_GETARG_OID(0);
	int64		result;
	PgStat_StatQueueEntry *queueentry;

	if ((queueentry = pgstat_fetch_stat_queueentry(queueid)) == NULL)
		result = 0;
	else
		result = (int64) (queueentry->elapsed_wait);

	PG_RETURN_INT64(result);
}


/*
 * This should probably be moved to it's own file, or at least some better place.
 * I put it here because it uses pgstat_fetch_stat_beentry
 */

#include <sys/time.h>
#ifndef WIN32
#include <sys/resource.h>
#endif
#include "lib/stringinfo.h"
#include "cdb/cdbvars.h"
#include "cdb/cdbdisp.h"

/**
 * We no longer support pg_renice_session. For the time being issue an error.
 */
Datum
pg_renice_session(PG_FUNCTION_ARGS)
{
	int prio_out = -1;  
	elog(NOTICE, "Renicing a session is not longer supported. Please use the Query Prioritization feature.");
	PG_RETURN_INT32(prio_out);
}
=======
/* Reset all counters for the current database */
Datum
pg_stat_reset(PG_FUNCTION_ARGS)
{
	pgstat_reset_counters();

	PG_RETURN_VOID();
}
>>>>>>> acb34166
<|MERGE_RESOLUTION|>--- conflicted
+++ resolved
@@ -64,7 +64,6 @@
 extern Datum pg_stat_get_db_blocks_fetched(PG_FUNCTION_ARGS);
 extern Datum pg_stat_get_db_blocks_hit(PG_FUNCTION_ARGS);
 
-<<<<<<< HEAD
 extern Datum pg_stat_get_queue_num_exec(PG_FUNCTION_ARGS);
 extern Datum pg_stat_get_queue_num_wait(PG_FUNCTION_ARGS);
 extern Datum pg_stat_get_queue_elapsed_exec(PG_FUNCTION_ARGS);
@@ -91,11 +90,6 @@
 			return NULL;
 	}
 }
-=======
-extern Datum pg_stat_clear_snapshot(PG_FUNCTION_ARGS);
-extern Datum pg_stat_reset(PG_FUNCTION_ARGS);
-
->>>>>>> acb34166
 
 Datum
 pg_stat_get_numscans(PG_FUNCTION_ARGS)
@@ -991,10 +985,7 @@
 	PG_RETURN_INT64(result);
 }
 
-<<<<<<< HEAD
-=======
-
->>>>>>> acb34166
+
 /* Discard the active statistics snapshot */
 Datum
 pg_stat_clear_snapshot(PG_FUNCTION_ARGS)
@@ -1005,7 +996,6 @@
 }
 
 
-<<<<<<< HEAD
 Datum
 pg_stat_get_queue_num_exec(PG_FUNCTION_ARGS)
 {
@@ -1093,7 +1083,7 @@
 	elog(NOTICE, "Renicing a session is not longer supported. Please use the Query Prioritization feature.");
 	PG_RETURN_INT32(prio_out);
 }
-=======
+
 /* Reset all counters for the current database */
 Datum
 pg_stat_reset(PG_FUNCTION_ARGS)
@@ -1101,5 +1091,4 @@
 	pgstat_reset_counters();
 
 	PG_RETURN_VOID();
-}
->>>>>>> acb34166
+}