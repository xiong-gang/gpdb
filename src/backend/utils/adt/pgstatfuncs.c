--- conflicted
+++ resolved
@@ -124,7 +124,6 @@
 extern Datum pg_stat_get_xact_function_total_time(PG_FUNCTION_ARGS);
 extern Datum pg_stat_get_xact_function_self_time(PG_FUNCTION_ARGS);
 
-<<<<<<< HEAD
 extern Datum pg_stat_get_queue_num_exec(PG_FUNCTION_ARGS);
 extern Datum pg_stat_get_queue_num_wait(PG_FUNCTION_ARGS);
 extern Datum pg_stat_get_queue_elapsed_exec(PG_FUNCTION_ARGS);
@@ -132,9 +131,7 @@
 
 extern Datum pg_renice_session(PG_FUNCTION_ARGS);
 
-=======
 extern Datum pg_stat_get_snapshot_timestamp(PG_FUNCTION_ARGS);
->>>>>>> ab93f90c
 extern Datum pg_stat_clear_snapshot(PG_FUNCTION_ARGS);
 extern Datum pg_stat_reset(PG_FUNCTION_ARGS);
 extern Datum pg_stat_reset_shared(PG_FUNCTION_ARGS);
@@ -564,121 +561,7 @@
 Datum
 pg_stat_get_activity(PG_FUNCTION_ARGS)
 {
-<<<<<<< HEAD
-	FuncCallContext *funcctx;
-
-	if (SRF_IS_FIRSTCALL())
-	{
-		MemoryContext oldcontext;
-		TupleDesc	tupdesc;
-		int			nattr = 21;
-
-		funcctx = SRF_FIRSTCALL_INIT();
-
-		oldcontext = MemoryContextSwitchTo(funcctx->multi_call_memory_ctx);
-
-		tupdesc = CreateTemplateTupleDesc(nattr, false);
-		TupleDescInitEntry(tupdesc, (AttrNumber) 1, "datid",
-						   OIDOID, -1, 0);
-		TupleDescInitEntry(tupdesc, (AttrNumber) 2, "pid",
-						   INT4OID, -1, 0);
-		TupleDescInitEntry(tupdesc, (AttrNumber) 3, "usesysid",
-						   OIDOID, -1, 0);
-		TupleDescInitEntry(tupdesc, (AttrNumber) 4, "application_name",
-						   TEXTOID, -1, 0);
-		TupleDescInitEntry(tupdesc, (AttrNumber) 5, "state",
-						   TEXTOID, -1, 0);
-		TupleDescInitEntry(tupdesc, (AttrNumber) 6, "query",
-						   TEXTOID, -1, 0);
-		TupleDescInitEntry(tupdesc, (AttrNumber) 7, "waiting",
-						   BOOLOID, -1, 0);
-		TupleDescInitEntry(tupdesc, (AttrNumber) 8, "act_start",
-						   TIMESTAMPTZOID, -1, 0);
-		TupleDescInitEntry(tupdesc, (AttrNumber) 9, "query_start",
-						   TIMESTAMPTZOID, -1, 0);
-		TupleDescInitEntry(tupdesc, (AttrNumber) 10, "backend_start",
-						   TIMESTAMPTZOID, -1, 0);
-		TupleDescInitEntry(tupdesc, (AttrNumber) 11, "state_change",
-						   TIMESTAMPTZOID, -1, 0);
-		TupleDescInitEntry(tupdesc, (AttrNumber) 12, "client_addr",
-						   INETOID, -1, 0);
-		TupleDescInitEntry(tupdesc, (AttrNumber) 13, "client_hostname",
-						   TEXTOID, -1, 0);
-		TupleDescInitEntry(tupdesc, (AttrNumber) 14, "client_port",
-						   INT4OID, -1, 0);
-		TupleDescInitEntry(tupdesc, (AttrNumber) 15, "backend_xid",
-						   XIDOID, -1, 0);
-		TupleDescInitEntry(tupdesc, (AttrNumber) 16, "backend_xmin",
-						   XIDOID, -1, 0);
-
-		TupleDescInitEntry(tupdesc, (AttrNumber) 17, "sess_id",
-						   INT4OID, -1, 0);  /* GPDB */
-
-		TupleDescInitEntry(tupdesc, (AttrNumber) 18, "waiting_reason",
-						   TEXTOID, -1, 0);
-
-		TupleDescInitEntry(tupdesc, (AttrNumber) 19, "rsgid",
-						   OIDOID, -1, 0);
-		TupleDescInitEntry(tupdesc, (AttrNumber) 20, "rsgname",
-						   TEXTOID, -1, 0);
-		TupleDescInitEntry(tupdesc, (AttrNumber) 21, "rsgqueueduration",
-						   INTERVALOID, -1, 0);
-
-		funcctx->tuple_desc = BlessTupleDesc(tupdesc);
-
-		funcctx->user_fctx = palloc0(sizeof(int));
-		if (PG_ARGISNULL(0))
-		{
-			/* Get all backends */
-			funcctx->max_calls = pgstat_fetch_stat_numbackends();
-		}
-		else
-		{
-			/*
-			 * Get one backend - locate by pid.
-			 *
-			 * We lookup the backend early, so we can return zero rows if it
-			 * doesn't exist, instead of returning a single row full of NULLs.
-			 */
-			int			pid = PG_GETARG_INT32(0);
-			int			i;
-			int			n = pgstat_fetch_stat_numbackends();
-
-			for (i = 1; i <= n; i++)
-			{
-				PgBackendStatus *be = pgstat_fetch_stat_beentry(i);
-
-				if (be)
-				{
-					if (be->st_procpid == pid)
-					{
-						*(int *) (funcctx->user_fctx) = i;
-						break;
-					}
-				}
-			}
-
-			if (*(int *) (funcctx->user_fctx) == 0)
-				/* Pid not found, return zero rows */
-				funcctx->max_calls = 0;
-			else
-				funcctx->max_calls = 1;
-		}
-
-		MemoryContextSwitchTo(oldcontext);
-	}
-
-	/* stuff done on every call of the function */
-	funcctx = SRF_PERCALL_SETUP();
-
-	if (funcctx->call_cntr < funcctx->max_calls)
-	{
-		/* for each row */
-		Datum		values[21];
-		bool		nulls[21];
-		HeapTuple	tuple;
-=======
-#define PG_STAT_GET_ACTIVITY_COLS	22
+#define PG_STAT_GET_ACTIVITY_COLS	27
 	int			num_backends = pgstat_fetch_stat_numbackends();
 	int			curr_backend;
 	int			pid = PG_ARGISNULL(0) ? -1 : PG_GETARG_INT32(0);
@@ -719,46 +602,23 @@
 		/* for each row */
 		Datum		values[PG_STAT_GET_ACTIVITY_COLS];
 		bool		nulls[PG_STAT_GET_ACTIVITY_COLS];
->>>>>>> ab93f90c
 		LocalPgBackendStatus *local_beentry;
 		PgBackendStatus *beentry;
 
 		MemSet(values, 0, sizeof(values));
 		MemSet(nulls, 0, sizeof(nulls));
-
-		if (pid != -1)
-		{
-<<<<<<< HEAD
-			/* Get specific pid slot */
-			local_beentry = pgstat_fetch_stat_local_beentry(*(int *) (funcctx->user_fctx));
-		}
-		else
-		{
-			/* Get the next one in the list */
-			local_beentry = pgstat_fetch_stat_local_beentry(funcctx->call_cntr + 1);	/* 1-based index */
-		}
-		if (!local_beentry)
-=======
-			/* Skip any which are not the one we're looking for. */
-			PgBackendStatus *be = pgstat_fetch_stat_beentry(curr_backend);
-
-			if (!be || be->st_procpid != pid)
-				continue;
-
-		}
 
 		/* Get the next one in the list */
 		local_beentry = pgstat_fetch_stat_local_beentry(curr_backend);
 		if (!local_beentry)
-			continue;
-
-		beentry = &local_beentry->backendStatus;
-		if (!beentry)
->>>>>>> ab93f90c
 		{
 			int			i;
 
-			for (i = 0; i < sizeof(nulls) / sizeof(nulls[0]); i++)
+			/* Ignore missing entries if looking for specific PID */
+			if (pid != -1)
+				continue;
+
+			for (i = 0; i < lengthof(nulls); i++)
 				nulls[i] = true;
 
 			nulls[5] = false;
@@ -769,6 +629,10 @@
 		}
 
 		beentry = &local_beentry->backendStatus;
+
+		/* If looking for specific PID, ignore all the others */
+		if (pid != -1 && beentry->st_procpid != pid)
+			continue;
 
 		/* Values available to all callers */
 		values[0] = ObjectIdGetDatum(beentry->st_databaseid);
@@ -925,9 +789,9 @@
 				}
 			}
 
-			values[16] = Int32GetDatum(beentry->st_session_id);  /* GPDB */
-
-			if (funcctx->tuple_desc->natts > 17)
+			values[22] = Int32GetDatum(beentry->st_session_id);  /* GPDB */
+
+			if (tupdesc->natts > 23)
 			{
 				char	st_waiting = beentry->st_waiting;
 				char   *reason;
@@ -935,28 +799,28 @@
 				reason = pgstat_waiting_string(st_waiting);
 
 				if (reason != NULL)
-					values[17] = CStringGetTextDatum(reason);
+					values[23] = CStringGetTextDatum(reason);
 				else
-					nulls[17] = true;
+					nulls[23] = true;
 			}
 
-			if (funcctx->tuple_desc->natts > 18)
+			if (tupdesc->natts > 24)
 			{
 				Datum now = TimestampTzGetDatum(GetCurrentTimestamp());
 				char *groupName = GetResGroupNameForId(beentry->st_rsgid);
 
-				values[18] = ObjectIdGetDatum(beentry->st_rsgid);
+				values[24] = ObjectIdGetDatum(beentry->st_rsgid);
 
 				if (groupName != NULL)
-					values[19] = CStringGetTextDatum(groupName);
+					values[25] = CStringGetTextDatum(groupName);
 				else
-					nulls[19] = true;
+					nulls[25] = true;
 
 				if (beentry->st_waiting == PGBE_WAITING_RESGROUP)
-					values[20] = DirectFunctionCall2(timestamptz_age, now,
+					values[26] = DirectFunctionCall2(timestamptz_age, now,
 													 TimestampTzGetDatum(beentry->st_resgroup_queue_start_timestamp));
 				else
-					nulls[20] = true;
+					nulls[26] = true;
 			}
 		}
 		else
@@ -975,14 +839,14 @@
 			nulls[14] = true;
 			nulls[15] = true;
 
-			values[16] = Int32GetDatum(beentry->st_session_id);
-			if (funcctx->tuple_desc->natts > 17)
-				nulls[17] = true;
-			if (funcctx->tuple_desc->natts > 18)
+			values[22] = Int32GetDatum(beentry->st_session_id);
+			if (tupdesc->natts > 23)
+				nulls[23] = true;
+			if (tupdesc->natts > 24)
 			{
-				nulls[18] = true;
-				nulls[19] = true;
-				nulls[20] = true;
+				nulls[24] = true;
+				nulls[25] = true;
+				nulls[26] = true;
 			}
 		}
 
