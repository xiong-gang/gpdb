--- conflicted
+++ resolved
@@ -182,17 +182,8 @@
 static void
 pair_encode(float8 x, float8 y, StringInfo str)
 {
-<<<<<<< HEAD
-	// dummy assignment to bypass gcc bug on SPARC
-	volatile int ndig = (int) (x + y);
-	ndig = DBL_DIG + extra_float_digits;
-
-	if (ndig < 1)
-		ndig = 1;
-=======
 	char	   *xstr = float8out_internal(x);
 	char	   *ystr = float8out_internal(y);
->>>>>>> b5bce6c1
 
 	appendStringInfo(str, "%s,%s", xstr, ystr);
 	pfree(xstr);
@@ -1745,24 +1736,7 @@
 point_in(PG_FUNCTION_ARGS)
 {
 	char	   *str = PG_GETARG_CSTRING(0);
-<<<<<<< HEAD
-	Point	   *point;
-	double		x = 0,
-				y = 0;
-	char	   *s;
-
-	if (!pair_decode(str, &x, &y, &s) || (*s != '\0'))
-		ereport(ERROR,
-				(errcode(ERRCODE_INVALID_TEXT_REPRESENTATION),
-				 errmsg("invalid input syntax for type point: \"%s\"", str)));
-
-	point = (Point *) palloc(sizeof(Point));
-
-	point->x = x;
-	point->y = y;
-=======
 	Point	   *point = (Point *) palloc(sizeof(Point));
->>>>>>> b5bce6c1
 
 	pair_decode(str, &point->x, &point->y, NULL, "point", str);
 	PG_RETURN_POINT_P(point);
