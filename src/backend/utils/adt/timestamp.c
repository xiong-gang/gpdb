--- conflicted
+++ resolved
@@ -33,11 +33,7 @@
 #include "utils/array.h"
 #include "utils/builtins.h"
 #include "utils/datetime.h"
-<<<<<<< HEAD
-#include "utils/timestamp.h"
-=======
 #include "utils/float.h"
->>>>>>> 9e1c9f95
 
 /*
  * gcc's -ffast-math switch breaks routines that expect exact results from
@@ -77,7 +73,8 @@
 static void AdjustTimestampForTypmod(Timestamp *time, int32 typmod);
 static void AdjustIntervalForTypmod(Interval *interval, int32 typmod);
 static TimestampTz timestamp2timestamptz(Timestamp timestamp);
-<<<<<<< HEAD
+static Timestamp timestamptz2timestamp(TimestampTz timestamp);
+
 static inline Timestamp timestamp_offset_internal(Timestamp timestamp,
 						Interval *span);
 static inline Timestamp timestamp_offset_multiple(Timestamp base, Interval *unit,
@@ -88,10 +85,6 @@
 							Interval *unit, int64 mul);
 /* Handy for comparisons. */
 static const Interval	IntervalZero = {0, 0, 0};
-
-=======
-static Timestamp timestamptz2timestamp(TimestampTz timestamp);
->>>>>>> 9e1c9f95
 
 
 /* common code for timestamptypmodin and timestamptztypmodin */
@@ -1607,45 +1600,6 @@
 
 		Assert(list_length(expr->args) >= 2);
 
-<<<<<<< HEAD
-	if (IsA(typmod, Const) &&!((Const *) typmod)->constisnull)
-	{
-		Node	   *source = (Node *) linitial(expr->args);
-		int32		new_typmod = DatumGetInt32(((Const *) typmod)->constvalue);
-		bool		noop;
-
-		if (new_typmod < 0)
-			noop = true;
-		else
-		{
-			int32		old_typmod = exprTypmod(source);
-			int			old_least_field;
-			int			new_least_field;
-			int			old_precis;
-			int			new_precis;
-
-			old_least_field = intervaltypmodleastfield(old_typmod);
-			new_least_field = intervaltypmodleastfield(new_typmod);
-			if (old_typmod < 0)
-				old_precis = INTERVAL_FULL_PRECISION;
-			else
-				old_precis = INTERVAL_PRECISION(old_typmod);
-			new_precis = INTERVAL_PRECISION(new_typmod);
-
-			/*
-			 * Cast is a no-op if least field stays the same or decreases
-			 * while precision stays the same or increases.  But precision,
-			 * which is to say, sub-second precision, only affects ranges that
-			 * include SECOND.
-			 */
-			noop = (new_least_field <= old_least_field) &&
-				(old_least_field > 0 /* SECOND */ ||
-				 new_precis >= MAX_INTERVAL_PRECISION ||
-				 new_precis >= old_precis);
-		}
-		if (noop)
-			ret = relabel_to_typmod(source, new_typmod);
-=======
 		typmod = (Node *) lsecond(expr->args);
 
 		if (IsA(typmod, Const) &&!((Const *) typmod)->constisnull)
@@ -1686,7 +1640,6 @@
 			if (noop)
 				ret = relabel_to_typmod(source, new_typmod);
 		}
->>>>>>> 9e1c9f95
 	}
 
 	PG_RETURN_POINTER(ret);
@@ -1907,22 +1860,10 @@
 	result->month = years * MONTHS_PER_YEAR + months;
 	result->day = weeks * 7 + days;
 
-<<<<<<< HEAD
-#ifdef HAVE_INT64_TIMESTAMP
-=======
->>>>>>> 9e1c9f95
 	secs = rint(secs * USECS_PER_SEC);
 	result->time = hours * ((int64) SECS_PER_HOUR * USECS_PER_SEC) +
 		mins * ((int64) SECS_PER_MINUTE * USECS_PER_SEC) +
 		(int64) secs;
-<<<<<<< HEAD
-#else
-	result->time = hours * (double) SECS_PER_HOUR +
-		mins * (double) SECS_PER_MINUTE +
-		secs;
-#endif
-=======
->>>>>>> 9e1c9f95
 
 	PG_RETURN_INTERVAL_P(result);
 }
@@ -2733,25 +2674,13 @@
  * representation expressed in the units of the time field (microseconds,
  * in the case of integer timestamps) with days assumed to be always 24 hours
  * and months assumed to be always 30 days.  To avoid overflow, we need a
-<<<<<<< HEAD
- * wider-than-int64 datatype for the linear representation, so use INT128
- * with integer timestamps.
- *
- * In the float8 case, our problems are not with overflow but with precision;
- * but it's been like that since day one, so live with it.
- */
-#ifdef HAVE_INT64_TIMESTAMP
-typedef INT128 IntervalOffset;
-#else
-typedef TimeOffset IntervalOffset;
-#endif
-
-static inline IntervalOffset
+ * wider-than-int64 datatype for the linear representation, so use INT128.
+ */
+
+static inline INT128
 interval_cmp_value(const Interval *interval)
 {
-	IntervalOffset span;
-
-#ifdef HAVE_INT64_TIMESTAMP
+	INT128		span;
 	int64		dayfraction;
 	int64		days;
 
@@ -2764,40 +2693,11 @@
 	days += interval->month * INT64CONST(30);
 	days += interval->day;
 
-=======
- * wider-than-int64 datatype for the linear representation, so use INT128.
- */
-
-static inline INT128
-interval_cmp_value(const Interval *interval)
-{
-	INT128		span;
-	int64		dayfraction;
-	int64		days;
-
-	/*
-	 * Separate time field into days and dayfraction, then add the month and
-	 * day fields to the days part.  We cannot overflow int64 days here.
-	 */
-	dayfraction = interval->time % USECS_PER_DAY;
-	days = interval->time / USECS_PER_DAY;
-	days += interval->month * INT64CONST(30);
-	days += interval->day;
-
->>>>>>> 9e1c9f95
 	/* Widen dayfraction to 128 bits */
 	span = int64_to_int128(dayfraction);
 
 	/* Scale up days to microseconds, forming a 128-bit product */
 	int128_add_int64_mul_int64(&span, days, USECS_PER_DAY);
-<<<<<<< HEAD
-#else
-	span = interval->time;
-	span += interval->month * ((double) DAYS_PER_MONTH * SECS_PER_DAY);
-	span += interval->day * ((double) HOURS_PER_DAY * SECS_PER_HOUR);
-#endif
-=======
->>>>>>> 9e1c9f95
 
 	return span;
 }
@@ -2805,14 +2705,10 @@
 int
 interval_cmp_internal(const Interval *interval1, const Interval *interval2)
 {
-	IntervalOffset span1 = interval_cmp_value(interval1);
-	IntervalOffset span2 = interval_cmp_value(interval2);
-
-#ifdef HAVE_INT64_TIMESTAMP
+	INT128		span1 = interval_cmp_value(interval1);
+	INT128		span2 = interval_cmp_value(interval2);
+
 	return int128_compare(span1, span2);
-#else
-	return ((span1 < span2) ? -1 : (span1 > span2) ? 1 : 0);
-#endif
 }
 
 /*
@@ -2831,7 +2727,6 @@
 interval_div_internal(Interval *interval1, Interval *interval2,
 					  float8 *quo, Interval *rem)
 {
-<<<<<<< HEAD
 	TimeOffset	span1 = interval_cmp_value(interval1);
 	TimeOffset	span2 = interval_cmp_value(interval2);
 	float8 q;
@@ -2852,12 +2747,6 @@
 	}
 
 	return true;
-=======
-	INT128		span1 = interval_cmp_value(interval1);
-	INT128		span2 = interval_cmp_value(interval2);
-
-	return int128_compare(span1, span2);
->>>>>>> 9e1c9f95
 }
 
 /*
@@ -3131,17 +3020,9 @@
 interval_hash(PG_FUNCTION_ARGS)
 {
 	Interval   *interval = PG_GETARG_INTERVAL_P(0);
-<<<<<<< HEAD
-	IntervalOffset span = interval_cmp_value(interval);
-
-#ifdef HAVE_INT64_TIMESTAMP
-	int64		span64;
-
-=======
 	INT128		span = interval_cmp_value(interval);
 	int64		span64;
 
->>>>>>> 9e1c9f95
 	/*
 	 * Use only the least significant 64 bits for hashing.  The upper 64 bits
 	 * seldom add any useful information, and besides we must do it like this
@@ -3151,11 +3032,6 @@
 	span64 = int128_to_int64(span);
 
 	return DirectFunctionCall1(hashint8, Int64GetDatumFast(span64));
-<<<<<<< HEAD
-#else
-	return DirectFunctionCall1(hashfloat8, Float8GetDatumFast(span));
-#endif
-=======
 }
 
 Datum
@@ -3170,7 +3046,6 @@
 
 	return DirectFunctionCall2(hashint8extended, Int64GetDatumFast(span64),
 							   PG_GETARG_DATUM(1));
->>>>>>> 9e1c9f95
 }
 
 /* overlaps_timestamp() --- implements the SQL OVERLAPS operator.
@@ -3516,8 +3391,7 @@
 	PG_RETURN_INTERVAL_P(result);
 }
 
-/* 
- * timestamp_pl_interval()
+/* timestamp_pl_interval()
  * Add an interval to a timestamp data type.
  * Note that interval has provisions for qualitative year/month and day
  *	units, so try to do the right thing with them.
@@ -3920,7 +3794,6 @@
 	PG_RETURN_INTERVAL_P(result);
 }
 
-<<<<<<< HEAD
 Datum
 interval_interval_div(PG_FUNCTION_ARGS)
 {
@@ -3963,7 +3836,6 @@
 	PG_RETURN_INTERVAL_P(result);
 }
 
-=======
 
 /*
  * in_range support functions for timestamps and intervals.
@@ -4068,7 +3940,6 @@
 }
 
 
->>>>>>> 9e1c9f95
 /*
  * interval_accum, interval_accum_inv, and interval_avg implement the
  * AVG(interval) aggregate.
