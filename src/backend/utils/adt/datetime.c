--- conflicted
+++ resolved
@@ -275,7 +275,6 @@
 /*
  * strtoi --- just like strtol, but returns int not long
  */
-<<<<<<< HEAD
 static inline int strtoi(const char *nptr, char **endptr, __attribute__((unused)) int base)
 {
 	/* Assume base = 10 */
@@ -331,22 +330,6 @@
 	return acc;
 }
 
-=======
-static int
-strtoi(const char *nptr, char **endptr, int base)
-{
-	long	val;
-
-	val = strtol(nptr, endptr, base);
-#ifdef HAVE_LONG_INT_64
-	if (val != (long) ((int32) val))
-		errno = ERANGE;
-#endif
-	return (int) val;
-}
-
-
->>>>>>> 49f001d8
 /*
  * Calendar time to Julian date conversions.
  * Julian date is commonly used in astronomical applications,
@@ -2433,11 +2416,7 @@
 	if (*cp != ':')
 		return DTERR_BAD_FORMAT;
 	errno = 0;
-<<<<<<< HEAD
 	tm->tm_min = strtoi(cp + 1, &cp, 10);
-=======
-	tm->tm_min = strtoi(str, &cp, 10);
->>>>>>> 49f001d8
 	if (errno == ERANGE)
 		return DTERR_FIELD_OVERFLOW;
 	if (*cp == '\0')
@@ -2465,11 +2444,7 @@
 	else if (*cp == ':')
 	{
 		errno = 0;
-<<<<<<< HEAD
 		tm->tm_sec = strtoi(cp + 1, &cp, 10);
-=======
-		tm->tm_sec = strtoi(str, &cp, 10);
->>>>>>> 49f001d8
 		if (errno == ERANGE)
 			return DTERR_FIELD_OVERFLOW;
 		if (*cp == '\0')
@@ -2481,10 +2456,10 @@
 				return dterr;
 		}
 		else
-				return DTERR_BAD_FORMAT;
-		}
-		else
 			return DTERR_BAD_FORMAT;
+	}
+	else
+		return DTERR_BAD_FORMAT;
 
 	/* do a sanity check */
 #ifdef HAVE_INT64_TIMESTAMP
