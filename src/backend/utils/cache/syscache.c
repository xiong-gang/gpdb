/*-------------------------------------------------------------------------
 *
 * syscache.c
 *	  System cache management routines
 *
 * Copyright (c) 2007-2010, Greenplum inc
 * Portions Copyright (c) 1996-2010, PostgreSQL Global Development Group
 * Portions Copyright (c) 1994, Regents of the University of California
 *
 *
 * IDENTIFICATION
 *	  $PostgreSQL: pgsql/src/backend/utils/cache/syscache.c,v 1.111 2007/02/14 01:58:57 tgl Exp $
 *
 * NOTES
 *	  These routines allow the parser/planner/executor to perform
 *	  rapid lookups on the contents of the system catalogs.
 *
 *	  see catalog/syscache.h for a list of the cache id's
 *
 *-------------------------------------------------------------------------
 */
#include "postgres.h"

#include "miscadmin.h"

#include "access/heapam.h"
#include "access/sysattr.h"
#include "catalog/indexing.h"
#include "catalog/pg_aggregate.h"
#include "catalog/pg_amop.h"
#include "catalog/pg_amproc.h"
#include "catalog/pg_auth_members.h"
#include "catalog/pg_authid.h"
#include "catalog/pg_cast.h"
#include "catalog/pg_constraint.h"
#include "catalog/pg_conversion.h"
#include "catalog/pg_database.h"
#include "catalog/pg_language.h"
#include "catalog/pg_namespace.h"
#include "catalog/pg_opclass.h"
#include "catalog/pg_operator.h"
#include "catalog/pg_opfamily.h"
#include "catalog/pg_partition.h"
#include "catalog/pg_partition_rule.h"
#include "catalog/pg_proc.h"
#include "catalog/pg_rewrite.h"
#include "catalog/pg_statistic.h"
#include "catalog/pg_type.h"
#include "catalog/pg_window.h"
#include "catalog/pg_tidycat.h"
#include "utils/syscache.h"


/*---------------------------------------------------------------------------

	Adding system caches:

	Add your new cache to the list in include/utils/syscache.h.
	Keep the list sorted alphabetically.

	Add your entry to the cacheinfo[] array below. All cache lists are
	alphabetical, so add it in the proper place.  Specify the relation OID,
	index OID, number of keys, key attribute numbers, and initial number of
	hash buckets.

	The number of hash buckets must be a power of 2.  It's reasonable to
	set this to the number of entries that might be in the particular cache
	in a medium-size database.

	There must be a unique index underlying each syscache (ie, an index
	whose key is the same as that of the cache).  If there is not one
	already, add definitions for it to include/catalog/indexing.h: you need
	to add a DECLARE_UNIQUE_INDEX macro and a #define for the index OID.
	(Adding an index requires a catversion.h update, while simply
	adding/deleting caches only requires a recompile.)

	Finally, any place your relation gets heap_insert() or
	heap_update() calls, make sure there is a CatalogUpdateIndexes() or
	similar call.  The heap_* calls do not update indexes.

	bjm 1999/11/22

*---------------------------------------------------------------------------
*/

/*
 *		struct cachedesc: information defining a single syscache
 */
struct cachedesc
{
	Oid			reloid;			/* OID of the relation being cached */
	Oid			indoid;			/* OID of index relation for this cache */
	int			nkeys;			/* # of keys needed for cache lookup */
	int			key[4];			/* attribute numbers of key attrs */
	int			nbuckets;		/* number of hash buckets for this cache */
};

/* TIDYCAT_BEGIN_CODEGEN 
 * WARNING: DO NOT MODIFY THE FOLLOWING SECTION: 
 *  Generated by ./tidycat.pl version 34
 *  on Wed Dec 16 12:25:49 2015
*/

static const struct cachedesc cacheinfo[] = {
	{AggregateRelationId,				/* AGGFNOID */
		AggregateAggfnoidIndexId,
		1,
		{
			Anum_pg_aggregate_aggfnoid,
			0,
			0,
			0
		},
		32
	},
	{AccessMethodRelationId,			/* AMNAME */
		AmNameIndexId,
		1,
		{
			Anum_pg_am_amname,
			0,
			0,
			0
		},
		4
	},
	{AccessMethodRelationId,			/* AMOID */
		AmOidIndexId,
		1,
		{
			ObjectIdAttributeNumber,
			0,
			0,
			0
		},
		4
	},
	{AccessMethodOperatorRelationId,	/* AMOPOPID */
		AccessMethodOperatorIndexId,
		2,
		{
			Anum_pg_amop_amopopr,
			Anum_pg_amop_amopfamily,
			0,
			0
		},
		64
	},
	{AccessMethodOperatorRelationId,	/* AMOPSTRATEGY */
		AccessMethodStrategyIndexId,
		4,
		{
			Anum_pg_amop_amopfamily,
			Anum_pg_amop_amoplefttype,
			Anum_pg_amop_amoprighttype,
			Anum_pg_amop_amopstrategy
		},
		64
	},
	{AccessMethodProcedureRelationId,	/* AMPROCNUM */
		AccessMethodProcedureIndexId,
		4,
		{
			Anum_pg_amproc_amprocfamily,
			Anum_pg_amproc_amproclefttype,
			Anum_pg_amproc_amprocrighttype,
			Anum_pg_amproc_amprocnum
		},
		64
	},
	{AttributeRelationId,				/* ATTNAME */
		AttributeRelidNameIndexId,
		2,
		{
			Anum_pg_attribute_attrelid,
			Anum_pg_attribute_attname,
			0,
			0
		},
		2048
	},
	{AttributeRelationId,				/* ATTNUM */
		AttributeRelidNumIndexId,
		2,
		{
			Anum_pg_attribute_attrelid,
			Anum_pg_attribute_attnum,
			0,
			0
		},
		2048
	},
	{AuthMemRelationId,					/* AUTHMEMMEMROLE */
		AuthMemMemRoleIndexId,
		2,
		{
			Anum_pg_auth_members_member,
			Anum_pg_auth_members_roleid,
			0,
			0
		},
		128
	},
	{AuthMemRelationId,					/* AUTHMEMROLEMEM */
		AuthMemRoleMemIndexId,
		2,
		{
			Anum_pg_auth_members_roleid,
			Anum_pg_auth_members_member,
			0,
			0
		},
		128
	},
	{AuthIdRelationId,					/* AUTHNAME */
		AuthIdRolnameIndexId,
		1,
		{
			Anum_pg_authid_rolname,
			0,
			0,
			0
		},
		128
	},
	{AuthIdRelationId,					/* AUTHOID */
		AuthIdOidIndexId,
		1,
		{
			ObjectIdAttributeNumber,
			0,
			0,
			0
		},
		128
	},
	{CastRelationId,					/* CASTSOURCETARGET */
		CastSourceTargetIndexId,
		2,
		{
			Anum_pg_cast_castsource,
			Anum_pg_cast_casttarget,
			0,
			0
		},
		256
	},
	{OperatorClassRelationId,			/* CLAAMNAMENSP */
		OpclassAmNameNspIndexId,
		3,
		{
			Anum_pg_opclass_opcmethod,
			Anum_pg_opclass_opcname,
			Anum_pg_opclass_opcnamespace,
			0
		},
		64
	},
	{OperatorClassRelationId,			/* CLAOID */
		OpclassOidIndexId,
		1,
		{
			ObjectIdAttributeNumber,
			0,
			0,
			0
		},
		64
	},
	{ConversionRelationId,				/* CONDEFAULT */
		ConversionDefaultIndexId,
		4,
		{
			Anum_pg_conversion_connamespace,
			Anum_pg_conversion_conforencoding,
			Anum_pg_conversion_contoencoding,
			ObjectIdAttributeNumber
		},
		128
	},
	{ConversionRelationId,				/* CONNAMENSP */
		ConversionNameNspIndexId,
		2,
		{
			Anum_pg_conversion_conname,
			Anum_pg_conversion_connamespace,
			0,
			0
		},
		128
	},
<<<<<<< HEAD
	{ConversionRelationId,				/* CONOID */
=======
	{ConstraintRelationId,		/* CONSTROID */
		ConstraintOidIndexId,
		0,
		1,
		{
			ObjectIdAttributeNumber,
			0,
			0,
			0
		},
		1024
	},
	{ConversionRelationId,		/* CONVOID */
>>>>>>> 5c63829f
		ConversionOidIndexId,
		1,
		{
			ObjectIdAttributeNumber,
			0,
			0,
			0
		},
		128
	},
	{DatabaseRelationId,				/* DATABASEOID */
		DatabaseOidIndexId,
		1,
		{
			ObjectIdAttributeNumber,
			0,
			0,
			0
		},
		4
	},
	{IndexRelationId,					/* INDEXRELID */
		IndexRelidIndexId,
		1,
		{
			Anum_pg_index_indexrelid,
			0,
			0,
			0
		},
		1024
	},
	{LanguageRelationId,				/* LANGNAME */
		LanguageNameIndexId,
		1,
		{
			Anum_pg_language_lanname,
			0,
			0,
			0
		},
		4
	},
	{LanguageRelationId,				/* LANGOID */
		LanguageOidIndexId,
		1,
		{
			ObjectIdAttributeNumber,
			0,
			0,
			0
		},
		4
	},
	{NamespaceRelationId,				/* NAMESPACENAME */
		NamespaceNspnameIndexId,
		1,
		{
			Anum_pg_namespace_nspname,
			0,
			0,
			0
		},
		256
	},
	{NamespaceRelationId,				/* NAMESPACEOID */
		NamespaceOidIndexId,
		1,
		{
			ObjectIdAttributeNumber,
			0,
			0,
			0
		},
		256
	},
	{OperatorRelationId,				/* OPERNAMENSP */
		OperatorNameNspIndexId,
		4,
		{
			Anum_pg_operator_oprname,
			Anum_pg_operator_oprleft,
			Anum_pg_operator_oprright,
			Anum_pg_operator_oprnamespace
		},
		1024
	},
	{OperatorRelationId,				/* OPEROID */
		OperatorOidIndexId,
		1,
		{
			ObjectIdAttributeNumber,
			0,
			0,
			0
		},
		1024
	},
	{OperatorFamilyRelationId,			/* OPFAMILYAMNAMENSP */
		OpfamilyAmNameNspIndexId,
		3,
		{
			Anum_pg_opfamily_opfmethod,
			Anum_pg_opfamily_opfname,
			Anum_pg_opfamily_opfnamespace,
			0
		},
		64
	},
	{OperatorFamilyRelationId,			/* OPFAMILYOID */
		OpfamilyOidIndexId,
		1,
		{
			ObjectIdAttributeNumber,
			0,
			0,
			0
		},
		64
	},
	{PartitionRelationId,				/* PARTOID */
		PartitionOidIndexId,
		1,
		{
			ObjectIdAttributeNumber,
			0,
			0,
			0
		},
		1024
	},
	{PartitionRuleRelationId,			/* PARTRULEOID */
		PartitionRuleOidIndexId,
		1,
		{
			ObjectIdAttributeNumber,
			0,
			0,
			0
		},
		256
	},
	{ProcedureRelationId,				/* PROCNAMEARGSNSP */
		ProcedureNameArgsNspIndexId,
		3,
		{
			Anum_pg_proc_proname,
			Anum_pg_proc_proargtypes,
			Anum_pg_proc_pronamespace,
			0
		},
		2048
	},
	{ProcedureRelationId,				/* PROCOID */
		ProcedureOidIndexId,
		1,
		{
			ObjectIdAttributeNumber,
			0,
			0,
			0
		},
		2048
	},
	{RelationRelationId,				/* RELNAMENSP */
		ClassNameNspIndexId,
		2,
		{
			Anum_pg_class_relname,
			Anum_pg_class_relnamespace,
			0,
			0
		},
		1024
	},
	{RelationRelationId,				/* RELOID */
		ClassOidIndexId,
		1,
		{
			ObjectIdAttributeNumber,
			0,
			0,
			0
		},
		1024
	},
	{RewriteRelationId,					/* RULERELNAME */
		RewriteRelRulenameIndexId,
		2,
		{
			Anum_pg_rewrite_ev_class,
			Anum_pg_rewrite_rulename,
			0,
			0
		},
		1024
	},
	{StatisticRelationId,				/* STATRELATT */
		StatisticRelidAttnumIndexId,
		2,
		{
			Anum_pg_statistic_starelid,
			Anum_pg_statistic_staattnum,
			0,
			0
		},
		1024
	},
	{TypeRelationId,					/* TYPENAMENSP */
		TypeNameNspIndexId,
		2,
		{
			Anum_pg_type_typname,
			Anum_pg_type_typnamespace,
			0,
			0
		},
		1024
	},
	{TypeRelationId,					/* TYPEOID */
		TypeOidIndexId,
		1,
		{
			ObjectIdAttributeNumber,
			0,
			0,
			0
		},
		1024
	},
	{WindowRelationId,					/* WINFNOID */
		WindowWinfnoidIndexId,
		1,
		{
			Anum_pg_window_winfnoid,
			0,
			0,
			0
		},
		32
	}
};
/* TIDYCAT_END_CODEGEN */

static CatCache *SysCache[
						  lengthof(cacheinfo)];
static int	SysCacheSize = lengthof(cacheinfo);
static bool CacheInitialized = false;


/*
 * InitCatalogCache - initialize the caches
 *
 * Note that no database access is done here; we only allocate memory
 * and initialize the cache structure.	Interrogation of the database
 * to complete initialization of a cache happens upon first use
 * of that cache.
 */
void
InitCatalogCache(void)
{
	int			cacheId;

	Assert(!CacheInitialized);

	MemSet(SysCache, 0, sizeof(SysCache));

	for (cacheId = 0; cacheId < SysCacheSize; cacheId++)
	{
		SysCache[cacheId] = InitCatCache(cacheId,
										 cacheinfo[cacheId].reloid,
										 cacheinfo[cacheId].indoid,
										 cacheinfo[cacheId].nkeys,
										 cacheinfo[cacheId].key,
										 cacheinfo[cacheId].nbuckets);
		if (!PointerIsValid(SysCache[cacheId]))
			elog(ERROR, "could not initialize cache %u (%d)",
				 cacheinfo[cacheId].reloid, cacheId);
	}
	CacheInitialized = true;
}


/*
 * InitCatalogCachePhase2 - finish initializing the caches
 *
 * Finish initializing all the caches, including necessary database
 * access.
 *
 * This is *not* essential; normally we allow syscaches to be initialized
 * on first use.  However, it is useful as a mechanism to preload the
 * relcache with entries for the most-commonly-used system catalogs.
 * Therefore, we invoke this routine when we need to write a new relcache
 * init file.
 */
void
InitCatalogCachePhase2(void)
{
	int			cacheId;

	Assert(CacheInitialized);

	for (cacheId = 0; cacheId < SysCacheSize; cacheId++)
	{
		InitCatCachePhase2(SysCache[cacheId], true);
	}
}


/*
 * SearchSysCache
 *
 *	A layer on top of SearchCatCache that does the initialization and
 *	key-setting for you.
 *
 *	Returns the cache copy of the tuple if one is found, NULL if not.
 *	The tuple is the 'cache' copy and must NOT be modified!
 *
 *	When the caller is done using the tuple, call ReleaseSysCache()
 *	to release the reference count grabbed by SearchSysCache().  If this
 *	is not done, the tuple will remain locked in cache until end of
 *	transaction, which is tolerable but not desirable.
 *
 *	CAUTION: The tuple that is returned must NOT be freed by the caller!
 */
HeapTuple
SearchSysCache(int cacheId,
			   Datum key1,
			   Datum key2,
			   Datum key3,
			   Datum key4)
{
	if (cacheId < 0 || cacheId >= SysCacheSize ||
		!PointerIsValid(SysCache[cacheId]))
		elog(ERROR, "invalid cache id: %d", cacheId);

	return SearchCatCache(SysCache[cacheId], key1, key2, key3, key4);
}

/*
 * ReleaseSysCache
 *		Release previously grabbed reference count on a tuple
 */
void
ReleaseSysCache(HeapTuple tuple)
{
	ReleaseCatCache(tuple);
}

/*
 * SearchSysCacheKeyArray
 *
 * A convenience routine that does invokes SearchSysCache using an
 * array of keys
 */
HeapTuple
SearchSysCacheKeyArray(int cacheId,
					   int numkeys,
					   Datum *keys)
{
	/* for catquery */
	Datum	key1 = 0,  
			key2 = 0,  
			key3 = 0,  
			key4 = 0;

	Assert(numkeys < 5);

	switch(numkeys)
	{
		case 4:
			key4 = keys[3];
		case 3:
			key3 = keys[2];
		case 2:
			key2 = keys[1];
		case 1:
			key1 = keys[0];
		default:				
			break;
	}

	return SearchSysCache(cacheId, key1, key2, key3, key4);
}


/*
 * SearchSysCacheCopy
 *
 * A convenience routine that does SearchSysCache and (if successful)
 * returns a modifiable copy of the syscache entry.  The original
 * syscache entry is released before returning.  The caller should
 * heap_freetuple() the result when done with it.
 */
HeapTuple
SearchSysCacheCopy(int cacheId,
				   Datum key1,
				   Datum key2,
				   Datum key3,
				   Datum key4)
{
	HeapTuple	tuple,
				newtuple;

	tuple = SearchSysCache(cacheId, key1, key2, key3, key4);
	if (!HeapTupleIsValid(tuple))
		return tuple;
	newtuple = heap_copytuple(tuple);
	ReleaseSysCache(tuple);
	return newtuple;
}

/*
 * SearchSysCacheExists
 *
 * A convenience routine that just probes to see if a tuple can be found.
 * No lock is retained on the syscache entry.
 */
bool
SearchSysCacheExists(int cacheId,
					 Datum key1,
					 Datum key2,
					 Datum key3,
					 Datum key4)
{
	HeapTuple	tuple;

	tuple = SearchSysCache(cacheId, key1, key2, key3, key4);
	if (!HeapTupleIsValid(tuple))
		return false;
	ReleaseSysCache(tuple);
	return true;
}

/*
 * GetSysCacheOid
 *
 * A convenience routine that does SearchSysCache and returns the OID
 * of the found tuple, or InvalidOid if no tuple could be found.
 * No lock is retained on the syscache entry.
 */
Oid
GetSysCacheOid(int cacheId,
			   Datum key1,
			   Datum key2,
			   Datum key3,
			   Datum key4)
{
	HeapTuple	tuple;
	Oid			result;

	tuple = SearchSysCache(cacheId, key1, key2, key3, key4);
	if (!HeapTupleIsValid(tuple))
		return InvalidOid;
	result = HeapTupleGetOid(tuple);
	ReleaseSysCache(tuple);
	return result;
}


/*
 * SearchSysCacheAttName
 *
 * This routine is equivalent to SearchSysCache on the ATTNAME cache,
 * except that it will return NULL if the found attribute is marked
 * attisdropped.  This is convenient for callers that want to act as
 * though dropped attributes don't exist.
 */
HeapTuple
SearchSysCacheAttName(Oid relid, const char *attname)
{
	HeapTuple	tuple;

	tuple = SearchSysCache(ATTNAME,
						   ObjectIdGetDatum(relid),
						   CStringGetDatum(attname),
						   0, 0);
	if (!HeapTupleIsValid(tuple))
		return NULL;
	if (((Form_pg_attribute) GETSTRUCT(tuple))->attisdropped)
	{
		ReleaseSysCache(tuple);
		return NULL;
	}
	return tuple;
}

/*
 * SearchSysCacheCopyAttName
 *
 * As above, an attisdropped-aware version of SearchSysCacheCopy.
 */
HeapTuple
SearchSysCacheCopyAttName(Oid relid, const char *attname)
{
	HeapTuple	tuple,
				newtuple;

	tuple = SearchSysCacheAttName(relid, attname);
	if (!HeapTupleIsValid(tuple))
		return tuple;
	newtuple = heap_copytuple(tuple);
	ReleaseSysCache(tuple);
	return newtuple;
}

/*
 * SearchSysCacheExistsAttName
 *
 * As above, an attisdropped-aware version of SearchSysCacheExists.
 */
bool
SearchSysCacheExistsAttName(Oid relid, const char *attname)
{
	HeapTuple	tuple;

	tuple = SearchSysCacheAttName(relid, attname);
	if (!HeapTupleIsValid(tuple))
		return false;
	ReleaseSysCache(tuple);
	return true;
}


/*
 * SysCacheGetAttr
 *
 *		Given a tuple previously fetched by SearchSysCache(),
 *		extract a specific attribute.
 *
 * This is equivalent to using heap_getattr() on a tuple fetched
 * from a non-cached relation.	Usually, this is only used for attributes
 * that could be NULL or variable length; the fixed-size attributes in
 * a system table are accessed just by mapping the tuple onto the C struct
 * declarations from include/catalog/.
 *
 * As with heap_getattr(), if the attribute is of a pass-by-reference type
 * then a pointer into the tuple data area is returned --- the caller must
 * not modify or pfree the datum!
 *
 * Note: it is legal to use SysCacheGetAttr() with a cacheId referencing
 * a different cache for the same catalog the tuple was fetched from.
 */
Datum
SysCacheGetAttr(int cacheId, HeapTuple tup,
				AttrNumber attributeNumber,
				bool *isNull)
{
	/*
	 * We just need to get the TupleDesc out of the cache entry, and then we
	 * can apply heap_getattr().  Normally the cache control data is already
	 * valid (because the caller recently fetched the tuple via this same
	 * cache), but there are cases where we have to initialize the cache here.
	 */
	if (cacheId < 0 || cacheId >= SysCacheSize ||
		!PointerIsValid(SysCache[cacheId]))
		elog(ERROR, "invalid cache id: %d", cacheId);
	if (!PointerIsValid(SysCache[cacheId]->cc_tupdesc))
	{
		InitCatCachePhase2(SysCache[cacheId], false);
		Assert(PointerIsValid(SysCache[cacheId]->cc_tupdesc));
	}

	return heap_getattr(tup, attributeNumber,
						SysCache[cacheId]->cc_tupdesc,
						isNull);
}

/*
 * List-search interface
 */
struct catclist *
SearchSysCacheKeyArrayList(int cacheId, int numkeys,
						   Datum *keys)
{
	/* for catquery */
	Datum	key1 = 0,  
			key2 = 0,  
			key3 = 0,  
			key4 = 0;

	Assert(numkeys < 5);

	switch(numkeys)
	{
		case 4:
			key4 = keys[3];
		case 3:
			key3 = keys[2];
		case 2:
			key2 = keys[1];
		case 1:
			key1 = keys[0];
		default:				
			break;
	}

	return SearchSysCacheList(cacheId, numkeys, key1, key2, key3, key4);
}

struct catclist *
SearchSysCacheList(int cacheId, int nkeys,
				   Datum key1, Datum key2, Datum key3, Datum key4)
{
	if (cacheId < 0 || cacheId >= SysCacheSize ||
		!PointerIsValid(SysCache[cacheId]))
		elog(ERROR, "invalid cache id: %d", cacheId);

	return SearchCatCacheList(SysCache[cacheId], nkeys,
							  key1, key2, key3, key4);
}

/*
 * Look up the ID of a syscache that's backed by the given index.
 */
int
GetSysCacheId(Oid indexoid)
{
	int			syscacheid;

	for (syscacheid = 0; syscacheid < SysCacheSize; syscacheid++)
	{
		if (cacheinfo[syscacheid].indoid == indexoid)
			return syscacheid;
	}
	return -1;
}<|MERGE_RESOLUTION|>--- conflicted
+++ resolved
@@ -289,12 +289,8 @@
 		},
 		128
 	},
-<<<<<<< HEAD
-	{ConversionRelationId,				/* CONOID */
-=======
 	{ConstraintRelationId,		/* CONSTROID */
 		ConstraintOidIndexId,
-		0,
 		1,
 		{
 			ObjectIdAttributeNumber,
@@ -305,7 +301,6 @@
 		1024
 	},
 	{ConversionRelationId,		/* CONVOID */
->>>>>>> 5c63829f
 		ConversionOidIndexId,
 		1,
 		{
