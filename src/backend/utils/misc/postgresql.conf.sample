# -----------------------------
# PostgreSQL configuration file
# -----------------------------
#
# This file consists of lines of the form:
#
#   name = value
#
# (The "=" is optional.)  Whitespace may be used.  Comments are introduced with
# "#" anywhere on a line.  The complete list of parameter names and allowed
# values can be found in the PostgreSQL documentation.
#
# The commented-out settings shown in this file represent the default values.
# Re-commenting a setting is NOT sufficient to revert it to the default value;
# you need to reload the server.
#
# This file is read on server startup and when the server receives a SIGHUP
# signal.  If you edit the file on a running system, you have to SIGHUP the
# server for the changes to take effect, run "pg_ctl reload", or execute
# "SELECT pg_reload_conf()".  Some parameters, which are marked below,
# require a server shutdown and restart to take effect.
#
# Any parameter can also be given as a command-line option to the server, e.g.,
# "postgres -c log_connections=on".  Some parameters can be changed at run time
# with the "SET" SQL command.
#
# Memory units:  kB = kilobytes        Time units:  ms  = milliseconds
#                MB = megabytes                     s   = seconds
#                GB = gigabytes                     min = minutes
#                TB = terabytes                     h   = hours
#                                                   d   = days


#------------------------------------------------------------------------------
# FILE LOCATIONS
#------------------------------------------------------------------------------

# The default values of these variables are driven from the -D command-line
# option or PGDATA environment variable, represented here as ConfigDir.

#data_directory = 'ConfigDir'		# use data in another directory
					# (change requires restart)
#hba_file = 'ConfigDir/pg_hba.conf'	# host-based authentication file
					# (change requires restart)
#ident_file = 'ConfigDir/pg_ident.conf'	# ident configuration file
					# (change requires restart)

# If external_pid_file is not explicitly set, no extra PID file is written.
#external_pid_file = ''			# write an extra PID file
					# (change requires restart)


#------------------------------------------------------------------------------
# CONNECTIONS AND AUTHENTICATION
#------------------------------------------------------------------------------

# - Connection Settings -

#listen_addresses = '*'			# what IP address(es) to listen on;
					# comma-separated list of addresses;
					# defaults to '*', '*' = all
					# (change requires restart)

#port = 5432				# sets the database listener port for 
      					# a Greenplum instance. The master and 
					# each segment has its own port number. 
# note: Port numbers for the Greenplum system must also be changed in the
# gp_configuration catalog. See the Greenplum Database Administrator Guide 
# for instructions!
#
# WARNING: YOU MUST SHUT DOWN YOUR GREENPLUM SYSTEM BEFORE CHANGING 
# THE PORT NUMBER IN THIS FILE.

#max_connections = 200			# (change requires restart)
#superuser_reserved_connections = 3	# (change requires restart)
#unix_socket_directories = '/tmp'	# comma-separated list of directories
					# (change requires restart)
#unix_socket_group = ''			# (change requires restart)
#unix_socket_permissions = 0777		# begin with 0 to use octal notation
					# (change requires restart)
#bonjour = off				# advertise server via Bonjour
					# (change requires restart)
#bonjour_name = ''			# defaults to the computer name
					# (change requires restart)

# - TCP settings -
# see "man 7 tcp" for details

#tcp_keepalives_idle = 0		# TCP_KEEPIDLE, in seconds;
					# 0 selects the system default
#tcp_keepalives_interval = 0		# TCP_KEEPINTVL, in seconds;
					# 0 selects the system default
#tcp_keepalives_count = 0		# TCP_KEEPCNT;
					# 0 selects the system default
#tcp_user_timeout = 0			# TCP_USER_TIMEOUT, in milliseconds;
					# 0 selects the system default

# - Authentication -

#authentication_timeout = 1min		# 1s-600s
#password_encryption = md5		# md5 or scram-sha-256
#db_user_namespace = off

# GSSAPI using Kerberos
#krb_server_keyfile = ''
#krb_caseins_users = off

# - SSL -

#ssl = off
#ssl_ca_file = ''
#ssl_cert_file = 'server.crt'
#ssl_crl_file = ''
#ssl_key_file = 'server.key'
#ssl_ciphers = 'HIGH:MEDIUM:+3DES:!aNULL' # allowed SSL ciphers
#ssl_prefer_server_ciphers = on
#ssl_ecdh_curve = 'prime256v1'
#ssl_min_protocol_version = 'TLSv1'
#ssl_max_protocol_version = ''
#ssl_dh_params_file = ''
#ssl_passphrase_command = ''
#ssl_passphrase_command_supports_reload = off


#------------------------------------------------------------------------------
# RESOURCE USAGE (except WAL)
#------------------------------------------------------------------------------

# - Memory -

#shared_buffers = 128MB			# min 128kB
					# (change requires restart)
#huge_pages = try			# on, off, or try
					# (change requires restart)
#temp_buffers = 8MB			# min 800kB
max_prepared_transactions = 250		# can be 0 or more
					# (change requires restart)
# Caution: it is not advisable to set max_prepared_transactions nonzero unless
# you actively intend to use prepared transactions.
#work_mem = 32MB				# min 64kB
#maintenance_work_mem = 64MB		# min 1MB
#autovacuum_work_mem = -1		# min 1MB, or -1 to use maintenance_work_mem
#max_stack_depth = 2MB			# min 100kB
#shared_memory_type = mmap		# the default is the first option
					# supported by the operating system:
					#   mmap
					#   sysv
					#   windows
					# (change requires restart)
#dynamic_shared_memory_type = posix	# the default is the first option
					# supported by the operating system:
					#   posix
					#   sysv
					#   windows
					#   mmap
<<<<<<< HEAD
					# use none to disable dynamic shared memory
=======
>>>>>>> 9e1c9f95
					# (change requires restart)

# - Disk -

#temp_file_limit = -1			# limits per-process temp file space
					# in kB, or -1 for no limit

# - Kernel Resources -

#max_files_per_process = 1000		# min 25
					# (change requires restart)

# - Cost-Based Vacuum Delay -

#vacuum_cost_delay = 0			# 0-100 milliseconds (0 disables)
#vacuum_cost_page_hit = 1		# 0-10000 credits
#vacuum_cost_page_miss = 10		# 0-10000 credits
#vacuum_cost_page_dirty = 20		# 0-10000 credits
#vacuum_cost_limit = 200		# 1-10000 credits

<<<<<<< HEAD
=======
# - Background Writer -

#bgwriter_delay = 200ms			# 10-10000ms between rounds
#bgwriter_lru_maxpages = 100		# max buffers written/round, 0 disables
#bgwriter_lru_multiplier = 2.0		# 0-10.0 multiplier on buffers scanned/round
#bgwriter_flush_after = 0		# measured in pages, 0 disables

>>>>>>> 9e1c9f95
# - Asynchronous Behavior -

#effective_io_concurrency = 1		# 1-1000; 0 disables prefetching
#max_worker_processes = 8		# (change requires restart)
#max_parallel_maintenance_workers = 2	# taken from max_parallel_workers
#max_parallel_workers_per_gather = 2	# taken from max_parallel_workers
#parallel_leader_participation = on
#max_parallel_workers = 8		# maximum number of max_worker_processes that
					# can be used in parallel operations
#old_snapshot_threshold = -1		# 1min-60d; -1 disables; 0 is immediate
					# (change requires restart)
#backend_flush_after = 0		# measured in pages, 0 disables


#------------------------------------------------------------------------------
# WRITE-AHEAD LOG
#------------------------------------------------------------------------------

# - Settings -

#wal_level = replica			# minimal, replica, or logical
					# (change requires restart)
#fsync = on				# flush data to disk for crash safety
					# (turning this off can cause
					# unrecoverable data corruption)
#synchronous_commit = on		# synchronization level;
					# off, local, remote_write, remote_apply, or on
#wal_sync_method = fsync		# the default is the first option
					# supported by the operating system:
					#   open_datasync
					#   fdatasync (default on Linux)
					#   fsync
					#   fsync_writethrough
					#   open_sync
#full_page_writes = on			# recover from partial page writes
#wal_compression = off			# enable compression of full-page writes
#wal_log_hints = off			# also do full page writes of non-critical updates
					# (change requires restart)
#wal_init_zero = on			# zero-fill new WAL files
#wal_recycle = on			# recycle WAL files
#wal_buffers = -1			# min 32kB, -1 sets based on shared_buffers
					# (change requires restart)
#wal_writer_delay = 200ms		# 1-10000 milliseconds
#wal_writer_flush_after = 1MB		# measured in pages, 0 disables

#commit_delay = 0			# range 0-100000, in microseconds
#commit_siblings = 5			# range 1-1000

# - Checkpoints -

#checkpoint_timeout = 5min		# range 30s-1d
#max_wal_size = 1GB
#min_wal_size = 80MB
#checkpoint_completion_target = 0.5	# checkpoint target duration, 0.0 - 1.0
#checkpoint_flush_after = 0		# measured in pages, 0 disables
#checkpoint_warning = 30s		# 0 disables

# - Archiving -

#archive_mode = off		# enables archiving; off, on, or always
				# (change requires restart)
#archive_command = ''		# command to use to archive a logfile segment
				# placeholders: %p = path of file to archive
				#               %f = file name only
				# e.g. 'test ! -f /mnt/server/archivedir/%f && cp %p /mnt/server/archivedir/%f'
#archive_timeout = 0		# force a logfile segment switch after this
				# number of seconds; 0 disables

# - Archive Recovery -

# These are only used in recovery mode.

#restore_command = ''		# command to use to restore an archived logfile segment
				# placeholders: %p = path of file to restore
				#               %f = file name only
				# e.g. 'cp /mnt/server/archivedir/%f %p'
				# (change requires restart)
#archive_cleanup_command = ''	# command to execute at every restartpoint
#recovery_end_command = ''	# command to execute at completion of recovery

# - Recovery Target -

# Set these only when performing a targeted recovery.

#recovery_target = ''		# 'immediate' to end recovery as soon as a
                                # consistent state is reached
				# (change requires restart)
#recovery_target_name = ''	# the named restore point to which recovery will proceed
				# (change requires restart)
#recovery_target_time = ''	# the time stamp up to which recovery will proceed
				# (change requires restart)
#recovery_target_xid = ''	# the transaction ID up to which recovery will proceed
				# (change requires restart)
#recovery_target_lsn = ''	# the WAL LSN up to which recovery will proceed
				# (change requires restart)
#recovery_target_inclusive = on # Specifies whether to stop:
				# just after the specified recovery target (on)
				# just before the recovery target (off)
				# (change requires restart)
#recovery_target_timeline = 'latest'	# 'current', 'latest', or timeline ID
				# (change requires restart)
#recovery_target_action = 'pause'	# 'pause', 'promote', 'shutdown'
				# (change requires restart)


#------------------------------------------------------------------------------
# REPLICATION
#------------------------------------------------------------------------------

# - Sending Servers -

# Set these on the master and on any standby that will send replication data.

#max_wal_senders = 10		# max number of walsender processes
				# (change requires restart)
#wal_keep_segments = 0		# in logfile segments; 0 disables
#wal_sender_timeout = 60s	# in milliseconds; 0 disables

#max_replication_slots = 10	# max number of replication slots
				# (change requires restart)
#track_commit_timestamp = off	# collect timestamp of transaction commit
				# (change requires restart)

# - Master Server -

# These settings are ignored on a standby server.

#synchronous_standby_names = ''	# standby servers that provide sync rep
				# method to choose sync standbys, number of sync standbys,
				# and comma-separated list of application_name
				# from standby(s); '*' = all
#vacuum_defer_cleanup_age = 0	# number of xacts by which cleanup is delayed

# - Standby Servers -

# These settings are ignored on a master server.

#primary_conninfo = ''			# connection string to sending server
					# (change requires restart)
#primary_slot_name = ''			# replication slot on sending server
					# (change requires restart)
#promote_trigger_file = ''		# file name whose presence ends recovery
#hot_standby = on			# "off" disallows queries during recovery
					# (change requires restart)
#max_standby_archive_delay = 30s	# max delay before canceling queries
					# when reading WAL from archive;
					# -1 allows indefinite delay
#max_standby_streaming_delay = 30s	# max delay before canceling queries
					# when reading streaming WAL;
					# -1 allows indefinite delay
#wal_receiver_status_interval = 10s	# send replies at least this often
					# 0 disables
#hot_standby_feedback = off		# send info from standby to prevent
					# query conflicts
#wal_receiver_timeout = 60s		# time that receiver waits for
					# communication from master
					# in milliseconds; 0 disables
#wal_retrieve_retry_interval = 5s	# time to wait before retrying to
					# retrieve WAL after a failed attempt
#recovery_min_apply_delay = 0		# minimum delay for applying changes during recovery

# - Subscribers -

# These settings are ignored on a publisher.

#max_logical_replication_workers = 4	# taken from max_worker_processes
					# (change requires restart)
#max_sync_workers_per_subscription = 2	# taken from max_logical_replication_workers


#------------------------------------------------------------------------------
# QUERY TUNING
#------------------------------------------------------------------------------

# - Planner Method Configuration -

#enable_bitmapscan = on
#enable_indexscan = on
#enable_indexonlyscan = on
#enable_material = on
<<<<<<< HEAD
=======
#enable_mergejoin = on
#enable_nestloop = on
#enable_parallel_append = on
>>>>>>> 9e1c9f95
#enable_seqscan = on
#enable_tidscan = on
#enable_partitionwise_join = off
#enable_partitionwise_aggregate = off
#enable_parallel_hash = on
#enable_partition_pruning = on

#enable_hashjoin = on
#enable_mergejoin = off
#enable_nestloop = off

#gp_enable_multiphase_agg = on
#gp_enable_preunique = on
#gp_enable_agg_distinct = on
#gp_enable_agg_distinct_pruning = on
#enable_groupagg = on
#enable_hashagg = on
#gp_selectivity_damping_for_scans = on
#gp_selectivity_damping_for_joins = off

#enable_sort = on
#gp_enable_sort_limit = on
#gp_enable_sort_distinct = on

# - Planner Cost Constants -

#seq_page_cost = 1.0			# measured on an arbitrary scale
#random_page_cost = 4			# same scale as above

#cpu_tuple_cost = 0.01			# same scale as above
#cpu_index_tuple_cost = 0.005		# same scale as above
#cpu_operator_cost = 0.0025		# same scale as above
# GPDB_96_MERGE_FIXME: figure out the appropriate values for the parallel gucs
#parallel_tuple_cost = 0.1		# same scale as above
#parallel_setup_cost = 1000.0	# same scale as above
<<<<<<< HEAD
#min_parallel_relation_size = 8MB
#effective_cache_size = 16GB
=======

#jit_above_cost = 100000		# perform JIT compilation if available
					# and query more expensive than this;
					# -1 disables
#jit_inline_above_cost = 500000		# inline small functions if query is
					# more expensive than this; -1 disables
#jit_optimize_above_cost = 500000	# use expensive JIT optimizations if
					# query is more expensive than this;
					# -1 disables

#min_parallel_table_scan_size = 8MB
#min_parallel_index_scan_size = 512kB
#effective_cache_size = 4GB
>>>>>>> 9e1c9f95

#gp_motion_cost_per_row = 0.0  # (same) (if 0, 2*cpu_tuple_cost is used)

# - Other Planner Options -

#cursor_tuple_fraction = 0.1		# range 0.0-1.0
#from_collapse_limit = 20
#join_collapse_limit = 20		# 1 disables collapsing of explicit
					# JOIN clauses
#force_parallel_mode = off
<<<<<<< HEAD
#plan_cache_mode = auto

#gp_segments_for_planner = 0     # if 0, actual number of segments is used
=======
#jit = on				# allow JIT compilation
#plan_cache_mode = auto			# auto, force_generic_plan or
					# force_custom_plan
>>>>>>> 9e1c9f95

#gp_enable_direct_dispatch = on

optimizer_analyze_root_partition = on # stats collection on root partitions

#------------------------------------------------------------------------------
# REPORTING AND LOGGING
#------------------------------------------------------------------------------

# - Set gp_reraise_signal to on to generate core files on SIGSEGV

#gp_reraise_signal = off

# - Where to Log -

<<<<<<< HEAD
=======
# These are only used if logging_collector is on:
#log_directory = 'log'			# directory where log files are written,
					# can be absolute or relative to PGDATA
#log_filename = 'postgresql-%Y-%m-%d_%H%M%S.log'	# log file name pattern,
					# can include strftime() escapes
>>>>>>> 9e1c9f95
#log_file_mode = 0600			# creation mode for log files,
					# begin with 0 to use octal notation
#log_truncate_on_rotation = off		# If on, an existing log file with the
					# same name as the new log file will be
					# truncated rather than appended to.
					# But such truncation only occurs on
					# time-driven rotation, not on restarts
					# or size-driven rotation.  Default is
					# off, meaning append to existing files
					# in all cases.
#log_rotation_age = 1d			# Automatic rotation of logfiles will
					# happen after that time.  0 disables.
#log_rotation_size = 10MB		# Automatic rotation of logfiles will
					# happen after that much log output.
					# 0 disables.

<<<<<<< HEAD
=======
# These are relevant when logging to syslog:
#syslog_facility = 'LOCAL0'
#syslog_ident = 'postgres'
#syslog_sequence_numbers = on
#syslog_split_messages = on

# This is only relevant when logging to eventlog (win32):
# (change requires restart)
#event_source = 'PostgreSQL'

>>>>>>> 9e1c9f95
# - When to Log -

#log_min_messages = warning		# values in order of decreasing detail:
					#   debug5
					#   debug4
					#   debug3
					#   debug2
					#   debug1
					#   info
					#   notice
					#   warning
					#   error
					#   log
					#   fatal
					#   panic

#log_min_error_statement = error	# values in order of decreasing detail:
					#   debug5
					#   debug4
					#   debug3
					#   debug2
					#   debug1
					#   info
					#   notice
					#   warning
					#   error
					#   log
					#   fatal
					#   panic (effectively off)

#log_min_duration_statement = -1	# logs statements and their durations
					# according to log_statement_sample_rate. -1 is disabled,
					# 0 logs all statements, > 0 logs only statements running
					# at least this number of milliseconds.

#log_statement_sample_rate = 1.0	# Fraction of logged statements exceeding
					# log_min_duration_statement to be logged.
					# 1.0 logs all such statements, 0.0 never logs.

#log_transaction_sample_rate = 0.0	# Fraction of transactions whose statements
					# are logged regardless of their duration. 1.0 logs all
					# statements from all transactions, 0.0 never logs.

# - What to Log -

#debug_print_parse = off
#debug_print_rewritten = off
#debug_print_prelim_plan = off
#debug_print_slice_table = off
#debug_print_plan = off
#debug_pretty_print = on
#log_checkpoints = off
#log_connections = off
#log_disconnections = off
#log_duration = off
#log_error_verbosity = default		# terse, default, or verbose messages
#log_hostname = off
#log_line_prefix = '%m [%p] '		# special values:
					#   %a = application name
					#   %u = user name
					#   %d = database name
					#   %r = remote host and port
					#   %h = remote host
					#   %p = process ID
					#   %t = timestamp without milliseconds
					#   %m = timestamp with milliseconds
					#   %n = timestamp with milliseconds (as a Unix epoch)
					#   %i = command tag
					#   %e = SQL state
					#   %c = session ID
					#   %l = session line number
					#   %s = session start timestamp
					#   %v = virtual transaction ID
					#   %x = transaction ID (0 if none)
					#   %q = stop here in non-session
					#        processes
					#   %% = '%'
					# e.g. '<%u%%%d> '
#log_lock_waits = off			# log lock waits >= deadlock_timeout
#log_statement = 'none'			# none, ddl, mod, all
#log_replication_commands = off
#log_temp_files = -1			# log temporary files equal or larger
					# than the specified size in kilobytes;
					# -1 disables, 0 logs all temp files
#log_timezone = 'GMT'			# actually, defaults to TZ environment
					# setting

#------------------------------------------------------------------------------
# PROCESS TITLE
#------------------------------------------------------------------------------

#cluster_name = ''			# added to process titles if nonempty
					# (change requires restart)
#update_process_title = on


#------------------------------------------------------------------------------
<<<<<<< HEAD
# PL/JAVA
#------------------------------------------------------------------------------
#pljava_classpath = ''                      # ':' separated list of installed jar files
#pljava_vmoptions = ''                      # Options sent to the JVM on startup
#pljava_statement_cache_size = 0            # Size of the prepared statement MRU cache
#pljava_release_lingering_savepoints = off  # on/off to release/abort lingering savepoints

#------------------------------------------------------------------------------
# RUNTIME STATISTICS
#------------------------------------------------------------------------------

# - ANALYZE Statistics on Database Contents -

#default_statistics_target = 100	# range 1 - 10000 (target # of
					# histogram bins)
					
# - Query/Index Statistics Collector -
=======
# STATISTICS
#------------------------------------------------------------------------------

# - Query and Index Statistics Collector -
>>>>>>> 9e1c9f95

#track_activities = on
#track_counts = off
#track_io_timing = off
#track_functions = none			# none, pl, all
#track_activity_query_size = 1024	# (change requires restart)
#stats_temp_directory = 'pg_stat_tmp'

#stats_queue_level = off


# - Monitoring -

#log_parser_stats = off
#log_planner_stats = off
#log_executor_stats = off
#log_statement_stats = off


gp_autostats_mode=on_no_stats		# none, on_no_stats, on_change. see documentation for semantics.
gp_autostats_on_change_threshold=2147483647 # [0..INT_MAX]. see documentation for semantics.
log_autostats=off	# print additional autostats information

#------------------------------------------------------------------------------
# AUTOVACUUM
#------------------------------------------------------------------------------

#autovacuum = on			# Enable autovacuum subprocess?  'on'
					# requires track_counts to also be on.
#log_autovacuum_min_duration = -1	# -1 disables, 0 logs all actions and
					# their durations, > 0 logs only
					# actions running at least this number
					# of milliseconds.
#autovacuum_max_workers = 3		# max number of autovacuum subprocesses
					# (change requires restart)
#autovacuum_naptime = 1min		# time between autovacuum runs
#autovacuum_vacuum_threshold = 50	# min number of row updates before
					# vacuum
#autovacuum_analyze_threshold = 50	# min number of row updates before
					# analyze
#autovacuum_vacuum_scale_factor = 0.2	# fraction of table size before vacuum
#autovacuum_analyze_scale_factor = 0.1	# fraction of table size before analyze
#autovacuum_freeze_max_age = 200000000	# maximum XID age before forced vacuum
					# (change requires restart)
#autovacuum_multixact_freeze_max_age = 400000000	# maximum multixact age
					# before forced vacuum
					# (change requires restart)
#autovacuum_vacuum_cost_delay = 2ms	# default vacuum cost delay for
					# autovacuum, in milliseconds;
					# -1 means use vacuum_cost_delay
#autovacuum_vacuum_cost_limit = -1	# default vacuum cost limit for
					# autovacuum, -1 means use
					# vacuum_cost_limit

#------------------------------------------------------------------------------
# CLIENT CONNECTION DEFAULTS
#------------------------------------------------------------------------------

# - Statement Behavior -

#client_min_messages = notice		# values in order of decreasing detail:
					#   debug5
					#   debug4
					#   debug3
					#   debug2
					#   debug1
					#   log
					#   notice
					#   warning
					#   error
#search_path = '"$user", public'	# schema names
#row_security = on
#default_tablespace = ''		# a tablespace name, '' uses the default
#check_function_bodies = on
#default_transaction_isolation = 'read committed'
#default_transaction_read_only = off
#default_transaction_deferrable = off
#session_replication_role = 'origin'
#gp_vmem_idle_resource_timeout = 18s 	# in milliseconds, 0 is disabled
#statement_timeout = 0			# in milliseconds, 0 is disabled
#lock_timeout = 0			# in milliseconds, 0 is disabled
#idle_in_transaction_session_timeout = 0	# in milliseconds, 0 is disabled
#vacuum_freeze_min_age = 50000000
#vacuum_freeze_table_age = 150000000
#vacuum_multixact_freeze_min_age = 5000000
#vacuum_multixact_freeze_table_age = 150000000
#vacuum_cleanup_index_scale_factor = 0.1	# fraction of total number of tuples
						# before index cleanup, 0 always performs
						# index cleanup
#bytea_output = 'hex'			# hex, escape
#xmlbinary = 'base64'
#xmloption = 'content'
#gin_fuzzy_search_limit = 0
#gin_pending_list_limit = 4MB

# - Locale and Formatting -

#datestyle = 'iso, mdy'
#intervalstyle = 'postgres'
#timezone = 'GMT'
#timezone_abbreviations = 'Default'     # Select the set of available time zone
					# abbreviations.  Currently, there are
					#   Default
					#   Australia (historical usage)
					#   India
					# You can create your own file in
					# share/timezonesets/.
#extra_float_digits = 1			# min -15, max 3; any value >0 actually
					# selects precise output mode
#client_encoding = sql_ascii		# actually, defaults to database
					# encoding

# These settings are initialized by initdb, but they can be changed.
#lc_messages = 'C'			# locale for system error message
					# strings
#lc_monetary = 'C'			# locale for monetary formatting
#lc_numeric = 'C'			# locale for number formatting
#lc_time = 'C'				# locale for time formatting

# default configuration for text search
#default_text_search_config = 'pg_catalog.simple'

# - Shared Library Preloading -

<<<<<<< HEAD
#dynamic_library_path = '$libdir'
#explain_pretty_print = on
=======
#shared_preload_libraries = ''	# (change requires restart)
>>>>>>> 9e1c9f95
#local_preload_libraries = ''
#session_preload_libraries = ''
#jit_provider = 'llvmjit'		# JIT library to use

# - Other Defaults -

#dynamic_library_path = '$libdir'


#------------------------------------------------------------------------------
# LOCK MANAGEMENT
#------------------------------------------------------------------------------

#deadlock_timeout = 1s
#max_locks_per_transaction = 128		# min 10
					# (change requires restart)
#max_pred_locks_per_transaction = 64	# min 10
					# (change requires restart)
#max_pred_locks_per_relation = -2	# negative values mean
					# (max_pred_locks_per_transaction
					#  / -max_pred_locks_per_relation) - 1
#max_pred_locks_per_page = 2            # min 0

#---------------------------------------------------------------------------
# RESOURCE SCHEDULING
#---------------------------------------------------------------------------

#max_resource_queues = 9		# no. of resource queues to create.
#max_resource_portals_per_transaction = 64	# no. of portals per backend.
#resource_select_only = on		# resource lock SELECT queries only.
#resource_cleanup_gangs_on_wait = on	# Cleanup idle reader gangs before
										# resource lockwait.
gp_resqueue_memory_policy = 'eager_free'	# memory request based queueing. 
									# eager_free, auto or none

#---------------------------------------------------------------------------
# EXTERNAL TABLES
#---------------------------------------------------------------------------
#gp_external_enable_exec = on   # enable external tables with EXECUTE.

#---------------------------------------------------------------------------
# APPEND ONLY TABLES
#---------------------------------------------------------------------------
#gp_safefswritesize = 0   # minimum size for safe AO writes in a non-mature fs
#------------------------------------------------------------------------------
# VERSION AND PLATFORM COMPATIBILITY
#------------------------------------------------------------------------------

# - Previous PostgreSQL Versions -

#array_nulls = on
#backslash_quote = safe_encoding	# on, off, or safe_encoding
#escape_string_warning = on
#lo_compat_privileges = off
#operator_precedence_warning = off
#quote_all_identifiers = off
#standard_conforming_strings = on
#synchronize_seqscans = on

# - Other Platforms and Clients -

#transform_null_equals = off


#---------------------------------------------------------------------------
# GREENPLUM ARRAY CONFIGURATION
#---------------------------------------------------------------------------

#---------------------------------------------------------------------------
# GREENPLUM ARRAY TUNING
#---------------------------------------------------------------------------

# - Interconnect -

#gp_max_packet_size = 8192
gp_interconnect_type=udpifc

# - Worker Process Creation -

#gp_segment_connect_timeout = 180s

# - Resource limits -
gp_vmem_protect_limit = 8192  #Virtual memory limit (in MB).
#gp_vmem_idle_resource_timeout = 18000 # idle-time before gang-release, in milliseconds (zero disables release).

#------------------------------------------------------------------------------
# ERROR HANDLING
#------------------------------------------------------------------------------

#exit_on_error = off			# terminate session on any error?
#restart_after_crash = on		# reinitialize after backend crash?
#data_sync_retry = off			# retry or panic on failure to fsync
					# data?
					# (change requires restart)


#------------------------------------------------------------------------------
# CONFIG FILE INCLUDES
#------------------------------------------------------------------------------

# These options allow settings to be loaded from files other than the
# default postgresql.conf.

#include_dir = ''			# include files ending in '.conf' from
					# a directory, e.g., 'conf.d'
#include_if_exists = ''			# include file only if it exists
#include = ''				# include file


#------------------------------------------------------------------------------
# CUSTOMIZED OPTIONS
#------------------------------------------------------------------------------

# Add settings for extensions here<|MERGE_RESOLUTION|>--- conflicted
+++ resolved
@@ -153,10 +153,6 @@
 					#   sysv
 					#   windows
 					#   mmap
-<<<<<<< HEAD
-					# use none to disable dynamic shared memory
-=======
->>>>>>> 9e1c9f95
 					# (change requires restart)
 
 # - Disk -
@@ -177,16 +173,6 @@
 #vacuum_cost_page_dirty = 20		# 0-10000 credits
 #vacuum_cost_limit = 200		# 1-10000 credits
 
-<<<<<<< HEAD
-=======
-# - Background Writer -
-
-#bgwriter_delay = 200ms			# 10-10000ms between rounds
-#bgwriter_lru_maxpages = 100		# max buffers written/round, 0 disables
-#bgwriter_lru_multiplier = 2.0		# 0-10.0 multiplier on buffers scanned/round
-#bgwriter_flush_after = 0		# measured in pages, 0 disables
-
->>>>>>> 9e1c9f95
 # - Asynchronous Behavior -
 
 #effective_io_concurrency = 1		# 1-1000; 0 disables prefetching
@@ -329,7 +315,7 @@
 #primary_slot_name = ''			# replication slot on sending server
 					# (change requires restart)
 #promote_trigger_file = ''		# file name whose presence ends recovery
-#hot_standby = on			# "off" disallows queries during recovery
+#hot_standby = off			# "on" allows queries during recovery
 					# (change requires restart)
 #max_standby_archive_delay = 30s	# max delay before canceling queries
 					# when reading WAL from archive;
@@ -367,22 +353,16 @@
 #enable_indexscan = on
 #enable_indexonlyscan = on
 #enable_material = on
-<<<<<<< HEAD
-=======
 #enable_mergejoin = on
 #enable_nestloop = on
 #enable_parallel_append = on
->>>>>>> 9e1c9f95
 #enable_seqscan = on
+#enable_sort = on
 #enable_tidscan = on
 #enable_partitionwise_join = off
 #enable_partitionwise_aggregate = off
 #enable_parallel_hash = on
 #enable_partition_pruning = on
-
-#enable_hashjoin = on
-#enable_mergejoin = off
-#enable_nestloop = off
 
 #gp_enable_multiphase_agg = on
 #gp_enable_preunique = on
@@ -393,7 +373,6 @@
 #gp_selectivity_damping_for_scans = on
 #gp_selectivity_damping_for_joins = off
 
-#enable_sort = on
 #gp_enable_sort_limit = on
 #gp_enable_sort_distinct = on
 
@@ -408,10 +387,6 @@
 # GPDB_96_MERGE_FIXME: figure out the appropriate values for the parallel gucs
 #parallel_tuple_cost = 0.1		# same scale as above
 #parallel_setup_cost = 1000.0	# same scale as above
-<<<<<<< HEAD
-#min_parallel_relation_size = 8MB
-#effective_cache_size = 16GB
-=======
 
 #jit_above_cost = 100000		# perform JIT compilation if available
 					# and query more expensive than this;
@@ -424,8 +399,7 @@
 
 #min_parallel_table_scan_size = 8MB
 #min_parallel_index_scan_size = 512kB
-#effective_cache_size = 4GB
->>>>>>> 9e1c9f95
+#effective_cache_size = 16GB
 
 #gp_motion_cost_per_row = 0.0  # (same) (if 0, 2*cpu_tuple_cost is used)
 
@@ -436,15 +410,11 @@
 #join_collapse_limit = 20		# 1 disables collapsing of explicit
 					# JOIN clauses
 #force_parallel_mode = off
-<<<<<<< HEAD
-#plan_cache_mode = auto
-
-#gp_segments_for_planner = 0     # if 0, actual number of segments is used
-=======
 #jit = on				# allow JIT compilation
 #plan_cache_mode = auto			# auto, force_generic_plan or
 					# force_custom_plan
->>>>>>> 9e1c9f95
+
+#gp_segments_for_planner = 0     # if 0, actual number of segments is used
 
 #gp_enable_direct_dispatch = on
 
@@ -460,14 +430,6 @@
 
 # - Where to Log -
 
-<<<<<<< HEAD
-=======
-# These are only used if logging_collector is on:
-#log_directory = 'log'			# directory where log files are written,
-					# can be absolute or relative to PGDATA
-#log_filename = 'postgresql-%Y-%m-%d_%H%M%S.log'	# log file name pattern,
-					# can include strftime() escapes
->>>>>>> 9e1c9f95
 #log_file_mode = 0600			# creation mode for log files,
 					# begin with 0 to use octal notation
 #log_truncate_on_rotation = off		# If on, an existing log file with the
@@ -484,19 +446,6 @@
 					# happen after that much log output.
 					# 0 disables.
 
-<<<<<<< HEAD
-=======
-# These are relevant when logging to syslog:
-#syslog_facility = 'LOCAL0'
-#syslog_ident = 'postgres'
-#syslog_sequence_numbers = on
-#syslog_split_messages = on
-
-# This is only relevant when logging to eventlog (win32):
-# (change requires restart)
-#event_source = 'PostgreSQL'
-
->>>>>>> 9e1c9f95
 # - When to Log -
 
 #log_min_messages = warning		# values in order of decreasing detail:
@@ -594,7 +543,6 @@
 
 
 #------------------------------------------------------------------------------
-<<<<<<< HEAD
 # PL/JAVA
 #------------------------------------------------------------------------------
 #pljava_classpath = ''                      # ':' separated list of installed jar files
@@ -603,21 +551,15 @@
 #pljava_release_lingering_savepoints = off  # on/off to release/abort lingering savepoints
 
 #------------------------------------------------------------------------------
-# RUNTIME STATISTICS
+# STATISTICS
 #------------------------------------------------------------------------------
 
 # - ANALYZE Statistics on Database Contents -
 
 #default_statistics_target = 100	# range 1 - 10000 (target # of
 					# histogram bins)
-					
-# - Query/Index Statistics Collector -
-=======
-# STATISTICS
-#------------------------------------------------------------------------------
 
 # - Query and Index Statistics Collector -
->>>>>>> 9e1c9f95
 
 #track_activities = on
 #track_counts = off
@@ -742,12 +684,7 @@
 
 # - Shared Library Preloading -
 
-<<<<<<< HEAD
-#dynamic_library_path = '$libdir'
-#explain_pretty_print = on
-=======
 #shared_preload_libraries = ''	# (change requires restart)
->>>>>>> 9e1c9f95
 #local_preload_libraries = ''
 #session_preload_libraries = ''
 #jit_provider = 'llvmjit'		# JIT library to use
@@ -854,7 +791,7 @@
 #include_dir = ''			# include files ending in '.conf' from
 					# a directory, e.g., 'conf.d'
 #include_if_exists = ''			# include file only if it exists
-#include = ''				# include file
+#include = 'special.conf'				# include file
 
 
 #------------------------------------------------------------------------------
