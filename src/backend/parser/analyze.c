/*-------------------------------------------------------------------------
 *
 * analyze.c
 *	  transform the raw parse tree into a query tree
 *
 * For optimizable statements, we are careful to obtain a suitable lock on
 * each referenced table, and other modules of the backend preserve or
 * re-obtain these locks before depending on the results.  It is therefore
 * okay to do significant semantic analysis of these statements.  For
 * utility commands, no locks are obtained here (and if they were, we could
 * not be sure we'd still have them at execution).  Hence the general rule
 * for utility commands is to just dump them into a Query node untransformed.
 * DECLARE CURSOR, EXPLAIN, and CREATE TABLE AS are exceptions because they
 * contain optimizable statements, which we should transform.
 *
 *
<<<<<<< HEAD
 * Portions Copyright (c) 2005-2010, Greenplum inc
 * Portions Copyright (c) 2012-Present Pivotal Software, Inc.
 * Portions Copyright (c) 1996-2013, PostgreSQL Global Development Group
=======
 * Portions Copyright (c) 1996-2014, PostgreSQL Global Development Group
>>>>>>> ab76208e
 * Portions Copyright (c) 1994, Regents of the University of California
 *
 *	src/backend/parser/analyze.c
 *
 *-------------------------------------------------------------------------
 */

#include "postgres.h"

#include "access/sysattr.h"
#include "catalog/pg_type.h"
#include "miscadmin.h"
#include "nodes/makefuncs.h"
#include "nodes/nodeFuncs.h"
#include "optimizer/plancat.h"
#include "optimizer/tlist.h"
#include "optimizer/var.h"
#include "parser/analyze.h"
#include "parser/parse_agg.h"
#include "parser/parse_clause.h"
#include "parser/parse_coerce.h"
#include "parser/parse_collate.h"
#include "parser/parse_cte.h"
#include "parser/parse_func.h"
#include "parser/parse_oper.h"
#include "parser/parse_param.h"
#include "parser/parse_relation.h"
#include "parser/parse_target.h"
#include "parser/parsetree.h"
#include "rewrite/rewriteManip.h"
#include "utils/rel.h"

#include "cdb/cdbvars.h"
#include "catalog/gp_policy.h"
#include "access/htup_details.h"
#include "optimizer/clauses.h"
#include "optimizer/tlist.h"
#include "parser/parse_func.h"
#include "utils/lsyscache.h"


/* Context for transformGroupedWindows() which mutates components
 * of a query that mixes windowing and aggregation or grouping.  It
 * accumulates context for eventual construction of a subquery (the
 * grouping query) during mutation of components of the outer query
 * (the windowing query).
 */
typedef struct
{
	List *subtlist; /* target list for subquery */
	List *subgroupClause; /* group clause for subquery */
	List *windowClause; /* window clause for outer query*/

	/* Scratch area for init_grouped_window context and map_sgr_mutator.
	 */
	Index *sgr_map;

	/* Scratch area for grouped_window_mutator and var_for_gw_expr.
	 */
	List *subrtable;
	int call_depth;
	TargetEntry *tle;
} grouped_window_ctx;

/* Working state for transformSetOperationTree_internal */
typedef struct
{
	int			ncols;
	List	  **leafinfos;
} setop_types_ctx;

/* Hook for plugins to get control at end of parse analysis */
post_parse_analyze_hook_type post_parse_analyze_hook = NULL;

static Query *transformDeleteStmt(ParseState *pstate, DeleteStmt *stmt);
static Query *transformInsertStmt(ParseState *pstate, InsertStmt *stmt);
static List *transformInsertRow(ParseState *pstate, List *exprlist,
				   List *stmtcols, List *icolumns, List *attrnos);
static int	count_rowexpr_columns(ParseState *pstate, Node *expr);
static Query *transformSelectStmt(ParseState *pstate, SelectStmt *stmt);
static Query *transformValuesClause(ParseState *pstate, SelectStmt *stmt);
static Query *transformSetOperationStmt(ParseState *pstate, SelectStmt *stmt);
static Node *transformSetOperationTree(ParseState *pstate, SelectStmt *stmt,
									   bool isTopLevel, List **targetlist);
static Node *transformSetOperationTree_internal(ParseState *pstate, SelectStmt *stmt,
												bool isTopLevel, setop_types_ctx *setop_types);
static void coerceSetOpTypes(ParseState *pstate, Node *sop,
							 List *preselected_coltypes, List *preselected_coltypmods,
							 List **targetlist);
static void select_setop_types(ParseState *pstate, setop_types_ctx *ctx, SetOperation op, List **selected_types, List **selected_typmods);
static void determineRecursiveColTypes(ParseState *pstate,
						   Node *larg, List *nrtargetlist);
static Query *transformUpdateStmt(ParseState *pstate, UpdateStmt *stmt);
static List *transformReturningList(ParseState *pstate, List *returningList);
static Query *transformDeclareCursorStmt(ParseState *pstate,
						   DeclareCursorStmt *stmt);
static Query *transformExplainStmt(ParseState *pstate,
					 ExplainStmt *stmt);
static Query *transformCreateTableAsStmt(ParseState *pstate,
						   CreateTableAsStmt *stmt);
static void transformLockingClause(ParseState *pstate, Query *qry,
					   LockingClause *lc, bool pushedDown);

static int get_distkey_by_name(char *key, IntoClause *into, Query *qry, bool *found);
static void setQryDistributionPolicy(IntoClause *into, Query *qry);

static Query *transformGroupedWindows(ParseState *pstate, Query *qry);
static void init_grouped_window_context(grouped_window_ctx *ctx, Query *qry);
static Var *var_for_gw_expr(grouped_window_ctx *ctx, Node *expr, bool force);
static void discard_grouped_window_context(grouped_window_ctx *ctx);
static Node *map_sgr_mutator(Node *node, void *context);
static Node *grouped_window_mutator(Node *node, void *context);
static Alias *make_replacement_alias(Query *qry, const char *aname);
static char *generate_positional_name(AttrNumber attrno);
static List*generate_alternate_vars(Var *var, grouped_window_ctx *ctx);

/*
 * parse_analyze
 *		Analyze a raw parse tree and transform it to Query form.
 *
 * Optionally, information about $n parameter types can be supplied.
 * References to $n indexes not defined by paramTypes[] are disallowed.
 *
 * The result is a Query node.  Optimizable statements require considerable
 * transformation, while utility-type statements are simply hung off
 * a dummy CMD_UTILITY Query node.
 */
Query *
parse_analyze(Node *parseTree, const char *sourceText,
			  Oid *paramTypes, int numParams)
{
	ParseState *pstate = make_parsestate(NULL);
	Query	   *query;

	Assert(sourceText != NULL); /* required as of 8.4 */

	pstate->p_sourcetext = sourceText;

	if (numParams > 0)
		parse_fixed_parameters(pstate, paramTypes, numParams);

	query = transformTopLevelStmt(pstate, parseTree);

	if (post_parse_analyze_hook)
		(*post_parse_analyze_hook) (pstate, query);

	free_parsestate(pstate);

	return query;
}

/*
 * parse_analyze_varparams
 *
 * This variant is used when it's okay to deduce information about $n
 * symbol datatypes from context.  The passed-in paramTypes[] array can
 * be modified or enlarged (via repalloc).
 */
Query *
parse_analyze_varparams(Node *parseTree, const char *sourceText,
						Oid **paramTypes, int *numParams)
{
	ParseState *pstate = make_parsestate(NULL);
	Query	   *query;

	Assert(sourceText != NULL); /* required as of 8.4 */

	pstate->p_sourcetext = sourceText;

	parse_variable_parameters(pstate, paramTypes, numParams);

	query = transformTopLevelStmt(pstate, parseTree);

	/* make sure all is well with parameter types */
	check_variable_parameters(pstate, query);

	if (post_parse_analyze_hook)
		(*post_parse_analyze_hook) (pstate, query);

	free_parsestate(pstate);

	return query;
}

/*
 * parse_sub_analyze
 *		Entry point for recursively analyzing a sub-statement.
 */
Query *
parse_sub_analyze(Node *parseTree, ParseState *parentParseState,
				  CommonTableExpr *parentCTE,
				  LockingClause *lockclause_from_parent)
{
	ParseState *pstate = make_parsestate(parentParseState);
	Query	   *query;

	pstate->p_parent_cte = parentCTE;
	pstate->p_lockclause_from_parent = lockclause_from_parent;

	query = transformStmt(pstate, parseTree);

	free_parsestate(pstate);

	return query;
}

/*
 * transformTopLevelStmt -
 *	  transform a Parse tree into a Query tree.
 *
 * The only thing we do here that we don't do in transformStmt() is to
 * convert SELECT ... INTO into CREATE TABLE AS.  Since utility statements
 * aren't allowed within larger statements, this is only allowed at the top
 * of the parse tree, and so we only try it before entering the recursive
 * transformStmt() processing.
 */
Query *
transformTopLevelStmt(ParseState *pstate, Node *parseTree)
{
	if (IsA(parseTree, SelectStmt))
	{
		SelectStmt *stmt = (SelectStmt *) parseTree;

		/* If it's a set-operation tree, drill down to leftmost SelectStmt */
		while (stmt && stmt->op != SETOP_NONE)
			stmt = stmt->larg;
		Assert(stmt && IsA(stmt, SelectStmt) &&stmt->larg == NULL);

		if (stmt->intoClause)
		{
			CreateTableAsStmt *ctas = makeNode(CreateTableAsStmt);

			ctas->query = parseTree;
			ctas->into = stmt->intoClause;
			ctas->relkind = OBJECT_TABLE;
			ctas->is_select_into = true;

			/*
			 * Remove the intoClause from the SelectStmt.  This makes it safe
			 * for transformSelectStmt to complain if it finds intoClause set
			 * (implying that the INTO appeared in a disallowed place).
			 */
			stmt->intoClause = NULL;

			parseTree = (Node *) ctas;
		}
	}

	return transformStmt(pstate, parseTree);
}

/*
 * transformStmt -
 *	  recursively transform a Parse tree into a Query tree.
 */
Query *
transformStmt(ParseState *pstate, Node *parseTree)
{
	Query	   *result;

	switch (nodeTag(parseTree))
	{
			/*
			 * Optimizable statements
			 */
		case T_InsertStmt:
			result = transformInsertStmt(pstate, (InsertStmt *) parseTree);
			break;

		case T_DeleteStmt:
			result = transformDeleteStmt(pstate, (DeleteStmt *) parseTree);
			break;

		case T_UpdateStmt:
			result = transformUpdateStmt(pstate, (UpdateStmt *) parseTree);
			break;

		case T_SelectStmt:
			{
				SelectStmt *n = (SelectStmt *) parseTree;

				if (n->valuesLists)
					result = transformValuesClause(pstate, n);
				else if (n->op == SETOP_NONE)
					result = transformSelectStmt(pstate, n);
				else
					result = transformSetOperationStmt(pstate, n);
			}
			break;

			/*
			 * Special cases
			 */
		case T_DeclareCursorStmt:
			result = transformDeclareCursorStmt(pstate,
											(DeclareCursorStmt *) parseTree);
			break;

		case T_ExplainStmt:
			result = transformExplainStmt(pstate,
										  (ExplainStmt *) parseTree);
			break;

		case T_CreateTableAsStmt:
			result = transformCreateTableAsStmt(pstate,
											(CreateTableAsStmt *) parseTree);
			break;

		default:

			/*
			 * other statements don't require any transformation; just return
			 * the original parsetree with a Query node plastered on top.
			 */
			result = makeNode(Query);
			result->commandType = CMD_UTILITY;
			result->utilityStmt = (Node *) parseTree;
			break;
	}

	/* Mark as original query until we learn differently */
	result->querySource = QSRC_ORIGINAL;
	result->canSetTag = true;

	if (pstate->p_hasDynamicFunction)
		result->hasDynamicFunctions = true;

	return result;
}

/*
 * analyze_requires_snapshot
 *		Returns true if a snapshot must be set before doing parse analysis
 *		on the given raw parse tree.
 *
 * Classification here should match transformStmt().
 */
bool
analyze_requires_snapshot(Node *parseTree)
{
	bool		result;

	switch (nodeTag(parseTree))
	{
			/*
			 * Optimizable statements
			 */
		case T_InsertStmt:
		case T_DeleteStmt:
		case T_UpdateStmt:
		case T_SelectStmt:
			result = true;
			break;

			/*
			 * Special cases
			 */
		case T_DeclareCursorStmt:
			/* yes, because it's analyzed just like SELECT */
			result = true;
			break;

		case T_ExplainStmt:
		case T_CreateTableAsStmt:
			/* yes, because we must analyze the contained statement */
			result = true;
			break;

		default:
			/* other utility statements don't have any real parse analysis */
			result = false;
			break;
	}

	return result;
}

/*
 * transformDeleteStmt -
 *	  transforms a Delete Statement
 */
static Query *
transformDeleteStmt(ParseState *pstate, DeleteStmt *stmt)
{
	Query	   *qry = makeNode(Query);
	ParseNamespaceItem *nsitem;
	Node	   *qual;

	qry->commandType = CMD_DELETE;

	/* process the WITH clause independently of all else */
	if (stmt->withClause)
	{
		qry->hasRecursive = stmt->withClause->recursive;
		qry->cteList = transformWithClause(pstate, stmt->withClause);
		qry->hasModifyingCTE = pstate->p_hasModifyingCTE;
	}

	/* set up range table with just the result rel */
	qry->resultRelation = setTargetTable(pstate, stmt->relation,
								  interpretInhOption(stmt->relation->inhOpt),
										 true,
										 ACL_DELETE);

	/* grab the namespace item made by setTargetTable */
	nsitem = (ParseNamespaceItem *) llast(pstate->p_namespace);

	/* there's no DISTINCT in DELETE */
	qry->distinctClause = NIL;

	/* subqueries in USING cannot access the result relation */
	nsitem->p_lateral_only = true;
	nsitem->p_lateral_ok = false;

	/*
	 * The USING clause is non-standard SQL syntax, and is equivalent in
	 * functionality to the FROM list that can be specified for UPDATE. The
	 * USING keyword is used rather than FROM because FROM is already a
	 * keyword in the DELETE syntax.
	 */
	transformFromClause(pstate, stmt->usingClause);

	/* remaining clauses can reference the result relation normally */
	nsitem->p_lateral_only = false;
	nsitem->p_lateral_ok = true;

	qual = transformWhereClause(pstate, stmt->whereClause,
								EXPR_KIND_WHERE, "WHERE");

	qry->returningList = transformReturningList(pstate, stmt->returningList);

	/* done building the range table and jointree */
	qry->rtable = pstate->p_rtable;
	qry->jointree = makeFromExpr(pstate->p_joinlist, qual);

	qry->hasSubLinks = pstate->p_hasSubLinks;
	qry->hasWindowFuncs = pstate->p_hasWindowFuncs;
	qry->hasAggs = pstate->p_hasAggs;
	qry->hasFuncsWithExecRestrictions = pstate->p_hasFuncsWithExecRestrictions;
	if (pstate->p_hasAggs)
		parseCheckAggregates(pstate, qry);
	if (pstate->p_hasTblValueExpr)
		parseCheckTableFunctions(pstate, qry);

	assign_query_collations(pstate, qry);

	return qry;
}

/*
 * transformInsertStmt -
 *	  transform an Insert Statement
 */
static Query *
transformInsertStmt(ParseState *pstate, InsertStmt *stmt)
{
	Query	   *qry = makeNode(Query);
	SelectStmt *selectStmt = (SelectStmt *) stmt->selectStmt;
	List	   *exprList = NIL;
	bool		isGeneralSelect;
	List	   *sub_rtable;
	List	   *sub_namespace;
	List	   *icolumns;
	List	   *attrnos;
	RangeTblEntry *rte;
	RangeTblRef *rtr;
	ListCell   *icols;
	ListCell   *attnos;
	ListCell   *lc;

	/* There can't be any outer WITH to worry about */
	Assert(pstate->p_ctenamespace == NIL);

	qry->commandType = CMD_INSERT;
	pstate->p_is_insert = true;

	/* process the WITH clause independently of all else */
	if (stmt->withClause)
	{
		qry->hasRecursive = stmt->withClause->recursive;
		qry->cteList = transformWithClause(pstate, stmt->withClause);
		qry->hasModifyingCTE = pstate->p_hasModifyingCTE;
	}

	/*
	 * We have three cases to deal with: DEFAULT VALUES (selectStmt == NULL),
	 * VALUES list, or general SELECT input.  We special-case VALUES, both for
	 * efficiency and so we can handle DEFAULT specifications.
	 *
	 * The grammar allows attaching ORDER BY, LIMIT, FOR UPDATE, or WITH to a
	 * VALUES clause.  If we have any of those, treat it as a general SELECT;
	 * so it will work, but you can't use DEFAULT items together with those.
	 */
	isGeneralSelect = (selectStmt && (selectStmt->valuesLists == NIL ||
									  selectStmt->sortClause != NIL ||
									  selectStmt->limitOffset != NULL ||
									  selectStmt->limitCount != NULL ||
									  selectStmt->lockingClause != NIL ||
									  selectStmt->withClause != NULL));

	/*
	 * If a non-nil rangetable/namespace was passed in, and we are doing
	 * INSERT/SELECT, arrange to pass the rangetable/namespace down to the
	 * SELECT.  This can only happen if we are inside a CREATE RULE, and in
	 * that case we want the rule's OLD and NEW rtable entries to appear as
	 * part of the SELECT's rtable, not as outer references for it.  (Kluge!)
	 * The SELECT's joinlist is not affected however.  We must do this before
	 * adding the target table to the INSERT's rtable.
	 */
	if (isGeneralSelect)
	{
		sub_rtable = pstate->p_rtable;
		pstate->p_rtable = NIL;
		sub_namespace = pstate->p_namespace;
		pstate->p_namespace = NIL;
	}
	else
	{
		sub_rtable = NIL;		/* not used, but keep compiler quiet */
		sub_namespace = NIL;
	}

	/*
	 * Must get write lock on INSERT target table before scanning SELECT, else
	 * we will grab the wrong kind of initial lock if the target table is also
	 * mentioned in the SELECT part.  Note that the target table is not added
	 * to the joinlist or namespace.
	 */
	qry->resultRelation = setTargetTable(pstate, stmt->relation,
										 false, false, ACL_INSERT);

	/* Validate stmt->cols list, or build default list if no list given */
	icolumns = checkInsertTargets(pstate, stmt->cols, &attrnos);
	Assert(list_length(icolumns) == list_length(attrnos));

	/*
	 * Determine which variant of INSERT we have.
	 */
	if (selectStmt == NULL)
	{
		/*
		 * We have INSERT ... DEFAULT VALUES.  We can handle this case by
		 * emitting an empty targetlist --- all columns will be defaulted when
		 * the planner expands the targetlist.
		 */
		exprList = NIL;
	}
	else if (isGeneralSelect)
	{
		/*
		 * We make the sub-pstate a child of the outer pstate so that it can
		 * see any Param definitions supplied from above.  Since the outer
		 * pstate's rtable and namespace are presently empty, there are no
		 * side-effects of exposing names the sub-SELECT shouldn't be able to
		 * see.
		 */
		ParseState *sub_pstate = make_parsestate(pstate);
		Query	   *selectQuery;

		/*
		 * Process the source SELECT.
		 *
		 * It is important that this be handled just like a standalone SELECT;
		 * otherwise the behavior of SELECT within INSERT might be different
		 * from a stand-alone SELECT. (Indeed, Postgres up through 6.5 had
		 * bugs of just that nature...)
		 */
		sub_pstate->p_rtable = sub_rtable;
		sub_pstate->p_joinexprs = NIL;	/* sub_rtable has no joins */
		sub_pstate->p_namespace = sub_namespace;

		selectQuery = transformStmt(sub_pstate, stmt->selectStmt);

		free_parsestate(sub_pstate);

		/* The grammar should have produced a SELECT */
		if (!IsA(selectQuery, Query) ||
			selectQuery->commandType != CMD_SELECT ||
			selectQuery->utilityStmt != NULL)
			elog(ERROR, "unexpected non-SELECT command in INSERT ... SELECT");

		/*
		 * Make the source be a subquery in the INSERT's rangetable, and add
		 * it to the INSERT's joinlist.
		 */
		rte = addRangeTableEntryForSubquery(pstate,
											selectQuery,
											makeAlias("*SELECT*", NIL),
											false,
											false);
		rtr = makeNode(RangeTblRef);
		/* assume new rte is at end */
		rtr->rtindex = list_length(pstate->p_rtable);
		Assert(rte == rt_fetch(rtr->rtindex, pstate->p_rtable));
		pstate->p_joinlist = lappend(pstate->p_joinlist, rtr);

		/*----------
		 * Generate an expression list for the INSERT that selects all the
		 * non-resjunk columns from the subquery.  (INSERT's tlist must be
		 * separate from the subquery's tlist because we may add columns,
		 * insert datatype coercions, etc.)
		 *
		 * Const and Param nodes of type UNKNOWN in the SELECT's targetlist
		 * no longer need special treatment here.  They'll be assigned proper
         * types later by coerce_type() upon assignment to the target columns.
		 * Otherwise this fails:  INSERT INTO foo SELECT 'bar', ... FROM baz
		 *----------
		 */
		expandRTE(rte, rtr->rtindex, 0, -1, false, NULL, &exprList);

		/* Prepare row for assignment to target table */
		exprList = transformInsertRow(pstate, exprList,
									  stmt->cols,
									  icolumns, attrnos);
	}
	else if (list_length(selectStmt->valuesLists) > 1)
	{
		/*
		 * Process INSERT ... VALUES with multiple VALUES sublists. We
		 * generate a VALUES RTE holding the transformed expression lists, and
		 * build up a targetlist containing Vars that reference the VALUES
		 * RTE.
		 */
		List	   *exprsLists = NIL;
		List	   *collations = NIL;
		int			sublist_length = -1;
		bool		lateral = false;
		int			i;

		Assert(selectStmt->intoClause == NULL);

		foreach(lc, selectStmt->valuesLists)
		{
			List	   *sublist = (List *) lfirst(lc);

			/* Do basic expression transformation (same as a ROW() expr) */
			sublist = transformExpressionList(pstate, sublist, EXPR_KIND_VALUES);

			/*
			 * All the sublists must be the same length, *after*
			 * transformation (which might expand '*' into multiple items).
			 * The VALUES RTE can't handle anything different.
			 */
			if (sublist_length < 0)
			{
				/* Remember post-transformation length of first sublist */
				sublist_length = list_length(sublist);
			}
			else if (sublist_length != list_length(sublist))
			{
				ereport(ERROR,
						(errcode(ERRCODE_SYNTAX_ERROR),
						 errmsg("VALUES lists must all be the same length"),
						 parser_errposition(pstate,
											exprLocation((Node *) sublist))));
			}

			/* Prepare row for assignment to target table */
			sublist = transformInsertRow(pstate, sublist,
										 stmt->cols,
										 icolumns, attrnos);

			/*
			 * We must assign collations now because assign_query_collations
			 * doesn't process rangetable entries.  We just assign all the
			 * collations independently in each row, and don't worry about
			 * whether they are consistent vertically.  The outer INSERT query
			 * isn't going to care about the collations of the VALUES columns,
			 * so it's not worth the effort to identify a common collation for
			 * each one here.  (But note this does have one user-visible
			 * consequence: INSERT ... VALUES won't complain about conflicting
			 * explicit COLLATEs in a column, whereas the same VALUES
			 * construct in another context would complain.)
			 */
			assign_list_collations(pstate, sublist);

			exprsLists = lappend(exprsLists, sublist);
		}

		/*
		 * Although we don't really need collation info, let's just make sure
		 * we provide a correctly-sized list in the VALUES RTE.
		 */
		for (i = 0; i < sublist_length; i++)
			collations = lappend_oid(collations, InvalidOid);

		/*
		 * Ordinarily there can't be any current-level Vars in the expression
		 * lists, because the namespace was empty ... but if we're inside
		 * CREATE RULE, then NEW/OLD references might appear.  In that case we
		 * have to mark the VALUES RTE as LATERAL.
		 */
		if (list_length(pstate->p_rtable) != 1 &&
			contain_vars_of_level((Node *) exprsLists, 0))
			lateral = true;

		/*
		 * Generate the VALUES RTE
		 */
		rte = addRangeTableEntryForValues(pstate, exprsLists, collations,
										  NULL, lateral, true);
		rtr = makeNode(RangeTblRef);
		/* assume new rte is at end */
		rtr->rtindex = list_length(pstate->p_rtable);
		Assert(rte == rt_fetch(rtr->rtindex, pstate->p_rtable));
		pstate->p_joinlist = lappend(pstate->p_joinlist, rtr);

		/*
		 * Generate list of Vars referencing the RTE
		 */
		expandRTE(rte, rtr->rtindex, 0, -1, false, NULL, &exprList);
	}
	else
	{
		/*
		 * Process INSERT ... VALUES with a single VALUES sublist.  We treat
		 * this case separately for efficiency.  The sublist is just computed
		 * directly as the Query's targetlist, with no VALUES RTE.  So it
		 * works just like a SELECT without any FROM.
		 */
		List	   *valuesLists = selectStmt->valuesLists;

		Assert(list_length(valuesLists) == 1);
		Assert(selectStmt->intoClause == NULL);

		/* Do basic expression transformation (same as a ROW() expr) */
		exprList = transformExpressionList(pstate,
										   (List *) linitial(valuesLists),
										   EXPR_KIND_VALUES);

		/* Prepare row for assignment to target table */
		exprList = transformInsertRow(pstate, exprList,
									  stmt->cols,
									  icolumns, attrnos);
	}

	/*
	 * Generate query's target list using the computed list of expressions.
	 * Also, mark all the target columns as needing insert permissions.
	 */
	rte = pstate->p_target_rangetblentry;
	qry->targetList = NIL;
	icols = list_head(icolumns);
	attnos = list_head(attrnos);
	foreach(lc, exprList)
	{
		Expr	   *expr = (Expr *) lfirst(lc);
		ResTarget  *col;
		AttrNumber	attr_num;
		TargetEntry *tle;

		col = (ResTarget *) lfirst(icols);
		Assert(IsA(col, ResTarget));
		attr_num = (AttrNumber) lfirst_int(attnos);

		tle = makeTargetEntry(expr,
							  attr_num,
							  col->name,
							  false);
		qry->targetList = lappend(qry->targetList, tle);

		rte->modifiedCols = bms_add_member(rte->modifiedCols,
							  attr_num - FirstLowInvalidHeapAttributeNumber);

		icols = lnext(icols);
		attnos = lnext(attnos);
	}

	/*
	 * If we have a RETURNING clause, we need to add the target relation to
	 * the query namespace before processing it, so that Var references in
	 * RETURNING will work.  Also, remove any namespace entries added in a
	 * sub-SELECT or VALUES list.
	 */
	if (stmt->returningList)
	{
		pstate->p_namespace = NIL;
		addRTEtoQuery(pstate, pstate->p_target_rangetblentry,
					  false, true, true);
		qry->returningList = transformReturningList(pstate,
													stmt->returningList);
	}

	/* done building the range table and jointree */
	qry->rtable = pstate->p_rtable;
	qry->jointree = makeFromExpr(pstate->p_joinlist, NULL);

	qry->hasSubLinks = pstate->p_hasSubLinks;
	qry->hasFuncsWithExecRestrictions = pstate->p_hasFuncsWithExecRestrictions;

	assign_query_collations(pstate, qry);

	return qry;
}

/*
 * Prepare an INSERT row for assignment to the target table.
 *
 * The row might be either a VALUES row, or variables referencing a
 * sub-SELECT output.
 */
static List *
transformInsertRow(ParseState *pstate, List *exprlist,
				   List *stmtcols, List *icolumns, List *attrnos)
{
	List	   *result;
	ListCell   *lc;
	ListCell   *icols;
	ListCell   *attnos;

	/*
	 * Check length of expr list.  It must not have more expressions than
	 * there are target columns.  We allow fewer, but only if no explicit
	 * columns list was given (the remaining columns are implicitly
	 * defaulted).  Note we must check this *after* transformation because
	 * that could expand '*' into multiple items.
	 */
	if (list_length(exprlist) > list_length(icolumns))
		ereport(ERROR,
				(errcode(ERRCODE_SYNTAX_ERROR),
				 errmsg("INSERT has more expressions than target columns"),
				 parser_errposition(pstate,
									exprLocation(list_nth(exprlist,
												  list_length(icolumns))))));
	if (stmtcols != NIL &&
		list_length(exprlist) < list_length(icolumns))
	{
		/*
		 * We can get here for cases like INSERT ... SELECT (a,b,c) FROM ...
		 * where the user accidentally created a RowExpr instead of separate
		 * columns.  Add a suitable hint if that seems to be the problem,
		 * because the main error message is quite misleading for this case.
		 * (If there's no stmtcols, you'll get something about data type
		 * mismatch, which is less misleading so we don't worry about giving a
		 * hint in that case.)
		 */
		ereport(ERROR,
				(errcode(ERRCODE_SYNTAX_ERROR),
				 errmsg("INSERT has more target columns than expressions"),
				 ((list_length(exprlist) == 1 &&
				   count_rowexpr_columns(pstate, linitial(exprlist)) ==
				   list_length(icolumns)) ?
				  errhint("The insertion source is a row expression containing the same number of columns expected by the INSERT. Did you accidentally use extra parentheses?") : 0),
				 parser_errposition(pstate,
									exprLocation(list_nth(icolumns,
												  list_length(exprlist))))));
	}

	/*
	 * Prepare columns for assignment to target table.
	 */
	result = NIL;
	icols = list_head(icolumns);
	attnos = list_head(attrnos);
	foreach(lc, exprlist)
	{
		Expr	   *expr = (Expr *) lfirst(lc);
		ResTarget  *col;

		col = (ResTarget *) lfirst(icols);
		Assert(IsA(col, ResTarget));

		expr = transformAssignedExpr(pstate, expr,
									 EXPR_KIND_INSERT_TARGET,
									 col->name,
									 lfirst_int(attnos),
									 col->indirection,
									 col->location);

		result = lappend(result, expr);

		icols = lnext(icols);
		attnos = lnext(attnos);
	}

	return result;
}

/*
 * If an input query (Q) mixes window functions with aggregate
 * functions or grouping, then (per SQL:2003) we need to divide
 * it into an outer query, Q', that contains no aggregate calls
 * or grouping and an inner query, Q'', that contains no window
 * calls.
 *
 * Q' will have a 1-entry range table whose entry corresponds to
 * the results of Q''.
 *
 * Q'' will have the same range as Q and will be pushed down into
 * a subquery range table entry in Q'.
 *
 * As a result, the depth of outer references in Q'' and below
 * will increase, so we need to adjust non-zero xxxlevelsup fields
 * (Var, Aggref, and WindowFunc nodes) in Q'' and below.  At the end,
 * there will be no levelsup items referring to Q'.  Prior references
 * to Q will now refer to Q''; prior references to blocks above Q will
 * refer to the same blocks above Q'.)
 *
 * We do all this by creating a new Query node, subq, for Q''.  We
 * modify the input Query node, qry, in place for Q'.  (Since qry is
 * also the input, Q, be careful not to destroy values before we're
 * done with them.
 */
static Query *
transformGroupedWindows(ParseState *pstate, Query *qry)
{
	Query *subq;
	RangeTblEntry *rte;
	RangeTblRef *ref;
	Alias *alias;
	bool hadSubLinks = qry->hasSubLinks;

	grouped_window_ctx ctx;

	Assert(qry->commandType == CMD_SELECT);
	Assert(!PointerIsValid(qry->utilityStmt));
	Assert(qry->returningList == NIL);

	if ( !qry->hasWindowFuncs || !(qry->groupClause || qry->hasAggs) )
		return qry;

	/* Make the new subquery (Q'').  Note that (per SQL:2003) there
	 * can't be any window functions called in the WHERE, GROUP BY,
	 * or HAVING clauses.
	 */
	subq = makeNode(Query);
	subq->commandType = CMD_SELECT;
	subq->querySource = QSRC_PARSER;
	subq->canSetTag = true;
	subq->utilityStmt = NULL;
	subq->resultRelation = 0;
	subq->hasAggs = qry->hasAggs;
	subq->hasWindowFuncs = false; /* reevaluate later */
	subq->hasSubLinks = qry->hasSubLinks; /* reevaluate later */

	/* Core of subquery input table expression: */
	subq->rtable = qry->rtable; /* before windowing */
	subq->jointree = qry->jointree; /* before windowing */
	subq->targetList = NIL; /* fill in later */

	subq->returningList = NIL;
	subq->groupClause = qry->groupClause; /* before windowing */
	subq->havingQual = qry->havingQual; /* before windowing */
	subq->windowClause = NIL; /* by construction */
	subq->distinctClause = NIL; /* after windowing */
	subq->sortClause = NIL; /* after windowing */
	subq->limitOffset = NULL; /* after windowing */
	subq->limitCount = NULL; /* after windowing */
	subq->rowMarks = NIL;
	subq->setOperations = NULL;

	/* Check if there is a window function in the join tree. If so
	 * we must mark hasWindowFuncs in the sub query as well.
	 */
	if (contain_window_function((Node *)subq->jointree))
		subq->hasWindowFuncs = true;

	/* Make the single range table entry for the outer query Q' as
	 * a wrapper for the subquery (Q'') currently under construction.
	 */
	rte = makeNode(RangeTblEntry);
	rte->rtekind = RTE_SUBQUERY;
	rte->subquery = subq;
	rte->alias = NULL; /* fill in later */
	rte->eref = NULL; /* fill in later */
	rte->inFromCl = true;
	rte->requiredPerms = ACL_SELECT;
	/* Default?
	 * rte->inh = 0;
	 * rte->checkAsUser = 0;
	 * rte->pseudocols = 0;
	*/

	/* Make a reference to the new range table entry .
	 */
	ref = makeNode(RangeTblRef);
	ref->rtindex = 1;

	/* Set up context for mutating the target list.  Careful.
	 * This is trickier than it looks.  The context will be
	 * "primed" with grouping targets.
	 */
	init_grouped_window_context(&ctx, qry);

    /* Begin rewriting the outer query in place.
     */
	qry->hasAggs = false; /* by constuction */
	/* qry->hasSubLinks -- reevaluate later. */

	/* Core of outer query input table expression: */
	qry->rtable = list_make1(rte);
	qry->jointree = (FromExpr *)makeNode(FromExpr);
	qry->jointree->fromlist = list_make1(ref);
	qry->jointree->quals = NULL;
	/* qry->targetList -- to be mutated from Q to Q' below */

	qry->groupClause = NIL; /* by construction */
	qry->havingQual = NULL; /* by construction */

	/* Mutate the Q target list and windowClauses for use in Q' and, at the
	 * same time, update state with info needed to assemble the target list
	 * for the subquery (Q'').
	 */
	qry->targetList = (List*)grouped_window_mutator((Node*)qry->targetList, &ctx);
	qry->windowClause = (List*)grouped_window_mutator((Node*)qry->windowClause, &ctx);
	qry->hasSubLinks = checkExprHasSubLink((Node*)qry->targetList);

	/* New subquery fields
	 */
	subq->targetList = ctx.subtlist;
	subq->groupClause = ctx.subgroupClause;

	/* We always need an eref, but we shouldn't really need a filled in alias.
	 * However, view deparse (or at least the fix for MPP-2189) wants one.
	 */
	alias = make_replacement_alias(subq, "Window");
	rte->eref = copyObject(alias);
	rte->alias = alias;

	/* Accomodate depth change in new subquery, Q''.
	 */
	IncrementVarSublevelsUpInTransformGroupedWindows((Node*)subq, 1, 1);

	/* Might have changed. */
	subq->hasSubLinks = checkExprHasSubLink((Node*)subq);

	Assert(PointerIsValid(qry->targetList));
	Assert(IsA(qry->targetList, List));
	/* Use error instead of assertion to "use" hadSubLinks and keep compiler happy. */
	if (hadSubLinks != (qry->hasSubLinks || subq->hasSubLinks))
		elog(ERROR, "inconsistency detected in internal grouped windows transformation");

	discard_grouped_window_context(&ctx);

	assign_query_collations(pstate, subq);

	return qry;
}


/* Helper for transformGroupedWindows:
 *
 * Prime the subquery target list in the context with the grouping
 * and windowing attributes from the given query and adjust the
 * subquery group clauses in the context to agree.
 *
 * Note that we arrange dense sortgroupref values and stash the
 * referents on the front of the subquery target list.  This may
 * be over-kill, but the grouping extension code seems to like it
 * this way.
 *
 * Note that we only transfer sortgrpref values associated with
 * grouping and windowing to the subquery context.  The subquery
 * shouldn't care about ordering, etc. XXX
 */
static void
init_grouped_window_context(grouped_window_ctx *ctx, Query *qry)
{
	List *grp_tles;
	List *grp_sortops;
	List *grp_eqops;
	ListCell *lc = NULL;
	Index maxsgr = 0;

	get_sortgroupclauses_tles(qry->groupClause, qry->targetList,
							  &grp_tles, &grp_sortops, &grp_eqops);
	list_free(grp_sortops);
	maxsgr = maxSortGroupRef(grp_tles, true);

	ctx->subtlist = NIL;
	ctx->subgroupClause = NIL;

	/* Set up scratch space.
	 */

	ctx->subrtable = qry->rtable;

	/* Map input = outer query sortgroupref values to subquery values while building the
	 * subquery target list prefix. */
	ctx->sgr_map = palloc0((maxsgr+1)*sizeof(ctx->sgr_map[0]));
	foreach (lc, grp_tles)
	{
	    TargetEntry *tle;
	    Index old_sgr;

	    tle = (TargetEntry*)copyObject(lfirst(lc));
	    old_sgr = tle->ressortgroupref;

	    ctx->subtlist = lappend(ctx->subtlist, tle);
		tle->resno = list_length(ctx->subtlist);
		tle->ressortgroupref = tle->resno;
		tle->resjunk = false;

		ctx->sgr_map[old_sgr] = tle->ressortgroupref;
	}

	/* Miscellaneous scratch area. */
	ctx->call_depth = 0;
	ctx->tle = NULL;

	/* Revise grouping into ctx->subgroupClause */
	ctx->subgroupClause = (List*)map_sgr_mutator((Node*)qry->groupClause, ctx);
}


/* Helper for transformGroupedWindows */
static void
discard_grouped_window_context(grouped_window_ctx *ctx)
{
    ctx->subtlist = NIL;
    ctx->subgroupClause = NIL;
    ctx->tle = NULL;
	if (ctx->sgr_map)
		pfree(ctx->sgr_map);
	ctx->sgr_map = NULL;
	ctx->subrtable = NULL;
}


/* Helper for transformGroupedWindows:
 *
 * Look for the given expression in the context's subtlist.  If
 * none is found and the force argument is true, add a target
 * for it.  Make and return a variable referring to the target
 * with the matching expression, or return NULL, if no target
 * was found/added.
 */
static Var *
var_for_gw_expr(grouped_window_ctx *ctx, Node *expr, bool force)
{
	Var *var = NULL;
	TargetEntry *tle = tlist_member(expr, ctx->subtlist);

	if ( tle == NULL && force )
	{
		tle = makeNode(TargetEntry);
		ctx->subtlist = lappend(ctx->subtlist, tle);
		tle->expr = (Expr*)expr;
		tle->resno = list_length(ctx->subtlist);
		/* See comment in grouped_window_mutator for why level 3 is appropriate. */
		if ( ctx->call_depth == 3 && ctx->tle != NULL && ctx->tle->resname != NULL )
		{
			tle->resname = pstrdup(ctx->tle->resname);
		}
		else
		{
			tle->resname = generate_positional_name(tle->resno);
		}
		tle->ressortgroupref = 0;
		tle->resorigtbl = 0;
		tle->resorigcol = 0;
		tle->resjunk = false;
	}

	if (tle != NULL)
	{
		var = makeNode(Var);
		var->varno = 1; /* one and only */
		var->varattno = tle->resno; /* by construction */
		var->vartype = exprType((Node*)tle->expr);
		var->vartypmod = exprTypmod((Node*)tle->expr);
		var->varcollid = exprCollation((Node*)tle->expr);
		var->varlevelsup = 0;
		var->varnoold = 1;
		var->varoattno = tle->resno;
		var->location = 0;
	}

	return var;
}


/* Helper for transformGroupedWindows:
 *
 * Mutator for subquery groupingClause to adjust sortgrpref values
 * based on map developed while priming context target list.
 */
static Node*
map_sgr_mutator(Node *node, void *context)
{
	grouped_window_ctx *ctx = (grouped_window_ctx*)context;

	if (!node)
		return NULL;

	if (IsA(node, List))
	{
		ListCell *lc;
		List *new_lst = NIL;

		foreach ( lc, (List *)node)
		{
			Node *newnode = lfirst(lc);
			newnode = map_sgr_mutator(newnode, ctx);
			new_lst = lappend(new_lst, newnode);
		}
		return (Node*)new_lst;
	}
	else if (IsA(node, SortGroupClause))
	{
		SortGroupClause *g = (SortGroupClause *) node;
		SortGroupClause *new_g = makeNode(SortGroupClause);
		memcpy(new_g, g, sizeof(SortGroupClause));
		new_g->tleSortGroupRef = ctx->sgr_map[g->tleSortGroupRef];
		return (Node*)new_g;
	}
	else if (IsA(node, GroupingClause))
	{
		GroupingClause *gc = (GroupingClause*)node;
		GroupingClause *new_gc = makeNode(GroupingClause);
		memcpy(new_gc, gc, sizeof(GroupingClause));
		new_gc->groupsets = (List*)map_sgr_mutator((Node*)gc->groupsets, ctx);
		return (Node*)new_gc;
	}

	return NULL; /* Never happens */
}




/*
 * Helper for transformGroupedWindows:
 *
 * Transform targets from Q into targets for Q' and place information
 * needed to eventually construct the target list for the subquery Q''
 * in the context structure.
 *
 * The general idea is to add expressions that must be evaluated in the
 * subquery to the subquery target list (in the context) and to replace
 * them with Var nodes in the outer query.
 *
 * If there are any Agg nodes in the Q'' target list, arrange
 * to set hasAggs to true in the subquery. (This should already be
 * done, though).
 *
 * If we're pushing down an entire TLE that has a resname, use
 * it as an alias in the upper TLE, too.  Facilitate this by copying
 * down the resname from an immediately enclosing TargetEntry, if any.
 *
 * The algorithm repeatedly searches the subquery target list under
 * construction (quadric), however we don't expect many targets so
 * we don't optimize this.  (Could, for example, use a hash or divide
 * the target list into var, expr, and group/aggregate function lists.)
 */

static Node* grouped_window_mutator(Node *node, void *context)
{
	Node *result = NULL;

	grouped_window_ctx *ctx = (grouped_window_ctx*)context;

	if (!node)
		return result;

	ctx->call_depth++;

	if (IsA(node, TargetEntry))
	{
		TargetEntry *tle = (TargetEntry *)node;
		TargetEntry *new_tle = makeNode(TargetEntry);

		/* Copy the target entry. */
		new_tle->resno = tle->resno;
		if (tle->resname == NULL )
		{
			new_tle->resname = generate_positional_name(new_tle->resno);
		}
		else
		{
			new_tle->resname = pstrdup(tle->resname);
		}
		new_tle->ressortgroupref = tle->ressortgroupref;
		new_tle->resorigtbl = InvalidOid;
		new_tle->resorigcol = 0;
		new_tle->resjunk = tle->resjunk;

		/* This is pretty shady, but we know our call pattern.  The target
		 * list is at level 1, so we're interested in target entries at level
		 * 2.  We record them in context so var_for_gw_expr can maybe make a better
		 * than default choice of alias.
		 */
		if (ctx->call_depth == 2 )
		{
			ctx->tle = tle;
		}
		else
		{
			ctx->tle = NULL;
		}

		new_tle->expr = (Expr*)grouped_window_mutator((Node*)tle->expr, ctx);

		ctx->tle = NULL;
		result = (Node*)new_tle;
	}
	else if (IsA(node, Aggref) ||
			 IsA(node, GroupingFunc) ||
			 IsA(node, GroupId) )
	{
		/* Aggregation expression */
		result = (Node*) var_for_gw_expr(ctx, node, true);
	}
	else if (IsA(node, Var))
	{
		Var *var = (Var*)node;

		/* Since this is a Var (leaf node), we must be able to mutate it,
		 * else we can't finish the transformation and must give up.
		 */
		result = (Node*) var_for_gw_expr(ctx, node, false);

		if ( !result )
		{
			List *altvars = generate_alternate_vars(var, ctx);
			ListCell *lc;
			foreach(lc, altvars)
			{
				result = (Node*) var_for_gw_expr(ctx, lfirst(lc), false);
				if ( result )
					break;
			}
		}

		if ( ! result )
			ereport(ERROR,
					(errcode(ERRCODE_WINDOWING_ERROR),
					 errmsg("unresolved grouping key in window query"),
					 errhint("You might need to use explicit aliases and/or to refer to grouping keys in the same way throughout the query.")));
	}
	else
	{
		/* Grouping expression; may not find one. */
		result = (Node*) var_for_gw_expr(ctx, node, false);
	}


	if ( !result )
	{
		result = expression_tree_mutator(node, grouped_window_mutator, ctx);
	}

	ctx->call_depth--;
	return result;
}

/*
 * Helper for transformGroupedWindows:
 *
 * Build an Alias for a subquery RTE representing the given Query.
 * The input string aname is the name for the overall Alias. The
 * attribute names are all found or made up.
 */
static Alias *
make_replacement_alias(Query *qry, const char *aname)
{
	ListCell *lc = NULL;
	 char *name = NULL;
	Alias *alias = makeNode(Alias);
	AttrNumber attrno = 0;

	alias->aliasname = pstrdup(aname);
	alias->colnames = NIL;

	foreach(lc, qry->targetList)
	{
		TargetEntry *tle = (TargetEntry*)lfirst(lc);
		attrno++;

		if (tle->resname)
		{
			/* Prefer the target's resname. */
			name = pstrdup(tle->resname);
		}
		else if ( IsA(tle->expr, Var) )
		{
			/* If the target expression is a Var, use the name of the
			 * attribute in the query's range table. */
			Var *var = (Var*)tle->expr;
			RangeTblEntry *rte = rt_fetch(var->varno, qry->rtable);
			name = pstrdup(get_rte_attribute_name(rte, var->varattno));
		}
		else
		{
			/* If all else, fails, generate a name based on position. */
			name = generate_positional_name(attrno);
		}

		alias->colnames = lappend(alias->colnames, makeString(name));
	}
	return alias;
}

/*
 * Helper for transformGroupedWindows:
 *
 * Make a palloc'd C-string named for the input attribute number.
 */
static char *
generate_positional_name(AttrNumber attrno)
{
	int rc = 0;
	char buf[NAMEDATALEN];

	rc = snprintf(buf, sizeof(buf),
				  "att_%d", attrno );
	if ( rc == EOF || rc < 0 || rc >=sizeof(buf) )
	{
		ereport(ERROR,
				(errcode(ERRCODE_INTERNAL_ERROR),
				 errmsg("can't generate internal attribute name")));
	}
	return pstrdup(buf);
}

/*
 * Helper for transformGroupedWindows:
 *
 * Find alternate Vars on the range of the input query that are aliases
 * (modulo ANSI join) of the input Var on the range and that occur in the
 * target list of the input query.
 *
 * If the input Var references a join result, there will be a single
 * alias.  If not, we need to search the range table for occurrences
 * of the input Var in some join result's RTE and add a Var referring
 * to the appropriate attribute of the join RTE to the list.
 *
 * This is not efficient, but the need is rare (MPP-12082) so we don't
 * bother to precompute this.
 */
static List*
generate_alternate_vars(Var *invar, grouped_window_ctx *ctx)
{
	List *rtable = ctx->subrtable;
	RangeTblEntry *inrte;
	List *alternates = NIL;

	Assert(IsA(invar, Var));

	inrte = rt_fetch(invar->varno, rtable);

	if ( inrte->rtekind == RTE_JOIN )
	{
		Node *ja = list_nth(inrte->joinaliasvars, invar->varattno-1);

		/* Though Node types other than Var (e.g., CoalesceExpr or Const) may occur
		 * as joinaliasvars, we ignore them.
		 */
		if ( IsA(ja, Var) )
		{
			alternates = lappend(alternates, copyObject(ja));
		}
	}
	else
	{
		ListCell *jlc;
		Index varno = 0;

		foreach (jlc, rtable)
		{
			RangeTblEntry *rte = (RangeTblEntry*)lfirst(jlc);

			varno++; /* This RTE's varno */

			if ( rte->rtekind == RTE_JOIN )
			{
				ListCell *alc;
				AttrNumber attno = 0;

				foreach (alc, rte->joinaliasvars)
				{
					ListCell *tlc;
					Node *altnode = lfirst(alc);
					Var *altvar = (Var*)altnode;

					attno++; /* This attribute's attno in its join RTE */

					if ( !IsA(altvar, Var) || !equal(invar, altvar) )
						continue;

					/* Look for a matching Var in the target list. */

					foreach(tlc, ctx->subtlist)
					{
						TargetEntry *tle = (TargetEntry*)lfirst(tlc);
						Var *v = (Var*)tle->expr;

						if ( IsA(v, Var) && v->varno == varno && v->varattno == attno )
						{
							alternates = lappend(alternates, tle->expr);
						}
					}
				}
			}
		}
	}
	return alternates;
}

/*
 * count_rowexpr_columns -
 *	  get number of columns contained in a ROW() expression;
 *	  return -1 if expression isn't a RowExpr or a Var referencing one.
 *
 * This is currently used only for hint purposes, so we aren't terribly
 * tense about recognizing all possible cases.  The Var case is interesting
 * because that's what we'll get in the INSERT ... SELECT (...) case.
 */
static int
count_rowexpr_columns(ParseState *pstate, Node *expr)
{
	if (expr == NULL)
		return -1;
	if (IsA(expr, RowExpr))
		return list_length(((RowExpr *) expr)->args);
	if (IsA(expr, Var))
	{
		Var		   *var = (Var *) expr;
		AttrNumber	attnum = var->varattno;

		if (attnum > 0 && var->vartype == RECORDOID)
		{
			RangeTblEntry *rte;

			rte = GetRTEByRangeTablePosn(pstate, var->varno, var->varlevelsup);
			if (rte->rtekind == RTE_SUBQUERY)
			{
				/* Subselect-in-FROM: examine sub-select's output expr */
				TargetEntry *ste = get_tle_by_resno(rte->subquery->targetList,
													attnum);

				if (ste == NULL || ste->resjunk)
					return -1;
				expr = (Node *) ste->expr;
				if (IsA(expr, RowExpr))
					return list_length(((RowExpr *) expr)->args);
			}
		}
	}
	return -1;
}


/*
 * transformSelectStmt -
 *	  transforms a Select Statement
 *
 * Note: this covers only cases with no set operations and no VALUES lists;
 * see below for the other cases.
 */
static Query *
transformSelectStmt(ParseState *pstate, SelectStmt *stmt)
{
	Query	   *qry = makeNode(Query);
	Node	   *qual;
	ListCell   *l;

	qry->commandType = CMD_SELECT;

	/* process the WITH clause independently of all else */
	if (stmt->withClause)
	{
		qry->hasRecursive = stmt->withClause->recursive;
		qry->cteList = transformWithClause(pstate, stmt->withClause);
		qry->hasModifyingCTE = pstate->p_hasModifyingCTE;
	}

	/* Complain if we get called from someplace where INTO is not allowed */
	if (stmt->intoClause)
		ereport(ERROR,
				(errcode(ERRCODE_SYNTAX_ERROR),
				 errmsg("SELECT ... INTO is not allowed here"),
				 parser_errposition(pstate,
								  exprLocation((Node *) stmt->intoClause))));

	/* make FOR UPDATE/FOR SHARE info available to addRangeTableEntry */
	pstate->p_locking_clause = stmt->lockingClause;

	/*
	 * Put WINDOW clause data into pstate so that window references know
	 * about them.
	 */
	pstate->p_windowdefs = stmt->windowClause;

	/* process the FROM clause */
	transformFromClause(pstate, stmt->fromClause);

	/* transform targetlist */
	qry->targetList = transformTargetList(pstate, stmt->targetList,
										  EXPR_KIND_SELECT_TARGET);

	/* mark column origins */
	markTargetListOrigins(pstate, qry->targetList);

	/* transform WHERE */
	qual = transformWhereClause(pstate, stmt->whereClause,
								EXPR_KIND_WHERE, "WHERE");

	/* initial processing of HAVING clause is much like WHERE clause */
	qry->havingQual = transformWhereClause(pstate, stmt->havingClause,
										   EXPR_KIND_HAVING, "HAVING");

    /*
     * CDB: Untyped Const or Param nodes in a subquery in the FROM clause
     * might have been assigned proper types when we transformed the WHERE
     * clause, targetlist, etc.  Bring targetlist Var types up to date.
     */
    fixup_unknown_vars_in_targetlist(pstate, qry->targetList);

	/*
	 * Transform sorting/grouping stuff.  Do ORDER BY first because both
	 * transformGroupClause and transformDistinctClause need the results. Note
	 * that these functions can also change the targetList, so it's passed to
	 * them by reference.
	 */
	qry->sortClause = transformSortClause(pstate,
										  stmt->sortClause,
										  &qry->targetList,
										  EXPR_KIND_ORDER_BY,
										  true /* fix unknowns */ ,
										  false /* allow SQL92 rules */ );

	qry->groupClause = transformGroupClause(pstate,
											stmt->groupClause,
											&qry->targetList,
											qry->sortClause,
											EXPR_KIND_GROUP_BY,
											false /* allow SQL92 rules */ );

	/*
	 * SCATTER BY clause on a table function TableValueExpr subquery.
	 *
	 * Note: a given subquery cannot have both a SCATTER clause and an INTO
	 * clause, because both of those control distribution.  This should not
	 * possible due to grammar restrictions on where a SCATTER clause is
	 * allowed.
	 */
	Insist(!(stmt->scatterClause && stmt->intoClause));
	qry->scatterClause = transformScatterClause(pstate,
												stmt->scatterClause,
												&qry->targetList);

	if (stmt->distinctClause == NIL)
	{
		qry->distinctClause = NIL;
		qry->hasDistinctOn = false;
	}
	else if (linitial(stmt->distinctClause) == NULL)
	{
		/* We had SELECT DISTINCT */
		if (!pstate->p_hasAggs && !pstate->p_hasWindowFuncs && qry->groupClause == NIL)
		{
			/*
			 * MPP-15040
			 * turn distinct clause into grouping clause to make both sort-based
			 * and hash-based grouping implementations viable plan options
			 */
			qry->distinctClause = transformDistinctToGroupBy(pstate,
															 &qry->targetList,
															 &qry->sortClause,
															 &qry->groupClause);
		}
		else
		{
			qry->distinctClause = transformDistinctClause(pstate,
														  &qry->targetList,
														  qry->sortClause,
														  false);
		}
		qry->hasDistinctOn = false;
	}
	else
	{
		/* We had SELECT DISTINCT ON */
		qry->distinctClause = transformDistinctOnClause(pstate,
														stmt->distinctClause,
														&qry->targetList,
														qry->sortClause);
		qry->hasDistinctOn = true;
	}

	/* transform LIMIT */
	qry->limitOffset = transformLimitClause(pstate, stmt->limitOffset,
											EXPR_KIND_OFFSET, "OFFSET");
	qry->limitCount = transformLimitClause(pstate, stmt->limitCount,
										   EXPR_KIND_LIMIT, "LIMIT");

	/* transform window clauses after we have seen all window functions */
	qry->windowClause = transformWindowDefinitions(pstate,
												   pstate->p_windowdefs,
												   &qry->targetList);

	processExtendedGrouping(pstate, qry->havingQual, qry->windowClause, qry->targetList);

	qry->rtable = pstate->p_rtable;
	qry->jointree = makeFromExpr(pstate->p_joinlist, qual);

	qry->hasSubLinks = pstate->p_hasSubLinks;
	qry->hasWindowFuncs = pstate->p_hasWindowFuncs;
	qry->hasFuncsWithExecRestrictions = pstate->p_hasFuncsWithExecRestrictions;
	qry->hasAggs = pstate->p_hasAggs;
	if (pstate->p_hasAggs || qry->groupClause || qry->havingQual)
		parseCheckAggregates(pstate, qry);

	if (pstate->p_hasTblValueExpr)
		parseCheckTableFunctions(pstate, qry);

	foreach(l, stmt->lockingClause)
	{
		transformLockingClause(pstate, qry,
							   (LockingClause *) lfirst(l), false);
	}

	/*
	 * If the query mixes window functions and aggregates, we need to
	 * transform it such that the grouped query appears as a subquery
	 */
	if (qry->hasWindowFuncs && (qry->groupClause || qry->hasAggs))
		transformGroupedWindows(pstate, qry);

	assign_query_collations(pstate, qry);

	return qry;
}

/*
 * transformValuesClause -
 *	  transforms a VALUES clause that's being used as a standalone SELECT
 *
 * We build a Query containing a VALUES RTE, rather as if one had written
 *			SELECT * FROM (VALUES ...) AS "*VALUES*"
 */
static Query *
transformValuesClause(ParseState *pstate, SelectStmt *stmt)
{
	Query	   *qry = makeNode(Query);
	List	   *exprsLists;
	List	   *collations;
	List	  **colexprs = NULL;
	int			sublist_length = -1;
	bool		lateral = false;
	RangeTblEntry *rte;
	int			rtindex;
	ListCell   *lc;
	ListCell   *lc2;
	int			i;

	qry->commandType = CMD_SELECT;

	/* Most SELECT stuff doesn't apply in a VALUES clause */
	Assert(stmt->distinctClause == NIL);
	Assert(stmt->intoClause == NULL);
	Assert(stmt->targetList == NIL);
	Assert(stmt->fromClause == NIL);
	Assert(stmt->whereClause == NULL);
	Assert(stmt->groupClause == NIL);
	Assert(stmt->havingClause == NULL);
	Assert(stmt->scatterClause == NIL);
	Assert(stmt->op == SETOP_NONE);

	/* process the WITH clause independently of all else */
	if (stmt->withClause)
	{
		qry->hasRecursive = stmt->withClause->recursive;
		qry->cteList = transformWithClause(pstate, stmt->withClause);
		qry->hasModifyingCTE = pstate->p_hasModifyingCTE;
	}

	/*
	 * For each row of VALUES, transform the raw expressions.  This is also a
	 * handy place to reject DEFAULT nodes, which the grammar allows for
	 * simplicity.
	 *
	 * Note that the intermediate representation we build is column-organized
	 * not row-organized.  That simplifies the type and collation processing
	 * below.
	 */
	foreach(lc, stmt->valuesLists)
	{
		List	   *sublist = (List *) lfirst(lc);

		/* Do basic expression transformation (same as a ROW() expr) */
		sublist = transformExpressionList(pstate, sublist, EXPR_KIND_VALUES);

		/*
		 * All the sublists must be the same length, *after* transformation
		 * (which might expand '*' into multiple items).  The VALUES RTE can't
		 * handle anything different.
		 */
		if (sublist_length < 0)
		{
			/* Remember post-transformation length of first sublist */
			sublist_length = list_length(sublist);
			/* and allocate array for per-column lists */
			colexprs = (List **) palloc0(sublist_length * sizeof(List *));
		}
		else if (sublist_length != list_length(sublist))
		{
			ereport(ERROR,
					(errcode(ERRCODE_SYNTAX_ERROR),
					 errmsg("VALUES lists must all be the same length"),
					 parser_errposition(pstate,
										exprLocation((Node *) sublist))));
		}

		/* Check for DEFAULT and build per-column expression lists */
		i = 0;
		foreach(lc2, sublist)
		{
			Node	   *col = (Node *) lfirst(lc2);

			if (IsA(col, SetToDefault))
				ereport(ERROR,
						(errcode(ERRCODE_SYNTAX_ERROR),
						 errmsg("DEFAULT can only appear in a VALUES list within INSERT"),
						 parser_errposition(pstate, exprLocation(col))));
			colexprs[i] = lappend(colexprs[i], col);
			i++;
		}

		/* Release sub-list's cells to save memory */
		list_free(sublist);
	}

	/*
	 * Now resolve the common types of the columns, and coerce everything to
	 * those types.  Then identify the common collation, if any, of each
	 * column.
	 *
	 * We must do collation processing now because (1) assign_query_collations
	 * doesn't process rangetable entries, and (2) we need to label the VALUES
	 * RTE with column collations for use in the outer query.  We don't
	 * consider conflict of implicit collations to be an error here; instead
	 * the column will just show InvalidOid as its collation, and you'll get a
	 * failure later if that results in failure to resolve a collation.
	 *
	 * Note we modify the per-column expression lists in-place.
	 */
	collations = NIL;
	for (i = 0; i < sublist_length; i++)
	{
		Oid			coltype;
		Oid			colcoll;

		coltype = select_common_type(pstate, colexprs[i], "VALUES", NULL);

		foreach(lc, colexprs[i])
		{
			Node	   *col = (Node *) lfirst(lc);

			col = coerce_to_common_type(pstate, col, coltype, "VALUES");
			lfirst(lc) = (void *) col;
		}

		colcoll = select_common_collation(pstate, colexprs[i], true);

		collations = lappend_oid(collations, colcoll);
	}

	/*
	 * Finally, rearrange the coerced expressions into row-organized lists.
	 */
	exprsLists = NIL;
	foreach(lc, colexprs[0])
	{
		Node	   *col = (Node *) lfirst(lc);
		List	   *sublist;

		sublist = list_make1(col);
		exprsLists = lappend(exprsLists, sublist);
	}
	list_free(colexprs[0]);
	for (i = 1; i < sublist_length; i++)
	{
		forboth(lc, colexprs[i], lc2, exprsLists)
		{
			Node	   *col = (Node *) lfirst(lc);
			List	   *sublist = lfirst(lc2);

			/* sublist pointer in exprsLists won't need adjustment */
			(void) lappend(sublist, col);
		}
		list_free(colexprs[i]);
	}

	/*
	 * Ordinarily there can't be any current-level Vars in the expression
	 * lists, because the namespace was empty ... but if we're inside CREATE
	 * RULE, then NEW/OLD references might appear.  In that case we have to
	 * mark the VALUES RTE as LATERAL.
	 */
	if (pstate->p_rtable != NIL &&
		contain_vars_of_level((Node *) exprsLists, 0))
		lateral = true;

	/*
	 * Generate the VALUES RTE
	 */
	rte = addRangeTableEntryForValues(pstate, exprsLists, collations,
									  NULL, lateral, true);
	addRTEtoQuery(pstate, rte, true, true, true);

	/* assume new rte is at end */
	rtindex = list_length(pstate->p_rtable);
	Assert(rte == rt_fetch(rtindex, pstate->p_rtable));

	/*
	 * Generate a targetlist as though expanding "*"
	 */
	Assert(pstate->p_next_resno == 1);
	qry->targetList = expandRelAttrs(pstate, rte, rtindex, 0, -1);

	/*
	 * The grammar allows attaching ORDER BY, LIMIT, and FOR UPDATE to a
	 * VALUES, so cope.
	 */
	qry->sortClause = transformSortClause(pstate,
										  stmt->sortClause,
										  &qry->targetList,
										  EXPR_KIND_ORDER_BY,
										  true /* fix unknowns */ ,
										  false /* allow SQL92 rules */ );

	qry->limitOffset = transformLimitClause(pstate, stmt->limitOffset,
											EXPR_KIND_OFFSET, "OFFSET");
	qry->limitCount = transformLimitClause(pstate, stmt->limitCount,
										   EXPR_KIND_LIMIT, "LIMIT");

	if (stmt->lockingClause)
		ereport(ERROR,
				(errcode(ERRCODE_FEATURE_NOT_SUPPORTED),
		/*------
		  translator: %s is a SQL row locking clause such as FOR UPDATE */
				 errmsg("%s cannot be applied to VALUES",
						LCS_asString(((LockingClause *)
								linitial(stmt->lockingClause))->strength))));

	qry->rtable = pstate->p_rtable;
	qry->jointree = makeFromExpr(pstate->p_joinlist, NULL);

	qry->hasSubLinks = pstate->p_hasSubLinks;
	qry->hasFuncsWithExecRestrictions = pstate->p_hasFuncsWithExecRestrictions;

	assign_query_collations(pstate, qry);

	return qry;
}

/*
 * transformSetOperationStmt -
 *	  transforms a set-operations tree
 *
 * A set-operation tree is just a SELECT, but with UNION/INTERSECT/EXCEPT
 * structure to it.  We must transform each leaf SELECT and build up a top-
 * level Query that contains the leaf SELECTs as subqueries in its rangetable.
 * The tree of set operations is converted into the setOperations field of
 * the top-level Query.
 */
static Query *
transformSetOperationStmt(ParseState *pstate, SelectStmt *stmt)
{
	Query	   *qry = makeNode(Query);
	SelectStmt *leftmostSelect;
	int			leftmostRTI;
	Query	   *leftmostQuery;
	SetOperationStmt *sostmt;
	List	   *sortClause;
	Node	   *limitOffset;
	Node	   *limitCount;
	List	   *lockingClause;
	WithClause *withClause;
	Node	   *node;
	ListCell   *left_tlist,
			   *lct,
			   *lcm,
			   *lcc,
			   *l;
	List	   *targetvars,
			   *targetnames,
			   *sv_namespace;
	int			sv_rtable_length;
	RangeTblEntry *jrte;
	int			tllen;

	qry->commandType = CMD_SELECT;

	/*
	 * Find leftmost leaf SelectStmt.  We currently only need to do this in
	 * order to deliver a suitable error message if there's an INTO clause
	 * there, implying the set-op tree is in a context that doesn't allow
	 * INTO.  (transformSetOperationTree would throw error anyway, but it
	 * seems worth the trouble to throw a different error for non-leftmost
	 * INTO, so we produce that error in transformSetOperationTree.)
	 */
	leftmostSelect = stmt->larg;
	while (leftmostSelect && leftmostSelect->op != SETOP_NONE)
		leftmostSelect = leftmostSelect->larg;
	Assert(leftmostSelect && IsA(leftmostSelect, SelectStmt) &&
		   leftmostSelect->larg == NULL);
	if (leftmostSelect->intoClause)
		ereport(ERROR,
				(errcode(ERRCODE_SYNTAX_ERROR),
				 errmsg("SELECT ... INTO is not allowed here"),
				 parser_errposition(pstate,
						exprLocation((Node *) leftmostSelect->intoClause))));

	/*
	 * We need to extract ORDER BY and other top-level clauses here and not
	 * let transformSetOperationTree() see them --- else it'll just recurse
	 * right back here!
	 */
	sortClause = stmt->sortClause;
	limitOffset = stmt->limitOffset;
	limitCount = stmt->limitCount;
	lockingClause = stmt->lockingClause;
	withClause = stmt->withClause;

	stmt->sortClause = NIL;
	stmt->limitOffset = NULL;
	stmt->limitCount = NULL;
	stmt->lockingClause = NIL;
	stmt->withClause = NULL;

	/* We don't support FOR UPDATE/SHARE with set ops at the moment. */
	if (lockingClause)
		ereport(ERROR,
				(errcode(ERRCODE_FEATURE_NOT_SUPPORTED),
		/*------
		  translator: %s is a SQL row locking clause such as FOR UPDATE */
				 errmsg("%s is not allowed with UNION/INTERSECT/EXCEPT",
						LCS_asString(((LockingClause *)
									  linitial(lockingClause))->strength))));

	/* Process the WITH clause independently of all else */
	if (withClause)
	{
		qry->hasRecursive = withClause->recursive;
		qry->cteList = transformWithClause(pstate, withClause);
		qry->hasModifyingCTE = pstate->p_hasModifyingCTE;
	}

	/*
	 * Recursively transform the components of the tree.
	 */
	sostmt = (SetOperationStmt *) transformSetOperationTree(pstate, stmt,
															true,
															NULL);
	Assert(sostmt && IsA(sostmt, SetOperationStmt));
	qry->setOperations = (Node *) sostmt;

	/*
	 * Re-find leftmost SELECT (now it's a sub-query in rangetable)
	 */
	node = sostmt->larg;
	while (node && IsA(node, SetOperationStmt))
		node = ((SetOperationStmt *) node)->larg;
	Assert(node && IsA(node, RangeTblRef));
	leftmostRTI = ((RangeTblRef *) node)->rtindex;
	leftmostQuery = rt_fetch(leftmostRTI, pstate->p_rtable)->subquery;
	Assert(leftmostQuery != NULL);

	/* Copy transformed distribution policy to query */
	qry->intoPolicy = leftmostQuery->intoPolicy;

	/*
	 * Generate dummy targetlist for outer query using column names of
	 * leftmost select and common datatypes/collations of topmost set
	 * operation.  Also make lists of the dummy vars and their names for use
	 * in parsing ORDER BY.
	 *
	 * Note: we use leftmostRTI as the varno of the dummy variables. It
	 * shouldn't matter too much which RT index they have, as long as they
	 * have one that corresponds to a real RT entry; else funny things may
	 * happen when the tree is mashed by rule rewriting.
	 */
	qry->targetList = NIL;
	targetvars = NIL;
	targetnames = NIL;
	left_tlist = list_head(leftmostQuery->targetList);

	forthree(lct, sostmt->colTypes,
			 lcm, sostmt->colTypmods,
			 lcc, sostmt->colCollations)
	{
		Oid			colType = lfirst_oid(lct);
		int32		colTypmod = lfirst_int(lcm);
		Oid			colCollation = lfirst_oid(lcc);
		TargetEntry *lefttle = (TargetEntry *) lfirst(left_tlist);
		char	   *colName;
		TargetEntry *tle;
		Var		   *var;

		Assert(!lefttle->resjunk);
		colName = pstrdup(lefttle->resname);
		var = makeVar(leftmostRTI,
					  lefttle->resno,
					  colType,
					  colTypmod,
					  colCollation,
					  0);
		var->location = exprLocation((Node *) lefttle->expr);
		tle = makeTargetEntry((Expr *) var,
							  (AttrNumber) pstate->p_next_resno++,
							  colName,
							  false);
		qry->targetList = lappend(qry->targetList, tle);
		targetvars = lappend(targetvars, var);
		targetnames = lappend(targetnames, makeString(colName));
		left_tlist = lnext(left_tlist);
	}

	/*
	 * Coerce the UNKNOWN type for target entries to its right type here.
	 */
	fixup_unknown_vars_in_setop(pstate, sostmt);

	/*
	 * As a first step towards supporting sort clauses that are expressions
	 * using the output columns, generate a namespace entry that makes the
	 * output columns visible.  A Join RTE node is handy for this, since we
	 * can easily control the Vars generated upon matches.
	 *
	 * Note: we don't yet do anything useful with such cases, but at least
	 * "ORDER BY upper(foo)" will draw the right error message rather than
	 * "foo not found".
	 */
	sv_rtable_length = list_length(pstate->p_rtable);

	jrte = addRangeTableEntryForJoin(pstate,
									 targetnames,
									 JOIN_INNER,
									 targetvars,
									 NULL,
									 false);

	sv_namespace = pstate->p_namespace;
	pstate->p_namespace = NIL;

	/* add jrte to column namespace only */
	addRTEtoQuery(pstate, jrte, false, false, true);

	/*
	 * For now, we don't support resjunk sort clauses on the output of a
	 * setOperation tree --- you can only use the SQL92-spec options of
	 * selecting an output column by name or number.  Enforce by checking that
	 * transformSortClause doesn't add any items to tlist.
	 */
	tllen = list_length(qry->targetList);

	qry->sortClause = transformSortClause(pstate,
										  sortClause,
										  &qry->targetList,
										  EXPR_KIND_ORDER_BY,
										  false /* no unknowns expected */ ,
										  false /* allow SQL92 rules */ );

	/* restore namespace, remove jrte from rtable */
	pstate->p_namespace = sv_namespace;
	pstate->p_rtable = list_truncate(pstate->p_rtable, sv_rtable_length);

	if (tllen != list_length(qry->targetList))
		ereport(ERROR,
				(errcode(ERRCODE_FEATURE_NOT_SUPPORTED),
				 errmsg("invalid UNION/INTERSECT/EXCEPT ORDER BY clause"),
				 errdetail("Only result column names can be used, not expressions or functions."),
				 errhint("Add the expression/function to every SELECT, or move the UNION into a FROM clause."),
				 parser_errposition(pstate,
						   exprLocation(list_nth(qry->targetList, tllen)))));

	qry->limitOffset = transformLimitClause(pstate, limitOffset,
											EXPR_KIND_OFFSET, "OFFSET");
	qry->limitCount = transformLimitClause(pstate, limitCount,
										   EXPR_KIND_LIMIT, "LIMIT");

	qry->rtable = pstate->p_rtable;
	qry->jointree = makeFromExpr(pstate->p_joinlist, NULL);

	qry->hasSubLinks = pstate->p_hasSubLinks;
	qry->hasWindowFuncs = pstate->p_hasWindowFuncs;
	qry->hasFuncsWithExecRestrictions = pstate->p_hasFuncsWithExecRestrictions;
	qry->hasAggs = pstate->p_hasAggs;
	if (pstate->p_hasAggs || qry->groupClause || qry->havingQual)
		parseCheckAggregates(pstate, qry);

	if (pstate->p_hasTblValueExpr)
		parseCheckTableFunctions(pstate, qry);

	foreach(l, lockingClause)
	{
		transformLockingClause(pstate, qry,
							   (LockingClause *) lfirst(l), false);
	}

	assign_query_collations(pstate, qry);

	return qry;
}

/*
 * transformSetOperationTree
 *		Recursively transform leaves and internal nodes of a set-op tree
 *
 * In addition to returning the transformed node, if targetlist isn't NULL
 * then we return a list of its non-resjunk TargetEntry nodes.  For a leaf
 * set-op node these are the actual targetlist entries; otherwise they are
 * dummy entries created to carry the type, typmod, collation, and location
 * (for error messages) of each output column of the set-op node.  This info
 * is needed only during the internal recursion of this function, so outside
 * callers pass NULL for targetlist.  Note: the reason for passing the
 * actual targetlist entries of a leaf node is so that upper levels can
 * replace UNKNOWN Consts with properly-coerced constants.
 */
static Node *
transformSetOperationTree(ParseState *pstate, SelectStmt *stmt,
						  bool isTopLevel, List **targetlist)
{
	setop_types_ctx ctx;
	Node	   *top;
	List	   *selected_types;
	List	   *selected_typmods;

	/*
	 * Transform all the subtrees.
	 */
	ctx.ncols = -1;
	ctx.leafinfos = NULL;
	top = transformSetOperationTree_internal(pstate, stmt, isTopLevel, &ctx);
	Assert(ctx.ncols >= 0);

	/*
	 * We have now transformed all the subtrees, and collected all the
	 * data types and typmods of the columns from each leaf node.
	 *
	 * In PostgreSQL, we also choose the result type for each subtree as we
	 * recurse, but in GPDB, we do that here as a separate pass. That way, we
	 * have can make the decision globally based on every leaf, rather
	 * separately for each subtree.
	 *
	 * There are also some hacks to more leniently coerce between types, to
	 * make some cases not error out.
	 */
	select_setop_types(pstate, &ctx, stmt->op, &selected_types, &selected_typmods);

	coerceSetOpTypes(pstate, top, selected_types, selected_typmods, targetlist);

	return top;
}

static void
select_setop_types(ParseState *pstate, setop_types_ctx *ctx, SetOperation op, List **selected_types, List **selected_typmods)
{
	int			i;

	*selected_types = NIL;
	*selected_typmods = NIL;
	for (i = 0; i < ctx->ncols; i++)
	{
		List	   *typinfos = ctx->leafinfos[i];
		ListCell   *lci2;
		Oid			ptype;
		int32		ptypmod;
		Oid			restype;
		int32		restypmod;
		bool		allsame, hasnontext;
		char	   *context;

		context = (op == SETOP_UNION ? "UNION" :
				   op == SETOP_INTERSECT ? "INTERSECT" :
				   "EXCEPT");
		allsame = true;
		hasnontext = false;
		ptype = exprType(linitial(typinfos));
		ptypmod = exprTypmod(linitial(typinfos));
		foreach (lci2, typinfos)
		{
			Oid			ntype = exprType(lfirst(lci2));
			int32		ntypmod = exprTypmod(lfirst(lci2));

			/*
			 * In the first iteration, ntype and ptype is the same element,
			 * but we ignore it as it's not a big problem here.
			 */
			if (!(ntype == ptype && ntypmod == ptypmod))
			{
				/* if any is different, false */
				allsame = false;
			}
			/*
			 * MPP-15619 - backwards compatibility with existing view definitions.
			 *
			 * Historically we would cast UNKNOWN to text for most union queries,
			 * but there are many union cases where this historical behavior
			 * resulted in unacceptable errors (MPP-11377).
			 * To handle this we added additional code to resolve to a
			 * consistent cast for unions, which is generally better and
			 * handles more cases.  However, in order to deal with backwards
			 * compatibility we have to deliberately hamstring this code and
			 * cast UNKNOWN to text if the other colums are STRING_TYPE
			 * even when some other datatype (such as name) might actually
			 * be more natural.  This captures the set of views that
			 * we previously supported prior to the fix for MPP-11377 and
			 * thus is the set of views that we must not treat differently.
			 * This might be removed when we are ready to change view definition.
			 */
			if (ntype != UNKNOWNOID &&
				TYPCATEGORY_STRING != TypeCategory(getBaseType(ntype)))
				hasnontext = true;
		}

		/*
		 * Backward compatibility; Unfortunately, we cannot change
		 * the old behavior of the part which was working without ERROR,
		 * mostly for the view definition. See comments above for detail.
		 * Setting InvalidOid for this column, the column type resolution
		 * will be falling back to the old process.
		 */
		if (!hasnontext)
		{
			restype = InvalidOid;
			restypmod = -1;
		}
		else
		{
			/*
			 * Even if the types are all the same, we resolve the type
			 * by select_common_type(), which casts domains to base types.
			 * Ideally, the domain types should be preserved, but to keep
			 * compatibility with older GPDB views, currently we don't change it.
			 * This restriction will be solved once upgrade/view issues get clean.
			 * See MPP-7509 for the issue.
			 */
			restype = select_common_type(pstate, typinfos, context, NULL);
			/*
			 * If there's no common type, the last resort is TEXT.
			 * See also select_common_type().
			 */
			if (restype == UNKNOWNOID)
			{
				restype = TEXTOID;
				restypmod = -1;
			}
			else
			{
				/*
				 * Essentially we preserve typmod only when all elements
				 * are identical, otherwise default (-1).
				 */
				if (allsame)
					restypmod = ptypmod;
				else
					restypmod = -1;
			}
		}

		*selected_types = lappend_oid(*selected_types, restype);
		*selected_typmods = lappend_int(*selected_typmods, restypmod);
	}
}




static Node *
transformSetOperationTree_internal(ParseState *pstate, SelectStmt *stmt,
								   bool isTopLevel, setop_types_ctx *setop_types)
{
	bool		isLeaf;

	Assert(stmt && IsA(stmt, SelectStmt));

	/* Guard against stack overflow due to overly complex set-expressions */
	check_stack_depth();

	/*
	 * Validity-check both leaf and internal SELECTs for disallowed ops.
	 */
	if (stmt->intoClause)
		ereport(ERROR,
				(errcode(ERRCODE_SYNTAX_ERROR),
				 errmsg("INTO is only allowed on first SELECT of UNION/INTERSECT/EXCEPT"),
				 parser_errposition(pstate,
								  exprLocation((Node *) stmt->intoClause))));

	/* We don't support FOR UPDATE/SHARE with set ops at the moment. */
	if (stmt->lockingClause)
		ereport(ERROR,
				(errcode(ERRCODE_FEATURE_NOT_SUPPORTED),
		/*------
		  translator: %s is a SQL row locking clause such as FOR UPDATE */
				 errmsg("%s is not allowed with UNION/INTERSECT/EXCEPT",
						LCS_asString(((LockingClause *)
								linitial(stmt->lockingClause))->strength))));

	/*
	 * If an internal node of a set-op tree has ORDER BY, LIMIT, FOR UPDATE,
	 * or WITH clauses attached, we need to treat it like a leaf node to
	 * generate an independent sub-Query tree.  Otherwise, it can be
	 * represented by a SetOperationStmt node underneath the parent Query.
	 */
	if (stmt->op == SETOP_NONE)
	{
		Assert(stmt->larg == NULL && stmt->rarg == NULL);
		isLeaf = true;
	}
	else
	{
		Assert(stmt->larg != NULL && stmt->rarg != NULL);
		if (stmt->sortClause || stmt->limitOffset || stmt->limitCount ||
			stmt->lockingClause || stmt->withClause)
			isLeaf = true;
		else
			isLeaf = false;
	}

	if (isLeaf)
	{
		/* Process leaf SELECT */
		Query	   *selectQuery;
		char		selectName[32];
		RangeTblEntry *rte PG_USED_FOR_ASSERTS_ONLY;
		RangeTblRef *rtr;
		ListCell   *tl;
		int			numCols;

		/*
		 * Transform SelectStmt into a Query.
		 *
		 * Note: previously transformed sub-queries don't affect the parsing
		 * of this sub-query, because they are not in the toplevel pstate's
		 * namespace list.
		 */
		selectQuery = parse_sub_analyze((Node *) stmt, pstate, NULL, NULL);

		/*
		 * Check for bogus references to Vars on the current query level (but
		 * upper-level references are okay). Normally this can't happen
		 * because the namespace will be empty, but it could happen if we are
		 * inside a rule.
		 */
		if (pstate->p_namespace)
		{
			if (contain_vars_of_level((Node *) selectQuery, 1))
				ereport(ERROR,
						(errcode(ERRCODE_INVALID_COLUMN_REFERENCE),
						 errmsg("UNION/INTERSECT/EXCEPT member statement cannot refer to other relations of same query level"),
						 parser_errposition(pstate,
							 locate_var_of_level((Node *) selectQuery, 1))));
		}

		/*
		 * Extract a list of the non-junk TLEs for upper-level processing.
		 */
		numCols = 0;
		foreach(tl, selectQuery->targetList)
		{
			TargetEntry *tle = (TargetEntry *) lfirst(tl);

			if (!tle->resjunk)
				numCols++;
		}

		/*
		 * Also remember the datatype of each column to the lists in
		 * 'setop_types'.
		 */
		{
			int			i;

			if (setop_types->ncols == -1)
			{
				setop_types->ncols = numCols;
				setop_types->leafinfos = (List **) palloc0(setop_types->ncols * sizeof(List *));
			}
			i = 0;
			foreach(tl, selectQuery->targetList)
			{
				TargetEntry *tle = (TargetEntry *) lfirst(tl);

				if (tle->resjunk)
					continue;

				setop_types->leafinfos[i] = lappend(setop_types->leafinfos[i],
													(Node *) tle->expr);
				i++;

				/*
				 * It's possible that this leaf query has a differnet number
				 * of columns than the previous ones. That's an error, but
				 * we don't throw it here because we don't have the context
				 * needed for a good error message. We don't know which
				 * operation of the setop tree is the one where the number
				 * of columns between the left and right branches differ.
				 * Therefore, just return here as if nothing happened, and
				 * we'll catch that error in the parent instead.
				 */
				if (i == setop_types->ncols)
					break;
			}
		}

		/*
		 * Make the leaf query be a subquery in the top-level rangetable.
		 */
		snprintf(selectName, sizeof(selectName), "*SELECT* %d",
				 list_length(pstate->p_rtable) + 1);
		rte = addRangeTableEntryForSubquery(pstate,
											selectQuery,
											makeAlias(selectName, NIL),
											false,
											false);

		/*
		 * Return a RangeTblRef to replace the SelectStmt in the set-op tree.
		 */
		rtr = makeNode(RangeTblRef);
		/* assume new rte is at end */
		rtr->rtindex = list_length(pstate->p_rtable);
		Assert(rte == rt_fetch(rtr->rtindex, pstate->p_rtable));
		return (Node *) rtr;
	}
	else
	{
		/* Process an internal node (set operation node) */
		SetOperationStmt *op = makeNode(SetOperationStmt);
		const char *context;

		context = (stmt->op == SETOP_UNION ? "UNION" :
				   (stmt->op == SETOP_INTERSECT ? "INTERSECT" :
					"EXCEPT"));

		op->op = stmt->op;
		op->all = stmt->all;

		/*
		 * Recursively transform the left child node.
		 */
		op->larg = transformSetOperationTree_internal(pstate, stmt->larg,
													  false, setop_types);

		/*
		 * If we are processing a recursive union query, now is the time to
		 * examine the non-recursive term's output columns and mark the
		 * containing CTE as having those result columns.  We should do this
		 * only at the topmost setop of the CTE, of course.
		 *
		 * In PostgreSQL, transformSetOperationTree() runs as a single pass,
		 * and we coerce the column types as we go. In GPDB, it's a two-pass
		 * process. This function is part of the first pass, where we just
		 * collect datatype information, and in the second pass we coerce
		 * the targetlist of each branch of the setop tree to have compatible
		 * types. Unfortunately, WITH RECURSIVE puts a fly in the ointment.
		 * In order to make the columns of the WITH RECURSIVE itself visible
		 * to the second branch of the UNION, we must fully process the first
		 * branch before the second branch. So if this is WITH RECURSIVE,
		 * proceed with the type coercion after processing the first branch.
		 * We will do another coercion at the top, after processing the second
		 * branch.
		 */
		if (isTopLevel &&
			pstate->p_parent_cte &&
			pstate->p_parent_cte->cterecursive)
		{
			List *ltargetlist;
			List *selected_types;
			List *selected_typmods;

			select_setop_types(pstate, setop_types, stmt->op, &selected_types, &selected_typmods);

			coerceSetOpTypes(pstate, op->larg, selected_types, selected_typmods, &ltargetlist);

			determineRecursiveColTypes(pstate, op->larg, ltargetlist);
		}

		/*
		 * Recursively transform the right child node.
		 */
		op->rarg = transformSetOperationTree_internal(pstate, stmt->rarg,
													  false, setop_types);

		/*
		 * In PostgreSQL, we select the common type for each column here.
		 * In GPDB, we do that as a separate pass, after we have collected
		 * information on the types of each leaf node first.
		 */

		return (Node *) op;
	}
}

/*
 * Label every SetOperationStmt in the tree with the given datatypes.
 */
static void
coerceSetOpTypes(ParseState *pstate, Node *sop,
				 List *preselected_coltypes, List *preselected_coltypmods,
				 List **targetlist)
{
	if (IsA(sop, RangeTblRef))
	{
		RangeTblEntry *rte = rt_fetch((((RangeTblRef *) sop)->rtindex), pstate->p_rtable);
		Query	   *selectQuery = rte->subquery;
		ListCell   *tl;

		/*
		 * Extract a list of the non-junk TLEs for upper-level processing.
		 * This is the same we did in the first pass, in
		 * transformSetOperationTree_internal().
		 */
		if (targetlist)
		{
			*targetlist = NIL;
			foreach(tl, selectQuery->targetList)
			{
				TargetEntry *tle = (TargetEntry *) lfirst(tl);

				if (!tle->resjunk)
					*targetlist = lappend(*targetlist, tle);
			}
		}
		return;
	}
	else
	{
		SetOperationStmt *op = (SetOperationStmt *) sop;
		List	   *ltargetlist;
		List	   *rtargetlist;
		ListCell   *ltl;
		ListCell   *rtl;
		ListCell   *pct;
		ListCell   *pcm;
		const char *context;

		Assert(IsA(op, SetOperationStmt));

		context = (op->op == SETOP_UNION ? "UNION" :
				   op->op == SETOP_INTERSECT ? "INTERSECT" :
				   "EXCEPT");

		/* Recurse to determine the children's types first */
		coerceSetOpTypes(pstate, op->larg,
						 preselected_coltypes, preselected_coltypmods,
						 &ltargetlist);

		coerceSetOpTypes(pstate, op->rarg,
						 preselected_coltypes, preselected_coltypmods,
						 &rtargetlist);

		/*
		 * Verify that the two children have the same number of non-junk
		 * columns, and determine the types of the merged output columns.
		 */
		if (list_length(ltargetlist) != list_length(rtargetlist))
			ereport(ERROR,
					(errcode(ERRCODE_SYNTAX_ERROR),
				 errmsg("each %s query must have the same number of columns",
						context),
					 parser_errposition(pstate,
										exprLocation((Node *) rtargetlist))));

		Assert(list_length(preselected_coltypes) == list_length(preselected_coltypmods));

		if (targetlist)
			*targetlist = NIL;
		op->colTypes = NIL;
		op->colTypmods = NIL;
		op->colCollations = NIL;
		/* don't have a "foreach5", so chase three of the lists by hand */
		pct = list_head(preselected_coltypes);
		pcm = list_head(preselected_coltypmods);
		forboth(ltl, ltargetlist, rtl, rtargetlist)
		{
			TargetEntry *ltle = (TargetEntry *) lfirst(ltl);
			TargetEntry *rtle = (TargetEntry *) lfirst(rtl);
			Node	   *lcolnode = (Node *) ltle->expr;
			Node	   *rcolnode = (Node *) rtle->expr;
			Oid			lcoltype = exprType(lcolnode);
			Oid			rcoltype = exprType(rcolnode);
			int32		lcoltypmod = exprTypmod(lcolnode);
			int32		rcoltypmod = exprTypmod(rcolnode);
			Node       *bestexpr = NULL;
			int			bestlocation;
			Oid			rescoltype = pct ? lfirst_oid(pct) : InvalidOid;
			int32		rescoltypmod = pcm ? lfirst_int(pcm) : -1;
			Oid			rescolcoll;

			/*
			 * If the preprocessed coltype is InvalidOid, we fall back
			 * to the old style type resolution for backward
			 * compatibility. See transformSetOperationStmt for the reason.
			 */
			if (!OidIsValid(rescoltype))
			{
				/* select common type, same as CASE et al */
				rescoltype = select_common_type(pstate,
												list_make2(lcolnode, rcolnode),
												context,
												&bestexpr);
				bestlocation = exprLocation(bestexpr);
				/* if same type and same typmod, use typmod; else default */
				if (lcoltype == rcoltype && lcoltypmod == rcoltypmod)
					rescoltypmod = lcoltypmod;
			}
			else
			{
				/*
				 * If we used the preselected type, arbitrarily use the left
				 * query's expression for error reporting purposes.
				 */
				bestexpr = lcolnode;
				bestlocation = exprLocation(lcolnode);
			}

			/*
			 * Verify the coercions are actually possible.  If not, we'd fail
			 * later anyway, but we want to fail now while we have sufficient
			 * context to produce an error cursor position.
			 *
			 * For all non-UNKNOWN-type cases, we verify coercibility but we
			 * don't modify the child's expression, for fear of changing the
			 * child query's semantics.
			 *
			 * If a child expression is an UNKNOWN-type Const or Param, we
			 * want to replace it with the coerced expression.  This can only
			 * happen when the child is a leaf set-op node.  It's safe to
			 * replace the expression because if the child query's semantics
			 * depended on the type of this output column, it'd have already
			 * coerced the UNKNOWN to something else.  We want to do this
			 * because (a) we want to verify that a Const is valid for the
			 * target type, or resolve the actual type of an UNKNOWN Param,
			 * and (b) we want to avoid unnecessary discrepancies between the
			 * output type of the child query and the resolved target type.
			 * Such a discrepancy would disable optimization in the planner.
			 *
			 * If it's some other UNKNOWN-type node, eg a Var, we do nothing
			 * (knowing that coerce_to_common_type would fail).  The planner
			 * is sometimes able to fold an UNKNOWN Var to a constant before
			 * it has to coerce the type, so failing now would just break
			 * cases that might work.
			 */
			if (lcoltype != UNKNOWNOID)
				lcolnode = coerce_to_common_type(pstate, lcolnode,
												 rescoltype, context);
			else if (IsA(lcolnode, Const) ||
					 IsA(lcolnode, Param))
			{
				lcolnode = coerce_to_common_type(pstate, lcolnode,
												 rescoltype, context);
				ltle->expr = (Expr *) lcolnode;
			}

			if (rcoltype != UNKNOWNOID)
				rcolnode = coerce_to_common_type(pstate, rcolnode,
												 rescoltype, context);
			else if (IsA(rcolnode, Const) ||
					 IsA(rcolnode, Param))
			{
				rcolnode = coerce_to_common_type(pstate, rcolnode,
												 rescoltype, context);
				rtle->expr = (Expr *) rcolnode;
			}

			/*
			 * Select common collation.  A common collation is required for
			 * all set operators except UNION ALL; see SQL:2008 7.13 <query
			 * expression> Syntax Rule 15c.  (If we fail to identify a common
			 * collation for a UNION ALL column, the curCollations element
			 * will be set to InvalidOid, which may result in a runtime error
			 * if something at a higher query level wants to use the column's
			 * collation.)
			 */
			rescolcoll = select_common_collation(pstate,
											  list_make2(lcolnode, rcolnode),
										 (op->op == SETOP_UNION && op->all));

			/* emit results */
			op->colTypes = lappend_oid(op->colTypes, rescoltype);
			op->colTypmods = lappend_int(op->colTypmods, rescoltypmod);
			op->colCollations = lappend_oid(op->colCollations, rescolcoll);

			/*
			 * For all cases except UNION ALL, identify the grouping operators
			 * (and, if available, sorting operators) that will be used to
			 * eliminate duplicates.
			 *
			 * A more logical place for this would be in the first pass, but we
			 * can't do this until we've decided the datatypes.
			 */
			if (op->op != SETOP_UNION || !op->all)
			{
				SortGroupClause *grpcl = makeNode(SortGroupClause);
				Oid			sortop;
				Oid			eqop;
				bool		hashable;
				ParseCallbackState pcbstate;

				setup_parser_errposition_callback(&pcbstate, pstate,
												  bestlocation);

				/* determine the eqop and optional sortop */
				get_sort_group_operators(rescoltype,
										 false, true, false,
										 &sortop, &eqop, NULL,
										 &hashable);

				cancel_parser_errposition_callback(&pcbstate);

				/* we don't have a tlist yet, so can't assign sortgrouprefs */
				grpcl->tleSortGroupRef = 0;
				grpcl->eqop = eqop;
				grpcl->sortop = sortop;
				grpcl->nulls_first = false;		/* OK with or without sortop */
				grpcl->hashable = hashable;

				op->groupClauses = lappend(op->groupClauses, grpcl);
			}

			/*
			 * Construct a dummy tlist entry to return.  We use a SetToDefault
			 * node for the expression, since it carries exactly the fields
			 * needed, but any other expression node type would do as well.
			 */
			if (targetlist)
			{
				SetToDefault *rescolnode = makeNode(SetToDefault);
				TargetEntry *restle;

				rescolnode->typeId = rescoltype;
				rescolnode->typeMod = rescoltypmod;
				rescolnode->collation = rescolcoll;
				rescolnode->location = bestlocation;
				restle = makeTargetEntry((Expr *) rescolnode,
										 0,		/* no need to set resno */
										 NULL,
										 false);
				*targetlist = lappend(*targetlist, restle);
			}

			pct = pct ? lnext(pct) : NULL;
			pcm = pcm ? lnext(pcm) : NULL;
		}
	}
}

/*
 * Process the outputs of the non-recursive term of a recursive union
 * to set up the parent CTE's columns
 */
static void
determineRecursiveColTypes(ParseState *pstate, Node *larg, List *nrtargetlist)
{
	Node	   *node;
	int			leftmostRTI;
	Query	   *leftmostQuery;
	List	   *targetList;
	ListCell   *left_tlist;
	ListCell   *nrtl;
	int			next_resno;

	/*
	 * Find leftmost leaf SELECT
	 */
	node = larg;
	while (node && IsA(node, SetOperationStmt))
		node = ((SetOperationStmt *) node)->larg;
	Assert(node && IsA(node, RangeTblRef));
	leftmostRTI = ((RangeTblRef *) node)->rtindex;
	leftmostQuery = rt_fetch(leftmostRTI, pstate->p_rtable)->subquery;
	Assert(leftmostQuery != NULL);

	/*
	 * Generate dummy targetlist using column names of leftmost select and
	 * dummy result expressions of the non-recursive term.
	 */
	targetList = NIL;
	left_tlist = list_head(leftmostQuery->targetList);
	next_resno = 1;

	foreach(nrtl, nrtargetlist)
	{
		TargetEntry *nrtle = (TargetEntry *) lfirst(nrtl);
		TargetEntry *lefttle = (TargetEntry *) lfirst(left_tlist);
		char	   *colName;
		TargetEntry *tle;

		Assert(!lefttle->resjunk);
		colName = pstrdup(lefttle->resname);
		tle = makeTargetEntry(nrtle->expr,
							  next_resno++,
							  colName,
							  false);
		targetList = lappend(targetList, tle);
		left_tlist = lnext(left_tlist);
	}

	/* Now build CTE's output column info using dummy targetlist */
	analyzeCTETargetList(pstate, pstate->p_parent_cte, targetList);
}


/*
 * transformUpdateStmt -
 *	  transforms an update statement
 */
static Query *
transformUpdateStmt(ParseState *pstate, UpdateStmt *stmt)
{
	Query	   *qry = makeNode(Query);
	ParseNamespaceItem *nsitem;
	RangeTblEntry *target_rte;
	Node	   *qual;
	ListCell   *origTargetList;
	ListCell   *tl;

	qry->commandType = CMD_UPDATE;
	pstate->p_is_update = true;

	/* process the WITH clause independently of all else */
	if (stmt->withClause)
	{
		qry->hasRecursive = stmt->withClause->recursive;
		qry->cteList = transformWithClause(pstate, stmt->withClause);
		qry->hasModifyingCTE = pstate->p_hasModifyingCTE;
	}

	qry->resultRelation = setTargetTable(pstate, stmt->relation,
								  interpretInhOption(stmt->relation->inhOpt),
										 true,
										 ACL_UPDATE);

	/* grab the namespace item made by setTargetTable */
	nsitem = (ParseNamespaceItem *) llast(pstate->p_namespace);

	/* subqueries in FROM cannot access the result relation */
	nsitem->p_lateral_only = true;
	nsitem->p_lateral_ok = false;

	/*
	 * the FROM clause is non-standard SQL syntax. We used to be able to do
	 * this with REPLACE in POSTQUEL so we keep the feature.
	 */
	transformFromClause(pstate, stmt->fromClause);

	/* remaining clauses can reference the result relation normally */
	nsitem->p_lateral_only = false;
	nsitem->p_lateral_ok = true;

	qry->targetList = transformTargetList(pstate, stmt->targetList,
										  EXPR_KIND_UPDATE_SOURCE);

	qual = transformWhereClause(pstate, stmt->whereClause,
								EXPR_KIND_WHERE, "WHERE");

	qry->returningList = transformReturningList(pstate, stmt->returningList);

    /*
     * CDB: Untyped Const or Param nodes in a subquery in the FROM clause
     * could have been assigned proper types when we transformed the WHERE
     * clause or targetlist above.  Bring targetlist Var types up to date.
     */
    if (stmt->fromClause)
    {
        fixup_unknown_vars_in_targetlist(pstate, qry->targetList);
        fixup_unknown_vars_in_targetlist(pstate, qry->returningList);
    }

	qry->rtable = pstate->p_rtable;
	qry->jointree = makeFromExpr(pstate->p_joinlist, qual);

	qry->hasSubLinks = pstate->p_hasSubLinks;
	qry->hasFuncsWithExecRestrictions = pstate->p_hasFuncsWithExecRestrictions;

	/*
	 * Now we are done with SELECT-like processing, and can get on with
	 * transforming the target list to match the UPDATE target columns.
	 */

	/* Prepare to assign non-conflicting resnos to resjunk attributes */
	if (pstate->p_next_resno <= pstate->p_target_relation->rd_rel->relnatts)
		pstate->p_next_resno = pstate->p_target_relation->rd_rel->relnatts + 1;

	/* Prepare non-junk columns for assignment to target table */
	target_rte = pstate->p_target_rangetblentry;
	origTargetList = list_head(stmt->targetList);

	foreach(tl, qry->targetList)
	{
		TargetEntry *tle = (TargetEntry *) lfirst(tl);
		ResTarget  *origTarget;
		int			attrno;

		if (tle->resjunk)
		{
			/*
			 * Resjunk nodes need no additional processing, but be sure they
			 * have resnos that do not match any target columns; else rewriter
			 * or planner might get confused.  They don't need a resname
			 * either.
			 */
			tle->resno = (AttrNumber) pstate->p_next_resno++;
			tle->resname = NULL;
			continue;
		}
		if (origTargetList == NULL)
			elog(ERROR, "UPDATE target count mismatch --- internal error");
		origTarget = (ResTarget *) lfirst(origTargetList);
		Assert(IsA(origTarget, ResTarget));

		attrno = attnameAttNum(pstate->p_target_relation,
							   origTarget->name, true);
		if (attrno == InvalidAttrNumber)
			ereport(ERROR,
					(errcode(ERRCODE_UNDEFINED_COLUMN),
					 errmsg("column \"%s\" of relation \"%s\" does not exist",
							origTarget->name,
						 RelationGetRelationName(pstate->p_target_relation)),
					 parser_errposition(pstate, origTarget->location)));

		updateTargetListEntry(pstate, tle, origTarget->name,
							  attrno,
							  origTarget->indirection,
							  origTarget->location);

		/* Mark the target column as requiring update permissions */
		target_rte->modifiedCols = bms_add_member(target_rte->modifiedCols,
								attrno - FirstLowInvalidHeapAttributeNumber);

		origTargetList = lnext(origTargetList);
	}
	if (origTargetList != NULL)
		elog(ERROR, "UPDATE target count mismatch --- internal error");

	assign_query_collations(pstate, qry);

	return qry;
}

/*
 * transformReturningList -
 *	handle a RETURNING clause in INSERT/UPDATE/DELETE
 */
static List *
transformReturningList(ParseState *pstate, List *returningList)
{
	List	   *rlist;
	int			save_next_resno;

	if (returningList == NIL)
		return NIL;				/* nothing to do */

	/*
	 * We need to assign resnos starting at one in the RETURNING list. Save
	 * and restore the main tlist's value of p_next_resno, just in case
	 * someone looks at it later (probably won't happen).
	 */
	save_next_resno = pstate->p_next_resno;
	pstate->p_next_resno = 1;

	/* transform RETURNING identically to a SELECT targetlist */
	rlist = transformTargetList(pstate, returningList, EXPR_KIND_RETURNING);

	/*
	 * Complain if the nonempty tlist expanded to nothing (which is possible
	 * if it contains only a star-expansion of a zero-column table).  If we
	 * allow this, the parsed Query will look like it didn't have RETURNING,
	 * with results that would probably surprise the user.
	 */
	if (rlist == NIL)
		ereport(ERROR,
				(errcode(ERRCODE_SYNTAX_ERROR),
				 errmsg("RETURNING must have at least one column"),
				 parser_errposition(pstate,
									exprLocation(linitial(returningList)))));

	/* mark column origins */
	markTargetListOrigins(pstate, rlist);

	/* restore state */
	pstate->p_next_resno = save_next_resno;

	return rlist;
}


/*
 * transformDeclareCursorStmt -
 *	transform a DECLARE CURSOR Statement
 *
 * DECLARE CURSOR is a hybrid case: it's an optimizable statement (in fact not
 * significantly different from a SELECT) as far as parsing/rewriting/planning
 * are concerned, but it's not passed to the executor and so in that sense is
 * a utility statement.  We transform it into a Query exactly as if it were
 * a SELECT, then stick the original DeclareCursorStmt into the utilityStmt
 * field to carry the cursor name and options.
 */
static Query *
transformDeclareCursorStmt(ParseState *pstate, DeclareCursorStmt *stmt)
{
	Query	   *result;

	/*
	 * Don't allow both SCROLL and NO SCROLL to be specified
	 */
	if ((stmt->options & CURSOR_OPT_SCROLL) &&
		(stmt->options & CURSOR_OPT_NO_SCROLL))
		ereport(ERROR,
				(errcode(ERRCODE_INVALID_CURSOR_DEFINITION),
				 errmsg("cannot specify both SCROLL and NO SCROLL")));

	result = transformStmt(pstate, stmt->query);

	/* Grammar should not have allowed anything but SELECT */
	if (!IsA(result, Query) ||
		result->commandType != CMD_SELECT ||
		result->utilityStmt != NULL)
		elog(ERROR, "unexpected non-SELECT command in DECLARE CURSOR");

	/*
	 * We also disallow data-modifying WITH in a cursor.  (This could be
	 * allowed, but the semantics of when the updates occur might be
	 * surprising.)
	 */
	if (result->hasModifyingCTE)
		ereport(ERROR,
				(errcode(ERRCODE_FEATURE_NOT_SUPPORTED),
				 errmsg("DECLARE CURSOR must not contain data-modifying statements in WITH")));

	/* FOR UPDATE and WITH HOLD are not compatible */
	if (result->rowMarks != NIL && (stmt->options & CURSOR_OPT_HOLD))
		ereport(ERROR,
				(errcode(ERRCODE_FEATURE_NOT_SUPPORTED),
		/*------
		  translator: %s is a SQL row locking clause such as FOR UPDATE */
				 errmsg("DECLARE CURSOR WITH HOLD ... %s is not supported",
						LCS_asString(((RowMarkClause *)
									  linitial(result->rowMarks))->strength)),
				 errdetail("Holdable cursors must be READ ONLY.")));

	/* FOR UPDATE and SCROLL are not compatible */
	if (result->rowMarks != NIL && (stmt->options & CURSOR_OPT_SCROLL))
		ereport(ERROR,
				(errcode(ERRCODE_FEATURE_NOT_SUPPORTED),
		/*------
		  translator: %s is a SQL row locking clause such as FOR UPDATE */
				 errmsg("DECLARE SCROLL CURSOR ... %s is not supported",
						LCS_asString(((RowMarkClause *)
									  linitial(result->rowMarks))->strength)),
				 errdetail("Scrollable cursors must be READ ONLY.")));

	/* FOR UPDATE and INSENSITIVE are not compatible */
	if (result->rowMarks != NIL && (stmt->options & CURSOR_OPT_INSENSITIVE))
		ereport(ERROR,
				(errcode(ERRCODE_FEATURE_NOT_SUPPORTED),
		/*------
		  translator: %s is a SQL row locking clause such as FOR UPDATE */
				 errmsg("DECLARE INSENSITIVE CURSOR ... %s is not supported",
						LCS_asString(((RowMarkClause *)
									  linitial(result->rowMarks))->strength)),
				 errdetail("Insensitive cursors must be READ ONLY.")));

	/* We won't need the raw querytree any more */
	stmt->query = NULL;

	result->utilityStmt = (Node *) stmt;

	return result;
}

/*
 * transformExplainStmt -
 *	transform an EXPLAIN Statement
 *
 * EXPLAIN is like other utility statements in that we emit it as a
 * CMD_UTILITY Query node; however, we must first transform the contained
 * query.  We used to postpone that until execution, but it's really necessary
 * to do it during the normal parse analysis phase to ensure that side effects
 * of parser hooks happen at the expected time.
 */
static Query *
transformExplainStmt(ParseState *pstate, ExplainStmt *stmt)
{
	Query	   *result;

	/* transform contained query, allowing SELECT INTO */
	stmt->query = (Node *) transformTopLevelStmt(pstate, stmt->query);

	/* represent the command as a utility Query */
	result = makeNode(Query);
	result->commandType = CMD_UTILITY;
	result->utilityStmt = (Node *) stmt;

	return result;
}


/*
 * transformCreateTableAsStmt -
 *	transform a CREATE TABLE AS, SELECT ... INTO, or CREATE MATERIALIZED VIEW
 *	Statement
 *
 * As with EXPLAIN, transform the contained statement now.
 */
static Query *
transformCreateTableAsStmt(ParseState *pstate, CreateTableAsStmt *stmt)
{
	Query	   *result;
	Query	   *query;

	/* transform contained query */
	query = transformStmt(pstate, stmt->query);
	stmt->query = (Node *) query;

	/* additional work needed for CREATE MATERIALIZED VIEW */
	if (stmt->relkind == OBJECT_MATVIEW)
	{
		/*
		 * Prohibit a data-modifying CTE in the query used to create a
		 * materialized view. It's not sufficiently clear what the user would
		 * want to happen if the MV is refreshed or incrementally maintained.
		 */
		if (query->hasModifyingCTE)
			ereport(ERROR,
					(errcode(ERRCODE_FEATURE_NOT_SUPPORTED),
					 errmsg("materialized views must not use data-modifying statements in WITH")));

		/*
		 * Check whether any temporary database objects are used in the
		 * creation query. It would be hard to refresh data or incrementally
		 * maintain it if a source disappeared.
		 */
		if (isQueryUsingTempRelation(query))
			ereport(ERROR,
					(errcode(ERRCODE_FEATURE_NOT_SUPPORTED),
					 errmsg("materialized views must not use temporary tables or views")));

		/*
		 * A materialized view would either need to save parameters for use in
		 * maintaining/loading the data or prohibit them entirely.  The latter
		 * seems safer and more sane.
		 */
		if (query_contains_extern_params(query))
			ereport(ERROR,
					(errcode(ERRCODE_FEATURE_NOT_SUPPORTED),
					 errmsg("materialized views may not be defined using bound parameters")));

		/*
		 * For now, we disallow unlogged materialized views, because it seems
		 * like a bad idea for them to just go to empty after a crash. (If we
		 * could mark them as unpopulated, that would be better, but that
		 * requires catalog changes which crash recovery can't presently
		 * handle.)
		 */
		if (stmt->into->rel->relpersistence == RELPERSISTENCE_UNLOGGED)
			ereport(ERROR,
					(errcode(ERRCODE_FEATURE_NOT_SUPPORTED),
					 errmsg("materialized views cannot be UNLOGGED")));

		/*
		 * At runtime, we'll need a copy of the parsed-but-not-rewritten Query
		 * for purposes of creating the view's ON SELECT rule.  We stash that
		 * in the IntoClause because that's where intorel_startup() can
		 * conveniently get it from.
		 */
		stmt->into->viewQuery = copyObject(query);
	}

	/* represent the command as a utility Query */
	result = makeNode(Query);
	result->commandType = CMD_UTILITY;
	result->utilityStmt = (Node *) stmt;

	/* GPDB: Set isCTAS to be true as we know this query is for CTAS */
	((Query*)stmt->query)->isCTAS = true;

	if (stmt->into->distributedBy && Gp_role == GP_ROLE_DISPATCH)
		setQryDistributionPolicy(stmt->into, (Query *)stmt->query);

	return result;
}


char *
LCS_asString(LockClauseStrength strength)
{
	switch (strength)
	{
		case LCS_FORKEYSHARE:
			return "FOR KEY SHARE";
		case LCS_FORSHARE:
			return "FOR SHARE";
		case LCS_FORNOKEYUPDATE:
			return "FOR NO KEY UPDATE";
		case LCS_FORUPDATE:
			return "FOR UPDATE";
	}
	return "FOR some";			/* shouldn't happen */
}

/*
 * Check for features that are not supported with FOR [KEY] UPDATE/SHARE.
 *
 * exported so planner can check again after rewriting, query pullup, etc
 */
void
CheckSelectLocking(Query *qry, LockClauseStrength strength)
{
	if (qry->setOperations)
		ereport(ERROR,
				(errcode(ERRCODE_FEATURE_NOT_SUPPORTED),
		/*------
		  translator: %s is a SQL row locking clause such as FOR UPDATE */
				 errmsg("%s is not allowed with UNION/INTERSECT/EXCEPT",
						LCS_asString(strength))));
	if (qry->distinctClause != NIL)
		ereport(ERROR,
				(errcode(ERRCODE_FEATURE_NOT_SUPPORTED),
		/*------
		  translator: %s is a SQL row locking clause such as FOR UPDATE */
				 errmsg("%s is not allowed with DISTINCT clause",
						LCS_asString(strength))));
	if (qry->groupClause != NIL)
		ereport(ERROR,
				(errcode(ERRCODE_FEATURE_NOT_SUPPORTED),
		/*------
		  translator: %s is a SQL row locking clause such as FOR UPDATE */
				 errmsg("%s is not allowed with GROUP BY clause",
						LCS_asString(strength))));
	if (qry->havingQual != NULL)
		ereport(ERROR,
				(errcode(ERRCODE_FEATURE_NOT_SUPPORTED),
		/*------
		  translator: %s is a SQL row locking clause such as FOR UPDATE */
				 errmsg("%s is not allowed with HAVING clause",
						LCS_asString(strength))));
	if (qry->hasAggs)
		ereport(ERROR,
				(errcode(ERRCODE_FEATURE_NOT_SUPPORTED),
		/*------
		  translator: %s is a SQL row locking clause such as FOR UPDATE */
				 errmsg("%s is not allowed with aggregate functions",
						LCS_asString(strength))));
	if (qry->hasWindowFuncs)
		ereport(ERROR,
				(errcode(ERRCODE_FEATURE_NOT_SUPPORTED),
		/*------
		  translator: %s is a SQL row locking clause such as FOR UPDATE */
				 errmsg("%s is not allowed with window functions",
						LCS_asString(strength))));
	if (expression_returns_set((Node *) qry->targetList))
		ereport(ERROR,
				(errcode(ERRCODE_FEATURE_NOT_SUPPORTED),
		/*------
		  translator: %s is a SQL row locking clause such as FOR UPDATE */
				 errmsg("%s is not allowed with set-returning functions in the target list",
						LCS_asString(strength))));
}

/*
 * Transform a FOR [KEY] UPDATE/SHARE clause
 *
 * This basically involves replacing names by integer relids.
 *
 * NB: if you need to change this, see also markQueryForLocking()
 * in rewriteHandler.c, and isLockedRefname() in parse_relation.c.
 */
static void
transformLockingClause(ParseState *pstate, Query *qry, LockingClause *lc,
					   bool pushedDown)
{
	List	   *lockedRels = lc->lockedRels;
	ListCell   *l;
	ListCell   *rt;
	Index		i;
	LockingClause *allrels;

	CheckSelectLocking(qry, lc->strength);

	/* make a clause we can pass down to subqueries to select all rels */
	allrels = makeNode(LockingClause);
	allrels->lockedRels = NIL;	/* indicates all rels */
	allrels->strength = lc->strength;
	allrels->noWait = lc->noWait;

	if (lockedRels == NIL)
	{
		/* all regular tables used in query */
		i = 0;
		foreach(rt, qry->rtable)
		{
			RangeTblEntry *rte = (RangeTblEntry *) lfirst(rt);

			++i;
			switch (rte->rtekind)
			{
				case RTE_RELATION:
					if (get_rel_relstorage(rte->relid) == RELSTORAGE_EXTERNAL)
						ereport(ERROR,
								(errcode(ERRCODE_FEATURE_NOT_SUPPORTED),
								 errmsg("SELECT FOR UPDATE/SHARE cannot be applied to external tables")));

					applyLockingClause(qry, i,
									   lc->strength, lc->noWait, pushedDown);
					rte->requiredPerms |= ACL_SELECT_FOR_UPDATE;
					break;
				case RTE_SUBQUERY:
					applyLockingClause(qry, i,
									   lc->strength, lc->noWait, pushedDown);

					/*
					 * FOR UPDATE/SHARE of subquery is propagated to all of
					 * subquery's rels, too.  We could do this later (based on
					 * the marking of the subquery RTE) but it is convenient
					 * to have local knowledge in each query level about which
					 * rels need to be opened with RowShareLock.
					 */
					transformLockingClause(pstate, rte->subquery,
										   allrels, true);
					break;
				default:
					/* ignore JOIN, SPECIAL, FUNCTION, VALUES, CTE RTEs */
					break;
			}
		}
	}
	else
	{
		/* just the named tables */
		foreach(l, lockedRels)
		{
			RangeVar   *thisrel = (RangeVar *) lfirst(l);

			/* For simplicity we insist on unqualified alias names here */
			if (thisrel->catalogname || thisrel->schemaname)
				ereport(ERROR,
						(errcode(ERRCODE_SYNTAX_ERROR),
				/*------
				  translator: %s is a SQL row locking clause such as FOR UPDATE */
						 errmsg("%s must specify unqualified relation names",
								LCS_asString(lc->strength)),
						 parser_errposition(pstate, thisrel->location)));

			i = 0;
			foreach(rt, qry->rtable)
			{
				RangeTblEntry *rte = (RangeTblEntry *) lfirst(rt);

				++i;
				if (strcmp(rte->eref->aliasname, thisrel->relname) == 0)
				{
					switch (rte->rtekind)
					{
						case RTE_RELATION:
							if (get_rel_relstorage(rte->relid) == RELSTORAGE_EXTERNAL)
								ereport(ERROR,
										(errcode(ERRCODE_FEATURE_NOT_SUPPORTED),
										 errmsg("SELECT FOR UPDATE/SHARE cannot be applied to external tables")));
							applyLockingClause(qry, i,
											   lc->strength, lc->noWait,
											   pushedDown);
							rte->requiredPerms |= ACL_SELECT_FOR_UPDATE;
							break;
						case RTE_SUBQUERY:
							applyLockingClause(qry, i,
											   lc->strength, lc->noWait,
											   pushedDown);
							/* see comment above */
							transformLockingClause(pstate, rte->subquery,
												   allrels, true);
							break;
						case RTE_JOIN:
							ereport(ERROR,
									(errcode(ERRCODE_FEATURE_NOT_SUPPORTED),
							/*------
							  translator: %s is a SQL row locking clause such as FOR UPDATE */
									 errmsg("%s cannot be applied to a join",
											LCS_asString(lc->strength)),
							 parser_errposition(pstate, thisrel->location)));
							break;
						case RTE_FUNCTION:
							ereport(ERROR,
									(errcode(ERRCODE_FEATURE_NOT_SUPPORTED),
							/*------
							  translator: %s is a SQL row locking clause such as FOR UPDATE */
								 errmsg("%s cannot be applied to a function",
										LCS_asString(lc->strength)),
							 parser_errposition(pstate, thisrel->location)));
							break;
						case RTE_TABLEFUNCTION:
							ereport(ERROR,
									(errcode(ERRCODE_FEATURE_NOT_SUPPORTED),
									 errmsg("SELECT FOR UPDATE/SHARE cannot be applied to a table function")));
							break;
						case RTE_VALUES:
							ereport(ERROR,
									(errcode(ERRCODE_FEATURE_NOT_SUPPORTED),
							/*------
							  translator: %s is a SQL row locking clause such as FOR UPDATE */
									 errmsg("%s cannot be applied to VALUES",
											LCS_asString(lc->strength)),
							 parser_errposition(pstate, thisrel->location)));
							break;
						case RTE_CTE:
							ereport(ERROR,
									(errcode(ERRCODE_FEATURE_NOT_SUPPORTED),
							/*------
							  translator: %s is a SQL row locking clause such as FOR UPDATE */
							   errmsg("%s cannot be applied to a WITH query",
									  LCS_asString(lc->strength)),
							 parser_errposition(pstate, thisrel->location)));
							break;
						default:
							elog(ERROR, "unrecognized RTE type: %d",
								 (int) rte->rtekind);
							break;
					}
					break;		/* out of foreach loop */
				}
			}
			if (rt == NULL)
				ereport(ERROR,
						(errcode(ERRCODE_UNDEFINED_TABLE),
				/*------
				  translator: %s is a SQL row locking clause such as FOR UPDATE */
						 errmsg("relation \"%s\" in %s clause not found in FROM clause",
								thisrel->relname,
								LCS_asString(lc->strength)),
						 parser_errposition(pstate, thisrel->location)));
		}
	}
}

/*
 * Record locking info for a single rangetable item
 */
void
applyLockingClause(Query *qry, Index rtindex,
				   LockClauseStrength strength, bool noWait, bool pushedDown)
{
	RowMarkClause *rc;

	/* If it's an explicit clause, make sure hasForUpdate gets set */
	if (!pushedDown)
		qry->hasForUpdate = true;

	/* Check for pre-existing entry for same rtindex */
	if ((rc = get_parse_rowmark(qry, rtindex)) != NULL)
	{
		/*
		 * If the same RTE is specified for more than one locking strength,
		 * treat is as the strongest.  (Reasonable, since you can't take both
		 * a shared and exclusive lock at the same time; it'll end up being
		 * exclusive anyway.)
		 *
		 * We also consider that NOWAIT wins if it's specified both ways. This
		 * is a bit more debatable but raising an error doesn't seem helpful.
		 * (Consider for instance SELECT FOR UPDATE NOWAIT from a view that
		 * internally contains a plain FOR UPDATE spec.)
		 *
		 * And of course pushedDown becomes false if any clause is explicit.
		 */
		rc->strength = Max(rc->strength, strength);
		rc->noWait |= noWait;
		rc->pushedDown &= pushedDown;
		return;
	}

	/* Make a new RowMarkClause */
	rc = makeNode(RowMarkClause);
	rc->rti = rtindex;
	rc->strength = strength;
	rc->noWait = noWait;
	rc->pushedDown = pushedDown;
	qry->rowMarks = lappend(qry->rowMarks, rc);
}

/*
 * Get distribute key by name.
 *
 * Find the distribute key in into->colNames if it is not NULL, otherwise
 * search qry->targetList.
 */
static int
get_distkey_by_name(char *key, IntoClause *into, Query *qry, bool *found)
{
	ListCell   *lc;
	if (into->colNames)
	{
		int colindex = 1;
		foreach(lc, into->colNames)
		{
			if (strcmp(strVal(lfirst(lc)), key) == 0)
			{
				*found = true;
				return colindex;
			}

			colindex++;
		}
	}
	else
	{
		foreach(lc, qry->targetList)
		{
			TargetEntry *tle = (TargetEntry *) lfirst(lc);

			if (tle->resname && strcmp(tle->resname, key) == 0)
			{
				*found = true;
				return tle->resno;
			}
		}
	}

	*found = false;
	return 0;
}

/*
 * Set Query->intoPolicy based on the DISTRIBUTED BY clause, in a
 * CREATE TABLE AS statement.
 *
 * This performs some of the same checks and processing that
 * transformDistributedBy() does for a regular CREATE TABLE. There are some
 * differences, however:
 *
 * 1. We form a GpPolicy to represent the DISTRIBUTED BY clause. In a regular
 * CREATE TABLE, we must delay doing that until DefineRelation, after we have
 * merged inherited columns into the table definition, but with CREATE TABLE
 * AS, it's OK, because there is no inheritance.
 *
 * 2. If no DISTRIBUTED BY was given explicitly, we don't try to deduce a
 * default here. We delay that into the planner because we'll have more
 * information available at that point (see apply_motion()).
 */
static void
setQryDistributionPolicy(IntoClause *into, Query *qry)
{
	ListCell   *keys = NULL;
	DistributedBy *dist;

	Assert(Gp_role == GP_ROLE_DISPATCH);
	Assert(into != NULL);
	Assert(into->distributedBy != NULL);

	dist = (DistributedBy *)into->distributedBy;

	/*
	 * We have a DISTRIBUTED BY column list specified by the user
	 * Process it now and set the distribution policy.
	 */
	if (list_length(dist->keys) > MaxPolicyAttributeNumber)
		ereport(ERROR,
				(errcode(ERRCODE_TOO_MANY_COLUMNS),
				 errmsg("number of distributed by columns exceeds limit (%d)",
						MaxPolicyAttributeNumber)));

	if (dist->ptype == POLICYTYPE_REPLICATED)
		qry->intoPolicy = createReplicatedGpPolicy(NULL, dist->numsegments);
	else
	{
		List	*policykeys = NIL;
		foreach(keys, dist->keys)
		{
			char	   *key = strVal(lfirst(keys));
			bool		found = false;
			int keyindex;

			keyindex = get_distkey_by_name(key, into, qry, &found);

			if (!found)
				ereport(ERROR,
						(errcode(ERRCODE_UNDEFINED_COLUMN),
						 errmsg("column \"%s\" named in DISTRIBUTED BY "
								"clause does not exist",
								key)));

			policykeys = lappend_int(policykeys, keyindex);
		}

		qry->intoPolicy = createHashPartitionedPolicy(NULL, policykeys,
													  dist->numsegments);
	}
}<|MERGE_RESOLUTION|>--- conflicted
+++ resolved
@@ -14,13 +14,9 @@
  * contain optimizable statements, which we should transform.
  *
  *
-<<<<<<< HEAD
  * Portions Copyright (c) 2005-2010, Greenplum inc
  * Portions Copyright (c) 2012-Present Pivotal Software, Inc.
- * Portions Copyright (c) 1996-2013, PostgreSQL Global Development Group
-=======
  * Portions Copyright (c) 1996-2014, PostgreSQL Global Development Group
->>>>>>> ab76208e
  * Portions Copyright (c) 1994, Regents of the University of California
  *
  *	src/backend/parser/analyze.c
@@ -1671,7 +1667,8 @@
 	else if (linitial(stmt->distinctClause) == NULL)
 	{
 		/* We had SELECT DISTINCT */
-		if (!pstate->p_hasAggs && !pstate->p_hasWindowFuncs && qry->groupClause == NIL)
+		if (!pstate->p_hasAggs && !pstate->p_hasWindowFuncs && qry->groupClause == NIL &&
+			qry->targetList != NIL)
 		{
 			/*
 			 * MPP-15040
