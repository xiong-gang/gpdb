--- conflicted
+++ resolved
@@ -44,10 +44,6 @@
 					  int location);
 static void markRTEForSelectPriv(ParseState *pstate, RangeTblEntry *rte,
 					 int rtindex, AttrNumber col);
-<<<<<<< HEAD
-static LockingClause *getLockingClause(ParseState *pstate, char *refname);
-=======
->>>>>>> 78a09145
 static void expandRelation(Oid relid, Alias *eref,
 			   int rtindex, int sublevels_up,
 			   int location, bool include_dropped,
@@ -105,7 +101,7 @@
 		 * happens to match a schema name the user hasn't got access to.
 		 */
 		namespaceId = LookupNamespaceNoError(schemaname);
-		if (!OidIsValid(relId))
+		if (!OidIsValid(namespaceId))
 			return NULL;
 		relId = get_relname_relid(refname, namespaceId);
 		if (!OidIsValid(relId))
@@ -895,7 +891,7 @@
 	 * from postgres to allow for required lock promotion for distributed
 	 * tables.
 	 */
-	locking = getLockingClause(pstate, refname);
+	locking = getLockedRefname(pstate, refname);
 	if (locking)
 	{
 		lockmode = locking->forUpdate ? RowExclusiveLock : RowShareLock;
@@ -908,14 +904,9 @@
 	 * to a rel in a statement, be careful to get the right access level
 	 * depending on whether we're doing SELECT FOR UPDATE/SHARE.
 	 */
-<<<<<<< HEAD
 	setup_parser_errposition_callback(&pcbstate, pstate, relation->location);
 	rel = parserOpenTable(pstate, relation, lockmode, nowait, NULL);
 	cancel_parser_errposition_callback(&pcbstate);
-=======
-	lockmode = isLockedRefname(pstate, refname) ? RowShareLock : AccessShareLock;
-	rel = parserOpenTable(pstate, relation, lockmode);
->>>>>>> 78a09145
 	rte->relid = RelationGetRelid(rel);
 	rte->alias = alias;
 	rte->rtekind = RTE_RELATION;
@@ -1589,13 +1580,8 @@
  * Note: we pay no attention to whether it's FOR UPDATE vs FOR SHARE,
  * since the table-level lock is the same either way.
  */
-<<<<<<< HEAD
-static LockingClause*
-getLockingClause(ParseState *pstate, char *refname)
-=======
-bool
-isLockedRefname(ParseState *pstate, const char *refname)
->>>>>>> 78a09145
+LockingClause *
+getLockedRefname(ParseState *pstate, const char *refname)
 {
 	ListCell   *l;
 
@@ -1603,8 +1589,8 @@
 	 * If we are in a subquery specified as locked FOR UPDATE/SHARE from
 	 * parent level, then act as though there's a generic FOR UPDATE here.
 	 */
-	if (pstate->p_locked_from_parent)
-		return true;
+	if (pstate->p_lockclause_from_parent)
+		return pstate->p_lockclause_from_parent;
 
 	foreach(l, pstate->p_locking_clause)
 	{
@@ -1613,7 +1599,7 @@
 		if (lc->lockedRels == NIL)
 		{
 			/* all tables used in query */
-			return true;
+			return lc;
 		}
 		else
 		{
@@ -1622,26 +1608,10 @@
 
 			foreach(l2, lc->lockedRels)
 			{
-<<<<<<< HEAD
-				return lc;  				/* all tables used in query */
-			}
-			else
-			{
-				/* just the named tables */
-				ListCell	*l2;
-				foreach(l2, lc->lockedRels)
-				{
-					RangeVar   *thisrel = (RangeVar *) lfirst(l2);
-
-					if (strcmp(refname, thisrel->relname) == 0)
-						return lc;         /* refname matched */
-				}
-=======
 				RangeVar   *thisrel = (RangeVar *) lfirst(l2);
 
 				if (strcmp(refname, thisrel->relname) == 0)
-					return true;
->>>>>>> 78a09145
+					return lc;
 			}
 		}
 	}
@@ -2706,38 +2676,8 @@
 							 &sublevels_up) == rte)
 		badAlias = rte->eref->aliasname;
 
-<<<<<<< HEAD
-	if (!add_missing_from)
-	{
-		if (rte)
-			ereport(ERROR,
-					(errcode(ERRCODE_UNDEFINED_TABLE),
-			errmsg("invalid reference to FROM-clause entry for table \"%s\"",
-				   relation->relname),
-					 (badAlias ?
-			errhint("Perhaps you meant to reference the table alias \"%s\".",
-					badAlias) :
-					  errhint("There is an entry for table \"%s\", but it cannot be referenced from this part of the query.",
-							  rte->eref->aliasname)),
-					 parser_errposition(pstate, relation->location)));
-		else
-			ereport(ERROR,
-					(errcode(ERRCODE_UNDEFINED_TABLE),
-					 (pstate->parentParseState ?
-			 errmsg("missing FROM-clause entry in subquery for table \"%s\"",
-					relation->relname) :
-					  errmsg("missing FROM-clause entry for table \"%s\"",
-							 relation->relname)),
-					 parser_errposition(pstate, relation->location)));
-	}
-	else
-	{
-		/* just issue a warning */
-		ereport(NOTICE,
-=======
 	if (rte)
 		ereport(ERROR,
->>>>>>> 78a09145
 				(errcode(ERRCODE_UNDEFINED_TABLE),
 				 errmsg("invalid reference to FROM-clause entry for table \"%s\"",
 						relation->relname),
