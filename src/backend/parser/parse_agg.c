--- conflicted
+++ resolved
@@ -20,11 +20,7 @@
 #include "nodes/makefuncs.h"
 #include "nodes/nodeFuncs.h"
 #include "optimizer/tlist.h"
-<<<<<<< HEAD
-#include "optimizer/walkers.h"
-=======
 #include "optimizer/var.h"
->>>>>>> b5bce6c1
 #include "parser/parse_agg.h"
 #include "parser/parse_clause.h"
 #include "parser/parse_coerce.h"
@@ -33,8 +29,6 @@
 #include "rewrite/rewriteManip.h"
 #include "utils/builtins.h"
 #include "utils/lsyscache.h"
-
-#include "optimizer/walkers.h"
 
 
 typedef struct
@@ -84,10 +78,7 @@
 static void check_agglevels_and_constraints(ParseState *pstate, Node *expr);
 static List *expand_groupingset_node(GroupingSet *gs);
 static Node *make_agg_arg(Oid argtype, Oid argcollation);
-<<<<<<< HEAD
-=======
-
->>>>>>> b5bce6c1
+
 
 /*
  * transformAggregateCall -
@@ -1952,24 +1943,6 @@
  * invtransfnexpr.
  */
 void
-<<<<<<< HEAD
-build_aggregate_fnexprs(Oid *agg_input_types,
-						int agg_num_inputs,
-						int agg_num_direct_inputs,
-						int num_finalfn_inputs,
-						bool agg_variadic,
-						Oid agg_state_type,
-						Oid agg_result_type,
-						Oid agg_input_collation,
-						Oid transfn_oid,
-						Oid invtransfn_oid,
-						Oid finalfn_oid,
-						Oid combinefn_oid,
-						Expr **transfnexpr,
-						Expr **invtransfnexpr,
-						Expr **finalfnexpr,
-						Expr **combinefnexpr)
-=======
 build_aggregate_transfn_expr(Oid *agg_input_types,
 							 int agg_num_inputs,
 							 int agg_num_direct_inputs,
@@ -1980,7 +1953,6 @@
 							 Oid invtransfn_oid,
 							 Expr **transfnexpr,
 							 Expr **invtransfnexpr)
->>>>>>> b5bce6c1
 {
 	List	   *args;
 	FuncExpr   *fexpr;
@@ -2027,47 +1999,6 @@
 	}
 }
 
-<<<<<<< HEAD
-	/* see if we have a final function */
-	if (!OidIsValid(finalfn_oid))
-	{
-		*finalfnexpr = NULL;
-	}
-	else
-	{
-		/*
-		 * Build expr tree for final function
-		 */
-		argp = makeNode(Param);
-		argp->paramkind = PARAM_EXEC;
-		argp->paramid = -1;
-		argp->paramtype = agg_state_type;
-		argp->paramtypmod = -1;
-		argp->location = -1;
-		args = list_make1(argp);
-
-		/* finalfn may take additional args, which match agg's input types */
-		for (i = 0; i < num_finalfn_inputs - 1; i++)
-		{
-			argp = makeNode(Param);
-			argp->paramkind = PARAM_EXEC;
-			argp->paramid = -1;
-			argp->paramtype = agg_input_types[i];
-			argp->paramtypmod = -1;
-			argp->paramcollid = agg_input_collation;
-			argp->location = -1;
-			args = lappend(args, argp);
-		}
-
-		*finalfnexpr = (Expr *) makeFuncExpr(finalfn_oid,
-											 agg_result_type,
-											 args,
-											 InvalidOid,
-											 agg_input_collation,
-											 COERCE_EXPLICIT_CALL);
-		/* finalfn is currently never treated as variadic */
-	}
-=======
 /*
  * Like build_aggregate_transfn_expr, but creates an expression tree for the
  * combine function of an aggregate, rather than the transition function.
@@ -2164,87 +2095,14 @@
 	 * Build expr tree for final function
 	 */
 	args = list_make1(make_agg_arg(agg_state_type, agg_input_collation));
->>>>>>> b5bce6c1
-
-	/* combine function */
-	if (OidIsValid(combinefn_oid))
-	{
-<<<<<<< HEAD
-		/*
-		 * Build expr tree for combine function
-		 */
-		argp = makeNode(Param);
-		argp->paramkind = PARAM_EXEC;
-		argp->paramid = -1;
-		argp->paramtype = agg_state_type;
-		argp->paramtypmod = -1;
-		argp->location = -1;
-		args = list_make1(argp);
-
-		/* XXX: is agg_state_type correct here? */
-		*combinefnexpr = (Expr *) makeFuncExpr(combinefn_oid,
-											   agg_state_type,
-											   args,
-											   InvalidOid,
-											   agg_input_collation,
-											   COERCE_EXPLICIT_CALL);
-=======
+
+	/* finalfn may take additional args, which match agg's input types */
+	for (i = 0; i < num_finalfn_inputs - 1; i++)
+	{
 		args = lappend(args,
 					   make_agg_arg(agg_input_types[i], agg_input_collation));
->>>>>>> b5bce6c1
-	}
-}
-
-/*
- * Like build_aggregate_transfn_expr, but creates an expression tree for the
- * serialization function of an aggregate.
- */
-void
-build_aggregate_serialfn_expr(Oid serialfn_oid,
-							  Expr **serialfnexpr)
-{
-	List	   *args;
-	FuncExpr   *fexpr;
-
-	/* serialfn always takes INTERNAL and returns BYTEA */
-	args = list_make1(make_agg_arg(INTERNALOID, InvalidOid));
-
-	fexpr = makeFuncExpr(serialfn_oid,
-						 BYTEAOID,
-						 args,
-						 InvalidOid,
-						 InvalidOid,
-						 COERCE_EXPLICIT_CALL);
-	*serialfnexpr = (Expr *) fexpr;
-}
-
-/*
- * Like build_aggregate_transfn_expr, but creates an expression tree for the
- * deserialization function of an aggregate.
- */
-void
-build_aggregate_deserialfn_expr(Oid deserialfn_oid,
-								Expr **deserialfnexpr)
-{
-	List	   *args;
-	FuncExpr   *fexpr;
-
-	/* deserialfn always takes BYTEA, INTERNAL and returns INTERNAL */
-	args = list_make2(make_agg_arg(BYTEAOID, InvalidOid),
-					  make_agg_arg(INTERNALOID, InvalidOid));
-
-<<<<<<< HEAD
-	fexpr = makeFuncExpr(deserialfn_oid,
-						 INTERNALOID,
-						 args,
-						 InvalidOid,
-						 InvalidOid,
-						 COERCE_EXPLICIT_CALL);
-	*deserialfnexpr = (Expr *) fexpr;
-}
-
-
-=======
+	}
+
 	*finalfnexpr = (Expr *) makeFuncExpr(finalfn_oid,
 										 agg_result_type,
 										 args,
@@ -2254,7 +2112,6 @@
 	/* finalfn is currently never treated as variadic */
 }
 
->>>>>>> b5bce6c1
 /*
  * Convenience function to build dummy argument expressions for aggregates.
  *
