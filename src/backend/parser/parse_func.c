/*-------------------------------------------------------------------------
 *
 * parse_func.c
 *		handle function calls in parser
 *
 * Portions Copyright (c) 1996-2009, PostgreSQL Global Development Group
 * Portions Copyright (c) 1994, Regents of the University of California
 *
 *
 * IDENTIFICATION
<<<<<<< HEAD
 *	  $PostgreSQL: pgsql/src/backend/parser/parse_func.c,v 1.209 2008/12/18 18:20:34 tgl Exp $
=======
 *	  $PostgreSQL: pgsql/src/backend/parser/parse_func.c,v 1.211 2009/01/01 17:23:45 momjian Exp $
>>>>>>> b0a6ad70
 *
 *-------------------------------------------------------------------------
 */
#include "postgres.h"

#include "access/heapam.h"
#include "catalog/pg_aggregate.h"
#include "catalog/pg_attrdef.h"
#include "catalog/pg_constraint.h"
#include "catalog/pg_inherits.h"
#include "catalog/pg_partition_rule.h"
#include "catalog/pg_proc.h"
#include "catalog/pg_proc_callback.h"
#include "catalog/pg_type.h"
#include "funcapi.h"
#include "miscadmin.h"
#include "nodes/makefuncs.h"
#include "nodes/nodeFuncs.h"
#include "parser/parse_agg.h"
#include "parser/parse_clause.h"
#include "parser/parse_coerce.h"
#include "parser/parse_func.h"
#include "parser/parse_relation.h"
#include "parser/parse_target.h"
#include "parser/parse_type.h"
#include "parser/parsetree.h"
#include "utils/builtins.h"
#include "utils/fmgroids.h"
#include "utils/lsyscache.h"
#include "utils/syscache.h"
#include "utils/tqual.h"


static void unify_hypothetical_args(ParseState *pstate,
						List *fargs, int numAggregatedArgs,
						Oid *actual_arg_types, Oid *declared_arg_types);
static Oid	FuncNameAsType(List *funcname);
static Node *ParseComplexProjection(ParseState *pstate, char *funcname,
					   Node *first_arg, int location);
static void unknown_attribute(ParseState *pstate, Node *relref, char *attname,
				  int location);
static bool check_pg_get_expr_arg(ParseState *pstate, Node *arg, int netlevelsup);

typedef struct
{
	Node *parent;
} check_table_func_context;

static bool 
checkTableFunctions_walker(Node *node, check_table_func_context *context);

/*
 *	Parse a function call
 *
 *	For historical reasons, Postgres tries to treat the notations tab.col
 *	and col(tab) as equivalent: if a single-argument function call has an
 *	argument of complex type and the (unqualified) function name matches
 *	any attribute of the type, we take it as a column projection.  Conversely
 *	a function of a single complex-type argument can be written like a
 *	column reference, allowing functions to act like computed columns.
 *
 *	Hence, both cases come through here.  If fn is null, we're dealing with
 *	column syntax not function syntax, but in principle that should not
 *	affect the lookup behavior, only which error messages we deliver.
 *	The FuncCall struct is needed however to carry various decoration that
 *	applies to aggregate and window functions.
 *
 *	Also, when fn is null, we return NULL on failure rather than
 *	reporting a no-such-function error.
 *
 *	The argument expressions (in fargs) must have been transformed
 *	already.  However, nothing in *fn has been transformed.
 */
Node *
ParseFuncOrColumn(ParseState *pstate, List *funcname, List *fargs,
				  FuncCall *fn, int location)
{
	bool		is_column = (fn == NULL);
	List	   *agg_order = (fn ? fn->agg_order : NIL);
	Expr	   *agg_filter = NULL;
	bool		agg_within_group = (fn ? fn->agg_within_group : false);
	bool		agg_star = (fn ? fn->agg_star : false);
	bool		agg_distinct = (fn ? fn->agg_distinct : false);
	bool		func_variadic = (fn ? fn->func_variadic : false);
	WindowDef  *over = (fn ? fn->over : NULL);
	Oid			rettype;
	Oid			funcid;
	ListCell   *l;
	ListCell   *nextl;
	Node	   *first_arg = NULL;
	int			nargs;
	int			nargsplusdefs;
	Oid			actual_arg_types[FUNC_MAX_ARGS];
	Oid		   *declared_arg_types;
	List	   *argdefaults;
	Node	   *retval;
	bool		retset;
	int			nvargs;
	Oid			vatype;
	FuncDetailCode fdresult;
	char		aggkind = 0;

	/*
	 * If there's an aggregate filter, transform it using transformWhereClause
	 */
	if (fn && fn->agg_filter != NULL)
		agg_filter = (Expr *) transformWhereClause(pstate, (Node *) fn->agg_filter,
												   EXPR_KIND_FILTER,
												   "FILTER");

	/*
	 * Most of the rest of the parser just assumes that functions do not have
	 * more than FUNC_MAX_ARGS parameters.	We have to test here to protect
	 * against array overruns, etc.  Of course, this may not be a function,
	 * but the test doesn't hurt.
	 */
	if (list_length(fargs) > FUNC_MAX_ARGS)
		ereport(ERROR,
				(errcode(ERRCODE_TOO_MANY_ARGUMENTS),
				 errmsg("cannot pass more than %d arguments to a function",
						FUNC_MAX_ARGS),
				 parser_errposition(pstate, location)));

	/*
	 * Extract arg type info in preparation for function lookup.
	 *
	 * If any arguments are Param markers of type VOID, we discard them from
	 * the parameter list. This is a hack to allow the JDBC driver to not have
	 * to distinguish "input" and "output" parameter symbols while parsing
	 * function-call constructs.  Don't do this if dealing with column syntax,
	 * nor if we had WITHIN GROUP (because in that case it's critical to keep
	 * the argument count unchanged).  We can't use foreach() because we may
	 * modify the list ...
	 */
	nargs = 0;
	for (l = list_head(fargs); l != NULL; l = nextl)
	{
		Node	   *arg = lfirst(l);
		Oid			argtype = exprType(arg);

		nextl = lnext(l);

		if (argtype == VOIDOID && IsA(arg, Param) &&
			!is_column && !agg_within_group)
		{
			fargs = list_delete_ptr(fargs, arg);
			continue;
		}

		actual_arg_types[nargs++] = argtype;
	}

	if (fargs)
	{
		first_arg = linitial(fargs);
		Assert(first_arg != NULL);
	}

	/*
	 * Check for column projection: if function has one argument, and that
	 * argument is of complex type, and function name is not qualified, then
	 * the "function call" could be a projection.  We also check that there
	 * wasn't any aggregate or variadic decoration.
	 */
	if (nargs == 1 && agg_order == NIL && agg_filter == NULL && !agg_star &&
		!agg_distinct && over == NULL && !func_variadic &&
		list_length(funcname) == 1)
	{
		Oid			argtype = actual_arg_types[0];

		if (argtype == RECORDOID || ISCOMPLEX(argtype))
		{
			retval = ParseComplexProjection(pstate,
											strVal(linitial(funcname)),
											first_arg,
											location);
			if (retval)
				return retval;

			/*
			 * If ParseComplexProjection doesn't recognize it as a projection,
			 * just press on.
			 */
		}
	}

	/*
	 * Okay, it's not a column projection, so it must really be a function.
	 * func_get_detail looks up the function in the catalogs, does
	 * disambiguation for polymorphic functions, handles inheritance, and
	 * returns the funcid and type and set or singleton status of the
	 * function's return value.  It also returns the true argument types to
	 * the function.  In the case of a variadic function call, the reported
	 * "true" types aren't really what is in pg_proc: the variadic argument is
	 * replaced by a suitable number of copies of its element type.  We'll fix
	 * it up below.  We may also have to deal with default arguments.
	 */
	fdresult = func_get_detail(funcname, fargs, nargs,
							   actual_arg_types,
							   !func_variadic, true,
							   &funcid, &rettype, &retset,
							   &nvargs, &vatype,
							   &declared_arg_types, &argdefaults);
	if (fdresult == FUNCDETAIL_COERCION)
	{
		/*
		 * We interpreted it as a type coercion. coerce_type can handle these
		 * cases, so why duplicate code...
		 */
		return coerce_type(pstate, linitial(fargs),
						   actual_arg_types[0], rettype, -1,
						   COERCION_EXPLICIT, COERCE_EXPLICIT_CALL, location);
	}
	else if (fdresult == FUNCDETAIL_NORMAL)
	{
		/*
		 * Normal function found; was there anything indicating it must be an
		 * aggregate?
		 */
		if (agg_star)
			ereport(ERROR,
					(errcode(ERRCODE_WRONG_OBJECT_TYPE),
					 errmsg("%s(*) specified, but %s is not an aggregate function",
							NameListToString(funcname),
							NameListToString(funcname)),
					 parser_errposition(pstate, location)));
		if (agg_distinct)
			ereport(ERROR,
					(errcode(ERRCODE_WRONG_OBJECT_TYPE),
					 errmsg("DISTINCT specified, but %s is not an aggregate function",
							NameListToString(funcname)),
					 parser_errposition(pstate, location)));
		if (agg_within_group)
			ereport(ERROR,
					(errcode(ERRCODE_WRONG_OBJECT_TYPE),
					 errmsg("WITHIN GROUP specified, but %s is not an aggregate function",
							NameListToString(funcname)),
					 parser_errposition(pstate, location)));
		if (agg_order != NIL)
			ereport(ERROR,
					(errcode(ERRCODE_WRONG_OBJECT_TYPE),
					 errmsg("ORDER BY specified, but %s is not an aggregate function",
							NameListToString(funcname)),
					 parser_errposition(pstate, location)));
		if (agg_filter)
			ereport(ERROR,
					(errcode(ERRCODE_WRONG_OBJECT_TYPE),
					 errmsg("FILTER specified, but %s is not an aggregate function",
							NameListToString(funcname)),
					 parser_errposition(pstate, location)));

		if (over)
			ereport(ERROR,
					(errcode(ERRCODE_WRONG_OBJECT_TYPE),
					 errmsg("OVER specified, but %s is not a window function nor an aggregate function",
							NameListToString(funcname)),
					 parser_errposition(pstate, location)));
	}
	else if (fdresult == FUNCDETAIL_AGGREGATE)
	{
		/*
		 * It's an aggregate; fetch needed info from the pg_aggregate entry.
		 */
		HeapTuple	tup;
		Form_pg_aggregate classForm;
		int			catDirectArgs;

		tup = SearchSysCache1(AGGFNOID, ObjectIdGetDatum(funcid));
		if (!HeapTupleIsValid(tup))		/* should not happen */
			elog(ERROR, "cache lookup failed for aggregate %u", funcid);
		classForm = (Form_pg_aggregate) GETSTRUCT(tup);
		aggkind = classForm->aggkind;
		catDirectArgs = classForm->aggnumdirectargs;
		ReleaseSysCache(tup);

		/* Now check various disallowed cases. */
		if (AGGKIND_IS_ORDERED_SET(aggkind))
		{
			int			numAggregatedArgs;
			int			numDirectArgs;

			if (!agg_within_group)
				ereport(ERROR,
						(errcode(ERRCODE_WRONG_OBJECT_TYPE),
						 errmsg("WITHIN GROUP is required for ordered-set aggregate %s",
								NameListToString(funcname)),
						 parser_errposition(pstate, location)));
			if (over)
				ereport(ERROR,
						(errcode(ERRCODE_FEATURE_NOT_SUPPORTED),
				 errmsg("OVER is not supported for ordered-set aggregate %s",
						NameListToString(funcname)),
						 parser_errposition(pstate, location)));
			/* gram.y rejects DISTINCT + WITHIN GROUP */
			Assert(!agg_distinct);
			/* gram.y rejects VARIADIC + WITHIN GROUP */
			Assert(!func_variadic);

			/*
			 * Since func_get_detail was working with an undifferentiated list
			 * of arguments, it might have selected an aggregate that doesn't
			 * really match because it requires a different division of direct
			 * and aggregated arguments.  Check that the number of direct
			 * arguments is actually OK; if not, throw an "undefined function"
			 * error, similarly to the case where a misplaced ORDER BY is used
			 * in a regular aggregate call.
			 */
			numAggregatedArgs = list_length(agg_order);
			numDirectArgs = nargs - numAggregatedArgs;
			Assert(numDirectArgs >= 0);

			if (!OidIsValid(vatype))
			{
				/* Test is simple if aggregate isn't variadic */
				if (numDirectArgs != catDirectArgs)
					ereport(ERROR,
							(errcode(ERRCODE_UNDEFINED_FUNCTION),
							 errmsg("function %s does not exist",
									func_signature_string(funcname, nargs,
														  actual_arg_types)),
							 errhint("There is an ordered-set aggregate %s, but it requires %d direct arguments, not %d.",
									 NameListToString(funcname),
									 catDirectArgs, numDirectArgs),
							 parser_errposition(pstate, location)));
			}
			else
			{
				/*
				 * If it's variadic, we have two cases depending on whether
				 * the agg was "... ORDER BY VARIADIC" or "..., VARIADIC ORDER
				 * BY VARIADIC".  It's the latter if catDirectArgs equals
				 * pronargs; to save a catalog lookup, we reverse-engineer
				 * pronargs from the info we got from func_get_detail.
				 */
				int			pronargs;

				pronargs = nargs;
				if (nvargs > 1)
					pronargs -= nvargs - 1;
				if (catDirectArgs < pronargs)
				{
					/* VARIADIC isn't part of direct args, so still easy */
					if (numDirectArgs != catDirectArgs)
						ereport(ERROR,
								(errcode(ERRCODE_UNDEFINED_FUNCTION),
								 errmsg("function %s does not exist",
										func_signature_string(funcname, nargs,
														  actual_arg_types)),
								 errhint("There is an ordered-set aggregate %s, but it requires %d direct arguments, not %d.",
										 NameListToString(funcname),
										 catDirectArgs, numDirectArgs),
								 parser_errposition(pstate, location)));
				}
				else
				{
					/*
					 * Both direct and aggregated args were declared variadic.
					 * For a standard ordered-set aggregate, it's okay as long
					 * as there aren't too few direct args.  For a
					 * hypothetical-set aggregate, we assume that the
					 * hypothetical arguments are those that matched the
					 * variadic parameter; there must be just as many of them
					 * as there are aggregated arguments.
					 */
					if (aggkind == AGGKIND_HYPOTHETICAL)
					{
						if (nvargs != 2 * numAggregatedArgs)
							ereport(ERROR,
									(errcode(ERRCODE_UNDEFINED_FUNCTION),
									 errmsg("function %s does not exist",
									   func_signature_string(funcname, nargs,
														  actual_arg_types)),
									 errhint("To use the hypothetical-set aggregate %s, the number of hypothetical direct arguments (here %d) must match the number of ordering columns (here %d).",
											 NameListToString(funcname),
							  nvargs - numAggregatedArgs, numAggregatedArgs),
									 parser_errposition(pstate, location)));
					}
					else
					{
						if (nvargs <= numAggregatedArgs)
							ereport(ERROR,
									(errcode(ERRCODE_UNDEFINED_FUNCTION),
									 errmsg("function %s does not exist",
									   func_signature_string(funcname, nargs,
														  actual_arg_types)),
									 errhint("There is an ordered-set aggregate %s, but it requires at least %d direct arguments.",
											 NameListToString(funcname),
											 catDirectArgs),
									 parser_errposition(pstate, location)));
					}
				}
			}

			/* Check type matching of hypothetical arguments */
			if (aggkind == AGGKIND_HYPOTHETICAL)
				unify_hypothetical_args(pstate, fargs, numAggregatedArgs,
										actual_arg_types, declared_arg_types);
		}
		else
		{
			/* Normal aggregate, so it can't have WITHIN GROUP */
			if (agg_within_group)
				ereport(ERROR,
						(errcode(ERRCODE_WRONG_OBJECT_TYPE),
						 errmsg("%s is not an ordered-set aggregate, so it cannot have WITHIN GROUP",
								NameListToString(funcname)),
						 parser_errposition(pstate, location)));
		}
	}
	else if (fdresult == FUNCDETAIL_WINDOWFUNC)
	{
		/*
		 * True window functions must be called with a window definition.
		 */
		if (!over)
			ereport(ERROR,
					(errcode(ERRCODE_WRONG_OBJECT_TYPE),
					 errmsg("window function %s requires an OVER clause",
							NameListToString(funcname)),
					 parser_errposition(pstate, location)));
		/* And, per spec, WITHIN GROUP isn't allowed */
		if (agg_within_group)
			ereport(ERROR,
					(errcode(ERRCODE_WRONG_OBJECT_TYPE),
					 errmsg("window function %s cannot have WITHIN GROUP",
							NameListToString(funcname)),
					 parser_errposition(pstate, location)));
	}
	else
	{
		/*
		 * Oops.  Time to die.
		 *
		 * If we are dealing with the attribute notation rel.function, give an
		 * error message that is appropriate for that case.
		 */
		if (is_column)
		{
			Assert(nargs == 1);
			Assert(list_length(funcname) == 1);
			unknown_attribute(pstate, first_arg, strVal(linitial(funcname)),
							  location);
		}

		/*
		 * Else generate a detailed complaint for a function
		 */
		if (fdresult == FUNCDETAIL_MULTIPLE)
			ereport(ERROR,
					(errcode(ERRCODE_AMBIGUOUS_FUNCTION),
					 errmsg("function %s is not unique",
							func_signature_string(funcname, nargs,
												  actual_arg_types)),
					 errhint("Could not choose a best candidate function. "
							 "You might need to add explicit type casts."),
					 parser_errposition(pstate, location)));
		else if (list_length(agg_order) > 1 && !agg_within_group)
		{
			/* It's agg(x, ORDER BY y,z) ... perhaps misplaced ORDER BY */
			ereport(ERROR,
					(errcode(ERRCODE_UNDEFINED_FUNCTION),
					 errmsg("function %s does not exist",
							func_signature_string(funcname, nargs,
												  actual_arg_types)),
					 errhint("No aggregate function matches the given name and argument types. "
					  "Perhaps you misplaced ORDER BY; ORDER BY must appear "
							 "after all regular arguments of the aggregate."),
					 parser_errposition(pstate, location)));
		}
		else
			ereport(ERROR,
					(errcode(ERRCODE_UNDEFINED_FUNCTION),
					 errmsg("function %s does not exist",
							func_signature_string(funcname, nargs,
												  actual_arg_types)),
					 errhint("No function matches the given name and argument types. "
							 "You might need to add explicit type casts."),
					 parser_errposition(pstate, location)));
	}

	/*
	 * If there are default arguments, we have to include their types in
	 * actual_arg_types for the purpose of checking generic type consistency.
	 * However, we do NOT put them into the generated parse node, because
	 * their actual values might change before the query gets run.  The
	 * planner has to insert the up-to-date values at plan time.
	 */
	nargsplusdefs = nargs;
	foreach(l, argdefaults)
	{
		Node	*expr = (Node *) lfirst(l);

		/* probably shouldn't happen ... */
		if (nargsplusdefs >= FUNC_MAX_ARGS)
			ereport(ERROR,
					(errcode(ERRCODE_TOO_MANY_ARGUMENTS),
					 errmsg("cannot pass more than %d arguments to a function",
							FUNC_MAX_ARGS),
					 parser_errposition(pstate, location)));

		actual_arg_types[nargsplusdefs++] = exprType(expr);
	}

	/*
	 * enforce consistency with polymorphic argument and return types,
	 * possibly adjusting return type or declared_arg_types (which will be
	 * used as the cast destination by make_fn_arguments)
	 */
	rettype = enforce_generic_type_consistency(actual_arg_types,
											   declared_arg_types,
											   nargsplusdefs,
											   rettype,
											   false);

	/* perform the necessary typecasting of arguments */
	make_fn_arguments(pstate, fargs, actual_arg_types, declared_arg_types);

	/*
	 * If the function isn't actually variadic, forget any VARIADIC decoration
	 * on the call.  (Perhaps we should throw an error instead, but
	 * historically we've allowed people to write that.)
	 */
	if (!OidIsValid(vatype))
	{
		Assert(nvargs == 0);
		func_variadic = false;
	}

	/*
	 * If it's a variadic function call, transform the last nvargs arguments
	 * into an array -- unless it's an "any" variadic.
	 */
	if (nvargs > 0 && declared_arg_types[nargs - 1] != ANYOID)
	{
		ArrayExpr  *newa = makeNode(ArrayExpr);
		int			non_var_args = nargs - nvargs;
		List	   *vargs;

		Assert(non_var_args >= 0);
		vargs = list_copy_tail(fargs, non_var_args);
		fargs = list_truncate(fargs, non_var_args);

		newa->elements = vargs;
		/* assume all the variadic arguments were coerced to the same type */
		newa->element_typeid = exprType((Node *) linitial(vargs));
		newa->array_typeid = get_array_type(newa->element_typeid);
		if (!OidIsValid(newa->array_typeid))
			ereport(ERROR,
					(errcode(ERRCODE_UNDEFINED_OBJECT),
					 errmsg("could not find array type for data type %s",
							format_type_be(newa->element_typeid)),
					 parser_errposition(pstate, exprLocation((Node *) vargs))));
		newa->multidims = false;
		newa->location = exprLocation((Node *) vargs);

		fargs = lappend(fargs, newa);

		/* We could not have had VARIADIC marking before ... */
		Assert(!func_variadic);
		/* ... but now, it's a VARIADIC call */
		func_variadic = true;
	}

	/*
	 * When function is called with an explicit VARIADIC labeled parameter,
	 * and the declared_arg_type is "any", then sanity check the actual
	 * parameter type now - it must be an array.
	 */
	if (nargs > 0 && vatype == ANYOID && func_variadic)
	{
		Oid		va_arr_typid = actual_arg_types[nargs - 1];

		if (!OidIsValid(get_element_type(va_arr_typid)))
			ereport(ERROR,
					(errcode(ERRCODE_DATATYPE_MISMATCH),
					 errmsg("VARIADIC argument must be an array"),
			  parser_errposition(pstate, exprLocation((Node *) llast(fargs)))));
	}

	/* build the appropriate output structure */
	if (fdresult == FUNCDETAIL_NORMAL)
	{
		FuncExpr   *funcexpr = makeNode(FuncExpr);

		funcexpr->funcid = funcid;
		funcexpr->funcresulttype = rettype;
		funcexpr->funcretset = retset;
		funcexpr->funcvariadic = func_variadic;
		funcexpr->funcformat = COERCE_EXPLICIT_CALL;
		funcexpr->args = fargs;
		funcexpr->location = location;

		retval = (Node *) funcexpr;
	}
	else if (fdresult == FUNCDETAIL_AGGREGATE && !over)
	{
		/* aggregate function */
		Aggref	   *aggref = makeNode(Aggref);

		aggref->aggfnoid = funcid;
		aggref->aggtype = rettype;
		/* aggdirectargs and args will be set by transformAggregateCall */
		/* aggorder and aggdistinct will be set by transformAggregateCall */
		aggref->aggfilter = agg_filter;
		aggref->aggstar = agg_star;
		aggref->aggvariadic = func_variadic;
		aggref->aggkind = aggkind;
		/* agglevelsup will be set by transformAggregateCall */
		aggref->location = location;

		/*
		 * Reject attempt to call a parameterless aggregate without (*)
		 * syntax.  This is mere pedantry but some folks insisted ...
		 *
		 * GPDB: We allow this in GPDB.
		 */
#if 0
		if (fargs == NIL && !agg_star && !agg_within_group)
			ereport(ERROR,
					(errcode(ERRCODE_WRONG_OBJECT_TYPE),
					 errmsg("%s(*) must be used to call a parameterless aggregate function",
							NameListToString(funcname)),
					 parser_errposition(pstate, location)));
#endif

		if (retset)
			ereport(ERROR,
					(errcode(ERRCODE_INVALID_FUNCTION_DEFINITION),
					 errmsg("aggregates cannot return sets"),
					 parser_errposition(pstate, location)));

		transformAggregateCall(pstate, aggref, fargs, agg_order, agg_distinct);

		retval = (Node *) aggref;
	}
	else
	{
		/* window function */
		WindowFunc *wfunc = makeNode(WindowFunc);

		Assert(over);			/* lack of this was checked above */
		Assert(!agg_within_group);		/* also checked above */

		wfunc->winfnoid = funcid;
		wfunc->wintype = rettype;
		wfunc->args = fargs;
		/* winref will be set by transformWindowFuncCall */
		wfunc->winstar = agg_star;
		wfunc->winagg = (fdresult == FUNCDETAIL_AGGREGATE);
		wfunc->aggfilter = agg_filter;
		wfunc->location = location;

		wfunc->windistinct = agg_distinct;

		/*
		 * Reject attempt to call a parameterless aggregate without (*)
		 * syntax.	This is mere pedantry but some folks insisted ...
		 *
		 * GPDB: We allow this in GPDB.
		 */
#if 0
		if (wfunc->winagg && fargs == NIL && !agg_star)
			ereport(ERROR,
					(errcode(ERRCODE_WRONG_OBJECT_TYPE),
					 errmsg("%s(*) must be used to call a parameterless aggregate function",
							NameListToString(funcname)),
					 parser_errposition(pstate, location)));
#endif

		/*
		 * ordered aggs not allowed in windows yet
		 */
		if (agg_order != NIL)
			ereport(ERROR,
					(errcode(ERRCODE_FEATURE_NOT_SUPPORTED),
					 errmsg("aggregate ORDER BY is not implemented for window functions"),
					 parser_errposition(pstate, location)));

		/*
		 * FILTER is not yet supported with true window functions
		 */
		if (!wfunc->winagg && agg_filter)
			ereport(ERROR,
					(errcode(ERRCODE_FEATURE_NOT_SUPPORTED),
					 errmsg("FILTER is not implemented for non-aggregate window functions"),
					 parser_errposition(pstate, location)));

		if (retset)
			ereport(ERROR,
					(errcode(ERRCODE_INVALID_FUNCTION_DEFINITION),
					 errmsg("window functions may not return sets"),
					 parser_errposition(pstate, location)));

		transformWindowFuncCall(pstate, wfunc, over);

		retval = (Node *) wfunc;
	}

	/*
	 * Mark the context if this is a dynamic typed function, if so we mustn't
	 * allow views to be created from this statement because we cannot 
	 * guarantee that the future return type will be the same as the current
	 * return type.
	 */
	if (TypeSupportsDescribe(rettype))
	{
		Oid DescribeFuncOid = lookupProcCallback(funcid, PROMETHOD_DESCRIBE);
		if (OidIsValid(DescribeFuncOid))
		{
			ParseState *state = pstate;

			for (state = pstate; state; state = state->parentParseState)
				state->p_hasDynamicFunction = true;
		}
	}

	/*
	 * If this function has restrictions on where it can be executed
	 * (EXECUTE ON MASTER or EXECUTE ON ALL SEGMENTS), make note of that,
	 * so that the planner knows to be prepared for it.
	 */
	if (func_exec_location(funcid) != PROEXECLOCATION_ANY)
		pstate->p_hasFuncsWithExecRestrictions = true;

	/* Hack to protect pg_get_expr() against misuse */
	check_pg_get_expr_args(pstate, funcid, fargs);

	return retval;
}


/* func_match_argtypes()
 *
 * Given a list of candidate functions (having the right name and number
 * of arguments) and an array of input datatype OIDs, produce a shortlist of
 * those candidates that actually accept the input datatypes (either exactly
 * or by coercion), and return the number of such candidates.
 *
 * Note that can_coerce_type will assume that UNKNOWN inputs are coercible to
 * anything, so candidates will not be eliminated on that basis.
 *
 * NB: okay to modify input list structure, as long as we find at least
 * one match.  If no match at all, the list must remain unmodified.
 */
int
func_match_argtypes(int nargs,
					Oid *input_typeids,
					FuncCandidateList raw_candidates,
					FuncCandidateList *candidates)		/* return value */
{
	FuncCandidateList current_candidate;
	FuncCandidateList next_candidate;
	int			ncandidates = 0;

	*candidates = NULL;

	for (current_candidate = raw_candidates;
		 current_candidate != NULL;
		 current_candidate = next_candidate)
	{
		next_candidate = current_candidate->next;
		if (can_coerce_type(nargs, input_typeids, current_candidate->args,
							COERCION_IMPLICIT))
		{
			current_candidate->next = *candidates;
			*candidates = current_candidate;
			ncandidates++;
		}
	}

	return ncandidates;
}	/* func_match_argtypes() */


/* func_select_candidate()
 *		Given the input argtype array and more than one candidate
 *		for the function, attempt to resolve the conflict.
 *
 * Returns the selected candidate if the conflict can be resolved,
 * otherwise returns NULL.
 *
 * Note that the caller has already determined that there is no candidate
 * exactly matching the input argtypes, and has pruned away any "candidates"
 * that aren't actually coercion-compatible with the input types.
 *
 * This is also used for resolving ambiguous operator references.  Formerly
 * parse_oper.c had its own, essentially duplicate code for the purpose.
 * The following comments (formerly in parse_oper.c) are kept to record some
 * of the history of these heuristics.
 *
 * OLD COMMENTS:
 *
 * This routine is new code, replacing binary_oper_select_candidate()
 * which dates from v4.2/v1.0.x days. It tries very hard to match up
 * operators with types, including allowing type coercions if necessary.
 * The important thing is that the code do as much as possible,
 * while _never_ doing the wrong thing, where "the wrong thing" would
 * be returning an operator when other better choices are available,
 * or returning an operator which is a non-intuitive possibility.
 * - thomas 1998-05-21
 *
 * The comments below came from binary_oper_select_candidate(), and
 * illustrate the issues and choices which are possible:
 * - thomas 1998-05-20
 *
 * current wisdom holds that the default operator should be one in which
 * both operands have the same type (there will only be one such
 * operator)
 *
 * 7.27.93 - I have decided not to do this; it's too hard to justify, and
 * it's easy enough to typecast explicitly - avi
 * [the rest of this routine was commented out since then - ay]
 *
 * 6/23/95 - I don't complete agree with avi. In particular, casting
 * floats is a pain for users. Whatever the rationale behind not doing
 * this is, I need the following special case to work.
 *
 * In the WHERE clause of a query, if a float is specified without
 * quotes, we treat it as float8. I added the float48* operators so
 * that we can operate on float4 and float8. But now we have more than
 * one matching operator if the right arg is unknown (eg. float
 * specified with quotes). This break some stuff in the regression
 * test where there are floats in quotes not properly casted. Below is
 * the solution. In addition to requiring the operator operates on the
 * same type for both operands [as in the code Avi originally
 * commented out], we also require that the operators be equivalent in
 * some sense. (see equivalentOpersAfterPromotion for details.)
 * - ay 6/95
 */
FuncCandidateList
func_select_candidate(int nargs,
					  Oid *input_typeids,
					  FuncCandidateList candidates)
{
	FuncCandidateList current_candidate,
				first_candidate,
				last_candidate;
	Oid		   *current_typeids;
	Oid			current_type;
	int			i;
	int			ncandidates;
	int			nbestMatch,
				nmatch,
				nunknowns;
	Oid			input_base_typeids[FUNC_MAX_ARGS];
	TYPCATEGORY	slot_category[FUNC_MAX_ARGS],
				current_category;
	bool		current_is_preferred;
	bool		slot_has_preferred_type[FUNC_MAX_ARGS];
	bool		resolved_unknowns;

	/* protect local fixed-size arrays */
	if (nargs > FUNC_MAX_ARGS)
		ereport(ERROR,
				(errcode(ERRCODE_TOO_MANY_ARGUMENTS),
				 errmsg("cannot pass more than %d arguments to a function",
						FUNC_MAX_ARGS)));

	/*
	 * If any input types are domains, reduce them to their base types. This
	 * ensures that we will consider functions on the base type to be "exact
	 * matches" in the exact-match heuristic; it also makes it possible to do
	 * something useful with the type-category heuristics. Note that this
	 * makes it difficult, but not impossible, to use functions declared to
	 * take a domain as an input datatype.	Such a function will be selected
	 * over the base-type function only if it is an exact match at all
	 * argument positions, and so was already chosen by our caller.
	 *
	 * While we're at it, count the number of unknown-type arguments for use
	 * later.
	 */
	nunknowns = 0;
	for (i = 0; i < nargs; i++)
	{
		if (input_typeids[i] != UNKNOWNOID)
			input_base_typeids[i] = getBaseType(input_typeids[i]);
		else
		{
			/* no need to call getBaseType on UNKNOWNOID */
			input_base_typeids[i] = UNKNOWNOID;
			nunknowns++;
		}
	}

	/*
	 * Run through all candidates and keep those with the most matches on
	 * exact types. Keep all candidates if none match.
	 */
	ncandidates = 0;
	nbestMatch = 0;
	last_candidate = NULL;
	for (current_candidate = candidates;
		 current_candidate != NULL;
		 current_candidate = current_candidate->next)
	{
		current_typeids = current_candidate->args;
		nmatch = 0;
		for (i = 0; i < nargs; i++)
		{
			if (input_base_typeids[i] != UNKNOWNOID &&
				current_typeids[i] == input_base_typeids[i])
				nmatch++;
		}

		/* take this one as the best choice so far? */
		if ((nmatch > nbestMatch) || (last_candidate == NULL))
		{
			nbestMatch = nmatch;
			candidates = current_candidate;
			last_candidate = current_candidate;
			ncandidates = 1;
		}
		/* no worse than the last choice, so keep this one too? */
		else if (nmatch == nbestMatch)
		{
			last_candidate->next = current_candidate;
			last_candidate = current_candidate;
			ncandidates++;
		}
		/* otherwise, don't bother keeping this one... */
	}

	if (last_candidate)			/* terminate rebuilt list */
		last_candidate->next = NULL;

	if (ncandidates == 1)
		return candidates;

	/*
	 * Still too many candidates? Now look for candidates which have either
	 * exact matches or preferred types at the args that will require
	 * coercion. (Restriction added in 7.4: preferred type must be of same
	 * category as input type; give no preference to cross-category
	 * conversions to preferred types.)  Keep all candidates if none match.
	 */
	for (i = 0; i < nargs; i++) /* avoid multiple lookups */
		slot_category[i] = TypeCategory(input_base_typeids[i]);
	ncandidates = 0;
	nbestMatch = 0;
	last_candidate = NULL;
	for (current_candidate = candidates;
		 current_candidate != NULL;
		 current_candidate = current_candidate->next)
	{
		current_typeids = current_candidate->args;
		nmatch = 0;
		for (i = 0; i < nargs; i++)
		{
			if (input_base_typeids[i] != UNKNOWNOID)
			{
				if (current_typeids[i] == input_base_typeids[i] ||
					IsPreferredType(slot_category[i], current_typeids[i]))
					nmatch++;
			}
		}

		if ((nmatch > nbestMatch) || (last_candidate == NULL))
		{
			nbestMatch = nmatch;
			candidates = current_candidate;
			last_candidate = current_candidate;
			ncandidates = 1;
		}
		else if (nmatch == nbestMatch)
		{
			last_candidate->next = current_candidate;
			last_candidate = current_candidate;
			ncandidates++;
		}
	}

	if (last_candidate)			/* terminate rebuilt list */
		last_candidate->next = NULL;

	if (ncandidates == 1)
		return candidates;

	/*
	 * Still too many candidates?  Try assigning types for the unknown inputs.
	 *
	 * If there are no unknown inputs, we have no more heuristics that apply,
	 * and must fail.
	 */
	if (nunknowns == 0)
		return NULL;			/* failed to select a best candidate */

	/*
	 * The next step examines each unknown argument position to see if we can
	 * determine a "type category" for it.	If any candidate has an input
	 * datatype of STRING category, use STRING category (this bias towards
	 * STRING is appropriate since unknown-type literals look like strings).
	 * Otherwise, if all the candidates agree on the type category of this
	 * argument position, use that category.  Otherwise, fail because we
	 * cannot determine a category.
	 *
	 * If we are able to determine a type category, also notice whether any of
	 * the candidates takes a preferred datatype within the category.
	 *
	 * Having completed this examination, remove candidates that accept the
	 * wrong category at any unknown position.	Also, if at least one
	 * candidate accepted a preferred type at a position, remove candidates
	 * that accept non-preferred types.  If just one candidate remains,
	 * return that one.  However, if this rule turns out to reject all
	 * candidates, keep them all instead.
	 */
	resolved_unknowns = false;
	for (i = 0; i < nargs; i++)
	{
		bool		have_conflict;

		if (input_base_typeids[i] != UNKNOWNOID)
			continue;
		resolved_unknowns = true;		/* assume we can do it */
		slot_category[i] = TYPCATEGORY_INVALID;
		slot_has_preferred_type[i] = false;
		have_conflict = false;
		for (current_candidate = candidates;
			 current_candidate != NULL;
			 current_candidate = current_candidate->next)
		{
			current_typeids = current_candidate->args;
			current_type = current_typeids[i];
			get_type_category_preferred(current_type,
										&current_category,
										&current_is_preferred);
			if (slot_category[i] == TYPCATEGORY_INVALID)
			{
				/* first candidate */
				slot_category[i] = current_category;
				slot_has_preferred_type[i] = current_is_preferred;
			}
			else if (current_category == slot_category[i])
			{
				/* more candidates in same category */
				slot_has_preferred_type[i] |= current_is_preferred;
			}
			else
			{
				/* category conflict! */
				if (current_category == TYPCATEGORY_STRING)
				{
					/* STRING always wins if available */
					slot_category[i] = current_category;
					slot_has_preferred_type[i] = current_is_preferred;
				}
				else
				{
					/*
					 * Remember conflict, but keep going (might find STRING)
					 */
					have_conflict = true;
				}
			}
		}
		if (have_conflict && slot_category[i] != TYPCATEGORY_STRING)
		{
			/* Failed to resolve category conflict at this position */
			resolved_unknowns = false;
			break;
		}
	}

	if (resolved_unknowns)
	{
		/* Strip non-matching candidates */
		ncandidates = 0;
		first_candidate = candidates;
		last_candidate = NULL;
		for (current_candidate = candidates;
			 current_candidate != NULL;
			 current_candidate = current_candidate->next)
		{
			bool		keepit = true;

			current_typeids = current_candidate->args;
			for (i = 0; i < nargs; i++)
			{
				if (input_base_typeids[i] != UNKNOWNOID)
					continue;
				current_type = current_typeids[i];
				get_type_category_preferred(current_type,
											&current_category,
											&current_is_preferred);
				if (current_category != slot_category[i])
				{
					keepit = false;
					break;
				}
				if (slot_has_preferred_type[i] && !current_is_preferred)
				{
					keepit = false;
					break;
				}
			}
			if (keepit)
			{
				/* keep this candidate */
				last_candidate = current_candidate;
				ncandidates++;
			}
			else
			{
				/* forget this candidate */
				if (last_candidate)
					last_candidate->next = current_candidate->next;
				else
					first_candidate = current_candidate->next;
			}
		}

		/* if we found any matches, restrict our attention to those */
		if (last_candidate)
		{
			candidates = first_candidate;
			/* terminate rebuilt list */
			last_candidate->next = NULL;
		}

		if (ncandidates == 1)
			return candidates;
	}

	/*
	 * Last gasp: if there are both known- and unknown-type inputs, and all
	 * the known types are the same, assume the unknown inputs are also that
	 * type, and see if that gives us a unique match.  If so, use that match.
	 *
	 * NOTE: for a binary operator with one unknown and one non-unknown input,
	 * we already tried this heuristic in binary_oper_exact().  However, that
	 * code only finds exact matches, whereas here we will handle matches that
	 * involve coercion, polymorphic type resolution, etc.
	 */
	if (nunknowns < nargs)
	{
		Oid			known_type = UNKNOWNOID;

		for (i = 0; i < nargs; i++)
		{
			if (input_base_typeids[i] == UNKNOWNOID)
				continue;
			if (known_type == UNKNOWNOID)		/* first known arg? */
				known_type = input_base_typeids[i];
			else if (known_type != input_base_typeids[i])
			{
				/* oops, not all match */
				known_type = UNKNOWNOID;
				break;
			}
		}

		if (known_type != UNKNOWNOID)
		{
			/* okay, just one known type, apply the heuristic */
			for (i = 0; i < nargs; i++)
				input_base_typeids[i] = known_type;
			ncandidates = 0;
			last_candidate = NULL;
			for (current_candidate = candidates;
				 current_candidate != NULL;
				 current_candidate = current_candidate->next)
			{
				current_typeids = current_candidate->args;
				if (can_coerce_type(nargs, input_base_typeids, current_typeids,
									COERCION_IMPLICIT))
				{
					if (++ncandidates > 1)
						break;	/* not unique, give up */
					last_candidate = current_candidate;
				}
			}
			if (ncandidates == 1)
			{
				/* successfully identified a unique match */
				last_candidate->next = NULL;
				return last_candidate;
			}
		}
	}

	return NULL;				/* failed to select a best candidate */
}	/* func_select_candidate() */


/* func_get_detail()
 *
 * Find the named function in the system catalogs.
 *
 * Attempt to find the named function in the system catalogs with
 * arguments exactly as specified, so that the normal case (exact match)
 * is as quick as possible.
 *
 * If an exact match isn't found:
 *	1) check for possible interpretation as a type coercion request
 *	2) apply the ambiguous-function resolution rules
 *
 * Note: we rely primarily on nargs/argtypes as the argument description.
 * The actual expression node list is passed in fargs so that we can check
 * for type coercion of a constant.  Some callers pass fargs == NIL
 * indicating they don't want that check made.
 */
FuncDetailCode
func_get_detail(List *funcname,
				List *fargs,
				int nargs,
				Oid *argtypes,
				bool expand_variadic,
				bool expand_defaults,
				Oid *funcid,	/* return value */
				Oid *rettype,	/* return value */
				bool *retset,	/* return value */
				int *nvargs,	/* return value */
				Oid *vatype,	/* return value */
				Oid **true_typeids,		/* return value */
				List **argdefaults)		/* optional return value */
{
	FuncCandidateList raw_candidates;
	FuncCandidateList best_candidate;

	/* initialize output arguments to silence compiler warnings */
	*funcid = InvalidOid;
	*rettype = InvalidOid;
	*retset = false;
	*nvargs = 0;
	*true_typeids = NULL;
	if (argdefaults)
		*argdefaults = NIL;

	/* Get list of possible candidates from namespace search */
	raw_candidates = FuncnameGetCandidates(funcname, nargs,
										   expand_variadic, expand_defaults);

	/*
	 * Quickly check if there is an exact match to the input datatypes (there
	 * can be only one)
	 */
	for (best_candidate = raw_candidates;
		 best_candidate != NULL;
		 best_candidate = best_candidate->next)
	{
		if (memcmp(argtypes, best_candidate->args, nargs * sizeof(Oid)) == 0)
			break;
	}

	if (best_candidate == NULL)
	{
		/*
		 * If we didn't find an exact match, next consider the possibility
		 * that this is really a type-coercion request: a single-argument
		 * function call where the function name is a type name.  If so, and
		 * if the coercion path is RELABELTYPE or COERCEVIAIO, then go ahead
		 * and treat the "function call" as a coercion.
		 *
		 * This interpretation needs to be given higher priority than
		 * interpretations involving a type coercion followed by a function
		 * call, otherwise we can produce surprising results. For example, we
		 * want "text(varchar)" to be interpreted as a simple coercion, not as
		 * "text(name(varchar))" which the code below this point is entirely
		 * capable of selecting.
		 *
		 * We also treat a coercion of a previously-unknown-type literal
		 * constant to a specific type this way.
		 *
		 * The reason we reject COERCION_PATH_FUNC here is that we expect the
		 * cast implementation function to be named after the target type.
		 * Thus the function will be found by normal lookup if appropriate.
		 *
		 * The reason we reject COERCION_PATH_ARRAYCOERCE is mainly that you
		 * can't write "foo[] (something)" as a function call.  In theory
		 * someone might want to invoke it as "_foo (something)" but we have
		 * never supported that historically, so we can insist that people
		 * write it as a normal cast instead.  Lack of historical support is
		 * also the reason for not considering composite-type casts here.
		 *
		 * NB: it's important that this code does not exceed what coerce_type
		 * can do, because the caller will try to apply coerce_type if we
		 * return FUNCDETAIL_COERCION.	If we return that result for something
		 * coerce_type can't handle, we'll cause infinite recursion between
		 * this module and coerce_type!
		 */
		if (nargs == 1 && fargs != NIL)
		{
			Oid			targetType = FuncNameAsType(funcname);

			if (OidIsValid(targetType))
			{
				Oid			sourceType = argtypes[0];
				Node	   *arg1 = linitial(fargs);
				bool		iscoercion;

				if (sourceType == UNKNOWNOID && IsA(arg1, Const))
				{
					/* always treat typename('literal') as coercion */
					iscoercion = true;
				}
				else
				{
					CoercionPathType cpathtype;
					Oid			cfuncid;

					cpathtype = find_coercion_pathway(targetType, sourceType,
													  COERCION_EXPLICIT,
													  &cfuncid);
					iscoercion = (cpathtype == COERCION_PATH_RELABELTYPE ||
								  cpathtype == COERCION_PATH_COERCEVIAIO);
				}

				if (iscoercion)
				{
					/* Treat it as a type coercion */
					*funcid = InvalidOid;
					*rettype = targetType;
					*retset = false;
					*nvargs = 0;
					*true_typeids = argtypes;
					return FUNCDETAIL_COERCION;
				}
			}
		}

		/*
		 * didn't find an exact match, so now try to match up candidates...
		 */
		if (raw_candidates != NULL)
		{
			FuncCandidateList current_candidates;
			int			ncandidates;

			ncandidates = func_match_argtypes(nargs,
											  argtypes,
											  raw_candidates,
											  &current_candidates);

			/* one match only? then run with it... */
			if (ncandidates == 1)
				best_candidate = current_candidates;

			/*
			 * multiple candidates? then better decide or throw an error...
			 */
			else if (ncandidates > 1)
			{
				best_candidate = func_select_candidate(nargs,
													   argtypes,
													   current_candidates);

				/*
				 * If we were able to choose a best candidate, we're done.
				 * Otherwise, ambiguous function call.
				 */
				if (!best_candidate)
					return FUNCDETAIL_MULTIPLE;
			}
		}
	}

	if (best_candidate)
	{
		HeapTuple	ftup;
		Form_pg_proc pform;
		FuncDetailCode result;

		/*
		 * If expanding variadics or defaults, the "best candidate" might
		 * represent multiple equivalently good functions; treat this case
		 * as ambiguous.
		 */
		if (!OidIsValid(best_candidate->oid))
			return FUNCDETAIL_MULTIPLE;

		*funcid = best_candidate->oid;
		*nvargs = best_candidate->nvargs;
		*true_typeids = best_candidate->args;

		ftup = SearchSysCache(PROCOID,
							  ObjectIdGetDatum(best_candidate->oid),
							  0, 0, 0);
		if (!HeapTupleIsValid(ftup))	/* should not happen */
			elog(ERROR, "cache lookup failed for function %u",
				 best_candidate->oid);
		pform = (Form_pg_proc) GETSTRUCT(ftup);
		*rettype = pform->prorettype;
		*retset = pform->proretset;
		*vatype = pform->provariadic;
		/* fetch default args if caller wants 'em */
		if (argdefaults)
		{
			if (best_candidate->ndargs > 0)
			{
				Datum		proargdefaults;
				bool		isnull;
				char	   *str;
				List	   *defaults;
				int			ndelete;

				/* shouldn't happen, FuncnameGetCandidates messed up */
				if (best_candidate->ndargs > pform->pronargdefaults)
					elog(ERROR, "not enough default arguments");

				proargdefaults = SysCacheGetAttr(PROCOID, ftup,
												 Anum_pg_proc_proargdefaults,
												 &isnull);
				Assert(!isnull);
				str = TextDatumGetCString(proargdefaults);
				defaults = (List *) stringToNode(str);
				Assert(IsA(defaults, List));
				pfree(str);
				/* Delete any unused defaults from the returned list */
				ndelete = list_length(defaults) - best_candidate->ndargs;
				while (ndelete-- > 0)
					defaults = list_delete_first(defaults);
				*argdefaults = defaults;
			}
			else
				*argdefaults = NIL;
		}
		if (pform->proisagg)
			result = FUNCDETAIL_AGGREGATE;
		else if (pform->proiswindow)
			result = FUNCDETAIL_WINDOWFUNC;
		else
			result = FUNCDETAIL_NORMAL;
		ReleaseSysCache(ftup);
		return result;
	}

	return FUNCDETAIL_NOTFOUND;
}


/*
 * Given two type OIDs, determine whether the first is a complex type
 * (class type) that inherits from the second.
 */
bool
typeInheritsFrom(Oid subclassTypeId, Oid superclassTypeId)
{
	bool		result = false;
	Oid			relid;
	Relation	inhrel;
	List	   *visited,
			   *queue;
	ListCell   *queue_item;

	if (!ISCOMPLEX(subclassTypeId) || !ISCOMPLEX(superclassTypeId))
		return false;
	relid = typeidTypeRelid(subclassTypeId);
	if (relid == InvalidOid)
		return false;

	/*
	 * Begin the search at the relation itself, so add relid to the queue.
	 */
	queue = list_make1_oid(relid);
	visited = NIL;

	inhrel = heap_open(InheritsRelationId, AccessShareLock);

	/*
	 * Use queue to do a breadth-first traversal of the inheritance graph from
	 * the relid supplied up to the root.  Notice that we append to the queue
	 * inside the loop --- this is okay because the foreach() macro doesn't
	 * advance queue_item until the next loop iteration begins.
	 */
	foreach(queue_item, queue)
	{
		Oid			this_relid = lfirst_oid(queue_item);
		ScanKeyData skey;
		HeapScanDesc inhscan;
		HeapTuple	inhtup;

		/* If we've seen this relid already, skip it */
		if (list_member_oid(visited, this_relid))
			continue;

		/*
		 * Okay, this is a not-yet-seen relid. Add it to the list of
		 * already-visited OIDs, then find all the types this relid inherits
		 * from and add them to the queue. The one exception is we don't add
		 * the original relation to 'visited'.
		 */
		if (queue_item != list_head(queue))
			visited = lappend_oid(visited, this_relid);

		ScanKeyInit(&skey,
					Anum_pg_inherits_inhrelid,
					BTEqualStrategyNumber, F_OIDEQ,
					ObjectIdGetDatum(this_relid));

		inhscan = heap_beginscan(inhrel, SnapshotNow, 1, &skey);

		while ((inhtup = heap_getnext(inhscan, ForwardScanDirection)) != NULL)
		{
			Form_pg_inherits inh = (Form_pg_inherits) GETSTRUCT(inhtup);
			Oid			inhparent = inh->inhparent;

			/* If this is the target superclass, we're done */
			if (get_rel_type_id(inhparent) == superclassTypeId)
			{
				result = true;
				break;
			}

			/* Else add to queue */
			queue = lappend_oid(queue, inhparent);
		}

		heap_endscan(inhscan);

		if (result)
			break;
	}

	heap_close(inhrel, AccessShareLock);

	list_free(visited);
	list_free(queue);

	return result;
}

/*
 * unify_hypothetical_args()
 *
 * Ensure that each hypothetical direct argument of a hypothetical-set
 * aggregate has the same type as the corresponding aggregated argument.
 * Modify the expressions in the fargs list, if necessary, and update
 * actual_arg_types[].
 *
 * If the agg declared its args non-ANY (even ANYELEMENT), we need only a
 * sanity check that the declared types match; make_fn_arguments will coerce
 * the actual arguments to match the declared ones.  But if the declaration
 * is ANY, nothing will happen in make_fn_arguments, so we need to fix any
 * mismatch here.  We use the same type resolution logic as UNION etc.
 */
static void
unify_hypothetical_args(ParseState *pstate,
						List *fargs,
						int numAggregatedArgs,
						Oid *actual_arg_types,
						Oid *declared_arg_types)
{
	Node	   *args[FUNC_MAX_ARGS];
	int			numDirectArgs,
				numNonHypotheticalArgs;
	int			i;
	ListCell   *lc;

	numDirectArgs = list_length(fargs) - numAggregatedArgs;
	numNonHypotheticalArgs = numDirectArgs - numAggregatedArgs;
	/* safety check (should only trigger with a misdeclared agg) */
	if (numNonHypotheticalArgs < 0)
		elog(ERROR, "incorrect number of arguments to hypothetical-set aggregate");

	/* Deconstruct fargs into an array for ease of subscripting */
	i = 0;
	foreach(lc, fargs)
	{
		args[i++] = (Node *) lfirst(lc);
	}

	/* Check each hypothetical arg and corresponding aggregated arg */
	for (i = numNonHypotheticalArgs; i < numDirectArgs; i++)
	{
		int			aargpos = numDirectArgs + (i - numNonHypotheticalArgs);
		Oid			commontype;

		/* A mismatch means AggregateCreate didn't check properly ... */
		if (declared_arg_types[i] != declared_arg_types[aargpos])
			elog(ERROR, "hypothetical-set aggregate has inconsistent declared argument types");

		/* No need to unify if make_fn_arguments will coerce */
		if (declared_arg_types[i] != ANYOID)
			continue;

		/*
		 * Select common type, giving preference to the aggregated argument's
		 * type (we'd rather coerce the direct argument once than coerce all
		 * the aggregated values).
		 */
		commontype = select_common_type(pstate,
										list_make2(args[aargpos], args[i]),
										"WITHIN GROUP",
										NULL);

		/*
		 * Perform the coercions.  We don't need to worry about NamedArgExprs
		 * here because they aren't supported with aggregates.
		 */
		args[i] = coerce_type(pstate,
							  args[i],
							  actual_arg_types[i],
							  commontype, -1,
							  COERCION_IMPLICIT,
							  COERCE_IMPLICIT_CAST,
							  -1);
		actual_arg_types[i] = commontype;
		args[aargpos] = coerce_type(pstate,
									args[aargpos],
									actual_arg_types[aargpos],
									commontype, -1,
									COERCION_IMPLICIT,
									COERCE_IMPLICIT_CAST,
									-1);
		actual_arg_types[aargpos] = commontype;
	}

	/* Reconstruct fargs from array */
	i = 0;
	foreach(lc, fargs)
	{
		lfirst(lc) = args[i++];
	}
}


/*
 * make_fn_arguments()
 *
 * Given the actual argument expressions for a function, and the desired
 * input types for the function, add any necessary typecasting to the
 * expression tree.  Caller should already have verified that casting is
 * allowed.
 *
 * Caution: given argument list is modified in-place.
 *
 * As with coerce_type, pstate may be NULL if no special unknown-Param
 * processing is wanted.
 */
void
make_fn_arguments(ParseState *pstate,
				  List *fargs,
				  Oid *actual_arg_types,
				  Oid *declared_arg_types)
{
	ListCell   *current_fargs;
	int			i = 0;

	foreach(current_fargs, fargs)
	{
		/* types don't match? then force coercion using a function call... */
		if (actual_arg_types[i] != declared_arg_types[i])
		{
			lfirst(current_fargs) = coerce_type(pstate,
												lfirst(current_fargs),
												actual_arg_types[i],
												declared_arg_types[i], -1,
												COERCION_IMPLICIT,
												COERCE_IMPLICIT_CAST,
												-1);
		}
		i++;
	}
}

/*
 * FuncNameAsType -
 *	  convenience routine to see if a function name matches a type name
 *
 * Returns the OID of the matching type, or InvalidOid if none.  We ignore
 * shell types and complex types.
 */
static Oid
FuncNameAsType(List *funcname)
{
	Oid			result;
	Type		typtup;

	typtup = LookupTypeName(NULL, makeTypeNameFromNameList(funcname), NULL);
	if (typtup == NULL)
		return InvalidOid;

	if (((Form_pg_type) GETSTRUCT(typtup))->typisdefined &&
		!OidIsValid(typeTypeRelid(typtup)))
		result = typeTypeId(typtup);
	else
		result = InvalidOid;

	ReleaseSysCache(typtup);
	return result;
}

/*
 * ParseComplexProjection -
 *	  handles function calls with a single argument that is of complex type.
 *	  If the function call is actually a column projection, return a suitably
 *	  transformed expression tree.	If not, return NULL.
 */
static Node *
ParseComplexProjection(ParseState *pstate, char *funcname, Node *first_arg,
					   int location)
{
	TupleDesc	tupdesc;
	int			i;

	/*
	 * Special case for whole-row Vars so that we can resolve (foo.*).bar even
	 * when foo is a reference to a subselect, join, or RECORD function. A
	 * bonus is that we avoid generating an unnecessary FieldSelect; our
	 * result can omit the whole-row Var and just be a Var for the selected
	 * field.
	 *
	 * This case could be handled by expandRecordVariable, but it's more
	 * efficient to do it this way when possible.
	 */
	if (IsA(first_arg, Var) &&
		((Var *) first_arg)->varattno == InvalidAttrNumber)
	{
		RangeTblEntry *rte;

		rte = GetRTEByRangeTablePosn(pstate,
									 ((Var *) first_arg)->varno,
									 ((Var *) first_arg)->varlevelsup);
		/* Return a Var if funcname matches a column, else NULL */
		return scanRTEForColumn(pstate, rte, funcname, location);
	}

	/*
	 * Else do it the hard way with get_expr_result_type().
	 *
	 * If it's a Var of type RECORD, we have to work even harder: we have to
	 * find what the Var refers to, and pass that to get_expr_result_type.
	 * That task is handled by expandRecordVariable().
	 */
	if (IsA(first_arg, Var) &&
		((Var *) first_arg)->vartype == RECORDOID)
		tupdesc = expandRecordVariable(pstate, (Var *) first_arg, 0);
	else if (get_expr_result_type(first_arg, NULL, &tupdesc) != TYPEFUNC_COMPOSITE)
		return NULL;			/* unresolvable RECORD type */
	Assert(tupdesc);

	for (i = 0; i < tupdesc->natts; i++)
	{
		Form_pg_attribute att = tupdesc->attrs[i];

		if (strcmp(funcname, NameStr(att->attname)) == 0 &&
			!att->attisdropped)
		{
			/* Success, so generate a FieldSelect expression */
			FieldSelect *fselect = makeNode(FieldSelect);

			fselect->arg = (Expr *) first_arg;
			fselect->fieldnum = i + 1;
			fselect->resulttype = att->atttypid;
			fselect->resulttypmod = att->atttypmod;
			return (Node *) fselect;
		}
	}

	return NULL;				/* funcname does not match any column */
}

/*
 * helper routine for delivering "column does not exist" error message
 */
static void
unknown_attribute(ParseState *pstate, Node *relref, char *attname,
				  int location)
{
	RangeTblEntry *rte;

	if (IsA(relref, Var) &&
		((Var *) relref)->varattno == InvalidAttrNumber)
	{
		/* Reference the RTE by alias not by actual table name */
		rte = GetRTEByRangeTablePosn(pstate,
									 ((Var *) relref)->varno,
									 ((Var *) relref)->varlevelsup);
		ereport(ERROR,
				(errcode(ERRCODE_UNDEFINED_COLUMN),
				 errmsg("column %s.%s does not exist",
						rte->eref->aliasname, attname),
				 parser_errposition(pstate, location)));
	}
	else
	{
		/* Have to do it by reference to the type of the expression */
		Oid			relTypeId = exprType(relref);

		if (ISCOMPLEX(relTypeId))
			ereport(ERROR,
					(errcode(ERRCODE_UNDEFINED_COLUMN),
					 errmsg("column \"%s\" not found in data type %s",
							attname, format_type_be(relTypeId)),
					 parser_errposition(pstate, location)));
		else if (relTypeId == RECORDOID)
			ereport(ERROR,
					(errcode(ERRCODE_UNDEFINED_COLUMN),
			   errmsg("could not identify column \"%s\" in record data type",
					  attname),
					 parser_errposition(pstate, location)));
		else
			ereport(ERROR,
					(errcode(ERRCODE_WRONG_OBJECT_TYPE),
					 errmsg("column notation .%s applied to type %s, "
							"which is not a composite type",
							attname, format_type_be(relTypeId)),
					 parser_errposition(pstate, location)));
	}
}

/*
 * funcname_signature_string
 *		Build a string representing a function name, including arg types.
 *		The result is something like "foo(integer)".
 *
 * This is typically used in the construction of function-not-found error
 * messages.
 */
const char *
funcname_signature_string(const char *funcname,
						  int nargs, const Oid *argtypes)
{
	StringInfoData argbuf;
	int			i;

	initStringInfo(&argbuf);

	appendStringInfo(&argbuf, "%s(", funcname);

	for (i = 0; i < nargs; i++)
	{
		if (i)
			appendStringInfoString(&argbuf, ", ");
		appendStringInfoString(&argbuf, format_type_be(argtypes[i]));
	}

	appendStringInfoChar(&argbuf, ')');

	return argbuf.data;			/* return palloc'd string buffer */
}

/*
 * func_signature_string
 *		As above, but function name is passed as a qualified name list.
 */
const char *
func_signature_string(List *funcname, int nargs, const Oid *argtypes)
{
	return funcname_signature_string(NameListToString(funcname),
									 nargs, argtypes);
}

/*
 * LookupFuncName
 *		Given a possibly-qualified function name and a set of argument types,
 *		look up the function.
 *
 * If the function name is not schema-qualified, it is sought in the current
 * namespace search path.
 *
 * If the function is not found, we return InvalidOid if noError is true,
 * else raise an error.
 */
Oid
LookupFuncName(List *funcname, int nargs, const Oid *argtypes, bool noError)
{
	FuncCandidateList clist;

	clist = FuncnameGetCandidates(funcname, nargs, false, false);

	while (clist)
	{
		if (memcmp(argtypes, clist->args, nargs * sizeof(Oid)) == 0)
			return clist->oid;
		clist = clist->next;
	}

	if (!noError)
		ereport(ERROR,
				(errcode(ERRCODE_UNDEFINED_FUNCTION),
				 errmsg("function %s does not exist",
						func_signature_string(funcname, nargs, argtypes))));

	return InvalidOid;
}

/*
 * LookupTypeNameOid
 *		Convenience routine to look up a type, silently accepting shell types
 */
static Oid
LookupTypeNameOid(const TypeName *typename)
{
	Oid			result;
	Type		typtup;

	typtup = LookupTypeName(NULL, typename, NULL);
	if (typtup == NULL)
		ereport(ERROR,
				(errcode(ERRCODE_UNDEFINED_OBJECT),
				 errmsg("type \"%s\" does not exist",
						TypeNameToString(typename))));
	result = typeTypeId(typtup);
	ReleaseSysCache(typtup);
	return result;
}

/*
 * LookupFuncNameTypeNames
 *		Like LookupFuncName, but the argument types are specified by a
 *		list of TypeName nodes.
 */
Oid
LookupFuncNameTypeNames(List *funcname, List *argtypes, bool noError)
{
	Oid			argoids[FUNC_MAX_ARGS];
	int			argcount;
	int			i;
	ListCell   *args_item;

	argcount = list_length(argtypes);
	if (argcount > FUNC_MAX_ARGS)
		ereport(ERROR,
				(errcode(ERRCODE_TOO_MANY_ARGUMENTS),
				 errmsg("functions cannot have more than %d arguments",
						FUNC_MAX_ARGS)));

	args_item = list_head(argtypes);
	for (i = 0; i < argcount; i++)
	{
		TypeName   *t = (TypeName *) lfirst(args_item);

		argoids[i] = LookupTypeNameOid(t);
		args_item = lnext(args_item);
	}

	return LookupFuncName(funcname, argcount, argoids, noError);
}

/*
 * LookupAggNameTypeNames
 *		Find an aggregate function given a name and list of TypeName nodes.
 *
 * This is almost like LookupFuncNameTypeNames, but the error messages refer
 * to aggregates rather than plain functions, and we verify that the found
 * function really is an aggregate.
 */
Oid
LookupAggNameTypeNames(List *aggname, List *argtypes, bool noError)
{
	Oid			argoids[FUNC_MAX_ARGS];
	int			argcount;
	int			i;
	ListCell   *lc;
	Oid			oid;
	HeapTuple	ftup;
	Form_pg_proc pform;

	argcount = list_length(argtypes);
	if (argcount > FUNC_MAX_ARGS)
		ereport(ERROR,
				(errcode(ERRCODE_TOO_MANY_ARGUMENTS),
				 errmsg("functions cannot have more than %d arguments",
						FUNC_MAX_ARGS)));

	i = 0;
	foreach(lc, argtypes)
	{
		TypeName   *t = (TypeName *) lfirst(lc);

		argoids[i] = LookupTypeNameOid(t);
		i++;
	}

	oid = LookupFuncName(aggname, argcount, argoids, true);

	if (!OidIsValid(oid))
	{
		if (noError)
			return InvalidOid;
		if (argcount == 0)
			ereport(ERROR,
					(errcode(ERRCODE_UNDEFINED_FUNCTION),
					 errmsg("aggregate %s(*) does not exist",
							NameListToString(aggname))));
		else
			ereport(ERROR,
					(errcode(ERRCODE_UNDEFINED_FUNCTION),
					 errmsg("aggregate %s does not exist",
							func_signature_string(aggname,
												  argcount, argoids))));
	}

	/* Make sure it's an aggregate */
	ftup = SearchSysCache(PROCOID,
						  ObjectIdGetDatum(oid),
						  0, 0, 0);
	if (!HeapTupleIsValid(ftup))	/* should not happen */
		elog(ERROR, "cache lookup failed for function %u", oid);
	pform = (Form_pg_proc) GETSTRUCT(ftup);

	if (!pform->proisagg)
	{
		ReleaseSysCache(ftup);
		if (noError)
			return InvalidOid;
		/* we do not use the (*) notation for functions... */
		ereport(ERROR,
				(errcode(ERRCODE_WRONG_OBJECT_TYPE),
				 errmsg("function %s is not an aggregate",
						func_signature_string(aggname,
											  argcount, argoids))));
	}

	ReleaseSysCache(ftup);

	return oid;
}


/*
 * parseCheckTableFunctions
 *
 *	Check for TableValueExpr where they shouldn't be.  Currently the only
 *  valid location for a TableValueExpr is within a call to a table function.
 *  In the full SQL Standard they can exist anywhere a multiset is supported.
 */
void 
parseCheckTableFunctions(ParseState *pstate, Query *qry)
{
	check_table_func_context context;
	context.parent = NULL;
	query_tree_walker(qry, 
					  checkTableFunctions_walker,
					  (void *) &context, 0);
}

static bool 
checkTableFunctions_walker(Node *node, check_table_func_context *context)
{
	if (node == NULL)
		return false;

	/* 
	 * TABLE() value expressions are currently only permited as parameters
	 * to table functions called in the FROM clause.
	 */
	if (IsA(node, TableValueExpr))
	{
		if (context->parent && IsA(context->parent, FuncExpr))
		{ 
			FuncExpr *parent = (FuncExpr *) context->parent;

			/*
			 * This flag is set in addRangeTableEntryForFunction for functions
			 * called as range table entries having TABLE value expressions
			 * as arguments.
			 */
			if (parent->is_tablefunc)
				return false;

			/* Error message could be improved */
			ereport(ERROR,
					(errcode(ERRCODE_SYNTAX_ERROR),
					 errmsg("table functions must be invoked in FROM clause")));
		}
		ereport(ERROR,
				(errcode(ERRCODE_SYNTAX_ERROR),
				 errmsg("invalid use of TABLE value expression")));
		return true;  /* not possible, but keeps compiler happy */
	}

	context->parent = node;
	if (IsA(node, Query))
	{
		return query_tree_walker((Query *) node, 
								 checkTableFunctions_walker,
								 (void *) context, 0);
	}
	else
	{
		return expression_tree_walker(node, 
									  checkTableFunctions_walker, 
									  (void *) context);
	}
}

/*
 * pg_get_expr() is a system function that exposes the expression
 * deparsing functionality in ruleutils.c to users. Very handy, but it was
 * later realized that the functions in ruleutils.c don't check the input
 * rigorously, assuming it to come from system catalogs and to therefore
 * be valid. That makes it easy for a user to crash the backend by passing
 * a maliciously crafted string representation of an expression to
 * pg_get_expr().
 *
 * There's a lot of code in ruleutils.c, so it's not feasible to add
 * water-proof input checking after the fact. Even if we did it once, it
 * would need to be taken into account in any future patches too.
 *
 * Instead, we restrict pg_rule_expr() to only allow input from system
 * catalogs. This is a hack, but it's the most robust and easiest
 * to backpatch way of plugging the vulnerability.
 *
 * This is transparent to the typical usage pattern of
 * "pg_get_expr(systemcolumn, ...)", but will break "pg_get_expr('foo',
 * ...)", even if 'foo' is a valid expression fetched earlier from a
 * system catalog. Hopefully there aren't many clients doing that out there.
 */
void
check_pg_get_expr_args(ParseState *pstate, Oid fnoid, List *args)
{
	Node	   *arg;

	/* if not being called for pg_get_expr, do nothing */
	if (fnoid != F_PG_GET_EXPR && fnoid != F_PG_GET_EXPR_EXT)
		return;

	/* superusers are allowed to call it anyway (dubious) */
	if (superuser())
		return;

	/*
	 * The first argument must be a Var referencing one of the allowed
	 * system-catalog columns.  It could be a join alias Var or subquery
	 * reference Var, though, so we need a recursive subroutine to chase
	 * through those possibilities.
	 */
	Assert(list_length(args) > 1);
	arg = (Node *) linitial(args);

	if (!check_pg_get_expr_arg(pstate, arg, 0))
		ereport(ERROR,
				(errcode(ERRCODE_INSUFFICIENT_PRIVILEGE),
				 errmsg("argument to pg_get_expr() must come from system catalogs")));
}

static bool
check_pg_get_expr_arg(ParseState *pstate, Node *arg, int netlevelsup)
{
	if (arg && IsA(arg, Var))
	{
		Var		   *var = (Var *) arg;
		RangeTblEntry *rte;
		AttrNumber	attnum;

		netlevelsup += var->varlevelsup;
		rte = GetRTEByRangeTablePosn(pstate, var->varno, netlevelsup);
		attnum = var->varattno;

		if (rte->rtekind == RTE_JOIN)
		{
			/* Recursively examine join alias variable */
			if (attnum > 0 &&
				attnum <= list_length(rte->joinaliasvars))
			{
				arg = (Node *) list_nth(rte->joinaliasvars, attnum - 1);
				return check_pg_get_expr_arg(pstate, arg, netlevelsup);
			}
		}
		else if (rte->rtekind == RTE_SUBQUERY)
		{
			/* Subselect-in-FROM: examine sub-select's output expr */
			TargetEntry *ste = get_tle_by_resno(rte->subquery->targetList,
												attnum);
			ParseState	mypstate;

			if (ste == NULL || ste->resjunk)
				elog(ERROR, "subquery %s does not have attribute %d",
					 rte->eref->aliasname, attnum);
			arg = (Node *) ste->expr;

			/*
			 * Recurse into the sub-select to see what its expr refers to.
			 * We have to build an additional level of ParseState to keep in
			 * step with varlevelsup in the subselect.
			 */
			MemSet(&mypstate, 0, sizeof(mypstate));
			mypstate.parentParseState = pstate;
			mypstate.p_rtable = rte->subquery->rtable;
			/* don't bother filling the rest of the fake pstate */

			return check_pg_get_expr_arg(&mypstate, arg, 0);
		}
		else if (rte->rtekind == RTE_RELATION)
		{
			switch (rte->relid)
			{
				case IndexRelationId:
					if (attnum == Anum_pg_index_indexprs ||
						attnum == Anum_pg_index_indpred)
						return true;
					break;

				case AttrDefaultRelationId:
					if (attnum == Anum_pg_attrdef_adbin)
						return true;
					break;

				case ConstraintRelationId:
					if (attnum == Anum_pg_constraint_conbin)
						return true;
					break;

				case TypeRelationId:
					if (attnum == Anum_pg_type_typdefaultbin)
						return true;
					break;

				case PartitionRuleRelationId:
					if (attnum == Anum_pg_partition_rule_parrangestart ||
						attnum == Anum_pg_partition_rule_parrangeend ||
						attnum == Anum_pg_partition_rule_parrangeevery ||
						attnum == Anum_pg_partition_rule_parlistvalues)
						return true;
					break;
			}
		}
	}

	return false;
}<|MERGE_RESOLUTION|>--- conflicted
+++ resolved
@@ -8,11 +8,7 @@
  *
  *
  * IDENTIFICATION
-<<<<<<< HEAD
- *	  $PostgreSQL: pgsql/src/backend/parser/parse_func.c,v 1.209 2008/12/18 18:20:34 tgl Exp $
-=======
  *	  $PostgreSQL: pgsql/src/backend/parser/parse_func.c,v 1.211 2009/01/01 17:23:45 momjian Exp $
->>>>>>> b0a6ad70
  *
  *-------------------------------------------------------------------------
  */
