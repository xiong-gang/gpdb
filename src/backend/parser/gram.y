%{

/*#define YYDEBUG 1*/
/*-------------------------------------------------------------------------
 *
 * gram.y
 *	  POSTGRES SQL YACC rules/actions
 *
 * Portions Copyright (c) 2006-2010, Greenplum inc
 * Portions Copyright (c) 1996-2009, PostgreSQL Global Development Group
 * Portions Copyright (c) 1994, Regents of the University of California
 *
 *
 * IDENTIFICATION
 *	  $PostgreSQL: pgsql/src/backend/parser/gram.y,v 2.575 2007/01/22 01:35:21 tgl Exp $
 *
 * HISTORY
 *	  AUTHOR			DATE			MAJOR EVENT
 *	  Andrew Yu			Sept, 1994		POSTQUEL to SQL conversion
 *	  Andrew Yu			Oct, 1994		lispy code conversion
 *
 * NOTES
 *	  CAPITALS are used to represent terminal symbols.
 *	  non-capitals are used to represent non-terminals.
 *	  SQL92-specific syntax is separated from plain SQL/Postgres syntax
 *	  to help isolate the non-extensible portions of the parser.
 *
 *	  In general, nothing in this file should initiate database accesses
 *	  nor depend on changeable state (such as SET variables).  If you do
 *	  database accesses, your code will fail when we have aborted the
 *	  current transaction and are just parsing commands to find the next
 *	  ROLLBACK or COMMIT.  If you make use of SET variables, then you
 *	  will do the wrong thing in multi-query strings like this:
 *			SET SQL_inheritance TO off; SELECT * FROM foo;
 *	  because the entire string is parsed by gram.y before the SET gets
 *	  executed.  Anything that depends on the database or changeable state
 *	  should be handled during parse analysis so that it happens at the
 *	  right time not the wrong time.  The handling of SQL_inheritance is
 *	  a good example.
 *
 * WARNINGS
 *	  If you use a list, make sure the datum is a node so that the printing
 *	  routines work.
 *
 *	  Sometimes we assign constants to makeStrings. Make sure we don't free
 *	  those.
 *
 *-------------------------------------------------------------------------
 */
#undef REPEATABLE
#include "postgres.h"

#include <ctype.h>
#include <limits.h>

#include "catalog/index.h"
#include "catalog/namespace.h"
#include "commands/defrem.h"
#include "nodes/makefuncs.h"
#include "nodes/nodeFuncs.h"
#include "nodes/print.h"
#include "parser/gramparse.h"
#include "storage/lmgr.h"
#include "utils/date.h"
#include "utils/datetime.h"
#include "utils/guc.h"
#include "utils/numeric.h"
#include "utils/xml.h"
#include "cdb/cdbvars.h" /* CDB *//* gp_enable_partitioned_tables */



/* Location tracking support --- simpler than bison's default */
#define YYLLOC_DEFAULT(Current, Rhs, N) \
	do { \
		if (N) \
			(Current) = (Rhs)[1]; \
		else \
			(Current) = (Rhs)[0]; \
	} while (0)

/*
 * The %name-prefix option below will make bison call base_yylex, but we
 * really want it to call filtered_base_yylex (see parser.c).
 */
#define base_yylex filtered_base_yylex

/*
 * Bison doesn't allocate anything that needs to live across parser calls,
 * so we can easily have it use palloc instead of malloc.  This prevents
 * memory leaks if we error out during parsing.  Note this only works with
 * bison >= 2.0.  However, in bison 1.875 the default is to use alloca()
 * if possible, so there's not really much problem anyhow, at least if
 * you're building with gcc.
 */
#define YYMALLOC palloc
#define YYFREE   pfree

extern List *parsetree;			/* final parse result is delivered here */

static bool QueryIsRule = FALSE;

/*
 * If you need access to certain yacc-generated variables and find that
 * they're static by default, uncomment the next line.  (this is not a
 * problem, yet.)
 */
/*#define __YYSCLASS*/

static Node *makeAddPartitionCreateStmt(Node *n, Node *subSpec);
static Node *makeColumnRef(char *colname, List *indirection, int location);
static Node *makeTypeCast(Node *arg, TypeName *typename, int location);
static Node *makeStringConst(char *str, TypeName *typename, int location);
static Node *makeIntConst(int val, int location);
static Node *makeFloatConst(char *str, int location);
static Node *makeNullAConst(int location);
static Node *makeAConst(Value *v, int location);
static A_Const *makeBoolAConst(bool state, int location);
static FuncCall *makeOverlaps(List *largs, List *rargs, int location);
static void check_qualified_name(List *names);
static List *check_func_name(List *names);
static List *extractArgTypes(List *parameters);
static SelectStmt *findLeftmostSelect(SelectStmt *node);
static void insertSelectOptions(SelectStmt *stmt,
								List *sortClause, List *lockingClause,
								Node *limitOffset, Node *limitCount,
								WithClause *withClause);
static Node *makeSetOp(SetOperation op, bool all, Node *larg, Node *rarg);
static Node *doNegate(Node *n, int location);
static void doNegateFloat(Value *v);
static Node *makeXmlExpr(XmlExprOp op, char *name, List *named_args,
						 List *args, int location);
static List *mergeTableFuncParameters(List *func_args, List *columns);
static TypeName *TableFuncTypeName(List *columns);
static void setWindowExclude(WindowFrame *wframe, WindowExclusion exclude);
static Node *makeIsNotDistinctFromNode(Node *expr, int position);

%}

%expect 0
%name-prefix="base_yy"
%locations

%union
{
	int					ival;
	char				chr;
	char				*str;
	const char			*keyword;
	bool				boolean;
	JoinType			jtype;
	DropBehavior		dbehavior;
	OnCommitAction		oncommit;
	List				*list;
	Node				*node;
	Value				*value;
	ObjectType			objtype;

	TypeName			*typnam;
	FunctionParameter   *fun_param;
	FunctionParameterMode fun_param_mode;
	FuncWithArgs		*funwithargs;
	DefElem				*defelt;
	SortBy				*sortby;
	JoinExpr			*jexpr;
	IndexElem			*ielem;
	Alias				*alias;
	RangeVar			*range;
	IntoClause			*into;
	A_Indices			*aind;
	ResTarget			*target;
	PrivTarget			*privtarget;

	InsertStmt			*istmt;
	VariableSetStmt		*vsetstmt;
	WithClause			*with;
}

%type <node>	stmt schema_stmt
		AlterDatabaseStmt AlterDatabaseSetStmt AlterDomainStmt
		AlterGroupStmt
		AlterObjectSchemaStmt AlterOwnerStmt AlterQueueStmt AlterSeqStmt 
		AlterTableStmt AlterUserStmt AlterUserSetStmt AlterRoleStmt
		AlterRoleSetStmt AnalyzeStmt ClosePortalStmt ClusterStmt 
		CommentStmt ConstraintsSetStmt CopyStmt CreateAsStmt CreateCastStmt
		CreateDomainStmt CreateExternalStmt CreateFileSpaceStmt CreateGroupStmt
		CreateOpClassStmt CreatePLangStmt
		CreateQueueStmt CreateSchemaStmt CreateSeqStmt CreateStmt 
		CreateTableSpaceStmt
		CreateAssertStmt CreateTrigStmt 
		CreateUserStmt CreateRoleStmt
		CreatedbStmt DeclareCursorStmt DefineStmt DeleteStmt
		DropGroupStmt DropOpClassStmt DropPLangStmt DropQueueStmt DropStmt
		DropAssertStmt DropTrigStmt DropRuleStmt DropCastStmt DropRoleStmt
		DropUserStmt DropdbStmt
		ExplainStmt
		ExtTypedesc FetchStmt
		GrantStmt GrantRoleStmt IndexStmt InsertStmt ListenStmt LoadStmt
		LockStmt NotifyStmt OptSingleRowErrorHandling ExplainableStmt PreparableStmt
		CreateFunctionStmt AlterFunctionStmt ReindexStmt RemoveAggrStmt
		RemoveFuncStmt RemoveOperStmt RenameStmt RevokeStmt RevokeRoleStmt
		RuleActionStmt RuleActionStmtOrEmpty RuleStmt
		SelectStmt TransactionStmt TruncateStmt
		UnlistenStmt UpdateStmt VacuumStmt
		VariableResetStmt VariableSetStmt VariableShowStmt
		ViewStmt CheckPointStmt CreateConversionStmt
		DeallocateStmt PrepareStmt ExecuteStmt
		DropOwnedStmt ReassignOwnedStmt
		AlterTypeStmt 

%type <node>    deny_login_role deny_interval deny_point deny_day_specifier

%type <node>	select_no_parens select_with_parens select_clause
				simple_select values_clause

%type <node>	alter_column_default opclass_item alter_using
%type <ival>	add_drop opt_asc_desc opt_nulls_order

%type <node>	alter_table_cmd alter_rel_cmd alter_table_partition_id_spec
				alter_table_partition_cmd
				alter_table_partition_id_spec_with_opt_default
%type <list>	alter_table_cmds alter_rel_cmds
				part_values_clause multi_spec_value_list part_values_single
%type <ival>	opt_table_partition_exchange_validate partition_hash_keyword
				partition_coalesce_keyword

%type <dbehavior>	opt_drop_behavior

%type <list>	createdb_opt_list alterdb_opt_list copy_opt_list
				ext_on_clause_list format_opt format_opt_list format_def_list transaction_mode_list
				ext_opt_encoding_list
%type <defelt>	createdb_opt_item alterdb_opt_item copy_opt_item
				ext_on_clause_item format_opt_item format_def_item transaction_mode_item
				ext_opt_encoding_item

%type <ival>	opt_lock lock_type cast_context
%type <boolean>	opt_force opt_or_replace
				opt_grant_grant_option opt_grant_admin_option
				opt_nowait opt_if_exists opt_with_data

%type <list>	OptRoleList
%type <defelt>	OptRoleElem

%type <list> 	OptAlterRoleList
%type <defelt>	OptAlterRoleElem

%type <list>	OptQueueList
%type <defelt>	OptQueueElem

%type <str>		OptSchemaName
%type <list>	OptSchemaEltList

%type <boolean> TriggerActionTime TriggerForSpec opt_trusted
%type <str>		opt_lancompiler

%type <str>		TriggerEvents
%type <value>	TriggerFuncArg

%type <str>		relation_name copy_file_name
				database_name access_method_clause access_method attr_name
				index_name name file_name

%type <list>	func_name handler_name qual_Op qual_all_Op subquery_Op
				opt_class opt_validator validator_clause

%type <range>	qualified_name OptConstrFromTable

%type <str>		all_Op MathOp SpecialRuleRelation

%type <str>		iso_level opt_encoding
%type <node>	grantee
%type <list>	grantee_list
%type <str>		privilege
%type <list>	privileges privilege_list
%type <privtarget> privilege_target
%type <funwithargs> function_with_argtypes
%type <list>	function_with_argtypes_list
%type <chr> 	TriggerOneEvent

%type <list>	stmtblock stmtmulti
				OptTableElementList OptExtTableElementList TableElementList ExtTableElementList
				OptInherit definition
				OptWith opt_distinct opt_definition func_args func_args_list
				func_as createfunc_opt_list alterfunc_opt_list
				aggr_args aggr_args_list old_aggr_definition old_aggr_list
				oper_argtypes RuleActionList RuleActionMulti
				cdb_string_list
				opt_column_list columnList opt_name_list exttab_auth_list keyvalue_list
				opt_inherited_column_list
				sort_clause opt_sort_clause sortby_list index_params
				name_list from_clause from_list opt_array_bounds
				qualified_name_list any_name any_name_list
				any_operator expr_list attrs
				target_list insert_column_list set_target_list
				set_clause_list set_clause multiple_set_clause
				ctext_expr_list ctext_row def_list indirection opt_indirection
				group_clause group_elem_list group_elem TriggerFuncArgs select_limit
				opt_select_limit opclass_item_list
				transaction_mode_list_or_empty
				TableFuncElementList opt_type_modifiers
				prep_type_clause prep_type_list
				execute_param_clause using_clause returning_clause
				table_func_column_list scatter_clause

%type <node>    table_value_select_clause

%type <range>	OptTempTableName OptErrorTableName
%type <into>	into_clause create_as_target

%type <defelt>	createfunc_opt_item common_func_opt_item
%type <fun_param> func_arg table_func_column
%type <fun_param_mode> arg_class
%type <typnam>	func_return func_type

%type <boolean>  TriggerForType OptTemp OptWeb OptWritable OptSrehLimitType OptSrehKeep
%type <oncommit> OnCommitOption

%type <node>	for_locking_item
%type <list>	for_locking_clause opt_for_locking_clause for_locking_items
%type <list>	locked_rels_list
%type <boolean>	opt_all

%type <node>	join_outer join_qual
%type <jtype>	join_type

%type <list>	extract_list overlay_list position_list
%type <list>	substr_list trim_list
%type <ival>	opt_interval
%type <node>	overlay_placing substr_from substr_for

%type <boolean> opt_instead opt_analyze
%type <boolean> index_opt_unique opt_verbose opt_full
%type <boolean> opt_freeze opt_default opt_ordered opt_recheck
%type <boolean> opt_rootonly_all
%type <boolean> opt_dxl
%type <defelt>	opt_binary opt_oids copy_delimiter

%type <boolean> copy_from opt_hold skip_external_partition

%type <ival>	opt_column event cursor_options
%type <objtype>	reindex_type drop_type comment_type

%type <node>	fetch_direction select_limit_value select_offset_value
				select_offset_value2 opt_select_fetch_first_value
%type <ival>	row_or_rows first_or_next

%type <list>	OptSeqList
%type <defelt>	OptSeqElem

%type <istmt>	insert_rest

%type <vsetstmt> set_rest
%type <node>	TableElement ExtTableElement ConstraintElem TableFuncElement
%type <node>	columnDef ExtcolumnDef
%type <node>	cdb_string
%type <defelt>	def_elem old_aggr_elem keyvalue_pair
%type <node>	def_arg columnElem where_clause where_or_current_clause
				a_expr b_expr c_expr simple_func func_expr AexprConst indirection_el
				columnref in_expr having_clause func_table array_expr
%type <list>	window_definition_list window_clause
%type <boolean>	window_frame_units
%type <ival>	window_frame_exclusion
%type <node>	window_spec
%type <node>	window_frame_extent
				window_frame_start window_frame_preceding window_frame_between
				window_frame_bound window_frame_following 
				window_frame_clause opt_window_frame_clause
%type <list>	window_partition_clause opt_window_partition_clause
				opt_window_order_clause
%type <str>		opt_window_name window_name

%type <list>	row type_list array_expr_list
%type <node>	case_expr case_arg when_clause when_operand case_default
%type <list>	when_clause_list
%type <node>	decode_expr search_result decode_default
%type <list>	search_result_list
%type <ival>	sub_type
%type <list>	OptCreateAs CreateAsList
%type <node>	CreateAsElement ctext_expr
%type <value>	NumericOnly FloatOnly IntegerOnly
%type <alias>	alias_clause
%type <sortby>	sortby
%type <ielem>	index_elem
%type <node>	table_ref
%type <jexpr>	joined_table
%type <range>	relation_expr
%type <range>	relation_expr_opt_alias
%type <target>	target_el single_set_clause set_target insert_column_item

%type <typnam>	Typename SimpleTypename ConstTypename
				GenericType Numeric opt_float
				Character ConstCharacter
				CharacterWithLength CharacterWithoutLength
				ConstDatetime ConstInterval
				Bit ConstBit BitWithLength BitWithoutLength
%type <str>		character
%type <str>		extract_arg
%type <str>		opt_charset
%type <boolean> opt_varying opt_timezone

%type <ival>	Iconst SignedIconst
%type <str>		Sconst comment_text
%type <str>		RoleId opt_granted_by opt_boolean ColId_or_Sconst
%type <str>		QueueId
%type <list>	var_list var_list_or_default
%type <str>		ColId ColLabel ColLabelNoAs var_name type_function_name param_name
%type <keyword> PartitionIdentKeyword	
%type <str>		PartitionColId
%type <node>	var_value zone_value

%type <keyword> unreserved_keyword type_func_name_keyword
%type <keyword> col_name_keyword reserved_keyword
%type <keyword> keywords_ok_in_alias_no_as

%type <node>	TableConstraint TableLikeClause
%type <list>	TableLikeOptionList
%type <ival>	TableLikeOption
%type <list>	ColQualList
%type <node>	ColConstraint ColConstraintElem ConstraintAttr
%type <ival>	key_actions key_delete key_match key_update key_action
%type <ival>	ConstraintAttributeSpec ConstraintDeferrabilitySpec
				ConstraintTimeSpec

%type <list>	constraints_set_list
%type <boolean> constraints_set_mode
%type <str>		OptTableSpace OptConsTableSpace OptOwner
%type <list>    FileSpaceSegList
%type <node>    FileSpaceSeg
%type <list>    DistributedBy OptDistributedBy 
%type <ival>	TabPartitionByType OptTabPartitionRangeInclusive
%type <node>	OptTabPartitionBy TabSubPartitionBy 
				tab_part_val tab_part_val_no_paran
%type <node>	list_subparts opt_list_subparts
%type <list>	opt_check_option
%type <node>	OptTabPartitionsNumber OptTabSubPartitionsNumber 
%type <node>	OptTabPartitionSpec OptTabSubPartitionSpec TabSubPartitionTemplate      /* PartitionSpec */
%type <list>	TabPartitionElemList TabSubPartitionElemList /* list of PartitionElem */

%type <node> 	TabPartitionElem TabSubPartitionElem  /* PartitionElem */

%type <node> 	TabPartitionBoundarySpec OptTabPartitionBoundarySpec  /* PartitionBoundSpec */
%type <list> 	TabPartitionBoundarySpecValList
				OptTabPartitionBoundarySpecValList
				part_values_or_spec_list
%type <node> 	TabPartitionBoundarySpecStart TabPartitionBoundarySpecEnd
				OptTabPartitionBoundarySpecEnd        /* PartitionRangeItem */
%type <node> 	OptTabPartitionBoundarySpecEvery      /* PartitionRangeItem */
%type <node> 	TabPartitionNameDecl TabSubPartitionNameDecl      /* string */
				TabPartitionDefaultNameDecl TabSubPartitionDefaultNameDecl 
				opt_table_partition_merge_into 
				table_partition_modify
				opt_table_partition_split_into
%type <boolean>	opt_comma
%type <node> 	OptTabPartitionStorageAttr

%type <node> 	common_table_expr
%type <with> 	with_clause
%type <list>	cte_list
%type <node>	opt_time

%type <node>	column_reference_storage_directive
%type <list>	opt_storage_encoding OptTabPartitionColumnEncList
				TabPartitionColumnEncList

%type <target>	xml_attribute_el
%type <list>	xml_attribute_list xml_attributes
%type <node>	xml_root_version opt_xml_root_standalone
%type <node>	xmlexists_argument
%type <ival>	document_or_content
%type <boolean> xml_whitespace_option


/*
 * If you make any token changes, update the keyword table in
 * parser/keywords.c and add new keywords to the appropriate one of
 * the reserved-or-not-so-reserved keyword lists, below; search
 * this file for "Name classification hierarchy".
 */

/* ordinary key words in alphabetical order */
%token <keyword> ABORT_P ABSOLUTE_P ACCESS ACTION ACTIVE ADD_P ADMIN AFTER
	AGGREGATE ALL ALSO ALTER ANALYSE ANALYZE AND ANY ARRAY AS ASC
	ASSERTION ASSIGNMENT ASYMMETRIC AT AUTHORIZATION

	BACKWARD BEFORE BEGIN_P BETWEEN BIGINT BINARY BIT
	BOOLEAN_P BOTH BY

	CACHE CALLED CASCADE CASCADED CASE CAST CHAIN CHAR_P
	CHARACTER CHARACTERISTICS CHECK CHECKPOINT CLASS CLOSE
	CLUSTER COALESCE COLLATE COLUMN COMMENT COMMIT
<<<<<<< HEAD
	COMMITTED CONCURRENTLY CONNECTION CONSTRAINT CONSTRAINTS CONTAINS CONTENT_P CONTINUE_P CONVERSION_P CONVERT COPY COST
	CREATE CREATEDB CREATEEXTTABLE
	CREATEROLE CREATEUSER CROSS CSV CUBE CURRENT CURRENT_CATALOG CURRENT_DATE CURRENT_ROLE CURRENT_SCHEMA
	CURRENT_TIME CURRENT_TIMESTAMP CURRENT_USER CURSOR CYCLE
=======
	COMMITTED CONCURRENTLY CONNECTION CONSTRAINT CONSTRAINTS
	CONTENT_P CONVERSION_P CONVERT COPY COST CREATE CREATEDB
	CREATEROLE CREATEUSER CROSS CSV CURRENT_DATE CURRENT_ROLE CURRENT_TIME
	CURRENT_TIMESTAMP CURRENT_USER CURSOR CYCLE
>>>>>>> 5a7471c3

	DATA_P DATABASE DAY_P DEALLOCATE DEC DECIMAL_P DECLARE DECODE DEFAULT DEFAULTS
	DEFERRABLE DEFERRED DEFINER DELETE_P DELIMITER DELIMITERS DENY
	DESC DISABLE_P DISTINCT DISTRIBUTED DO DOCUMENT_P DOMAIN_P DOUBLE_P DROP DXL

	EACH ELSE ENABLE_P ENCODING ENCRYPTED END_P ENUM_P ERRORS ESCAPE EVERY EXCEPT 
	EXCHANGE EXCLUDE EXCLUDING EXCLUSIVE EXECUTE EXISTS EXPLAIN EXTERNAL EXTRACT

	FALSE_P FETCH FIELDS FILESPACE FILL FILTER FIRST_P FLOAT_P FOLLOWING FOR 
    FORCE FOREIGN FORMAT FORMATTER FORWARD FREEZE FROM FULL FUNCTION

	GLOBAL GRANT GRANTED GREATEST GROUP_P GROUP_ID GROUPING

	HANDLER HASH HAVING HEADER_P HOLD HOST HOUR_P

	IDENTITY_P IF_P  IGNORE_P ILIKE IMMEDIATE IMMUTABLE IMPLICIT_P IN_P INCLUDING
	INCLUSIVE
	INCREMENT
	INDEX INDEXES INHERIT INHERITS INITIALLY INNER_P INOUT INPUT_P
	INSENSITIVE INSERT INSTEAD INT_P INTEGER INTERSECT
	INTERVAL INTO INVOKER IS ISNULL ISOLATION

	JOIN

	KEEP KEY

	LANCOMPILER LANGUAGE LARGE_P LAST_P LEADING LEAST LEFT LEVEL
	LIKE LIMIT LIST LISTEN LOAD LOCAL LOCALTIME LOCALTIMESTAMP LOCATION
	LOCK_P LOG_P LOGIN_P

	MASTER MATCH MAXVALUE MEDIAN MERGE MINUTE_P MINVALUE MIRROR
	MISSING MODE MODIFIES MODIFY MONTH_P MOVE

	NAME_P NAMES NATIONAL NATURAL NCHAR NEW NEWLINE NEXT NO NOCREATEDB NOCREATEEXTTABLE
	NOCREATEROLE NOCREATEUSER NOINHERIT NOLOGIN_P NONE NOOVERCOMMIT NOSUPERUSER
	NOT NOTHING NOTIFY NOTNULL NOWAIT NULL_P NULLS_P NULLIF NUMERIC

	OBJECT_P OF OFF OFFSET OIDS OLD ON ONLY OPERATOR OPTION OPTIONS OR
	ORDER ORDERED OTHERS OUT_P OUTER_P OVER OVERCOMMIT OVERLAPS OVERLAY OWNED OWNER

	PARTIAL PARTITION PARTITIONS PASSING PASSWORD PERCENT PERCENTILE_CONT PERCENTILE_DISC
	PLACING POSITION PRECEDING PRECISION PRESERVE PREPARE PREPARED PRIMARY
	PRIOR PRIVILEGES PROCEDURAL PROCEDURE PROTOCOL

	QUEUE QUOTE

	RANDOMLY RANGE READ READABLE READS REAL REASSIGN RECHECK RECURSIVE 
	REF REFERENCES REINDEX REJECT_P RELATIVE_P
	RELEASE RENAME REPEATABLE REPLACE RESET RESOURCE RESTART RESTRICT 
	RETURNING RETURNS REVOKE RIGHT
	ROLE ROLLBACK ROLLUP ROOTPARTITION ROW ROWS RULE

	SAVEPOINT SCATTER SCHEMA SCROLL SEARCH SECOND_P 
    SECURITY SEGMENT SELECT SEQUENCE
	SERIALIZABLE SERVER SESSION SESSION_USER SET SETOF SETS SHARE
	SHOW SIMILAR SIMPLE SMALLINT SOME SPLIT SQL STABLE STANDALONE_P START STATEMENT
	STATISTICS STDIN STDOUT STORAGE STRICT_P STRIP_P
	SUBPARTITION SUBPARTITIONS
	SUBSTRING SUPERUSER_P SYMMETRIC
	SYSID SYSTEM_P

	TABLE TABLESPACE TEMP TEMPLATE TEMPORARY THEN THRESHOLD TIES TIME TIMESTAMP
	TO TRAILING TRANSACTION TREAT TRIGGER TRIM TRUE_P
	TRUNCATE TRUSTED TYPE_P

	UNBOUNDED UNCOMMITTED UNENCRYPTED UNION UNIQUE UNKNOWN UNLISTEN UNTIL
	UPDATE USER USING

	VACUUM VALID VALIDATION VALIDATOR VALUE_P VALUES VARCHAR VARIADIC VARYING
	VERBOSE VERSION_P VIEW VOLATILE

	WEB
	WHEN WHERE WHITESPACE_P WINDOW WITH WITHIN WITHOUT WORK WRAPPER WRITABLE WRITE

	XML_P XMLATTRIBUTES XMLCONCAT XMLELEMENT XMLEXISTS XMLFOREST XMLPARSE
	XMLPI XMLROOT XMLSERIALIZE

	YEAR_P YES_P

	ZONE

/* The grammar thinks these are keywords, but they are not in the kwlist.h
 * list and so can never be entered directly.  The filter in parser.c
 * creates these tokens when required.
 */
%token			NULLS_FIRST NULLS_LAST WITH_CASCADED WITH_LOCAL WITH_CHECK WITH_TIME

/* Special token types, not actually keywords - see the "lex" file */
%token <str>	IDENT FCONST SCONST BCONST XCONST Op
%token <ival>	ICONST PARAM

/* precedence: lowest to highest */
%nonassoc	SET				/* see relation_expr_opt_alias */
%left		UNION EXCEPT
%left		INTERSECT
%left		OR
%left		AND
%right		NOT
%right		'='
%nonassoc	'<' '>'
%nonassoc	LIKE ILIKE SIMILAR
%nonassoc	ESCAPE
%nonassoc	OVERLAPS
%nonassoc	BETWEEN
%nonassoc	IN_P
%left		POSTFIXOP		/* dummy for postfix Op rules */
/*
 * To support target_el without AS, we must give IDENT an explicit priority
 * between POSTFIXOP and Op.  We can safely assign the same priority to
 * various unreserved keywords as needed to resolve ambiguities (this can't
 * have any bad effects since obviously the keywords will still behave the
 * same as if they weren't keywords).  We need to do this for PARTITION,
 * RANGE, ROWS to support opt_existing_window_name; and for RANGE, ROWS
 * so that they can follow a_expr without creating
 * postfix-operator problems.
 */
%nonassoc	IDENT PARTITION RANGE ROWS
/*
 * This is a bit ugly... To allow these to be column aliases without
 * the "AS" keyword, and not conflict with PostgreSQL's non-standard
 * suffix operators, we need to give these a precidence.
 */

%nonassoc   ABORT_P
			%nonassoc ABSOLUTE_P
			%nonassoc ACCESS
			%nonassoc ACTION
			%nonassoc ACTIVE
			%nonassoc ADD_P
			%nonassoc ADMIN
			%nonassoc AFTER
			%nonassoc AGGREGATE
			%nonassoc ALSO
			%nonassoc ALTER
			%nonassoc ASSERTION
			%nonassoc ASSIGNMENT
			%nonassoc BACKWARD
			%nonassoc BEFORE
			%nonassoc BEGIN_P
			%nonassoc BY
			%nonassoc CACHE
			%nonassoc CALLED
			%nonassoc CASCADE
			%nonassoc CASCADED
			%nonassoc CHAIN
			%nonassoc CHARACTERISTICS
			%nonassoc CHECKPOINT
			%nonassoc CLASS
			%nonassoc CLOSE
			%nonassoc CLUSTER
			%nonassoc COMMENT
			%nonassoc COMMIT
			%nonassoc COMMITTED
			%nonassoc CONCURRENTLY
			%nonassoc CONNECTION
			%nonassoc CONSTRAINTS
			%nonassoc CONTAINS
			%nonassoc CONTENT_P
			%nonassoc CONTINUE_P
			%nonassoc CONVERSION_P
			%nonassoc COPY
			%nonassoc COST
			%nonassoc CREATEDB
			%nonassoc CREATEEXTTABLE
			%nonassoc CREATEROLE
			%nonassoc CREATEUSER
			%nonassoc CSV
			%nonassoc CURRENT
			%nonassoc CURSOR
			%nonassoc CYCLE
			%nonassoc DATA_P
			%nonassoc DATABASE
			%nonassoc DAY_P
			%nonassoc DEALLOCATE
			%nonassoc DECLARE
			%nonassoc DEFAULTS
			%nonassoc DEFERRED
			%nonassoc DEFINER
			%nonassoc DELETE_P
			%nonassoc DELIMITER
			%nonassoc DELIMITERS
			%nonassoc DISABLE_P
			%nonassoc DOMAIN_P
			%nonassoc DOUBLE_P
			%nonassoc DROP
			%nonassoc EACH
			%nonassoc ENABLE_P
			%nonassoc ENCODING
			%nonassoc ENCRYPTED
			%nonassoc END_P
			%nonassoc ENUM_P
			%nonassoc ERRORS
			%nonassoc EVERY
			%nonassoc EXCHANGE
			%nonassoc EXCLUDING
			%nonassoc EXCLUSIVE
			%nonassoc EXECUTE
			%nonassoc EXPLAIN
			%nonassoc EXTERNAL
			%nonassoc FETCH
			%nonassoc FIELDS
			%nonassoc FILL
			%nonassoc FIRST_P
			%nonassoc FORCE
			%nonassoc FORMAT
			%nonassoc FORMATTER
			%nonassoc FORWARD
			%nonassoc FUNCTION
			%nonassoc GLOBAL
			%nonassoc GRANTED
			%nonassoc HANDLER
			%nonassoc HASH
			%nonassoc HEADER_P
			%nonassoc HOLD
			%nonassoc HOST
			%nonassoc HOUR_P
			%nonassoc IF_P
			%nonassoc IMMEDIATE
			%nonassoc IMMUTABLE
			%nonassoc IMPLICIT_P
			%nonassoc INCLUDING
			%nonassoc INCLUSIVE
			%nonassoc INCREMENT
			%nonassoc INDEX
			%nonassoc INDEXES
			%nonassoc INHERIT
			%nonassoc INHERITS
			%nonassoc INPUT_P
			%nonassoc INSENSITIVE
			%nonassoc INSERT
			%nonassoc INSTEAD
			%nonassoc INVOKER
			%nonassoc ISOLATION
			%nonassoc KEEP
			%nonassoc KEY
			%nonassoc LANCOMPILER
			%nonassoc LANGUAGE
			%nonassoc LARGE_P
			%nonassoc LAST_P
			%nonassoc LEVEL
			%nonassoc LIST
			%nonassoc LISTEN
			%nonassoc LOAD
			%nonassoc LOCAL
			%nonassoc LOCATION
			%nonassoc LOCK_P
			%nonassoc LOGIN_P
			%nonassoc MASTER
			%nonassoc MATCH
			%nonassoc MAXVALUE
			%nonassoc MERGE
			%nonassoc MINUTE_P
			%nonassoc MINVALUE
			%nonassoc MIRROR
			%nonassoc MISSING
			%nonassoc MODE
			%nonassoc MODIFIES
			%nonassoc MODIFY
			%nonassoc MONTH_P
			%nonassoc MOVE
			%nonassoc NAME_P
			%nonassoc NAMES
			%nonassoc NEWLINE
			%nonassoc NEXT
			%nonassoc NO
			%nonassoc NOCREATEDB
			%nonassoc NOCREATEEXTTABLE
			%nonassoc NOCREATEROLE
			%nonassoc NOCREATEUSER
			%nonassoc NOINHERIT
			%nonassoc NOLOGIN_P
			%nonassoc NOOVERCOMMIT
			%nonassoc NOSUPERUSER
			%nonassoc NOTHING
			%nonassoc NOTIFY
			%nonassoc NOWAIT
			%nonassoc NULLS_P
			%nonassoc OBJECT_P
			%nonassoc OF
			%nonassoc OIDS
			%nonassoc OPTION
			%nonassoc OPTIONS
			%nonassoc OTHERS
			%nonassoc OVER
			%nonassoc OVERCOMMIT
			%nonassoc OWNED
			%nonassoc OWNER
			%nonassoc PARTIAL
			%nonassoc PARTITIONS
			%nonassoc PASSWORD
			%nonassoc PERCENT
			%nonassoc PREPARE
			%nonassoc PREPARED
			%nonassoc PRIOR
			%nonassoc PRIVILEGES
			%nonassoc PROCEDURAL
			%nonassoc PROCEDURE
			%nonassoc PROTOCOL
			%nonassoc QUEUE
			%nonassoc QUOTE
			%nonassoc RANDOMLY
			%nonassoc READ
			%nonassoc READABLE
			%nonassoc READS
			%nonassoc REASSIGN
			%nonassoc RECHECK
			%nonassoc RECURSIVE
			%nonassoc REINDEX
			%nonassoc REJECT_P
			%nonassoc RELATIVE_P
			%nonassoc RELEASE
			%nonassoc RENAME
			%nonassoc REPEATABLE
			%nonassoc REPLACE
			%nonassoc RESET
			%nonassoc RESOURCE
			%nonassoc RESTART
			%nonassoc RESTRICT
			%nonassoc RETURNS
			%nonassoc REVOKE
			%nonassoc ROLE
			%nonassoc ROLLBACK
			%nonassoc RULE
			%nonassoc SAVEPOINT
			%nonassoc SCHEMA
			%nonassoc SCROLL
			%nonassoc SEARCH
			%nonassoc SECOND_P
			%nonassoc SECURITY
			%nonassoc SEGMENT
			%nonassoc SEQUENCE
			%nonassoc SERIALIZABLE
			%nonassoc SERVER
			%nonassoc SESSION
			%nonassoc SHARE
			%nonassoc SHOW
			%nonassoc SIMPLE
			%nonassoc SPLIT
			%nonassoc SQL
			%nonassoc STABLE
			%nonassoc START
			%nonassoc STATEMENT
			%nonassoc STATISTICS
			%nonassoc STDIN
			%nonassoc STDOUT
			%nonassoc STORAGE
			%nonassoc SUBPARTITION
			%nonassoc SUBPARTITIONS
			%nonassoc SUPERUSER_P
			%nonassoc SYSID
			%nonassoc SYSTEM_P
			%nonassoc STRICT_P
			%nonassoc TABLESPACE
			%nonassoc TEMP
			%nonassoc TEMPLATE
			%nonassoc TEMPORARY
			%nonassoc THRESHOLD
			%nonassoc TIES
			%nonassoc TRANSACTION
			%nonassoc TRIGGER
			%nonassoc TRUNCATE
			%nonassoc TRUSTED
			%nonassoc TYPE_P
			%nonassoc UNCOMMITTED
			%nonassoc UNENCRYPTED
			%nonassoc UNLISTEN
			%nonassoc UNTIL
			%nonassoc UPDATE
			%nonassoc VACUUM
			%nonassoc VALID
			%nonassoc VALIDATION
			%nonassoc VALIDATOR
			%nonassoc VALUE_P
			%nonassoc VARYING
			%nonassoc VERSION_P
			%nonassoc VIEW
			%nonassoc VOLATILE
			%nonassoc WEB
			%nonassoc WITH
			%nonassoc WITHIN
			%nonassoc WITHOUT
			%nonassoc WORK
			%nonassoc WRAPPER
			%nonassoc WRITABLE
			%nonassoc WRITE
			%nonassoc YEAR_P
			%nonassoc BIGINT
			%nonassoc BIT
			%nonassoc BOOLEAN_P
			%nonassoc CHAR_P
			%nonassoc CHARACTER
			%nonassoc COALESCE
			%nonassoc CONVERT
			%nonassoc CUBE
			%nonassoc DEC
			%nonassoc DECIMAL_P
			%nonassoc EXISTS
			%nonassoc EXTRACT
			%nonassoc FLOAT_P
			%nonassoc GREATEST
			%nonassoc GROUP_ID
			%nonassoc GROUPING
			%nonassoc INOUT
			%nonassoc INT_P
			%nonassoc INTEGER
			%nonassoc INTERVAL
			%nonassoc LEAST
			%nonassoc MEDIAN
			%nonassoc NATIONAL
			%nonassoc NCHAR
			%nonassoc NONE
			%nonassoc NULLIF
			%nonassoc NUMERIC
			%nonassoc OUT_P
			%nonassoc OVERLAY
			%nonassoc PERCENTILE_CONT
			%nonassoc PERCENTILE_DISC
			%nonassoc POSITION
			%nonassoc PRECISION
			%nonassoc REAL
			%nonassoc ROLLUP
			%nonassoc ROW
			%nonassoc SETOF
			%nonassoc SETS
			%nonassoc SMALLINT
			%nonassoc SUBSTRING
			%nonassoc TIME
			%nonassoc TIMESTAMP
			%nonassoc TREAT
			%nonassoc TRIM
			%nonassoc VALUES
			%nonassoc VARCHAR
			%nonassoc AUTHORIZATION
			%nonassoc BINARY
			%nonassoc FREEZE
			%nonassoc LOG_P
			%nonassoc OUTER_P
			%nonassoc VERBOSE
			


%left		Op OPERATOR		/* multi-character ops and user-defined operators */
%nonassoc	NOTNULL
%nonassoc	ISNULL
%nonassoc	IS NULL_P TRUE_P FALSE_P UNKNOWN /* sets precedence for IS NULL, etc */
%left		'+' '-'
%left		'*' '/' '%'
%left		'^'
/* Unary Operators */
%left		AT ZONE			/* sets precedence for AT TIME ZONE */
%right		UMINUS
%left		'[' ']'
%left		'(' ')'
%left		TYPECAST
%left		'.'
/*
 * These might seem to be low-precedence, but actually they are not part
 * of the arithmetic hierarchy at all in their use as JOIN operators.
 * We make them high-precedence to support their use as function names.
 * They wouldn't be given a precedence at all, were it not that we need
 * left-associativity among the JOIN rules themselves.
 */
%left		JOIN CROSS LEFT FULL RIGHT INNER_P NATURAL
/* kluge to keep xml_whitespace_option from causing shift/reduce conflicts */
%right		PRESERVE STRIP_P
%%

/*
 *	Handle comment-only lines, and ;; SELECT * FROM pg_class ;;;
 *	psql already handles such cases, but other interfaces don't.
 *	bjm 1999/10/05
 */
stmtblock:	stmtmulti								{ parsetree = $1; }
		;

/* the thrashing around here is to discard "empty" statements... */
stmtmulti:	stmtmulti ';' stmt
				{ if ($3 != NULL)
					$$ = lappend($1, $3);
				  else
					$$ = $1;
				}
			| stmt
					{ if ($1 != NULL)
						$$ = list_make1($1);
					  else
						$$ = NIL;
					}
		;

stmt :
			AlterDatabaseStmt
			| AlterDatabaseSetStmt
			| AlterDomainStmt
			| AlterFunctionStmt
			| AlterGroupStmt
			| AlterObjectSchemaStmt
			| AlterOwnerStmt
			| AlterQueueStmt
			| AlterRoleSetStmt
			| AlterRoleStmt
			| AlterSeqStmt
			| AlterTableStmt
			| AlterTypeStmt
			| AlterUserSetStmt
			| AlterUserStmt
			| AnalyzeStmt
			| CheckPointStmt
			| ClosePortalStmt
			| ClusterStmt
			| CommentStmt
			| ConstraintsSetStmt
			| CopyStmt
			| CreateAsStmt
			| CreateAssertStmt
			| CreateCastStmt
			| CreateConversionStmt
			| CreateDomainStmt
			| CreateExternalStmt
			| CreateFileSpaceStmt
			| CreateFunctionStmt
			| CreateGroupStmt
			| CreateOpClassStmt
			| CreatePLangStmt
			| CreateQueueStmt
			| CreateSchemaStmt
			| CreateSeqStmt
			| CreateStmt
			| CreateTableSpaceStmt
			| CreateTrigStmt
			| CreateRoleStmt
			| CreateUserStmt
			| CreatedbStmt
			| DeallocateStmt
			| DeclareCursorStmt
			| DefineStmt
			| DeleteStmt
			| DropAssertStmt
			| DropCastStmt
			| DropGroupStmt
			| DropOpClassStmt
			| DropOwnedStmt
			| DropPLangStmt
			| DropQueueStmt
			| DropRuleStmt
			| DropStmt
			| DropTrigStmt
			| DropRoleStmt
			| DropUserStmt
			| DropdbStmt
			| ExecuteStmt
			| ExplainStmt
			| FetchStmt
			| GrantStmt
			| GrantRoleStmt
			| IndexStmt
			| InsertStmt
			| ListenStmt
			| LoadStmt
			| LockStmt
			| NotifyStmt
			| PrepareStmt
			| ReassignOwnedStmt
			| ReindexStmt
			| RemoveAggrStmt
			| RemoveFuncStmt
			| RemoveOperStmt
			| RenameStmt
			| RevokeStmt
			| RevokeRoleStmt
			| RuleStmt
			| SelectStmt
			| TransactionStmt
			| TruncateStmt
			| UnlistenStmt
			| UpdateStmt
			| VacuumStmt
			| VariableResetStmt
			| VariableSetStmt
			| VariableShowStmt
			| ViewStmt
			| /*EMPTY*/
				{ $$ = NULL; }
		;

/*****************************************************************************
 *
 * Create a new Postgres Resource Queue
 *
 *****************************************************************************/

CreateQueueStmt:
			CREATE RESOURCE QUEUE QueueId OptQueueList
				{
					CreateQueueStmt *n = makeNode(CreateQueueStmt);
					DefElem         *def1 = /* mark start of WITH items */
						makeDefElem("withliststart", 
									(Node *)makeInteger(TRUE));
					n->queue = $4;
					n->options = list_concat(lappend($5, def1), NULL); 
					$$ = (Node *)n;
				}
			| CREATE RESOURCE QUEUE QueueId OptQueueList WITH definition
				{
					CreateQueueStmt *n    = makeNode(CreateQueueStmt);
					DefElem         *def1 = /* mark start of WITH items */
						makeDefElem("withliststart", 
									(Node *)makeInteger(TRUE));
					n->queue = $4;
					n->options = list_concat(lappend($5, def1), $7); 
					$$ = (Node *)n;
				}
		;

/*
 * Options for CREATE and ALTER RESOURCE QUEUE 
 */
OptQueueList:
			OptQueueList OptQueueElem				{ $$ = lappend($1, $2); }
			| /*EMPTY*/								{ $$ = NIL; }
		;

OptQueueElem:
			ACTIVE THRESHOLD NumericOnly
				{
					/* was "activelimit" */
					$$ = makeDefElem("active_statements", (Node *)$3);
				}
			| COST THRESHOLD NumericOnly /* enforce float type in queue.c */
				{
					/* was "costlimit" */
					$$ = makeDefElem("max_cost", (Node *)$3);
				}
			| IGNORE_P THRESHOLD NumericOnly /* enforce float type in queue.c */
				{
					/* was "ignorecostlimit" */
					$$ = makeDefElem("min_cost", (Node *)$3);
				}
			| OVERCOMMIT
				{
					/* was "overcommit" */
					$$ = makeDefElem("cost_overcommit", (Node *)makeInteger(TRUE));
				}
			| NOOVERCOMMIT
				{
					/* was "overcommit" */
					$$ = makeDefElem("cost_overcommit", (Node *)makeInteger(FALSE));
				}
		;

/*****************************************************************************
 *
 * Alter a postgres Resource Queue
 *
 *****************************************************************************/

AlterQueueStmt:
			ALTER RESOURCE QUEUE QueueId OptQueueList
				 {
					AlterQueueStmt *n = makeNode(AlterQueueStmt);
					n->queue = $4;
					n->options = $5;
					$$ = (Node *)n;
				 }
			| ALTER RESOURCE QUEUE QueueId OptQueueList WITH definition
				 {
					AlterQueueStmt *n    = makeNode(AlterQueueStmt);
					DefElem        *def1 = /* mark start of WITH items */
						makeDefElem("withliststart", 
									(Node *)makeInteger(TRUE));
					DefElem        *def2 = /* mark start of WITHOUT items */
						makeDefElem("withoutliststart", 
									(Node *)makeInteger(TRUE));
					n->queue = $4;
					n->options = list_concat(lappend($5, def1), $7); 
					n->options = lappend(n->options, def2); 
					$$ = (Node *)n;
				 }
			| ALTER RESOURCE QUEUE QueueId OptQueueList WITHOUT definition
				 {
					AlterQueueStmt *n    = makeNode(AlterQueueStmt);
					DefElem        *def1 = /* mark start of WITH items */
						makeDefElem("withliststart", 
									(Node *)makeInteger(TRUE));
					DefElem        *def2 = /* mark start of WITHOUT items */
						makeDefElem("withoutliststart", 
									(Node *)makeInteger(TRUE));
					n->queue = $4;
					n->options = lappend($5, def1); 
					n->options = list_concat(lappend(n->options, def2), $7); 
					$$ = (Node *)n;
				 }
			| ALTER RESOURCE QUEUE QueueId OptQueueList WITH definition 
			  WITHOUT definition
				 {
					AlterQueueStmt *n    = makeNode(AlterQueueStmt);
					DefElem        *def1 = /* mark start of WITH items */
						makeDefElem("withliststart", 
									(Node *)makeInteger(TRUE));
					DefElem        *def2 = /* mark start of WITHOUT items */
						makeDefElem("withoutliststart", 
									(Node *)makeInteger(TRUE));
					n->queue = $4;
					n->options = list_concat(lappend($5, def1), $7); 
					n->options = list_concat(lappend(n->options, def2), $9);
					$$ = (Node *)n;
				 }
		;

/*****************************************************************************
 *
 * Drop a postgres Resource Queue
 *
 *****************************************************************************/

DropQueueStmt:
			DROP RESOURCE QUEUE QueueId
				 {
					DropQueueStmt *n = makeNode(DropQueueStmt);
					n->queue = $4;
					$$ = (Node *)n;
				 }
		;

/*****************************************************************************
 *
 * Create a new Postgres DBMS role
 *
 *****************************************************************************/

CreateRoleStmt:
			CREATE ROLE RoleId opt_with OptRoleList
				{
					CreateRoleStmt *n = makeNode(CreateRoleStmt);
					n->stmt_type = ROLESTMT_ROLE;
					n->role = $3;
					n->options = $5;
					n->roleOid = 0;
					$$ = (Node *)n;
				}
		;


opt_with:	WITH									{}
			| /*EMPTY*/								{}
		;

/*
 * Options for CREATE ROLE and ALTER ROLE (also used by CREATE/ALTER USER
 * for backwards compatibility).  Note: the only option required by SQL99
 * is "WITH ADMIN name".
 */
OptRoleList:
			OptRoleList OptRoleElem					{ $$ = lappend($1, $2); }
			| /* EMPTY */							{ $$ = NIL; }
		;

OptRoleElem:
			PASSWORD Sconst
				{
					$$ = makeDefElem("password",
									 (Node *)makeString($2));
				}
			| PASSWORD NULL_P
				{
					$$ = makeDefElem("password", NULL);
				}
			| ENCRYPTED PASSWORD Sconst
				{
					$$ = makeDefElem("encryptedPassword",
									 (Node *)makeString($3));
				}
			| UNENCRYPTED PASSWORD Sconst
				{
					$$ = makeDefElem("unencryptedPassword",
									 (Node *)makeString($3));
				}
			| SUPERUSER_P
				{
					$$ = makeDefElem("superuser", (Node *)makeInteger(TRUE));
				}
			| NOSUPERUSER
				{
					$$ = makeDefElem("superuser", (Node *)makeInteger(FALSE));
				}
			| INHERIT
				{
					$$ = makeDefElem("inherit", (Node *)makeInteger(TRUE));
				}
			| NOINHERIT
				{
					$$ = makeDefElem("inherit", (Node *)makeInteger(FALSE));
				}
			| CREATEDB
				{
					$$ = makeDefElem("createdb", (Node *)makeInteger(TRUE));
				}
			| NOCREATEDB
				{
					$$ = makeDefElem("createdb", (Node *)makeInteger(FALSE));
				}
			| CREATEROLE
				{
					$$ = makeDefElem("createrole", (Node *)makeInteger(TRUE));
				}
			| NOCREATEROLE
				{
					$$ = makeDefElem("createrole", (Node *)makeInteger(FALSE));
				}
			| CREATEUSER
				{
					/* For backwards compatibility, synonym for SUPERUSER */
					$$ = makeDefElem("superuser", (Node *)makeInteger(TRUE));
				}
			| NOCREATEUSER
				{
					$$ = makeDefElem("superuser", (Node *)makeInteger(FALSE));
				}
			| LOGIN_P
				{
					$$ = makeDefElem("canlogin", (Node *)makeInteger(TRUE));
				}
			| NOLOGIN_P
				{
					$$ = makeDefElem("canlogin", (Node *)makeInteger(FALSE));
				}
			| CONNECTION LIMIT SignedIconst
				{
					$$ = makeDefElem("connectionlimit", (Node *)makeInteger($3));
				}
			| VALID UNTIL Sconst
				{
					$$ = makeDefElem("validUntil", (Node *)makeString($3));
				}
			| RESOURCE QUEUE any_name
				{
					$$ = makeDefElem("resourceQueue", (Node *)$3);
				}
		/*	Supported but not documented for roles, for use by ALTER GROUP. */
			| USER name_list
				{
					$$ = makeDefElem("rolemembers", (Node *)$2);
				}
		/* The following are not supported by ALTER ROLE/USER/GROUP */
			| SYSID Iconst
				{
					$$ = makeDefElem("sysid", (Node *)makeInteger($2));
				}
			| ADMIN name_list
				{
					$$ = makeDefElem("adminmembers", (Node *)$2);
				}
			| ROLE name_list
				{
					$$ = makeDefElem("rolemembers", (Node *)$2);
				}
			| IN_P ROLE name_list
				{
					$$ = makeDefElem("addroleto", (Node *)$3);
				}
			| IN_P GROUP_P name_list
				{
					$$ = makeDefElem("addroleto", (Node *)$3);
				}
			| CREATEEXTTABLE exttab_auth_list
				{
					$$ = makeDefElem("exttabauth", (Node *)$2);
				}
			| NOCREATEEXTTABLE exttab_auth_list
				{
					$$ = makeDefElem("exttabnoauth", (Node *)$2);
				}			
			| deny_login_role
				{
					$$ = makeDefElem("deny", (Node *)$1);
				}
		;

deny_login_role: DENY deny_interval { $$ = (Node *)$2; }
			| DENY deny_point { $$ = (Node *)$2; }
		;

deny_interval: BETWEEN deny_point AND deny_point
				{
					DenyLoginInterval *n = makeNode(DenyLoginInterval);
					n->start = (DenyLoginPoint *)$2;
					n->end = (DenyLoginPoint *)$4;
					$$ = (Node *)n;
				}
		;

deny_day_specifier: Sconst { $$ = (Node *)makeString($1); }
			| Iconst { $$ = (Node *)makeInteger($1); }
		;

deny_point: DAY_P deny_day_specifier opt_time
				{
					DenyLoginPoint *n = makeNode(DenyLoginPoint);
					n->day = (Value *)$2;
					n->time = (Value *)$3;
					$$ = (Node *)n;
				}
		;

opt_time: TIME Sconst { $$ = (Node *)makeString($2); }
		| /* nothing */ { $$ = NULL; }
		;

exttab_auth_list:
		'(' keyvalue_list ')'	{ $$ = $2; }
		| /*EMPTY*/				{ $$ = NIL; }
		;

keyvalue_list:
		keyvalue_pair						{ $$ = list_make1($1); }
		| keyvalue_list ',' keyvalue_pair	{ $$ = lappend($1, $3); }
		;

keyvalue_pair:
		ColLabel '=' Sconst
		{
			$$ = makeDefElem($1, (Node *)makeString($3));
		}
		;


/*****************************************************************************
 *
 * Create a new Postgres DBMS user (role with implied login ability)
 *
 *****************************************************************************/

CreateUserStmt:
			CREATE USER RoleId opt_with OptRoleList
				{
					CreateRoleStmt *n = makeNode(CreateRoleStmt);
					n->stmt_type = ROLESTMT_USER;
					n->role = $3;
					n->options = $5;
					n->roleOid = 0;
					$$ = (Node *)n;
				}
		;


/*****************************************************************************
 *
 * Alter a postgresql DBMS role
 *
 *****************************************************************************/

AlterRoleStmt:
			ALTER ROLE RoleId opt_with OptAlterRoleList
				 {
					AlterRoleStmt *n = makeNode(AlterRoleStmt);
					n->role = $3;
					n->action = +1;	/* add, if there are members */
					n->options = $5;
					$$ = (Node *)n;
				 }
		;

AlterRoleSetStmt:
			ALTER ROLE RoleId SET set_rest
				{
					AlterRoleSetStmt *n = makeNode(AlterRoleSetStmt);
					n->role = $3;
					n->variable = $5->name;
					n->value = $5->args;
					$$ = (Node *)n;
				}
			| ALTER ROLE RoleId VariableResetStmt
				{
					AlterRoleSetStmt *n = makeNode(AlterRoleSetStmt);
					n->role = $3;
					n->variable = ((VariableResetStmt *)$4)->name;
					n->value = NIL;
					$$ = (Node *)n;
				}
		;

/* OptAlterRoleList is effectively OptRoleList with additional support for DROP DENY FOR. */
OptAlterRoleList:
            OptAlterRoleList OptAlterRoleElem       { $$ = lappend($1, $2); }
            | /*EMPTY*/                             { $$ = NIL; }
        ;

OptAlterRoleElem:
			OptRoleElem								{ $$ = $1; }
			| DROP DENY FOR deny_point				{ $$ = makeDefElem("drop_deny", $4); }



/*****************************************************************************
 *
 * Alter a postgresql DBMS user
 *
 *****************************************************************************/

AlterUserStmt:
			ALTER USER RoleId opt_with OptAlterRoleList
				 {
					AlterRoleStmt *n = makeNode(AlterRoleStmt);
					n->role = $3;
					n->action = +1;	/* add, if there are members */
					n->options = $5;
					$$ = (Node *)n;
				 }
		;


AlterUserSetStmt:
			ALTER USER RoleId SET set_rest
				{
					AlterRoleSetStmt *n = makeNode(AlterRoleSetStmt);
					n->role = $3;
					n->variable = $5->name;
					n->value = $5->args;
					$$ = (Node *)n;
				}
			| ALTER USER RoleId VariableResetStmt
				{
					AlterRoleSetStmt *n = makeNode(AlterRoleSetStmt);
					n->role = $3;
					n->variable = ((VariableResetStmt *)$4)->name;
					n->value = NIL;
					$$ = (Node *)n;
				}
			;


/*****************************************************************************
 *
 * Drop a postgresql DBMS role
 *
 * XXX Ideally this would have CASCADE/RESTRICT options, but since a role
 * might own objects in multiple databases, there is presently no way to
 * implement either cascading or restricting.  Caveat DBA.
 *****************************************************************************/

DropRoleStmt:
			DROP ROLE name_list
				{
					DropRoleStmt *n = makeNode(DropRoleStmt);
					n->missing_ok = FALSE;
					n->roles = $3;
					$$ = (Node *)n;
				}
			| DROP ROLE IF_P EXISTS name_list
				{
					DropRoleStmt *n = makeNode(DropRoleStmt);
					n->missing_ok = TRUE;
					n->roles = $5;
					$$ = (Node *)n;
				}
			;

/*****************************************************************************
 *
 * Drop a postgresql DBMS user
 *
 * XXX Ideally this would have CASCADE/RESTRICT options, but since a user
 * might own objects in multiple databases, there is presently no way to
 * implement either cascading or restricting.  Caveat DBA.
 *****************************************************************************/

DropUserStmt:
			DROP USER name_list
				{
					DropRoleStmt *n = makeNode(DropRoleStmt);
					n->missing_ok = FALSE;
					n->roles = $3;
					$$ = (Node *)n;
				}
			| DROP USER IF_P EXISTS name_list
				{
					DropRoleStmt *n = makeNode(DropRoleStmt);
					n->roles = $5;
					n->missing_ok = TRUE;
					$$ = (Node *)n;
				}
			;


/*****************************************************************************
 *
 * Create a postgresql group (role without login ability)
 *
 *****************************************************************************/

CreateGroupStmt:
			CREATE GROUP_P RoleId opt_with OptRoleList
				{
					CreateRoleStmt *n = makeNode(CreateRoleStmt);
					n->stmt_type = ROLESTMT_GROUP;
					n->role = $3;
					n->options = $5;
					n->roleOid = 0;
					$$ = (Node *)n;
				}
		;


/*****************************************************************************
 *
 * Alter a postgresql group
 *
 *****************************************************************************/

AlterGroupStmt:
			ALTER GROUP_P RoleId add_drop USER name_list
				{
					AlterRoleStmt *n = makeNode(AlterRoleStmt);
					n->role = $3;
					n->action = $4;
					n->options = list_make1(makeDefElem("rolemembers",
														(Node *)$6));
					$$ = (Node *)n;
				}
		;

add_drop:	ADD_P										{ $$ = +1; }
			| DROP									{ $$ = -1; }
		;


/*****************************************************************************
 *
 * Drop a postgresql group
 *
 * XXX see above notes about cascading DROP USER; groups have same problem.
 *****************************************************************************/

DropGroupStmt:
			DROP GROUP_P name_list
				{
					DropRoleStmt *n = makeNode(DropRoleStmt);
					n->missing_ok = FALSE;
					n->roles = $3;
					$$ = (Node *)n;
				}
			| DROP GROUP_P IF_P EXISTS name_list
				{
					DropRoleStmt *n = makeNode(DropRoleStmt);
					n->missing_ok = TRUE;
					n->roles = $5;
					$$ = (Node *)n;
				}
		;


/*****************************************************************************
 *
 * Manipulate a schema
 *
 *****************************************************************************/

CreateSchemaStmt:
			CREATE SCHEMA OptSchemaName AUTHORIZATION RoleId OptSchemaEltList
				{
					CreateSchemaStmt *n = makeNode(CreateSchemaStmt);
					/* One can omit the schema name or the authorization id. */
					if ($3 != NULL)
						n->schemaname = $3;
					else
						n->schemaname = $5;
					n->authid = $5;
					n->schemaElts = $6;
					n->schemaOid = 0;
					$$ = (Node *)n;
				}
			| CREATE SCHEMA ColId OptSchemaEltList
				{
					CreateSchemaStmt *n = makeNode(CreateSchemaStmt);
					/* ...but not both */
					n->schemaname = $3;
					n->authid = NULL;
					n->schemaElts = $4;
					n->schemaOid = 0;
					$$ = (Node *)n;
				}
		;

OptSchemaName:
			ColId									{ $$ = $1; }
			| /* EMPTY */							{ $$ = NULL; }
		;

OptSchemaEltList:
			OptSchemaEltList schema_stmt			{ $$ = lappend($1, $2); }
			| /* EMPTY */							{ $$ = NIL; }
		;

/*
 *	schema_stmt are the ones that can show up inside a CREATE SCHEMA
 *	statement (in addition to by themselves).
 */
schema_stmt:
			CreateStmt
			| IndexStmt
			| CreateSeqStmt
			| CreateTrigStmt
			| GrantStmt
			| ViewStmt
		;


/*****************************************************************************
 *
 * Set PG internal variable
 *	  SET name TO 'var_value'
 * Include SQL92 syntax (thomas 1997-10-22):
 *	  SET TIME ZONE 'var_value'
 *
 *****************************************************************************/

VariableSetStmt:
			SET set_rest
				{
					VariableSetStmt *n = $2;
					n->is_local = false;
					$$ = (Node *) n;
				}
			| SET LOCAL set_rest
				{
					VariableSetStmt *n = $3;
					n->is_local = true;
					$$ = (Node *) n;
				}
			| SET SESSION set_rest
				{
					VariableSetStmt *n = $3;
					n->is_local = false;
					$$ = (Node *) n;
				}
		;

set_rest:  var_name TO var_list_or_default
				{
					VariableSetStmt *n = makeNode(VariableSetStmt);
					n->name = $1;
					n->args = $3;
					$$ = n;
				}
			| var_name '=' var_list_or_default
				{
					VariableSetStmt *n = makeNode(VariableSetStmt);
					n->name = $1;
					n->args = $3;
					$$ = n;
				}
			| TIME ZONE zone_value
				{
					VariableSetStmt *n = makeNode(VariableSetStmt);
					n->name = "timezone";
					if ($3 != NULL)
						n->args = list_make1($3);
					$$ = n;
				}
			| TRANSACTION transaction_mode_list
				{
					VariableSetStmt *n = makeNode(VariableSetStmt);
					n->name = "TRANSACTION";
					n->args = $2;
					$$ = n;
				}
			| SESSION CHARACTERISTICS AS TRANSACTION transaction_mode_list
				{
					VariableSetStmt *n = makeNode(VariableSetStmt);
					n->name = "SESSION CHARACTERISTICS";
					n->args = $5;
					$$ = n;
				}
			| NAMES opt_encoding
				{
					VariableSetStmt *n = makeNode(VariableSetStmt);
					n->name = "client_encoding";
					if ($2 != NULL)
						n->args = list_make1(makeStringConst($2, NULL, @2));
					$$ = n;
				}
			| ROLE ColId_or_Sconst
				{
					VariableSetStmt *n = makeNode(VariableSetStmt);
					n->name = "role";
					n->args = list_make1(makeStringConst($2, NULL, @2));
					$$ = n;
				}
			| SESSION AUTHORIZATION ColId_or_Sconst
				{
					VariableSetStmt *n = makeNode(VariableSetStmt);
					n->name = "session_authorization";
					n->args = list_make1(makeStringConst($3, NULL, @3));
					$$ = n;
				}
			| SESSION AUTHORIZATION DEFAULT
				{
					VariableSetStmt *n = makeNode(VariableSetStmt);
					n->name = "session_authorization";
					n->args = NIL;
					$$ = n;
				}
			| XML_P OPTION document_or_content
				{
					VariableSetStmt *n = makeNode(VariableSetStmt);
					n->name = "xmloption";
					n->args = list_make1(makeStringConst($3 == XMLOPTION_DOCUMENT ? "DOCUMENT" : "CONTENT", NULL, @3));
					$$ = n;
				}
		;

var_name:
			ColId								{ $$ = $1; }
			| var_name '.' ColId
				{
					int qLen = strlen($1);
					char* qualName = palloc(qLen + strlen($3) + 2);
					strcpy(qualName, $1);
					qualName[qLen] = '.';
					strcpy(qualName + qLen + 1, $3);
					$$ = qualName;
				}
		;

var_list_or_default:
			var_list								{ $$ = $1; }
			| DEFAULT								{ $$ = NIL; }
		;

var_list:	var_value								{ $$ = list_make1($1); }
			| var_list ',' var_value				{ $$ = lappend($1, $3); }
		;

var_value:	opt_boolean
				{ $$ = makeStringConst($1, NULL, @1); }
			| ColId_or_Sconst
				{ $$ = makeStringConst($1, NULL, @1); }
			| NumericOnly
				{ $$ = makeAConst($1, @1); }
		;

iso_level:	READ UNCOMMITTED						{ $$ = "read uncommitted"; }
			| READ COMMITTED						{ $$ = "read committed"; }
			| REPEATABLE READ						{ $$ = "repeatable read"; }
			| SERIALIZABLE							{ $$ = "serializable"; }
		;

opt_boolean:
			TRUE_P									{ $$ = "true"; }
			| FALSE_P								{ $$ = "false"; }
			| ON									{ $$ = "on"; }
			| OFF									{ $$ = "off"; }
		;

/* Timezone values can be:
 * - a string such as 'pst8pdt'
 * - an identifier such as "pst8pdt"
 * - an integer or floating point number
 * - a time interval per SQL99
 * ColId gives reduce/reduce errors against ConstInterval and LOCAL,
 * so use IDENT and reject anything which is a reserved word.
 */
zone_value:
			Sconst
				{
					$$ = makeStringConst($1, NULL, @1);
				}
			| IDENT
				{
					$$ = makeStringConst($1, NULL, @1);
				}
			| ConstInterval Sconst opt_interval
				{
					A_Const *n = (A_Const *) makeStringConst($2, $1, @2);
					if ($3 != INTERVAL_FULL_RANGE)
					{
						if (($3 & ~(INTERVAL_MASK(HOUR) | INTERVAL_MASK(MINUTE))) != 0)
							ereport(ERROR,
									(errcode(ERRCODE_SYNTAX_ERROR),
									 errmsg("time zone interval must be HOUR or HOUR TO MINUTE"),
									 scanner_errposition(@3)));
						n->typname->typmods = list_make1(makeIntConst($3, @3));
					}
					$$ = (Node *)n;
				}
			| ConstInterval '(' Iconst ')' Sconst opt_interval
				{
					A_Const *n = (A_Const *) makeStringConst($5, $1, @5);
					if (($6 != INTERVAL_FULL_RANGE)
						&& (($6 & ~(INTERVAL_MASK(HOUR) | INTERVAL_MASK(MINUTE))) != 0))
						ereport(ERROR,
								(errcode(ERRCODE_SYNTAX_ERROR),
								 errmsg("time zone interval must be HOUR or HOUR TO MINUTE")));
					n->typname->typmods = list_make2(makeIntConst($6, @6),
													 makeIntConst($3, @3));
					$$ = (Node *)n;
				}
			| NumericOnly							{ $$ = makeAConst($1, @1); }
			| DEFAULT								{ $$ = NULL; }
			| LOCAL									{ $$ = NULL; }
		;

opt_encoding:
			Sconst									{ $$ = $1; }
			| DEFAULT								{ $$ = NULL; }
			| /*EMPTY*/								{ $$ = NULL; }
		;

ColId_or_Sconst:
			ColId									{ $$ = $1; }
			| SCONST								{ $$ = $1; }
		;


VariableShowStmt:
			SHOW var_name
				{
					VariableShowStmt *n = makeNode(VariableShowStmt);
					n->name = $2;
					$$ = (Node *) n;
				}
			| SHOW TIME ZONE
				{
					VariableShowStmt *n = makeNode(VariableShowStmt);
					n->name = "timezone";
					$$ = (Node *) n;
				}
			| SHOW TRANSACTION ISOLATION LEVEL
				{
					VariableShowStmt *n = makeNode(VariableShowStmt);
					n->name = "transaction_isolation";
					$$ = (Node *) n;
				}
			| SHOW SESSION AUTHORIZATION
				{
					VariableShowStmt *n = makeNode(VariableShowStmt);
					n->name = "session_authorization";
					$$ = (Node *) n;
				}
			| SHOW ALL
				{
					VariableShowStmt *n = makeNode(VariableShowStmt);
					n->name = "all";
					$$ = (Node *) n;
				}
		;

VariableResetStmt:
			RESET var_name
				{
					VariableResetStmt *n = makeNode(VariableResetStmt);
					n->name = $2;
					$$ = (Node *) n;
				}
			| RESET TIME ZONE
				{
					VariableResetStmt *n = makeNode(VariableResetStmt);
					n->name = "timezone";
					$$ = (Node *) n;
				}
			| RESET TRANSACTION ISOLATION LEVEL
				{
					VariableResetStmt *n = makeNode(VariableResetStmt);
					n->name = "transaction_isolation";
					$$ = (Node *) n;
				}
			| RESET SESSION AUTHORIZATION
				{
					VariableResetStmt *n = makeNode(VariableResetStmt);
					n->name = "session_authorization";
					$$ = (Node *) n;
				}
			| RESET ALL
				{
					VariableResetStmt *n = makeNode(VariableResetStmt);
					n->name = "all";
					$$ = (Node *) n;
				}
		;


ConstraintsSetStmt:
			SET CONSTRAINTS constraints_set_list constraints_set_mode
				{
					ConstraintsSetStmt *n = makeNode(ConstraintsSetStmt);
					n->constraints = $3;
					n->deferred    = $4;
					$$ = (Node *) n;
				}
		;

constraints_set_list:
			ALL										{ $$ = NIL; }
			| qualified_name_list					{ $$ = $1; }
		;

constraints_set_mode:
			DEFERRED								{ $$ = TRUE; }
			| IMMEDIATE								{ $$ = FALSE; }
		;


/*
 * Checkpoint statement
 */
CheckPointStmt:
			CHECKPOINT
				{
					CheckPointStmt *n = makeNode(CheckPointStmt);
					$$ = (Node *)n;
				}
		;

/*****************************************************************************
 *
 *	ALTER [ TABLE | INDEX ] variations
 *
 *****************************************************************************/

AlterTableStmt:
			ALTER TABLE relation_expr alter_table_cmds
				{
					AlterTableStmt *n = makeNode(AlterTableStmt);
					n->relation = $3;
					n->cmds = $4;
					n->relkind = OBJECT_TABLE;
					$$ = (Node *)n;
				}
		|	ALTER EXTERNAL TABLE relation_expr alter_table_cmds
				{
					AlterTableStmt *n = makeNode(AlterTableStmt);
					n->relation = $4;
					n->cmds = $5;
					n->relkind = OBJECT_EXTTABLE;
					$$ = (Node *)n;
				}
		|	ALTER INDEX relation_expr alter_rel_cmds
				{
					AlterTableStmt *n = makeNode(AlterTableStmt);
					n->relation = $3;
					n->cmds = $4;
					n->relkind = OBJECT_INDEX;
					$$ = (Node *)n;
				}
		;

alter_table_cmds:
			alter_table_cmd							{ $$ = list_make1($1); }
			| alter_table_cmds ',' alter_table_cmd	{ $$ = lappend($1, $3); }
		;

/* Subcommands that are for ALTER TABLE only */
alter_table_cmd:
			/* ALTER TABLE <relation> ADD [COLUMN] <coldef> */
			ADD_P opt_column columnDef
				{
					AlterTableCmd *n = makeNode(AlterTableCmd);
					n->subtype = AT_AddColumn;
					n->def = $3;
					$$ = (Node *)n;
				}
			/* ALTER TABLE <relation> ALTER [COLUMN] <colname> {SET DEFAULT <expr>|DROP DEFAULT} */
			| ALTER opt_column ColId alter_column_default
				{
					ColumnDef *colDef = makeNode(ColumnDef);
					colDef->raw_default = $4;
					
					AlterTableCmd *n = makeNode(AlterTableCmd);
					n->subtype = AT_ColumnDefault;
					n->name = $3;
					n->def = (Node *) colDef;
					$$ = (Node *)n;
				}
			/* ALTER TABLE <relation> ALTER [COLUMN] <colname> DROP NOT NULL */
			| ALTER opt_column ColId DROP NOT NULL_P
				{
					AlterTableCmd *n = makeNode(AlterTableCmd);
					n->subtype = AT_DropNotNull;
					n->name = $3;
					$$ = (Node *)n;
				}
			/* ALTER TABLE <relation> ALTER [COLUMN] <colname> SET NOT NULL */
			| ALTER opt_column ColId SET NOT NULL_P
				{
					AlterTableCmd *n = makeNode(AlterTableCmd);
					n->subtype = AT_SetNotNull;
					n->name = $3;
					$$ = (Node *)n;
				}
			/* ALTER TABLE <relation> ALTER [COLUMN] <colname> SET STATISTICS <IntegerOnly> */
			| ALTER opt_column ColId SET STATISTICS IntegerOnly
				{
					AlterTableCmd *n = makeNode(AlterTableCmd);
					n->subtype = AT_SetStatistics;
					n->name = $3;
					n->def = (Node *) $6;
					$$ = (Node *)n;
				}
			/* ALTER TABLE <relation> ALTER [COLUMN] <colname> SET STORAGE <storagemode> */
			| ALTER opt_column ColId SET STORAGE ColId
				{
					AlterTableCmd *n = makeNode(AlterTableCmd);
					n->subtype = AT_SetStorage;
					n->name = $3;
					n->def = (Node *) makeString($6);
					$$ = (Node *)n;
				}
			/* ALTER TABLE <relation> DROP [COLUMN] <colname> [RESTRICT|CASCADE] */
			| DROP opt_column ColId opt_drop_behavior
				{
					AlterTableCmd *n = makeNode(AlterTableCmd);
					n->subtype = AT_DropColumn;
					n->name = $3;
					n->behavior = $4;
					$$ = (Node *)n;
				}
			/*
			 * ALTER TABLE <relation> ALTER [COLUMN] <colname> TYPE <typename>
			 *		[ USING <expression> ]
			 */
			| ALTER opt_column ColId TYPE_P Typename alter_using
				{
					AlterTableCmd *n = makeNode(AlterTableCmd);
					n->subtype = AT_AlterColumnType;
					n->name = $3;
					n->def = (Node *) $5;
					n->transform = $6;
					$$ = (Node *)n;
				}
			/* ALTER TABLE <relation> ADD CONSTRAINT ... */
			| ADD_P TableConstraint
				{
					AlterTableCmd *n = makeNode(AlterTableCmd);
					n->subtype = AT_AddConstraint;
					n->def = $2;
					$$ = (Node *)n;
				}
			/* ALTER TABLE <relation> DROP CONSTRAINT <name> [RESTRICT|CASCADE] */
			| DROP CONSTRAINT name opt_drop_behavior
				{
					AlterTableCmd *n = makeNode(AlterTableCmd);
					n->subtype = AT_DropConstraint;
					n->name = $3;
					n->behavior = $4;
					$$ = (Node *)n;
				}
			/* ALTER TABLE <relation> SET WITHOUT OIDS  */
			| SET WITHOUT OIDS
				{
					AlterTableCmd *n = makeNode(AlterTableCmd);
					n->subtype = AT_DropOids;
					$$ = (Node *)n;
				}
			/* ALTER TABLE <name> CLUSTER ON <indexname> */
			| CLUSTER ON name
				{
					AlterTableCmd *n = makeNode(AlterTableCmd);
					n->subtype = AT_ClusterOn;
					n->name = $3;
					$$ = (Node *)n;
				}
			/* ALTER TABLE <name> SET WITHOUT CLUSTER */
			| SET WITHOUT CLUSTER
				{
					AlterTableCmd *n = makeNode(AlterTableCmd);
					n->subtype = AT_DropCluster;
					n->name = NULL;
					$$ = (Node *)n;
				}
			/* ALTER TABLE <name> ENABLE TRIGGER <trig> */
			| ENABLE_P TRIGGER name
				{
					AlterTableCmd *n = makeNode(AlterTableCmd);
					n->subtype = AT_EnableTrig;
					n->name = $3;
					$$ = (Node *)n;
				}
			/* ALTER TABLE <name> ENABLE TRIGGER ALL */
			| ENABLE_P TRIGGER ALL
				{
					AlterTableCmd *n = makeNode(AlterTableCmd);
					n->subtype = AT_EnableTrigAll;
					$$ = (Node *)n;
				}
			/* ALTER TABLE <name> ENABLE TRIGGER USER */
			| ENABLE_P TRIGGER USER
				{
					AlterTableCmd *n = makeNode(AlterTableCmd);
					n->subtype = AT_EnableTrigUser;
					$$ = (Node *)n;
				}
			/* ALTER TABLE <name> DISABLE TRIGGER <trig> */
			| DISABLE_P TRIGGER name
				{
					AlterTableCmd *n = makeNode(AlterTableCmd);
					n->subtype = AT_DisableTrig;
					n->name = $3;
					$$ = (Node *)n;
				}
			/* ALTER TABLE <name> DISABLE TRIGGER ALL */
			| DISABLE_P TRIGGER ALL
				{
					AlterTableCmd *n = makeNode(AlterTableCmd);
					n->subtype = AT_DisableTrigAll;
					$$ = (Node *)n;
				}
			/* ALTER TABLE <name> DISABLE TRIGGER USER */
			| DISABLE_P TRIGGER USER
				{
					AlterTableCmd *n = makeNode(AlterTableCmd);
					n->subtype = AT_DisableTrigUser;
					$$ = (Node *)n;
				}
			/* ALTER TABLE <name> INHERIT <parent> [( column_list )] */
			| INHERIT qualified_name opt_inherited_column_list
				{
					AlterTableCmd *n = makeNode(AlterTableCmd);
					n->subtype = AT_AddInherit;
					n->def = (Node *)list_make2($2, $3);
					$$ = (Node *)n;
				}
			/* ALTER TABLE <name> NO INHERIT <parent> */
			| NO INHERIT qualified_name
				{
					AlterTableCmd *n = makeNode(AlterTableCmd);
					n->subtype = AT_DropInherit;
					n->def = (Node *) $3;
					$$ = (Node *)n;
				}
			/* ALTER TABLE <name> SET [WITH] [DISTRIBUTED BY] */
			/* distro only */
			| SET DistributedBy
				{
					AlterTableCmd *n = makeNode(AlterTableCmd);
					n->subtype = AT_SetDistributedBy;
					n->def = (Node *) list_make2(NULL, $2);
					$$ = (Node *)n;
				}
			/* storage and distro */
			| SET WITH definition DistributedBy
				{
					AlterTableCmd *n = makeNode(AlterTableCmd);
					n->subtype = AT_SetDistributedBy;
					n->def = (Node *) list_make2($3, $4);
					$$ = (Node *)n;
				}
			/* storage only */
			| SET WITH definition
				{
					AlterTableCmd *n = makeNode(AlterTableCmd);
					n->subtype = AT_SetDistributedBy;
					n->def = (Node *) list_make2($3, NULL);
					$$ = (Node *)n;
				}
			| alter_table_partition_cmd
				{
					$$ = $1;
				}
			| alter_rel_cmd
				{
					$$ = $1;
				}
		;

opt_table_partition_split_into: 
			INTO '(' 
            alter_table_partition_id_spec_with_opt_default ','
            alter_table_partition_id_spec_with_opt_default ')'	
				{
                    /* re-use alterpartitioncmd struct here... */
					AlterPartitionCmd *pc = makeNode(AlterPartitionCmd);
                    pc->partid = (Node *)$3;
                    pc->arg1 = (Node *)$5;
                    pc->arg2 = NULL;
                    pc->location = @5;
					$$ = (Node *)pc;
                }
			| /*EMPTY*/						{ $$ = NULL; /* default */ }
		;

opt_table_partition_merge_into: 
			INTO 
            alter_table_partition_id_spec_with_opt_default
				{
                    /* re-use alterpartitioncmd struct here... */
					AlterPartitionCmd *pc = makeNode(AlterPartitionCmd);
                    pc->partid = (Node *)$2;
                    pc->arg1 = NULL;
                    pc->arg2 = NULL;
                    pc->location = @2;
					$$ = (Node *)pc;
                }

			| /*EMPTY*/						{ $$ = NULL; /* default */ }
		;

table_partition_modify:
			TabPartitionBoundarySpecStart
            OptTabPartitionBoundarySpecEnd
            OptTabPartitionBoundarySpecEvery  
				{
                    /* re-use alterpartitioncmd struct here... */
					AlterPartitionCmd  *pc = makeNode(AlterPartitionCmd);
                    PartitionBoundSpec *bs = makeNode(PartitionBoundSpec); 
                    PartitionElem      *n  = makeNode(PartitionElem); 

                    n->partName  = NULL;
                    n->boundSpec = (Node *)bs;
                    n->subSpec   = NULL;
                    n->location  = @1;
                    n->isDefault = 0;
                    n->storeAttr = NULL;
                    n->AddPartDesc = NULL;

                    bs->partStart = $1;
                    bs->partEnd   = $2;
                    bs->partEvery = $3;
                    bs->everyGenList = NIL; 
                    bs->pWithTnameStr = NULL;
                    bs->location  = @1;

                    pc->partid = NULL;
                    pc->arg1 = (Node *)makeDefElem("START", NULL);
                    pc->arg2 = (Node *)n;
                    pc->location = @1;
					$$ = (Node *)pc;
                }
			| TabPartitionBoundarySpecEnd
              OptTabPartitionBoundarySpecEvery	
				{
                    /* re-use alterpartitioncmd struct here... */
					AlterPartitionCmd  *pc = makeNode(AlterPartitionCmd);
                    PartitionBoundSpec *bs = makeNode(PartitionBoundSpec); 
                    PartitionElem      *n  = makeNode(PartitionElem); 

                    n->partName  = NULL;
                    n->boundSpec = (Node *)bs;
                    n->subSpec   = NULL;
                    n->location  = @1;
                    n->isDefault = 0;
                    n->storeAttr = NULL;
                    n->AddPartDesc = NULL;

                    bs->partStart = NULL;
                    bs->partEnd   = $1;
                    bs->partEvery = $2;
                    bs->everyGenList = NIL; 
                    bs->pWithTnameStr = NULL;
                    bs->location  = @1;

                    pc->partid = NULL;
                    pc->arg1 = (Node *)makeDefElem("END", NULL);
                    pc->arg2 = (Node *)n;
                    pc->location = @1;
					$$ = (Node *)pc;
                }
			| add_drop part_values_clause
				{
                    /* re-use alterpartitioncmd struct here... */
					AlterPartitionCmd   *pc = makeNode(AlterPartitionCmd);
                    PartitionValuesSpec *vs = makeNode(PartitionValuesSpec); 
                    PartitionElem       *n  = makeNode(PartitionElem); 

                    n->partName  = NULL;
                    n->boundSpec = (Node *)vs;
                    n->subSpec   = NULL;
                    n->location  = @1;
                    n->isDefault = 0;
                    n->storeAttr = NULL;
                    n->AddPartDesc = NULL;

                    vs->partValues = $2;
                    vs->location  = @2;

                    pc->partid = NULL;
                    if (1 == $1)
                        pc->arg1 = (Node *)makeDefElem("ADD", NULL);
                    else
                        pc->arg1 = (Node *)makeDefElem("DROP", NULL);
                    pc->arg2 = (Node *)n;
                    pc->location = @2;
					$$ = (Node *)pc;
                }
		;

opt_table_partition_exchange_validate: 
			WITH VALIDATION						{ $$ = +1; }
			| WITHOUT VALIDATION				{ $$ = +0; }
			| /*EMPTY*/							{ $$ = +1; /* default */ }
		;

alter_table_partition_id_spec: 
			PartitionColId
				{
					AlterPartitionId *n = makeNode(AlterPartitionId);
					n->idtype = AT_AP_IDName;
                    n->partiddef = (Node *)makeString($1);
                    n->location  = @1;
					$$ = (Node *)n;
				}
            | FOR 
            '(' TabPartitionBoundarySpecValList ')'	
				{
					AlterPartitionId *n = makeNode(AlterPartitionId);
					n->idtype = AT_AP_IDValue;
                    n->partiddef = (Node *)$3;
                    n->location  = @3;
					$$ = (Node *)n;
				}
			/*
			 * What we'd really want here is:
			 *
			 * FOR '(' RANK '(' NumericOnly ')' ')'
			 *
			 * But we don't want to make RANK a reserved keyword. Also,
			 * just replacing RANK with IDENT creates a conflict with this
			 * AexprConst rule:
			 *
			 * func_name '(' expr_list ')' Sconst
			 *
			 * I.e. after the parser has shifted "func_name '('", it doesn't
			 * know whether there's the Sconst at the end, which implies an
			 * AexprConst, or not.
			 *
			 * To avoid that conflict, this rule (after FOR '(') matches
			 * exactly the AexprConst rule except for the final Sconst.
			 * That way, the parser doesn't need to decide which one this is,
			 * until it has shifted the whole thing. Then we check in the
			 * code that func_name was RANK, and that the expr_list was a
			 * NumericOnly.
 			 */
           | FOR '(' func_name '(' expr_list ')' ')'
				{
					Node		   *arg;
					Value		   *val;
					Node		   *fname;
					AlterPartitionId *n;

                    /* allow RANK only */
					if (list_length($3) != 1)
                        yyerror("syntax error");
					fname = linitial($3);
					if (!(strcmp(strVal(linitial($3)), "rank") == 0))
                        yyerror("syntax error");

					/* expr_list must be a single numeric constant */
					if (list_length($5) != 1)
						yyerror("syntax error");

					arg = linitial($5);
					if (!IsA(arg, A_Const))
						yyerror("syntax error");
					val = &((A_Const *) arg)->val;
					if (!IsA(val, Integer) && !IsA(val, Float))
						yyerror("syntax error");

					n = makeNode(AlterPartitionId);
					n->idtype = AT_AP_IDRank;
                    n->partiddef = (Node *) val;
                    n->location  = @5;

					$$ = (Node *)n;
				}
		;

alter_table_partition_id_spec_with_opt_default:
			PARTITION alter_table_partition_id_spec
				{
					AlterPartitionId *n = (AlterPartitionId*)$2;
                    $$ = (Node *)n;
				}
			| DEFAULT PARTITION alter_table_partition_id_spec
				{
					ereport(ERROR,
                            (errcode(ERRCODE_SYNTAX_ERROR),
                             errmsg("Cannot specify a name, rank, "
                                    "or value for a DEFAULT partition "
                                    "in this context")));
				}
			| DEFAULT PARTITION 
				{
					AlterPartitionId *n = makeNode(AlterPartitionId);
					n->idtype = AT_AP_IDDefault;
                    n->partiddef = NULL;
                    n->location  = @1;
					$$ = (Node *)n;
				}
		;

alter_table_partition_cmd:
			ADD_P PARTITION 
            OptTabPartitionBoundarySpec
 			OptTabPartitionStorageAttr
			OptTabSubPartitionSpec
           
				{
					AlterPartitionId  *pid   = makeNode(AlterPartitionId);
					AlterPartitionCmd *pc    = makeNode(AlterPartitionCmd);
					AlterPartitionCmd *pc2   = makeNode(AlterPartitionCmd);
					AlterTableCmd     *n     = makeNode(AlterTableCmd);
                    Node              *ct    = makeAddPartitionCreateStmt($4, $5);
                    PartitionElem     *pelem = makeNode(PartitionElem); 

                    pid->idtype = AT_AP_IDNone;
                    pid->location = @3;
                    pid->partiddef = NULL;

                    pc->partid = (Node *)pid;

                    pelem->partName  = NULL;
                    pelem->boundSpec = $3;
                    pelem->subSpec   = $5;
                    pelem->location  = @3;
                    pelem->isDefault = 0;
                    pelem->storeAttr = $4;
                    pelem->AddPartDesc = NULL;

                    pc2->arg1 = (Node *)pelem;
                    pc2->arg2 = (Node *)list_make1(ct);
                    pc2->location = @3;

                    pc->arg1 = (Node *)makeInteger(FALSE); /* not default */
                    pc->arg2 = (Node *)pc2;
                    pc->location = @3;

					n->subtype = AT_PartAdd;
					n->def = (Node *)pc;
					$$ = (Node *)n;
				}
			| ADD_P DEFAULT PARTITION 
            alter_table_partition_id_spec 
            OptTabPartitionBoundarySpec
            OptTabPartitionStorageAttr
			OptTabSubPartitionSpec 
				{
					AlterPartitionId  *pid   = (AlterPartitionId *)$4;
					AlterPartitionCmd *pc    = makeNode(AlterPartitionCmd);
					AlterPartitionCmd *pc2   = makeNode(AlterPartitionCmd);
					AlterTableCmd     *n     = makeNode(AlterTableCmd);
                    Node              *ct    = makeAddPartitionCreateStmt($6, $7);
                    PartitionElem     *pelem = makeNode(PartitionElem); 

                    if (pid->idtype != AT_AP_IDName)
						ereport(ERROR,
								(errcode(ERRCODE_SYNTAX_ERROR),
								 errmsg("Can only ADD a partition by name")));

                    pc->partid = (Node *)pid;

                    pelem->partName  = NULL;
                    pelem->boundSpec = $5;
                    pelem->subSpec   = $7;
                    pelem->location  = @5;
                    pelem->isDefault = true;
                    pelem->storeAttr = $6;
                    pelem->AddPartDesc = NULL;

                    pc2->arg1 = (Node *)pelem;
                    pc2->arg2 = (Node *)list_make1(ct);
                    pc2->location = @5;

                    pc->arg1 = (Node *)makeInteger(true);
                    pc->arg2 = (Node *)pc2;
                    pc->location = @5;

					n->subtype = AT_PartAdd;
					n->def = (Node *)pc;
					$$ = (Node *)n;
				}
			| ADD_P PARTITION 
            alter_table_partition_id_spec 
            OptTabPartitionBoundarySpec
            OptTabPartitionStorageAttr
			OptTabSubPartitionSpec 
				{
					AlterPartitionId  *pid   = (AlterPartitionId *)$3;
					AlterPartitionCmd *pc    = makeNode(AlterPartitionCmd);
					AlterPartitionCmd *pc2   = makeNode(AlterPartitionCmd);
					AlterTableCmd     *n     = makeNode(AlterTableCmd);
                    Node              *ct    = makeAddPartitionCreateStmt($5, 
																		  $6);
                    PartitionElem     *pelem = makeNode(PartitionElem); 

                    if (pid->idtype != AT_AP_IDName)
						ereport(ERROR,
								(errcode(ERRCODE_SYNTAX_ERROR),
								 errmsg("Can only ADD a partition by name")));

                    pc->partid = (Node *)pid;

                    pelem->partName  = NULL;
                    pelem->boundSpec = $4;
                    pelem->subSpec   = $6;
                    pelem->location  = @4;
                    pelem->isDefault = false;
                    pelem->storeAttr = $5;
                    pelem->AddPartDesc = NULL;

                    pc2->arg1 = (Node *)pelem;
                    pc2->arg2 = (Node *)list_make1(ct);
                    pc2->location = @4;

                    pc->arg1 = (Node *)makeInteger(false);
                    pc->arg2 = (Node *)pc2;
                    pc->location = @4;

					n->subtype = AT_PartAdd;
					n->def = (Node *)pc;
					$$ = (Node *)n;
				}
			| ALTER 
            alter_table_partition_id_spec_with_opt_default
            alter_table_cmd
				{
                    /* NOTE: only allow a subset of valid ALTER TABLE
                       cmds for partitions.
                    */

					AlterPartitionCmd *pc = makeNode(AlterPartitionCmd);
					AlterTableCmd *n = makeNode(AlterTableCmd);

                    pc->partid = (Node *)$2;
                    pc->arg1 = (Node *)$3;
                    pc->arg2 = NULL;
                    pc->location = @3;

					n->subtype = AT_PartAlter;
					n->def = (Node *)pc;
					$$ = (Node *)n;
				}
			| partition_coalesce_keyword PARTITION 	 
				{
					AlterPartitionId  *pid = makeNode(AlterPartitionId);
					AlterPartitionCmd *pc = makeNode(AlterPartitionCmd);
					AlterTableCmd *n = makeNode(AlterTableCmd);

                    pid->idtype = AT_AP_IDNone;
                    pid->location = @2;
                    pid->partiddef = NULL;

                    pc->partid = (Node *)pid;
                    pc->arg1 = NULL;
                    pc->arg2 = NULL;
                    pc->location = @2;

					n->subtype = AT_PartCoalesce;
					n->def = (Node *)pc;
					$$ = (Node *)n;
				}
			| partition_coalesce_keyword PARTITION 
            alter_table_partition_id_spec 
				{
					AlterPartitionId *pid = (AlterPartitionId *)$3;
					AlterPartitionCmd *pc = makeNode(AlterPartitionCmd);
					AlterTableCmd *n = makeNode(AlterTableCmd);

                    if (pid->idtype != AT_AP_IDName)
						ereport(ERROR,
								(errcode(ERRCODE_SYNTAX_ERROR),
								 errmsg("Can only COALESCE a partition by name")));

                    pc->partid = (Node *)pid;
                    pc->arg1 = NULL;
                    pc->arg2 = NULL;
                    pc->location = @3;

					n->subtype = AT_PartCoalesce;
					n->def = (Node *)pc;
					$$ = (Node *)n;
				}
			| DROP PARTITION IF_P EXISTS 
            alter_table_partition_id_spec	 
            opt_drop_behavior
				{
					AlterPartitionCmd *pc = makeNode(AlterPartitionCmd);
					AlterTableCmd *n = makeNode(AlterTableCmd);
					DropStmt *ds = makeNode(DropStmt);

					ds->missing_ok = TRUE;
					ds->behavior = $6;

                    /* 
                       build an (incomplete) drop statement for arg1: 
                       fill in the rest after the partition id spec is
                       validated
                    */

                    pc->partid = (Node *)$5;
                    pc->arg1 = (Node *)ds;
                    pc->arg2 = NULL;
                    pc->location = @5;

					n->subtype = AT_PartDrop;
					n->def = (Node *)pc;
					$$ = (Node *)n;
				}
			| DROP DEFAULT PARTITION IF_P EXISTS 
            opt_drop_behavior
				{
					AlterPartitionCmd *pc = makeNode(AlterPartitionCmd);
					AlterTableCmd *n = makeNode(AlterTableCmd);
					DropStmt *ds = makeNode(DropStmt);
					AlterPartitionId *pid = makeNode(AlterPartitionId);

					pid->idtype = AT_AP_IDDefault;
                    pid->partiddef = NULL;
                    pid->location  = @2;

					ds->missing_ok = TRUE;
					ds->behavior = $6;

                    /* 
                       build an (incomplete) drop statement for arg1: 
                       fill in the rest after the partition id spec is
                       validated
                    */

                    pc->partid = (Node *)pid;
                    pc->arg1 = (Node *)ds;
                    pc->arg2 = NULL;
                    pc->location = @3;

					n->subtype = AT_PartDrop;
					n->def = (Node *)pc;
					$$ = (Node *)n;
				}
			| DROP 
            alter_table_partition_id_spec_with_opt_default
            opt_drop_behavior
				{
					AlterPartitionCmd *pc = makeNode(AlterPartitionCmd);
					AlterTableCmd *n = makeNode(AlterTableCmd);
					DropStmt *ds = makeNode(DropStmt);

					ds->missing_ok = FALSE;
					ds->behavior = $3;

                    /* 
                       build an (incomplete) drop statement for arg1: 
                       fill in the rest after the partition id spec is
                       validated
                    */

                    pc->partid = (Node *)$2;
                    pc->arg1 = (Node *)ds;
                    pc->arg2 = NULL;
                    pc->location = @2;

					n->subtype = AT_PartDrop;
					n->def = (Node *)pc;
					$$ = (Node *)n;
				}
			| DROP PARTITION 
				{
					AlterPartitionCmd *pc = makeNode(AlterPartitionCmd);
					AlterTableCmd *n = makeNode(AlterTableCmd);
					DropStmt *ds = makeNode(DropStmt);
					AlterPartitionId *pid = makeNode(AlterPartitionId);

					ds->missing_ok = FALSE;
					ds->behavior = DROP_RESTRICT; /* default */ 

                    /* 
                       build an (incomplete) drop statement for arg1: 
                       fill in the rest after the partition id spec is
                       validated
                    */

                    /* just try to drop the first partition if not specified */
					pid->idtype = AT_AP_IDNone;
                    pid->location  = @2;

                    pc->partid = (Node *)pid;
                    pc->arg1 = (Node *)ds;
                    pc->arg2 = NULL;
                    pc->location = @2;

					n->subtype = AT_PartDrop;
					n->def = (Node *)pc;
					$$ = (Node *)n;
				}
			| EXCHANGE 
            alter_table_partition_id_spec_with_opt_default 
            WITH TABLE qualified_name
            opt_table_partition_exchange_validate	
				{
					AlterPartitionCmd *pc = makeNode(AlterPartitionCmd);
					AlterPartitionCmd *pc2 = makeNode(AlterPartitionCmd);
					AlterTableCmd *n = makeNode(AlterTableCmd);

                    pc->partid = (Node *)$2;
                    pc->arg1 = (Node *)$5;
                    pc->arg2 = (Node *)pc2;
                    pc2->arg1 = (Node *)makeInteger($6);
                    pc->location = @5;

					n->subtype = AT_PartExchange;
					n->def = (Node *)pc;
					$$ = (Node *)n;
				}
			| MERGE 
            alter_table_partition_id_spec_with_opt_default ','
            alter_table_partition_id_spec_with_opt_default
            opt_table_partition_merge_into	
				{
					AlterPartitionCmd *pc = makeNode(AlterPartitionCmd);
					AlterTableCmd *n = makeNode(AlterTableCmd);

                    if (!gp_enable_hash_partitioned_tables)
                    {
                        yyerror("syntax error");
                    }

                    pc->partid = (Node *)$2;
                    pc->arg1 = (Node *)$4;
                    pc->arg2 = (Node *)$5;
                    pc->location = @4;

					n->subtype = AT_PartMerge;
					n->def = (Node *)pc;
					$$ = (Node *)n;
				}
			| MODIFY 
            alter_table_partition_id_spec_with_opt_default
            table_partition_modify
				{
					AlterPartitionCmd *pc = makeNode(AlterPartitionCmd);
					AlterTableCmd *n = makeNode(AlterTableCmd);

                    if (!gp_enable_hash_partitioned_tables)
                    {
                        yyerror("syntax error");
                    }

                    pc->partid = (Node *)$2;
                    pc->arg1 = (Node *)$3;
                    pc->arg2 = NULL;
                    pc->location = @3;

					n->subtype = AT_PartModify;
					n->def = (Node *)pc;
					$$ = (Node *)n;
				}
			| RENAME 
            alter_table_partition_id_spec_with_opt_default TO IDENT	
				{
					AlterPartitionCmd *pc = makeNode(AlterPartitionCmd);
					AlterTableCmd *n = makeNode(AlterTableCmd);

                    pc->partid = (Node *)$2;
                    pc->arg1 = (Node *)makeString($4);
                    pc->arg2 = NULL;
                    pc->location = @4;

					n->subtype = AT_PartRename;
					n->def = (Node *)pc;
					$$ = (Node *)n;
				}
			| SET SUBPARTITION TEMPLATE
            '(' TabSubPartitionElemList ')' 
				{
					AlterPartitionId  *pid   = makeNode(AlterPartitionId);
					AlterPartitionCmd *pc    = makeNode(AlterPartitionCmd);
					AlterPartitionCmd *pc2   = makeNode(AlterPartitionCmd);
					AlterTableCmd     *n     = makeNode(AlterTableCmd);
                    Node              *ct    = NULL;
                    PartitionElem     *pelem = makeNode(PartitionElem); 
					PartitionSpec	  *ps    = makeNode(PartitionSpec); 

					/* treat this case as similar to ADD PARTITION */

                    pid->idtype    = AT_AP_IDName;
                    pid->location  = @3;
                    pid->partiddef = 
						(Node *)makeString("subpartition_template");

                    pc->partid = (Node *)pid;

					/* build a subpartition spec and add it to CREATE TABLE */
					ps->partElem   = $5; 
					ps->subSpec	   = NULL;
					ps->istemplate = true;
					ps->location   = @4;

					ct = makeAddPartitionCreateStmt(NULL,
													(Node *)ps);

                    pelem->partName  = NULL;
                    pelem->boundSpec = NULL;
                    pelem->subSpec   = (Node *)ps;
                    pelem->location  = @4;
					/*
                    pelem->isDefault = false;
					*/
                    pelem->isDefault = true;
                    pelem->storeAttr = NULL;
                    pelem->AddPartDesc = NULL;

					/* a little (temporary?) syntax check on templates */
					if (ps->partElem)
					{
						List *elems;
						ListCell *lc;
						Assert(IsA(ps->partElem, List));

						elems = (List *)ps->partElem;
						foreach(lc, elems)
						{
							PartitionElem *e = lfirst(lc);

							if (!IsA(e, PartitionElem))
								continue;

							if (e->subSpec)
								ereport(ERROR,
										(errcode(ERRCODE_SYNTAX_ERROR),
										 errmsg("template cannot contain "
												"specification for child "
												"partition")));
						}
					}

                    pc2->arg1 = (Node *)pelem;
                    pc2->arg2 = (Node *)list_make1(ct);
                    pc2->location = @5;

					/*
                    pc->arg1 = (Node *)makeInteger(false);
					*/
                    pc->arg1 = (Node *)makeInteger(true);
                    pc->arg2 = (Node *)pc2;
                    pc->location = @5;

					n->subtype = AT_PartSetTemplate;
					n->def = (Node *)pc;
					$$ = (Node *)n;
				}
			| SET SUBPARTITION TEMPLATE
            '('  ')' 
				{
					AlterPartitionCmd *pc = makeNode(AlterPartitionCmd);
					AlterTableCmd *n = makeNode(AlterTableCmd);

                    pc->partid = NULL; 
                    pc->arg1 = NULL;
                    pc->arg2 = NULL;
                    pc->location = @4;

					n->subtype = AT_PartSetTemplate;
					n->def = (Node *)pc;
					$$ = (Node *)n;
				}
			| SPLIT 
            DEFAULT PARTITION TabPartitionBoundarySpecStart
            TabPartitionBoundarySpecEnd
            opt_table_partition_split_into	
				{
					AlterPartitionCmd *pc = makeNode(AlterPartitionCmd);
					AlterTableCmd *n = makeNode(AlterTableCmd);
					AlterPartitionId *pid = makeNode(AlterPartitionId);

					pid->idtype = AT_AP_IDDefault;
                    pid->partiddef = NULL;
                    pid->location  = @2;

                    pc->partid = (Node *)pid;
                    pc->arg1 = (Node *)list_make2($4, $5);
                    pc->arg2 = (Node *)$6;
                    pc->location = @5;

					n->subtype = AT_PartSplit;
					n->def = (Node *)pc;
					$$ = (Node *)n;
				}
			| SPLIT 
            alter_table_partition_id_spec_with_opt_default AT 
            '(' part_values_or_spec_list ')'	
            opt_table_partition_split_into	
				{
					AlterPartitionCmd *pc = makeNode(AlterPartitionCmd);
					AlterTableCmd *n = makeNode(AlterTableCmd);

                    pc->partid = (Node *)$2;

					/* 
					 * The first element of the list is only defined if
					 * we're doing default splits for range partitioning.
				 	 */
                    pc->arg1 = (Node *)list_make2(NULL, $5);
                    pc->arg2 = (Node *)$7;
                    pc->location = @5;

					n->subtype = AT_PartSplit;
					n->def = (Node *)pc;
					$$ = (Node *)n;
				}
			| TRUNCATE 
            alter_table_partition_id_spec_with_opt_default
            opt_drop_behavior
				{
					AlterPartitionCmd *pc = makeNode(AlterPartitionCmd);
					AlterTableCmd *n = makeNode(AlterTableCmd);
					TruncateStmt *ts = makeNode(TruncateStmt);

                    /* 
                       build an (incomplete) truncate statement for arg1: 
                       fill in the rest after the partition id spec is
                       validated
                    */
					ts->relations = NULL;
					ts->behavior = $3;

                    pc->partid = (Node *)$2;
                    pc->arg1 = (Node *)ts;
                    pc->arg2 = NULL;
                    pc->location = @2;

					n->subtype = AT_PartTruncate;
					n->def = (Node *)pc;
					$$ = (Node *)n;
				}
		;

alter_rel_cmds:
			alter_rel_cmd							{ $$ = list_make1($1); }
			| alter_rel_cmds ',' alter_rel_cmd		{ $$ = lappend($1, $3); }
		;

/* Subcommands that are for ALTER TABLE or ALTER INDEX */
alter_rel_cmd:
			/* ALTER [TABLE|INDEX] <name> OWNER TO RoleId */
			OWNER TO RoleId
				{
					AlterTableCmd *n = makeNode(AlterTableCmd);
					n->subtype = AT_ChangeOwner;
					n->name = $3;
					$$ = (Node *)n;
				}
			/* ALTER [TABLE|INDEX] <name> SET TABLESPACE <tablespacename> */
			| SET TABLESPACE name
				{
					AlterTableCmd *n = makeNode(AlterTableCmd);
					n->subtype = AT_SetTableSpace;
					n->name = $3;
					$$ = (Node *)n;
				}
			/* ALTER [TABLE|INDEX] <name> SET (...) */
			| SET definition
				{
					AlterTableCmd *n = makeNode(AlterTableCmd);
					n->subtype = AT_SetRelOptions;
					n->def = (Node *)$2;
					$$ = (Node *)n;
				}
			/* ALTER [TABLE|INDEX] <name> RESET (...) */
			| RESET definition
				{
					AlterTableCmd *n = makeNode(AlterTableCmd);
					n->subtype = AT_ResetRelOptions;
					n->def = (Node *)$2;
					$$ = (Node *)n;
				}
		;

alter_column_default:
			SET DEFAULT a_expr
				{
					/* Treat SET DEFAULT NULL the same as DROP DEFAULT */
					if (exprIsNullConstant($3))
						$$ = NULL;
					else
						$$ = $3;
				}
			| DROP DEFAULT				{ $$ = NULL; }
		;

opt_drop_behavior:
			CASCADE						{ $$ = DROP_CASCADE; }
			| RESTRICT					{ $$ = DROP_RESTRICT; }
			| /* EMPTY */				{ $$ = DROP_RESTRICT; /* default */ }
		;

alter_using:
			USING a_expr				{ $$ = $2; }
			| /* EMPTY */				{ $$ = NULL; }
		;



/*****************************************************************************
 *
 *		QUERY :
 *				close <portalname>
 *
 *****************************************************************************/

ClosePortalStmt:
			CLOSE name
				{
					ClosePortalStmt *n = makeNode(ClosePortalStmt);
					n->portalname = $2;
					$$ = (Node *)n;
				}
		;


/*****************************************************************************
 *
 *		QUERY :
 *				COPY relname ['(' columnList ')'] FROM/TO file [WITH options]
 *
 *				BINARY, OIDS, and DELIMITERS kept in old locations
 *				for backward compatibility.  2002-06-18
 *
 *				COPY ( SELECT ... ) TO file [WITH options]
 *				This form doesn't have the backwards-compatible option
 *				syntax.
 *
 *****************************************************************************/

CopyStmt:	COPY opt_binary qualified_name opt_column_list opt_oids
			copy_from copy_file_name copy_delimiter opt_with copy_opt_list
			OptSingleRowErrorHandling skip_external_partition
				{
					CopyStmt *n = makeNode(CopyStmt);
					n->relation = $3;
					n->query = NULL;
					n->attlist = $4;
					n->is_from = $6;
					n->filename = $7;
					n->sreh = $11;
					n->partitions = NULL;
					n->ao_segnos = NIL;
					n->options = NIL;
					n->skip_ext_partition = $12;
					
					/* Concatenate user-supplied flags */
					if ($2)
						n->options = lappend(n->options, $2);
					if ($5)
						n->options = lappend(n->options, $5);
					if ($8)
						n->options = lappend(n->options, $8);
					if ($10)
						n->options = list_concat(n->options, $10);
					$$ = (Node *)n;
				}
			| COPY select_with_parens TO copy_file_name opt_with
			  copy_opt_list
				{
					CopyStmt *n = makeNode(CopyStmt);
					n->relation = NULL;
					n->query = (Query *) $2;
					n->attlist = NIL;
					n->is_from = false;
					n->filename = $4;
					n->options = $6;
					n->partitions = NULL;
					n->ao_segnos = NIL;
					n->skip_ext_partition = false;
					$$ = (Node *)n;
				}
		;

copy_from:
			FROM									{ $$ = TRUE; }
			| TO									{ $$ = FALSE; }
		;

skip_external_partition:
			IGNORE_P EXTERNAL PARTITIONS			{ $$ = TRUE; }
			| /*EMPTY*/								{ $$ = FALSE; }
		;
/*
 * copy_file_name NULL indicates stdio is used. Whether stdin or stdout is
 * used depends on the direction. (It really doesn't make sense to copy from
 * stdout. We silently correct the "typo".)		 - AY 9/94
 */
copy_file_name:
			Sconst									{ $$ = $1; }
			| STDIN									{ $$ = NULL; }
			| STDOUT								{ $$ = NULL; }
		;



copy_opt_list:
			copy_opt_list copy_opt_item				{ $$ = lappend($1, $2); }
			| /* EMPTY */							{ $$ = NIL; }
		;


copy_opt_item:
			BINARY
				{
					$$ = makeDefElem("binary", (Node *)makeInteger(TRUE));
				}
			| OIDS
				{
					$$ = makeDefElem("oids", (Node *)makeInteger(TRUE));
				}
			| DELIMITER opt_as Sconst
				{
					$$ = makeDefElem("delimiter", (Node *)makeString($3));
				}
			| NULL_P opt_as Sconst
				{
					$$ = makeDefElem("null", (Node *)makeString($3));
				}
			| CSV
				{
					$$ = makeDefElem("csv", (Node *)makeInteger(TRUE));
				}
			| HEADER_P
				{
					$$ = makeDefElem("header", (Node *)makeInteger(TRUE));
				}
			| QUOTE opt_as Sconst
				{
					$$ = makeDefElem("quote", (Node *)makeString($3));
				}
			| ESCAPE opt_as Sconst
				{
					$$ = makeDefElem("escape", (Node *)makeString($3));
				}
			| FORCE QUOTE columnList
				{
					$$ = makeDefElem("force_quote", (Node *)$3);
				}
			| FORCE NOT NULL_P columnList
				{
					$$ = makeDefElem("force_notnull", (Node *)$4);
				}
			| FILL MISSING FIELDS
				{
					$$ = makeDefElem("fill_missing_fields", (Node *)makeInteger(TRUE));
				}
			| NEWLINE opt_as Sconst
				{
					$$ = makeDefElem("newline", (Node *)makeString($3));
				}	
		;

/* The following exist for backward compatibility */

opt_binary:
			BINARY
				{
					$$ = makeDefElem("binary", (Node *)makeInteger(TRUE));
				}
			| /*EMPTY*/								{ $$ = NULL; }
		;

opt_oids:
			WITH OIDS
				{
					$$ = makeDefElem("oids", (Node *)makeInteger(TRUE));
				}
			| /*EMPTY*/								{ $$ = NULL; }
		;

copy_delimiter:
			/* USING DELIMITERS kept for backward compatibility. 2002-06-15 */
			opt_using DELIMITERS Sconst
				{
					$$ = makeDefElem("delimiter", (Node *)makeString($3));
				}
			| /*EMPTY*/								{ $$ = NULL; }
		;

opt_using:
			USING									{}
			| /*EMPTY*/								{}
		;


/*****************************************************************************
 *
 *		QUERY :
 *				CREATE TABLE relname
 *
 *****************************************************************************/

CreateStmt:	CREATE OptTemp TABLE qualified_name '(' OptTableElementList ')'
			OptInherit OptWith OnCommitOption OptTableSpace OptDistributedBy 
			OptTabPartitionBy
				{
					CreateStmt *n = makeNode(CreateStmt);
					$4->istemp = $2;
					n->relation = $4;
					n->tableElts = $6;
					n->inhRelations = $8;
					n->constraints = NIL;
					n->options = $9;
					n->oncommit = $10;
					n->tablespacename = $11;
					n->distributedBy = $12;
					n->partitionBy = $13;
					n->oidInfo.relOid = 0;
					n->oidInfo.comptypeOid = 0;
					n->oidInfo.toastOid = 0;
					n->oidInfo.toastIndexOid = 0;
					n->oidInfo.toastComptypeOid = 0;
					n->relKind = RELKIND_RELATION;
					n->policy = 0;
					n->postCreate = NULL;
					n->is_error_table = false;

					$$ = (Node *)n;
				}
		| CREATE OptTemp TABLE qualified_name OF qualified_name
			'(' OptTableElementList ')' OptWith OnCommitOption OptTableSpace OptDistributedBy OptTabPartitionBy
				{
					/* SQL99 CREATE TABLE OF <UDT> (cols) seems to be satisfied
					 * by our inheritance capabilities. Let's try it...
					 */
					CreateStmt *n = makeNode(CreateStmt);
					$4->istemp = $2;
					n->relation = $4;
					n->tableElts = $8;
					n->inhRelations = list_make1($6);
					n->constraints = NIL;
					n->options = $10;
					n->oncommit = $11;
					n->tablespacename = $12;
					n->distributedBy = $13;
					n->partitionBy = $14;
					n->oidInfo.relOid = 0;
					n->oidInfo.comptypeOid = 0;
					n->oidInfo.toastOid = 0;
					n->oidInfo.toastIndexOid = 0;
					n->oidInfo.toastComptypeOid = 0;
					n->relKind = RELKIND_RELATION;
					n->policy = 0;
                    n->postCreate = NULL;
					n->is_error_table = false;

					$$ = (Node *)n;
				}
		;

/*
 * Redundancy here is needed to avoid shift/reduce conflicts,
 * since TEMP is not a reserved word.  See also OptTempTableName.
 *
 * NOTE: we accept both GLOBAL and LOCAL options; since we have no modules
 * the LOCAL keyword is really meaningless.
 */
OptTemp:	TEMPORARY						{ $$ = TRUE; }
			| TEMP							{ $$ = TRUE; }
			| LOCAL TEMPORARY				{ $$ = TRUE; }
			| LOCAL TEMP					{ $$ = TRUE; }
			| GLOBAL TEMPORARY				{ $$ = TRUE; }
			| GLOBAL TEMP					{ $$ = TRUE; }
			| /*EMPTY*/						{ $$ = FALSE; }
		;

OptTableElementList:
			TableElementList					{ $$ = $1; }
			| /*EMPTY*/							{ $$ = NIL; }
		;

TableElementList:
			TableElement
				{
					$$ = list_make1($1);
				}
			| TableElementList ',' TableElement
				{
					$$ = lappend($1, $3);
				}
		;

TableElement:
			columnDef							{ $$ = $1; }
			| TableLikeClause					{ $$ = $1; }
			| TableConstraint					{ $$ = $1; }
			| column_reference_storage_directive { $$ = $1; }
		;

column_reference_storage_directive:
			COLUMN columnElem ENCODING definition
				{
					ColumnReferenceStorageDirective *n =
						makeNode(ColumnReferenceStorageDirective);

					n->column = (Value *)$2;
					n->encoding = $4;
					$$ = (Node *)n;
				}
			| DEFAULT COLUMN ENCODING definition
				{
					ColumnReferenceStorageDirective *n =
						makeNode(ColumnReferenceStorageDirective);

					n->deflt = true;
					n->encoding = $4;

					$$ = (Node *)n;
				}
		;
				
columnDef:	ColId Typename ColQualList opt_storage_encoding
				{
					ColumnDef *n = makeNode(ColumnDef);
					n->colname = $1;
					n->typname = $2;
					n->constraints = $3;
					n->is_local = true;
					n->encoding = $4;
					$$ = (Node *)n;
				}
		;

ColQualList:
			ColQualList ColConstraint				{ $$ = lappend($1, $2); }
			| /*EMPTY*/								{ $$ = NIL; }
		;

ColConstraint:
			CONSTRAINT name ColConstraintElem
				{
					switch (nodeTag($3))
					{
						case T_Constraint:
							{
								Constraint *n = (Constraint *)$3;
								n->name = $2;
							}
							break;
						case T_FkConstraint:
							{
								FkConstraint *n = (FkConstraint *)$3;
								n->constr_name = $2;
							}
							break;
						default:
							break;
					}
					$$ = $3;
				}
			| ColConstraintElem						{ $$ = $1; }
			| ConstraintAttr						{ $$ = $1; }
		;

opt_storage_encoding: ENCODING definition { $$ = $2; }
			| /* nothing */ { $$ = NIL; }
		;

/* DEFAULT NULL is already the default for Postgres.
 * But define it here and carry it forward into the system
 * to make it explicit.
 * - thomas 1998-09-13
 *
 * WITH NULL and NULL are not SQL92-standard syntax elements,
 * so leave them out. Use DEFAULT NULL to explicitly indicate
 * that a column may have that value. WITH NULL leads to
 * shift/reduce conflicts with WITH TIME ZONE anyway.
 * - thomas 1999-01-08
 *
 * DEFAULT expression must be b_expr not a_expr to prevent shift/reduce
 * conflict on NOT (since NOT might start a subsequent NOT NULL constraint,
 * or be part of a_expr NOT LIKE or similar constructs).
 */
ColConstraintElem:
			NOT NULL_P
				{
					Constraint *n = makeNode(Constraint);
					n->contype = CONSTR_NOTNULL;
					n->name = NULL;
					n->raw_expr = NULL;
					n->cooked_expr = NULL;
					n->keys = NULL;
					n->indexspace = NULL;
					$$ = (Node *)n;
				}
			| NULL_P
				{
					Constraint *n = makeNode(Constraint);
					n->contype = CONSTR_NULL;
					n->name = NULL;
					n->raw_expr = NULL;
					n->cooked_expr = NULL;
					n->keys = NULL;
					n->indexspace = NULL;
					$$ = (Node *)n;
				}
			| UNIQUE opt_definition OptConsTableSpace
				{
					Constraint *n = makeNode(Constraint);
					n->contype = CONSTR_UNIQUE;
					n->name = NULL;
					n->raw_expr = NULL;
					n->cooked_expr = NULL;
					n->keys = NULL;
					n->options = $2;
					n->indexspace = $3;
					$$ = (Node *)n;
				}
			| PRIMARY KEY opt_definition OptConsTableSpace
				{
					Constraint *n = makeNode(Constraint);
					n->contype = CONSTR_PRIMARY;
					n->name = NULL;
					n->raw_expr = NULL;
					n->cooked_expr = NULL;
					n->keys = NULL;
					n->options = $3;
					n->indexspace = $4;
					$$ = (Node *)n;
				}
			| CHECK '(' a_expr ')'
				{
					Constraint *n = makeNode(Constraint);
					n->contype = CONSTR_CHECK;
					n->name = NULL;
					n->raw_expr = $3;
					n->cooked_expr = NULL;
					n->keys = NULL;
					n->indexspace = NULL;
					$$ = (Node *)n;
				}
			| DEFAULT b_expr
				{
					Constraint *n = makeNode(Constraint);
					n->contype = CONSTR_DEFAULT;
					n->name = NULL;
					if (exprIsNullConstant($2))
					{
						/* DEFAULT NULL should be reported as empty expr */
						n->raw_expr = NULL;
					}
					else
					{
						n->raw_expr = $2;
					}
					n->cooked_expr = NULL;
					n->keys = NULL;
					n->indexspace = NULL;
					$$ = (Node *)n;
				}
			| REFERENCES qualified_name opt_column_list key_match key_actions
				{
					FkConstraint *n = makeNode(FkConstraint);
					n->constr_name		= NULL;
					n->pktable			= $2;
					n->fk_attrs			= NIL;
					n->pk_attrs			= $3;
					n->fk_matchtype		= $4;
					n->fk_upd_action	= (char) ($5 >> 8);
					n->fk_del_action	= (char) ($5 & 0xFF);
					n->deferrable		= FALSE;
					n->initdeferred		= FALSE;
					$$ = (Node *)n;
				}
		;

/*
 * ConstraintAttr represents constraint attributes, which we parse as if
 * they were independent constraint clauses, in order to avoid shift/reduce
 * conflicts (since NOT might start either an independent NOT NULL clause
 * or an attribute).  analyze.c is responsible for attaching the attribute
 * information to the preceding "real" constraint node, and for complaining
 * if attribute clauses appear in the wrong place or wrong combinations.
 *
 * See also ConstraintAttributeSpec, which can be used in places where
 * there is no parsing conflict.
 */
ConstraintAttr:
			DEFERRABLE
				{
					Constraint *n = makeNode(Constraint);
					n->contype = CONSTR_ATTR_DEFERRABLE;
					$$ = (Node *)n;
				}
			| NOT DEFERRABLE
				{
					Constraint *n = makeNode(Constraint);
					n->contype = CONSTR_ATTR_NOT_DEFERRABLE;
					$$ = (Node *)n;
				}
			| INITIALLY DEFERRED
				{
					Constraint *n = makeNode(Constraint);
					n->contype = CONSTR_ATTR_DEFERRED;
					$$ = (Node *)n;
				}
			| INITIALLY IMMEDIATE
				{
					Constraint *n = makeNode(Constraint);
					n->contype = CONSTR_ATTR_IMMEDIATE;
					$$ = (Node *)n;
				}
		;


/*
 * SQL99 supports wholesale borrowing of a table definition via the LIKE clause.
 * This seems to be a poor man's inheritance capability, with the resulting
 * tables completely decoupled except for the original commonality in definitions.
 *
 * This is very similar to CREATE TABLE AS except for the INCLUDING DEFAULTS extension
 * which is a part of SQL:2003.
 */
TableLikeClause:
			LIKE qualified_name TableLikeOptionList
				{
					InhRelation *n = makeNode(InhRelation);
					n->relation = $2;
					n->options = $3;
					$$ = (Node *)n;
				}
		;

TableLikeOptionList:
				TableLikeOptionList TableLikeOption	{ $$ = lappend_int($1, $2); }
				| /* EMPTY */						{ $$ = NIL; }
		;

TableLikeOption:
				INCLUDING DEFAULTS					{ $$ = 	CREATE_TABLE_LIKE_INCLUDING_DEFAULTS; }
				| EXCLUDING DEFAULTS				{ $$ = 	CREATE_TABLE_LIKE_EXCLUDING_DEFAULTS; }
				| INCLUDING CONSTRAINTS				{ $$ = 	CREATE_TABLE_LIKE_INCLUDING_CONSTRAINTS; }
				| EXCLUDING CONSTRAINTS				{ $$ = 	CREATE_TABLE_LIKE_EXCLUDING_CONSTRAINTS; }
				| INCLUDING INDEXES					{ $$ = 	CREATE_TABLE_LIKE_INCLUDING_INDEXES; }
				| EXCLUDING INDEXES					{ $$ = 	CREATE_TABLE_LIKE_EXCLUDING_INDEXES; }
		;


/* ConstraintElem specifies constraint syntax which is not embedded into
 *	a column definition. ColConstraintElem specifies the embedded form.
 * - thomas 1997-12-03
 */
TableConstraint:
			CONSTRAINT name ConstraintElem
				{
					switch (nodeTag($3))
					{
						case T_Constraint:
							{
								Constraint *n = (Constraint *)$3;
								n->name = $2;
							}
							break;
						case T_FkConstraint:
							{
								FkConstraint *n = (FkConstraint *)$3;
								n->constr_name = $2;
							}
							break;
						default:
							break;
					}
					$$ = $3;
				}
			| ConstraintElem						{ $$ = $1; }
		;

ConstraintElem:
			CHECK '(' a_expr ')'
				{
					Constraint *n = makeNode(Constraint);
					n->contype = CONSTR_CHECK;
					n->name = NULL;
					n->raw_expr = $3;
					n->cooked_expr = NULL;
					n->indexspace = NULL;
					$$ = (Node *)n;
				}
			| UNIQUE '(' columnList ')' opt_definition OptConsTableSpace
				{
					Constraint *n = makeNode(Constraint);
					n->contype = CONSTR_UNIQUE;
					n->name = NULL;
					n->raw_expr = NULL;
					n->cooked_expr = NULL;
					n->keys = $3;
					n->options = $5;
					n->indexspace = $6;
					$$ = (Node *)n;
				}
			| PRIMARY KEY '(' columnList ')' opt_definition OptConsTableSpace
				{
					Constraint *n = makeNode(Constraint);
					n->contype = CONSTR_PRIMARY;
					n->name = NULL;
					n->raw_expr = NULL;
					n->cooked_expr = NULL;
					n->keys = $4;
					n->options = $6;
					n->indexspace = $7;
					$$ = (Node *)n;
				}
			| FOREIGN KEY '(' columnList ')' REFERENCES qualified_name
				opt_column_list key_match key_actions ConstraintAttributeSpec
				{
					FkConstraint *n = makeNode(FkConstraint);
					n->constr_name		= NULL;
					n->pktable			= $7;
					n->fk_attrs			= $4;
					n->pk_attrs			= $8;
					n->fk_matchtype		= $9;
					n->fk_upd_action	= (char) ($10 >> 8);
					n->fk_del_action	= (char) ($10 & 0xFF);
					n->deferrable		= ($11 & 1) != 0;
					n->initdeferred		= ($11 & 2) != 0;
					$$ = (Node *)n;
				}
		;

opt_column_list:
			'(' columnList ')'						{ $$ = $2; }
			| /*EMPTY*/								{ $$ = NIL; }
		;
		
opt_inherited_column_list:
			'('
				{
					/* Allowed only when
					 * gp_enable_alter_table_inherit_cols is true 
					 */
					if (!gp_enable_alter_table_inherit_cols)
					{
						yyerror("syntax error");
					}
				}
				columnList ')'						{ $$ = $3; }
			| /*EMPTY*/								{ $$ = NIL; }
		;

columnList:
			columnElem								{ $$ = list_make1($1); }
			| columnList ',' columnElem				{ $$ = lappend($1, $3); }
		;

columnElem: ColId
				{
					$$ = (Node *) makeString($1);
				}
		;

key_match:  MATCH FULL
			{
				$$ = FKCONSTR_MATCH_FULL;
			}
		| MATCH PARTIAL
			{
				ereport(ERROR,
						(errcode(ERRCODE_FEATURE_NOT_SUPPORTED),
						 errmsg("MATCH PARTIAL not yet implemented"),
						 scanner_errposition(@1)));
				$$ = FKCONSTR_MATCH_PARTIAL;
			}
		| MATCH SIMPLE
			{
				$$ = FKCONSTR_MATCH_UNSPECIFIED;
			}
		| /*EMPTY*/
			{
				$$ = FKCONSTR_MATCH_UNSPECIFIED;
			}
		;

/*
 * We combine the update and delete actions into one value temporarily
 * for simplicity of parsing, and then break them down again in the
 * calling production.  update is in the left 8 bits, delete in the right.
 * Note that NOACTION is the default.
 */
key_actions:
			key_update
				{ $$ = ($1 << 8) | (FKCONSTR_ACTION_NOACTION & 0xFF); }
			| key_delete
				{ $$ = (FKCONSTR_ACTION_NOACTION << 8) | ($1 & 0xFF); }
			| key_update key_delete
				{ $$ = ($1 << 8) | ($2 & 0xFF); }
			| key_delete key_update
				{ $$ = ($2 << 8) | ($1 & 0xFF); }
			| /*EMPTY*/
				{ $$ = (FKCONSTR_ACTION_NOACTION << 8) | (FKCONSTR_ACTION_NOACTION & 0xFF); }
		;

key_update: ON UPDATE key_action		{ $$ = $3; }
		;

key_delete: ON DELETE_P key_action		{ $$ = $3; }
		;

key_action:
			NO ACTION					{ $$ = FKCONSTR_ACTION_NOACTION; }
			| RESTRICT					{ $$ = FKCONSTR_ACTION_RESTRICT; }
			| CASCADE					{ $$ = FKCONSTR_ACTION_CASCADE; }
			| SET NULL_P				{ $$ = FKCONSTR_ACTION_SETNULL; }
			| SET DEFAULT				{ $$ = FKCONSTR_ACTION_SETDEFAULT; }
		;

OptInherit: INHERITS '(' qualified_name_list ')'	{ $$ = $3; }
			| /*EMPTY*/								{ $$ = NIL; }
		;

/* WITH (options) is preferred, WITH OIDS and WITHOUT OIDS are legacy forms */
OptWith:
			WITH definition				{ $$ = $2; }
			| WITH OIDS					{ $$ = list_make1(defWithOids(true)); }
			| WITHOUT OIDS				{ $$ = list_make1(defWithOids(false)); }
			| /*EMPTY*/					{ $$ = NIL; }
		;

OnCommitOption:  ON COMMIT DROP				{ $$ = ONCOMMIT_DROP; }
			| ON COMMIT DELETE_P ROWS		{ $$ = ONCOMMIT_DELETE_ROWS; }
			| ON COMMIT PRESERVE ROWS		{ $$ = ONCOMMIT_PRESERVE_ROWS; }
			| /*EMPTY*/						{ $$ = ONCOMMIT_NOOP; }
		;

OptTableSpace:   TABLESPACE name					{ $$ = $2; }
			| /*EMPTY*/								{ $$ = NULL; }
		;

OptConsTableSpace:   USING INDEX TABLESPACE name	{ $$ = $4; }
			| /*EMPTY*/								{ $$ = NULL; }
		;

DistributedBy:   DISTRIBUTED BY  '(' columnList ')'			{ $$ = $4; }
			| DISTRIBUTED RANDOMLY			{ $$ = list_make1(NULL); }
		;

OptDistributedBy:   DistributedBy			{ $$ = $1; }
			| /*EMPTY*/								{ $$ = NULL; }
		;

/* START PARTITION RULES */

OptTabPartitionColumnEncList: TabPartitionColumnEncList { $$ = $1; }
			| /*EMPTY*/ { $$ = NULL; }
	;

TabPartitionColumnEncList:
	column_reference_storage_directive { $$ = list_make1($1); }
	| TabPartitionColumnEncList column_reference_storage_directive
				{
					$$ = lappend($1, $2);
				}
	;

OptTabPartitionStorageAttr: WITH definition TABLESPACE name 
				{
                    /* re-use alterpartitioncmd struct here... */
					AlterPartitionCmd *pc = makeNode(AlterPartitionCmd);
                    pc->partid = NULL;
                    pc->arg1 = (Node *)$2;
                    pc->arg2 = (Node *)makeString($4);
                    pc->location = @1;
					$$ = (Node *)pc;
                }
			| WITH definition
				{
                    /* re-use alterpartitioncmd struct here... */
					AlterPartitionCmd *pc = makeNode(AlterPartitionCmd);
                    pc->partid = NULL;
                    pc->arg1 = (Node *)$2;
                    pc->arg2 = NULL;
                    pc->location = @1;
					$$ = (Node *)pc;
 				}
			| TABLESPACE name 
				{
                    /* re-use alterpartitioncmd struct here... */
					AlterPartitionCmd *pc = makeNode(AlterPartitionCmd);
                    pc->partid = NULL;
                    pc->arg1 = NULL;
                    pc->arg2 = (Node *)makeString($2);
                    pc->location = @1;
					$$ = (Node *)pc;
				}
			| /*EMPTY*/ { $$ = NULL; }
		;

OptTabPartitionsNumber: PARTITIONS IntegerOnly 		
				{
                    /* special rule to disable the use of HASH partitioned
                       tables with nice syntax error.  

                       XXX XXX REMOVE when HASH partitions are in
                       production 
                    */

                    if (!gp_enable_hash_partitioned_tables)
                    {
                        yyerror("syntax error");
                    }
                    
                    $$ = makeAConst($2, @2); 
				}
			| /*EMPTY*/								{ $$ = NULL; }
		;

OptTabSubPartitionsNumber: SUBPARTITIONS IntegerOnly 
				{
                    /* special rule to disable the use of HASH partitioned
                       tables with nice syntax error.  

                       XXX XXX REMOVE when HASH partitions are in
                       production 
                    */

                    if (!gp_enable_hash_partitioned_tables)
                    {
                        yyerror("syntax error");
                    }
                    
                    $$ = makeAConst($2, @2); 
                }
			| /*EMPTY*/								{ $$ = NULL; }
		;

OptTabPartitionSpec: '(' TabPartitionElemList ')'
				{
                        PartitionSpec *n = makeNode(PartitionSpec); 
                        n->partElem  = $2;
                        n->subSpec   = NULL;
                        n->location  = @2;
                        $$ = (Node *)n;
				}
			| /*EMPTY*/								{ $$ = NULL; }
		;

OptTabSubPartitionSpec: 
            '(' TabSubPartitionElemList ')' 
				{
                        PartitionSpec *n = makeNode(PartitionSpec); 
                        n->partElem  = $2;
                        n->subSpec   = NULL;
                        n->location  = @2;
                        $$ = (Node *)n;
				}
			| /*EMPTY*/								{ $$ = NULL; }
		;

TabPartitionElemList:
            TabPartitionElem						{ $$ = list_make1($1); }
			| TabPartitionElemList ',' 
              TabPartitionElem						{ $$ = lappend($1, $3); }
		;
TabSubPartitionElemList:
            TabSubPartitionElem						{ $$ = list_make1($1); }
			| TabSubPartitionElemList ',' 
              TabSubPartitionElem					{ $$ = lappend($1, $3); }
		;

tab_part_val_no_paran: AexprConst { $$ = $1; }
			| CAST '(' tab_part_val AS Typename ')'
				{ 
					$$ = makeTypeCast($3, $5, @4);
				}
			| tab_part_val_no_paran TYPECAST Typename
				{ 
					$$ = makeTypeCast($1, $3, @2); 
				}
			| '-' tab_part_val_no_paran { $$ = doNegate($2, @1); }
		;

tab_part_val: tab_part_val_no_paran { $$ = $1; }
			| '(' tab_part_val_no_paran ')' { $$ = $2; }
			| '(' tab_part_val_no_paran ')' TYPECAST Typename
				{ 
					$$ = makeTypeCast($2, $5, @4); 
				}
		; 
		

TabPartitionBoundarySpecValList:
              tab_part_val				{ $$ = list_make1($1); }
			| TabPartitionBoundarySpecValList ',' 
              tab_part_val				{ $$ = lappend($1, $3); }
		;

/* only optional for START and END in ALTER TABLE...MODIFY PARTITION */
OptTabPartitionBoundarySpecValList:
            TabPartitionBoundarySpecValList			{ $$ = $1; }
			| /*EMPTY*/								{ $$ = NULL; }
		;

OptTabPartitionRangeInclusive:
			INCLUSIVE			{ $$ = PART_EDGE_INCLUSIVE; }
			| EXCLUSIVE			{ $$ = PART_EDGE_EXCLUSIVE; }
			| /*EMPTY*/			{ $$ = PART_EDGE_UNSPECIFIED; }
		;

TabPartitionBoundarySpecStart:
			START 
            '(' OptTabPartitionBoundarySpecValList ')' 
			OptTabPartitionRangeInclusive
				{
                        PartitionRangeItem *n = makeNode(PartitionRangeItem); 
                        n->partRangeVal  = $3;
                        if (!($5))
                            n->partedge = PART_EDGE_INCLUSIVE;
                        else
                            n->partedge = $5;
                        n->location  = @1;
                        $$ = (Node *)n;
				}
            ;

TabPartitionBoundarySpecEnd:
			END_P 
            '(' OptTabPartitionBoundarySpecValList ')' 
			OptTabPartitionRangeInclusive
				{
                        PartitionRangeItem *n = makeNode(PartitionRangeItem); 
                        n->partRangeVal  = $3;
                        if (!($5))
                            n->partedge = PART_EDGE_EXCLUSIVE;
                        else
                            n->partedge = $5;
                        n->location  = @1;
                        $$ = (Node *)n;
				}
            ;

OptTabPartitionBoundarySpecEvery:
            EVERY '(' TabPartitionBoundarySpecValList ')' 
				{
                        PartitionRangeItem *n = makeNode(PartitionRangeItem); 
                        n->partRangeVal  = $3;
                        n->location  = @1;

                        $$ = (Node *)n;
				}
			| /*EMPTY*/								{ $$ = NULL; }
            ;

OptTabPartitionBoundarySpecEnd:
            TabPartitionBoundarySpecEnd 			{ $$ = $1; }
			| /*EMPTY*/								{ $$ = NULL; }
		;

/* VALUES for LIST, start..end for RANGE. */
TabPartitionBoundarySpec:
			part_values_clause
				{
                        PartitionValuesSpec *n = makeNode(PartitionValuesSpec); 

                        n->partValues = $1;
                        n->location  = @1;
                        $$ = (Node *)n;
				}
			| TabPartitionBoundarySpecStart
              OptTabPartitionBoundarySpecEnd
              OptTabPartitionBoundarySpecEvery  
				{
                        PartitionBoundSpec *n = makeNode(PartitionBoundSpec); 
                        n->partStart = $1;
                        n->partEnd   = $2;
                        n->partEvery = $3;
                        n->everyGenList = NIL; 
						n->pWithTnameStr = NULL;
                        n->location  = @1;
                        $$ = (Node *)n;
				}
			| TabPartitionBoundarySpecEnd
              OptTabPartitionBoundarySpecEvery	
				{
                        PartitionBoundSpec *n = makeNode(PartitionBoundSpec); 
                        n->partStart = NULL;
                        n->partEnd   = $1;
                        n->partEvery = $2;
                        n->everyGenList = NIL; 
						n->pWithTnameStr = NULL;
                        n->location  = @1;
                        $$ = (Node *)n;
				}
            ;

OptTabPartitionBoundarySpec:
            TabPartitionBoundarySpec				{ $$ = $1; }
			| /*EMPTY*/								{ $$ = NULL; }
		;

multi_spec_value_list: '(' part_values_single ')'
				{
					ListCell *lc;
					List *out = NIL;

					foreach(lc, $2)
						out = lappend(out, linitial(lfirst(lc)));

					$$ = list_make1(out);
				}
			| multi_spec_value_list ',' '(' part_values_single ')'
				{
					ListCell *lc;
					List *out = NIL;

					foreach(lc, $4)
						out = lappend(out, linitial(lfirst(lc)));

					$$ = lappend($1, out);
				}
		;

part_values_single: tab_part_val_no_paran
				{
					$$ = list_make1(list_make1($1));
				}
			| part_values_single ',' tab_part_val_no_paran
				{
					$$ = lappend($1, list_make1($3));
				}
		;

part_values_clause:
			VALUES '(' part_values_single ')'
				{
					$$ = $3;
				}
			| VALUES '(' multi_spec_value_list ')'
				{
					$$ = $3;
				}
		;

part_values_or_spec_list: TabPartitionBoundarySpecValList { $$ = $1; }
			| part_values_clause { $$ = $1; }
		;

/* a "Partition Element" closely corresponds to a "Partition Declaration" */
TabPartitionElem: 
            TabPartitionNameDecl 
            OptTabPartitionBoundarySpec	OptTabPartitionStorageAttr
			OptTabPartitionColumnEncList
			OptTabSubPartitionSpec 
				{
                        PartitionElem *n = makeNode(PartitionElem); 
                        n->partName  = $1;
                        n->boundSpec = $2;
                        n->subSpec   = $5;
                        n->location  = @1;
                        n->isDefault = 0;
                        n->storeAttr = $3;
                        n->colencs   = $4;
                        n->AddPartDesc = NULL;
                        $$ = (Node *)n;
				}

/* allow boundary spec for default partition in parser, but complain later */
			| TabPartitionDefaultNameDecl 
              OptTabPartitionBoundarySpec
              OptTabPartitionStorageAttr
			  OptTabPartitionColumnEncList
			  OptTabSubPartitionSpec 
				{
                        PartitionElem *n = makeNode(PartitionElem); 
                        n->partName  = $1;
                        n->boundSpec = $2;
                        n->subSpec   = $5;
                        n->location  = @1;
                        n->isDefault = true;
                        n->storeAttr = $3;
                        n->colencs   = $4;
                        $$ = (Node *)n;
				}
			| TabPartitionBoundarySpec 
              OptTabPartitionStorageAttr
			  OptTabPartitionColumnEncList
			  OptTabSubPartitionSpec 
				{
                        PartitionElem *n = makeNode(PartitionElem); 
                        n->partName  = NULL;
                        n->boundSpec = $1;
                        n->subSpec   = $4;
                        n->location  = @1;
                        n->isDefault = 0;
                        n->storeAttr = $2;
                        n->colencs   = $3;
                        n->AddPartDesc = NULL;
                        $$ = (Node *)n;
				}
			| column_reference_storage_directive
				{
					$$ = (Node *)$1;
				}
            ;

TabSubPartitionElem: 
            TabSubPartitionNameDecl OptTabPartitionBoundarySpec	
			OptTabPartitionStorageAttr
			OptTabPartitionColumnEncList
            OptTabSubPartitionSpec
				{
                        PartitionElem *n = makeNode(PartitionElem); 
                        n->partName  = $1;
                        n->boundSpec = $2;
                        n->subSpec   = $5;
                        n->location  = @1;
                        n->isDefault = 0;
                        n->storeAttr = $3;
                        n->colencs   = $4;
                        n->AddPartDesc = NULL;
                        $$ = (Node *)n;
				}
/* allow boundary spec for default partition in parser, but complain later */
			| TabSubPartitionDefaultNameDecl OptTabPartitionBoundarySpec	
 			  OptTabPartitionStorageAttr
			  OptTabPartitionColumnEncList
              OptTabSubPartitionSpec
				{
                        PartitionElem *n = makeNode(PartitionElem); 
                        n->partName  = $1;
                        n->boundSpec = $2;
                        n->subSpec   = $5;
                        n->location  = @1;
                        n->isDefault = true;
                        n->storeAttr = $3;
                        n->colencs   = $4;
                        n->AddPartDesc = NULL;
                        $$ = (Node *)n;
				}
			| TabPartitionBoundarySpec
              OptTabPartitionStorageAttr
			  OptTabPartitionColumnEncList
 			  OptTabSubPartitionSpec	
				{
                        PartitionElem *n = makeNode(PartitionElem); 
                        n->partName  = NULL;
                        n->boundSpec = $1;
                        n->subSpec   = $4;
                        n->location  = @1;
                        n->isDefault = false;
                        n->colencs   = $3;
                        n->storeAttr = $2;
                        n->AddPartDesc = NULL;
                        $$ = (Node *)n;
				}
			| column_reference_storage_directive
				{
					$$ = (Node *)$1;
				}
            ;

TabPartitionNameDecl: PARTITION PartitionColId
				{
					$$ = (Node *) makeString($2);
				}
		;
TabPartitionDefaultNameDecl: DEFAULT PARTITION PartitionColId
				{
					$$ = (Node *) makeString($3);
				}
		;

TabSubPartitionNameDecl: SUBPARTITION PartitionColId
				{
					$$ = (Node *) makeString($2);
				}
		;

TabSubPartitionDefaultNameDecl: DEFAULT SUBPARTITION PartitionColId
				{
					$$ = (Node *) makeString($3);
				}
		;

partition_hash_keyword: 			HASH
				{
                    /* special rule to disable the use of HASH partitioned
                       tables with nice syntax error.  

                       XXX XXX REMOVE when HASH partitions are in
                       production 
                    */

                    if (!gp_enable_hash_partitioned_tables)
                        ereport(ERROR,
                            (errcode(ERRCODE_SYNTAX_ERROR),
                             errmsg("PARTITION BY must specify RANGE or LIST")));

                    $$ = 1;
                }
		;

partition_coalesce_keyword: 			COALESCE
				{
                    /* special rule to disable the use of HASH partitioned
                       tables with nice syntax error.  

                       XXX XXX REMOVE when HASH partitions are in
                       production 
                    */

                    if (!gp_enable_hash_partitioned_tables)
                    {
                        yyerror("syntax error");
                    }

                    $$ = 1;
                }
		;

TabPartitionByType:
			RANGE 				{ $$ = PARTTYP_RANGE; }
			| partition_hash_keyword { $$ = PARTTYP_HASH; }
			| LIST				{ $$ = PARTTYP_LIST; }
			| /*EMPTY*/
				{
					$$ = PARTTYP_RANGE; 

                    if (!gp_enable_hash_partitioned_tables)
                        ereport(ERROR,
                            (errcode(ERRCODE_SYNTAX_ERROR),
                             errmsg("PARTITION BY must specify RANGE or LIST")));
                    else
                        ereport(ERROR,
                            (errcode(ERRCODE_SYNTAX_ERROR),
                             errmsg("PARTITION BY must specify RANGE, HASH, or LIST")));

                    
				}
		;

OptTabPartitionBy:
			PARTITION BY 
            TabPartitionByType '(' columnList ')' 
            OptTabPartitionsNumber 
			opt_list_subparts
            OptTabPartitionSpec						
				{
					PartitionBy *n = makeNode(PartitionBy); 
						
					n->partType = $3;
					n->keys     = $5; 
					n->partNum  = $7;
					n->subPart  = $8;
					if (PointerIsValid(n->subPart) &&
						!IsA(n->subPart, PartitionBy))
						yyerror("syntax error");

					n->partSpec = $9;
					n->partDepth = 0;
					n->partQuiet = PART_VERBO_NODISTRO;
					n->location  = @3;
					n->partDefault = NULL;
					$$ = (Node *)n;
				}
			| /*EMPTY*/								{ $$ = NULL; }
		;

TabSubPartitionTemplate:
			SUBPARTITION TEMPLATE 
            '(' TabSubPartitionElemList ')' 
				{
					PartitionSpec *n = makeNode(PartitionSpec); 
					n->partElem  = $4;
					n->subSpec   = NULL;
					n->istemplate  = true;
					n->location  = @3;
					$$ = (Node *)n;

					/* a little (temporary?) syntax check on templates */
					if (n->partElem)
					{
						List *elems;
						ListCell *lc;
						Assert(IsA(n->partElem, List));

						elems = (List *)n->partElem;
						foreach(lc, elems)
						{
							PartitionElem *e = lfirst(lc);

							if (!IsA(e, PartitionElem)) continue;

							if (e->subSpec)
								ereport(ERROR,
										(errcode(ERRCODE_SYNTAX_ERROR),
										 errmsg("template cannot contain "
												"specification for child "
												"partition")));
						}

					}
				}
		;

opt_list_subparts: list_subparts { $$ = $1; }
			| /*EMPTY*/ { $$ = NULL; }
		;

opt_comma: ',' { $$ = true; }
			| /*EMPTY*/ { $$ = false; }
		;

list_subparts: TabSubPartitionBy { $$ = $1; }
			| list_subparts opt_comma TabSubPartitionBy
				{
					PartitionBy *pby = (PartitionBy *)$1;
					$$ = $1;

					while (pby->subPart)
						pby = (PartitionBy *)pby->subPart;

					if (IsA($3, PartitionSpec))
					{
						Assert(((PartitionSpec *)$3)->istemplate);
						Assert(IsA(pby, PartitionBy));

						/* find deepesh subpart and add it there */
						if (((PartitionBy *)pby)->partSpec != NULL)
							yyerror("syntax error");

						((PartitionBy *)pby)->partSpec = $3;
					}
					else
						((PartitionBy *)pby)->subPart = $3;
				}
		;

TabSubPartitionBy:
			SUBPARTITION BY 
            TabPartitionByType '(' columnList ')' 
            OptTabSubPartitionsNumber 
				{
                        PartitionBy *n = makeNode(PartitionBy); 
                        n->partType = $3;
                        n->keys     = $5; 
                        n->partNum  = $7;
                        n->subPart  = NULL;
                        n->partSpec = NULL;
                        n->partDepth = 0;
						n->partQuiet = PART_VERBO_NODISTRO;
                        n->location  = @3;
                        n->partDefault = NULL;
                        $$ = (Node *)n;
				}
			| TabSubPartitionTemplate
				{
					$$ = $1;
				}
		;
/* END PARTITION RULES */

/*
 * Note: CREATE TABLE ... AS SELECT ... is just another spelling for
 * SELECT ... INTO.
 */

CreateAsStmt:
		CREATE OptTemp TABLE create_as_target AS SelectStmt opt_with_data OptDistributedBy OptTabPartitionBy
				{
					/*
					 * When the SelectStmt is a set-operation tree, we must
					 * stuff the INTO information into the leftmost component
					 * Select, because that's where analyze.c will expect
					 * to find it.	Similarly, the output column names must
					 * be attached to that Select's target list.
					 */
					SelectStmt *n = findLeftmostSelect((SelectStmt *) $6);
					if (n->intoClause != NULL)
						ereport(ERROR,
								(errcode(ERRCODE_SYNTAX_ERROR),
								 errmsg("CREATE TABLE AS cannot specify INTO"),
								 scanner_errposition(exprLocation((Node *) n->intoClause))));
					$4->rel->istemp = $2;
					n->intoClause = $4;
					/* Implement WITH NO DATA by forcing top-level LIMIT 0 */
					if (!$7)
						((SelectStmt *) $6)->limitCount = makeIntConst(0, -1);
					n->distributedBy = $8;
					
					if ($9)
						ereport(ERROR,
                                (errcode(ERRCODE_FEATURE_NOT_SUPPORTED),
								 errmsg("Cannot create a partitioned table using CREATE TABLE AS SELECT"),
                                 errhint("Use CREATE TABLE...LIKE (followed by INSERT...SELECT) instead")));
					
					$$ = $6;
				}
		;

create_as_target:
			qualified_name OptCreateAs OptWith OnCommitOption OptTableSpace
				{
					$$ = makeNode(IntoClause);
					$$->rel = $1;
					$$->colNames = $2;
					$$->options = $3;
					$$->onCommit = $4;
					$$->tableSpaceName = $5;
				}
		;

OptCreateAs:
			'(' CreateAsList ')'					{ $$ = $2; }
			| /*EMPTY*/								{ $$ = NIL; }
		;

CreateAsList:
			CreateAsElement							{ $$ = list_make1($1); }
			| CreateAsList ',' CreateAsElement		{ $$ = lappend($1, $3); }
		;

CreateAsElement:
			ColId
				{
					ColumnDef *n = makeNode(ColumnDef);
					n->colname = $1;
					n->typname = NULL;
					n->inhcount = 0;
					n->is_local = true;
					n->is_not_null = false;
					n->raw_default = NULL;
					n->cooked_default = NULL;
					n->constraints = NIL;
					$$ = (Node *)n;
				}
		;

opt_with_data:
			WITH DATA_P								{ $$ = TRUE; }
			| WITH NO DATA_P						{ $$ = FALSE; }
			| /*EMPTY*/								{ $$ = TRUE; }
		;

/*****************************************************************************
 *
 *		QUERY :
 *				CREATE EXTERNAL [WEB] TABLE relname
 *
 *****************************************************************************/
	
CreateExternalStmt:	CREATE OptWritable EXTERNAL OptWeb OptTemp TABLE qualified_name '(' OptExtTableElementList ')' 
					ExtTypedesc FORMAT Sconst format_opt ext_opt_encoding_list OptSingleRowErrorHandling OptDistributedBy
						{
							CreateExternalStmt *n = makeNode(CreateExternalStmt);
							n->iswritable = $2;
							n->isweb = $4;
							$7->istemp = $5;
							n->relation = $7;
							n->tableElts = $9;
							n->exttypedesc = (ExtTableTypeDesc *) $11;
							n->format = $13;
							n->formatOpts = $14;
							n->encoding = $15;
							n->sreh = $16;
							n->distributedBy = $17;
							n->policy = 0;
							
							/* various syntax checks for EXECUTE external table */
							if(((ExtTableTypeDesc *) n->exttypedesc)->exttabletype == EXTTBL_TYPE_EXECUTE)
							{
								ExtTableTypeDesc *extdesc = (ExtTableTypeDesc *) n->exttypedesc;
								
								if(!n->isweb)
									ereport(ERROR,
											(errcode(ERRCODE_SYNTAX_ERROR),
										 	 errmsg("EXECUTE may not be used with a regular external table"),
										 	 errhint("Use CREATE EXTERNAL WEB TABLE instead")));							
								
								/* if no ON clause specified, default to "ON ALL" */
								if(extdesc->on_clause == NIL)
								{									
									extdesc->on_clause = lappend(extdesc->on_clause, 
										   				   		 makeDefElem("all", (Node *)makeInteger(TRUE)));
								}
								else if(n->iswritable)
								{
									ereport(ERROR,
											(errcode(ERRCODE_SYNTAX_ERROR),
									 		 errmsg("ON clause may not be used with a writable external table")));							
								}
							}

							if(n->sreh && n->iswritable)
								ereport(ERROR,
										(errcode(ERRCODE_SYNTAX_ERROR),
										 errmsg("Single row error handling may not be used with a writable external table")));							
							
							$$ = (Node *)n;							
						}
						;

OptWritable:	WRITABLE				{ $$ = TRUE; }
				| READABLE				{ $$ = FALSE; }
				| /*EMPTY*/				{ $$ = FALSE; }
				;

OptWeb:		WEB						{ $$ = TRUE; }
			| /*EMPTY*/				{ $$ = FALSE; }
			;

ExtTypedesc:
			LOCATION '(' cdb_string_list ')'		
			{
				ExtTableTypeDesc *n = makeNode(ExtTableTypeDesc);
				n->exttabletype = EXTTBL_TYPE_LOCATION;
				n->location_list = $3; 
				n->on_clause = NIL;
				n->command_string = NULL;
				$$ = (Node *)n;
	
			}
			| EXECUTE Sconst ext_on_clause_list
			{
				ExtTableTypeDesc *n = makeNode(ExtTableTypeDesc);
				n->exttabletype = EXTTBL_TYPE_EXECUTE;
				n->location_list = NIL; 
				n->command_string = $2;
				n->on_clause = $3; /* default will get set later if needed */
						
				$$ = (Node *)n;
			}
			;

ext_on_clause_list:
			ext_on_clause_list ext_on_clause_item		{ $$ = lappend($1, $2); }
			| /*EMPTY*/									{ $$ = NIL; }
			;
	
ext_on_clause_item:
			ON ALL	
			{
				$$ = makeDefElem("all", (Node *)makeInteger(TRUE));
			}
			| ON HOST Sconst
			{
				$$ = makeDefElem("hostname", (Node *)makeString($3));
			}
			| ON HOST
			{
				$$ = makeDefElem("eachhost", (Node *)makeInteger(TRUE));
			}
			| ON MASTER
			{
				$$ = makeDefElem("master", (Node *)makeInteger(TRUE));
			}
			| ON SEGMENT Iconst
			{
				$$ = makeDefElem("segment", (Node *)makeInteger($3));
			}
			| ON Iconst
			{
				$$ = makeDefElem("random", (Node *)makeInteger($2));
			}
			;

format_opt: 
			  '(' format_opt_list ')'			{ $$ = $2; }
			| '(' format_def_list ')'			{ $$ = $2; }
			| '(' ')'							{ $$ = NIL; }
			| /*EMPTY*/							{ $$ = NIL; }
			;

format_opt_list:
			format_opt_item		
			{ 
				$$ = list_make1($1);
			}
			| format_opt_list format_opt_item		
			{ 
				$$ = lappend($1, $2); 
			}
			;

format_def_list:
			format_def_item		
			{ 
				$$ = list_make1($1);
			} 
			| format_def_list ',' format_def_item
			{
				$$ = lappend($1, $3);
			}

format_def_item:
    		ColLabel '=' def_arg
			{
				$$ = makeDefElem($1, $3);
			}
			| ColLabel '=' '(' columnList ')'
			{
				$$ = makeDefElem($1, (Node *) $4);
			}


format_opt_item:
			DELIMITER opt_as Sconst
			{
				$$ = makeDefElem("delimiter", (Node *)makeString($3));
			}
			| NULL_P opt_as Sconst
			{
				$$ = makeDefElem("null", (Node *)makeString($3));
			}
			| CSV
			{
				$$ = makeDefElem("csv", (Node *)makeInteger(TRUE));
			}
			| HEADER_P
			{
				$$ = makeDefElem("header", (Node *)makeInteger(TRUE));
			}
			| QUOTE opt_as Sconst
			{
				$$ = makeDefElem("quote", (Node *)makeString($3));
			}
			| ESCAPE opt_as Sconst
			{
				$$ = makeDefElem("escape", (Node *)makeString($3));
			}
			| FORCE NOT NULL_P columnList
			{
				$$ = makeDefElem("force_notnull", (Node *)$4);
			}
			| FORCE QUOTE columnList
			{
				$$ = makeDefElem("force_quote", (Node *)$3);
			}
			| FILL MISSING FIELDS
			{
				$$ = makeDefElem("fill_missing_fields", (Node *)makeInteger(TRUE));
			}
			| NEWLINE opt_as Sconst
			{
				$$ = makeDefElem("newline", (Node *)makeString($3));
			}
			;

OptExtTableElementList:
			ExtTableElementList				{ $$ = $1; }
			| /*EMPTY*/						{ $$ = NIL; }
			;

ExtTableElementList:
			ExtTableElement
			{
				$$ = list_make1($1);
			}
			| ExtTableElementList ',' ExtTableElement
			{
				$$ = lappend($1, $3);
			}
			;

ExtTableElement:
			ExtcolumnDef					{ $$ = $1; }
			| TableLikeClause				{ $$ = $1; }
			;

/* column def for ext table - doesn't have room for constraints */
ExtcolumnDef:	ColId Typename
		{
			ColumnDef *n = makeNode(ColumnDef);
			n->colname = $1;
			n->typname = $2;
			n->is_local = true;
			n->is_not_null = false;
			n->constraints = NIL;
			$$ = (Node *)n;
		}
		;
	
/*
 * Single row error handling SQL
 */
OptSingleRowErrorHandling:
		OptErrorTableName OptSrehKeep SEGMENT REJECT_P LIMIT Iconst OptSrehLimitType
		{
			SingleRowErrorDesc *n = makeNode(SingleRowErrorDesc);
			n->errtable = $1;
			n->is_keep = $2;
			n->rejectlimit = $6;
			n->is_limit_in_rows = $7; /* true for ROWS false for PERCENT */

			/* PERCENT value check */
			if(!n->is_limit_in_rows && (n->rejectlimit < 1 || n->rejectlimit > 100))
				ereport(ERROR,
						(errcode(ERRCODE_INVALID_PARAMETER_VALUE),
						 errmsg("invalid PERCENT value. Should be (1 - 100)")));
			
			/* ROW values check */
			if(n->is_limit_in_rows && n->rejectlimit < 2)
			   ereport(ERROR,
					   (errcode(ERRCODE_INVALID_PARAMETER_VALUE),
						errmsg("invalid (ROWS) reject limit. Should be 2 or larger")));

			/* translate "no relation" to "into_file" flag */
			if (n->errtable && n->errtable->relname == NULL)
			{
				n->errtable = NULL;
				n->into_file = true;
			}
			$$ = (Node *)n;
		}
		| /*EMPTY*/		{ $$ = NULL; }
		;
	
OptErrorTableName:
		LOG_P ERRORS INTO qualified_name 	{ $$ = $4; }
		| LOG_P ERRORS
			{
				$$ = makeNode(RangeVar);
				$$->catalogname = NULL;
				$$->schemaname = NULL;
				$$->relname = NULL;
				$$->location = @1;
			}
		| /*EMPTY*/							{ $$ = NULL; }
		;
	
OptSrehLimitType:		
		ROWS					{ $$ = TRUE; }
		| PERCENT				{ $$ = FALSE; }
		| /* default is ROWS */	{ $$ = TRUE; }
		;

OptSrehKeep:
		KEEP				{ $$ = TRUE; }
		| /*EMPTY*/			{ $$ = FALSE; }
		;

/*
 * ENCODING. (we cheat a little and use a list, even though it's 1 item max).
 */
ext_opt_encoding_list:
		ext_opt_encoding_list ext_opt_encoding_item		{ $$ = lappend($1, $2); }
		| /*EMPTY*/										{ $$ = NIL; }
		;
	
ext_opt_encoding_item:
		ENCODING opt_equal Sconst
		{
			$$ = makeDefElem("encoding", (Node *)makeString($3));
		}
		| ENCODING opt_equal Iconst
		{
			$$ = makeDefElem("encoding", (Node *)makeInteger($3));
		}
		;

/*****************************************************************************
 *
 *		QUERY :
 *				CREATE SEQUENCE seqname
 *				ALTER SEQUENCE seqname
 *
 *****************************************************************************/

CreateSeqStmt:
			CREATE OptTemp SEQUENCE qualified_name OptSeqList
				{
					CreateSeqStmt *n = makeNode(CreateSeqStmt);
					$4->istemp = $2;
					n->sequence = $4;
					n->options = $5;
					n->relOid = 0;
					$$ = (Node *)n;
				}
		;

AlterSeqStmt:
			ALTER SEQUENCE qualified_name OptSeqList
				{
					AlterSeqStmt *n = makeNode(AlterSeqStmt);
					n->sequence = $3;
					n->options = $4;
					$$ = (Node *)n;
				}
		;

OptSeqList: OptSeqList OptSeqElem					{ $$ = lappend($1, $2); }
			| /*EMPTY*/								{ $$ = NIL; }
		;

OptSeqElem: CACHE NumericOnly
				{
					$$ = makeDefElem("cache", (Node *)$2);
				}
			| CYCLE
				{
					$$ = makeDefElem("cycle", (Node *)makeInteger(TRUE));
				}
			| NO CYCLE
				{
					$$ = makeDefElem("cycle", (Node *)makeInteger(FALSE));
				}
			| INCREMENT opt_by NumericOnly
				{
					$$ = makeDefElem("increment", (Node *)$3);
				}
			| MAXVALUE NumericOnly
				{
					$$ = makeDefElem("maxvalue", (Node *)$2);
				}
			| MINVALUE NumericOnly
				{
					$$ = makeDefElem("minvalue", (Node *)$2);
				}
			| NO MAXVALUE
				{
					$$ = makeDefElem("maxvalue", NULL);
				}
			| NO MINVALUE
				{
					$$ = makeDefElem("minvalue", NULL);
				}
			| OWNED BY any_name
				{
					$$ = makeDefElem("owned_by", (Node *)$3);
				}
			| START opt_with NumericOnly
				{
					$$ = makeDefElem("start", (Node *)$3);
				}
			| RESTART opt_with NumericOnly
				{
					$$ = makeDefElem("restart", (Node *)$3);
				}
		;

opt_by:		BY				{}
			| /* empty */	{}
	  ;

NumericOnly:
			FloatOnly								{ $$ = $1; }
			| IntegerOnly							{ $$ = $1; }
		;

FloatOnly:	FCONST									{ $$ = makeFloat($1); }
			| '-' FCONST
				{
					$$ = makeFloat($2);
					doNegateFloat($$);
				}
		;

IntegerOnly: SignedIconst							{ $$ = makeInteger($1); };


/*****************************************************************************
 *
 *		QUERIES :
 *				CREATE PROCEDURAL LANGUAGE ...
 *				DROP PROCEDURAL LANGUAGE ...
 *
 *****************************************************************************/

CreatePLangStmt:
			CREATE opt_trusted opt_procedural LANGUAGE ColId_or_Sconst
			{
				CreatePLangStmt *n = makeNode(CreatePLangStmt);
				n->plname = $5;
				/* parameters are all to be supplied by system */
				n->plhandler = NIL;
				n->plvalidator = NIL;
				n->pltrusted = false;
				$$ = (Node *)n;
			}
			| CREATE opt_trusted opt_procedural LANGUAGE ColId_or_Sconst
			  HANDLER handler_name opt_validator opt_lancompiler
			{
				CreatePLangStmt *n = makeNode(CreatePLangStmt);
				n->plname = $5;
				n->plhandler = $7;
				n->plvalidator = $8;
				n->pltrusted = $2;
				/* LANCOMPILER is now ignored entirely */
				$$ = (Node *)n;
			}
		;

opt_trusted:
			TRUSTED									{ $$ = TRUE; }
			| /*EMPTY*/								{ $$ = FALSE; }
		;

/* This ought to be just func_name, but that causes reduce/reduce conflicts
 * (CREATE LANGUAGE is the only place where func_name isn't followed by '(').
 * Work around by using simple names, instead.
 */
handler_name:
			name						{ $$ = list_make1(makeString($1)); }
			| name attrs				{ $$ = lcons(makeString($1), $2); }
		;

validator_clause:
			VALIDATOR handler_name					{ $$ = $2; }
			| NO VALIDATOR							{ $$ = NIL; }
		;

opt_validator:
			validator_clause						{ $$ = $1; }
			| /*EMPTY*/								{ $$ = NIL; }
		;

opt_lancompiler:
			LANCOMPILER Sconst						{ $$ = $2; }
			| /*EMPTY*/								{ $$ = NULL; }
		;

DropPLangStmt:
			DROP opt_procedural LANGUAGE ColId_or_Sconst opt_drop_behavior
				{
					DropPLangStmt *n = makeNode(DropPLangStmt);
					n->plname = $4;
					n->behavior = $5;
					n->missing_ok = false;
					$$ = (Node *)n;
				}
			| DROP opt_procedural LANGUAGE IF_P EXISTS ColId_or_Sconst opt_drop_behavior
				{
					DropPLangStmt *n = makeNode(DropPLangStmt);
					n->plname = $6;
					n->behavior = $7;
					n->missing_ok = true;
					$$ = (Node *)n;
				}
		;

opt_procedural:
			PROCEDURAL								{}
			| /*EMPTY*/								{}
		;

/*****************************************************************************
 *
 * 		QUERY:
 *             CREATE FILESPACE filespace ( ... )
 *
 *****************************************************************************/

CreateFileSpaceStmt: 
			CREATE FILESPACE name OptOwner '(' FileSpaceSegList ')' 
				{
					CreateFileSpaceStmt *n = makeNode(CreateFileSpaceStmt);
					n->filespacename = $3;
					n->owner = $4;
					n->locations = $6;
					n->fsoid = 0;
					$$ = (Node *) n;
				}
		;

FileSpaceSegList:
			FileSpaceSeg
			{
				$$ = list_make1($1);
			}
			| FileSpaceSegList ',' FileSpaceSeg  
			{ 
				$$ = lappend($1, $3); 
			}
		;

FileSpaceSeg:
            Iconst ':' Sconst
			{
				FileSpaceEntry *n = makeNode(FileSpaceEntry);
				n->dbid = $1;
				n->contentid = -1;  /* will be filled in later */
				n->location = $3;
				$$ = (Node *) n;
			}
		;

OptOwner: 
			OWNER name			{ $$ = $2; }
			| /*EMPTY*/			{ $$ = NULL; }
		;

/*****************************************************************************
 *
 * 		QUERY:
 *             CREATE TABLESPACE tablespace FILESPACE filespace
 *
 *****************************************************************************/

CreateTableSpaceStmt: CREATE TABLESPACE name OptOwner FILESPACE name
				{
					CreateTableSpaceStmt *n = makeNode(CreateTableSpaceStmt);
					n->tablespacename = $3;
					n->owner = $4;
					n->filespacename = $6;
					n->tsoid = 0;
					$$ = (Node *) n;
				}
		;

/*****************************************************************************
 *
 *		QUERIES :
 *				CREATE TRIGGER ...
 *				DROP TRIGGER ...
 *
 *****************************************************************************/

CreateTrigStmt:
			CREATE TRIGGER name TriggerActionTime TriggerEvents ON
			qualified_name TriggerForSpec EXECUTE PROCEDURE
			func_name '(' TriggerFuncArgs ')'
				{
					CreateTrigStmt *n = makeNode(CreateTrigStmt);
					n->trigname = $3;
					n->relation = $7;
					n->funcname = $11;
					n->args = $13;
					n->before = $4;
					n->row = $8;
					memcpy(n->actions, $5, 4);
					n->isconstraint  = FALSE;
					n->deferrable	 = FALSE;
					n->initdeferred  = FALSE;
					n->constrrel = NULL;
					$$ = (Node *)n;
				}
			| CREATE CONSTRAINT TRIGGER name AFTER TriggerEvents ON
			qualified_name OptConstrFromTable
			ConstraintAttributeSpec
			FOR EACH ROW EXECUTE PROCEDURE
			func_name '(' TriggerFuncArgs ')'
				{
					CreateTrigStmt *n = makeNode(CreateTrigStmt);
					n->trigname = $4;
					n->relation = $8;
					n->funcname = $16;
					n->args = $18;
					n->before = FALSE;
					n->row = TRUE;
					memcpy(n->actions, $6, 4);
					n->isconstraint  = TRUE;
					n->deferrable = ($10 & 1) != 0;
					n->initdeferred = ($10 & 2) != 0;

					n->constrrel = $9;
					$$ = (Node *)n;
				}
		;

TriggerActionTime:
			BEFORE									{ $$ = TRUE; }
			| AFTER									{ $$ = FALSE; }
		;

TriggerEvents:
			TriggerOneEvent
				{
					char *e = palloc(4);
					e[0] = $1; e[1] = '\0';
					$$ = e;
				}
			| TriggerOneEvent OR TriggerOneEvent
				{
					char *e = palloc(4);
					e[0] = $1; e[1] = $3; e[2] = '\0';
					$$ = e;
				}
			| TriggerOneEvent OR TriggerOneEvent OR TriggerOneEvent
				{
					char *e = palloc(4);
					e[0] = $1; e[1] = $3; e[2] = $5; e[3] = '\0';
					$$ = e;
				}
		;

TriggerOneEvent:
			INSERT									{ $$ = 'i'; }
			| DELETE_P								{ $$ = 'd'; }
			| UPDATE								{ $$ = 'u'; }
		;

TriggerForSpec:
			FOR TriggerForOpt TriggerForType
				{
					$$ = $3;
				}
			| /* EMPTY */
				{
					/*
					 * If ROW/STATEMENT not specified, default to
					 * STATEMENT, per SQL
					 */
					$$ = FALSE;
				}
		;

TriggerForOpt:
			EACH									{}
			| /*EMPTY*/								{}
		;

TriggerForType:
			ROW										{ $$ = TRUE; }
			| STATEMENT								{ $$ = FALSE; }
		;

TriggerFuncArgs:
			TriggerFuncArg							{ $$ = list_make1($1); }
			| TriggerFuncArgs ',' TriggerFuncArg	{ $$ = lappend($1, $3); }
			| /*EMPTY*/								{ $$ = NIL; }
		;

TriggerFuncArg:
			ICONST
				{
					char buf[64];
					snprintf(buf, sizeof(buf), "%d", $1);
					$$ = makeString(pstrdup(buf));
				}
			| FCONST								{ $$ = makeString($1); }
			| Sconst								{ $$ = makeString($1); }
			| BCONST								{ $$ = makeString($1); }
			| XCONST								{ $$ = makeString($1); }
			| ColId									{ $$ = makeString($1); }
		;

OptConstrFromTable:
			FROM qualified_name						{ $$ = $2; }
			| /*EMPTY*/								{ $$ = NULL; }
		;

ConstraintAttributeSpec:
			ConstraintDeferrabilitySpec
				{ $$ = $1; }
			| ConstraintDeferrabilitySpec ConstraintTimeSpec
				{
					if ($1 == 0 && $2 != 0)
						ereport(ERROR,
								(errcode(ERRCODE_SYNTAX_ERROR),
								 errmsg("constraint declared INITIALLY DEFERRED must be DEFERRABLE"),
								 scanner_errposition(@1)));
					$$ = $1 | $2;
				}
			| ConstraintTimeSpec
				{
					if ($1 != 0)
						$$ = 3;
					else
						$$ = 0;
				}
			| ConstraintTimeSpec ConstraintDeferrabilitySpec
				{
					if ($2 == 0 && $1 != 0)
						ereport(ERROR,
								(errcode(ERRCODE_SYNTAX_ERROR),
								 errmsg("constraint declared INITIALLY DEFERRED must be DEFERRABLE"),
								 scanner_errposition(@1)));
					$$ = $1 | $2;
				}
			| /*EMPTY*/
				{ $$ = 0; }
		;

ConstraintDeferrabilitySpec:
			NOT DEFERRABLE							{ $$ = 0; }
			| DEFERRABLE							{ $$ = 1; }
		;

ConstraintTimeSpec:
			INITIALLY IMMEDIATE						{ $$ = 0; }
			| INITIALLY DEFERRED					{ $$ = 2; }
		;


DropTrigStmt:
			DROP TRIGGER name ON qualified_name opt_drop_behavior
				{
					DropPropertyStmt *n = makeNode(DropPropertyStmt);
					n->relation = $5;
					n->property = $3;
					n->behavior = $6;
					n->removeType = OBJECT_TRIGGER;
					n->missing_ok = false;
					$$ = (Node *) n;
				}
			| DROP TRIGGER IF_P EXISTS name ON qualified_name opt_drop_behavior
				{
					DropPropertyStmt *n = makeNode(DropPropertyStmt);
					n->relation = $7;
					n->property = $5;
					n->behavior = $8;
					n->removeType = OBJECT_TRIGGER;
					n->missing_ok = true;
					$$ = (Node *) n;
				}
		;


/*****************************************************************************
 *
 *		QUERIES :
 *				CREATE ASSERTION ...
 *				DROP ASSERTION ...
 *
 *****************************************************************************/

CreateAssertStmt:
			CREATE ASSERTION name CHECK '(' a_expr ')'
			ConstraintAttributeSpec
				{
					CreateTrigStmt *n = makeNode(CreateTrigStmt);
					n->trigname = $3;
					n->args = list_make1($6);
					n->isconstraint  = TRUE;
					n->deferrable = ($8 & 1) != 0;
					n->initdeferred = ($8 & 2) != 0;

					ereport(ERROR,
							(errcode(ERRCODE_FEATURE_NOT_SUPPORTED),
							 errmsg("CREATE ASSERTION is not yet implemented")));

					$$ = (Node *)n;
				}
		;

DropAssertStmt:
			DROP ASSERTION name opt_drop_behavior
				{
					DropPropertyStmt *n = makeNode(DropPropertyStmt);
					n->relation = NULL;
					n->property = $3;
					n->behavior = $4;
					n->removeType = OBJECT_TRIGGER; /* XXX */
					ereport(ERROR,
							(errcode(ERRCODE_FEATURE_NOT_SUPPORTED),
							 errmsg("DROP ASSERTION is not yet implemented")));
					$$ = (Node *) n;
				}
		;


/*****************************************************************************
 *
 *		QUERY :
 *				define (aggregate,operator,type)
 *
 *****************************************************************************/

DefineStmt:
			CREATE opt_ordered AGGREGATE func_name aggr_args definition
				{
					DefineStmt *n = makeNode(DefineStmt);
					n->kind = OBJECT_AGGREGATE;
					n->oldstyle = false;
					n->defnames = $4;
					n->args = $5;
					n->definition = $6;
					n->ordered = $2;
					$$ = (Node *)n;
				}
			| CREATE opt_ordered AGGREGATE func_name old_aggr_definition
				{
					/* old-style (pre-8.2) syntax for CREATE AGGREGATE */
					DefineStmt *n = makeNode(DefineStmt);
					n->kind = OBJECT_AGGREGATE;
					n->oldstyle = true;
					n->defnames = $4;
					n->args = NIL;
					n->definition = $5;
					n->newOid = 0;
					n->ordered = $2;
					$$ = (Node *)n;
				}
			| CREATE OPERATOR any_operator definition
				{
					DefineStmt *n = makeNode(DefineStmt);
					n->kind = OBJECT_OPERATOR;
					n->oldstyle = false;
					n->defnames = $3;
					n->args = NIL;
					n->definition = $4;
					n->newOid = 0;
					$$ = (Node *)n;
				}
			| CREATE TYPE_P any_name definition
				{
					DefineStmt *n = makeNode(DefineStmt);
					n->kind = OBJECT_TYPE;
					n->oldstyle = false;
					n->defnames = $3;
					n->args = NIL;
					n->definition = $4;
					n->newOid = 0;
					$$ = (Node *)n;
				}
			| CREATE TYPE_P any_name
				{
					/* Shell type (identified by lack of definition) */
					DefineStmt *n = makeNode(DefineStmt);
					n->kind = OBJECT_TYPE;
					n->oldstyle = false;
					n->defnames = $3;
					n->args = NIL;
					n->definition = NIL;
					$$ = (Node *)n;
				}
			| CREATE TYPE_P any_name AS '(' TableFuncElementList ')'
				{
					CompositeTypeStmt *n = makeNode(CompositeTypeStmt);
					RangeVar *r = makeNode(RangeVar);
					r->location = @3;

					/* can't use qualified_name, sigh */
					switch (list_length($3))
					{
						case 1:
							r->catalogname = NULL;
							r->schemaname = NULL;
							r->relname = strVal(linitial($3));
							break;
						case 2:
							r->catalogname = NULL;
							r->schemaname = strVal(linitial($3));
							r->relname = strVal(lsecond($3));
							break;
						case 3:
							r->catalogname = strVal(linitial($3));
							r->schemaname = strVal(lsecond($3));
							r->relname = strVal(lthird($3));
							break;
						default:
							ereport(ERROR,
									(errcode(ERRCODE_SYNTAX_ERROR),
									 errmsg("improper qualified name (too many dotted names): %s",
											NameListToString($3)),
											scanner_errposition(@3)));
							break;
					}
					n->typevar = r;
					n->coldeflist = $6;
					n->relOid = 0;
					n->comptypeOid = 0;
					$$ = (Node *)n;
				}
			| CREATE opt_trusted PROTOCOL name definition
				{
					DefineStmt *n = makeNode(DefineStmt);
					n->kind = OBJECT_EXTPROTOCOL;
					n->oldstyle = false;
					n->trusted = $2;
					n->defnames = list_make1(makeString($4));
					n->args = NIL;
					n->newOid = 0;
					n->definition = $5;
					n->ordered = false;
					$$ = (Node *)n;
				}
		;

opt_ordered:	ORDERED	{ $$ = TRUE; }
			| /*EMPTY*/	{ $$ = FALSE; }
		;

definition: '(' def_list ')'						{ $$ = $2; }
		;

def_list:  	def_elem								{ $$ = list_make1($1); }
			| def_list ',' def_elem					{ $$ = lappend($1, $3); }
		;

def_elem:  ColLabel '=' def_arg
				{
					$$ = makeDefElem($1, (Node *)$3);
				}
			| ColLabel
				{
					$$ = makeDefElem($1, NULL);
				}
		;

/* Note: any simple identifier will be returned as a type name! */
def_arg:	func_type						{ $$ = (Node *)$1; }
			/* MPP-6685: allow unquoted ROW keyword as "orientation" option */
			| ROW							{ $$ = (Node *)makeString(pstrdup("row")); }
			| reserved_keyword				{ $$ = (Node *)makeString(pstrdup($1)); }
			| qual_all_Op					{ $$ = (Node *)$1; }
			| NumericOnly					{ $$ = (Node *)$1; }
			| Sconst						{ $$ = (Node *)makeString($1); }

			/* 
			 * For compresstype=none in ENCODING clauses. Allows us to avoid
			 * promoting that to a reserved word or adding the column reserved
			 * list here which could get tricky.
			 */
			| NONE							{ $$ = (Node *)makeString(pstrdup("none")); }
		;

aggr_args:	'(' aggr_args_list ')'					{ $$ = $2; }
			| '(' '*' ')'							{ $$ = NIL; }
		;

aggr_args_list:
			Typename								{ $$ = list_make1($1); }
			| aggr_args_list ',' Typename			{ $$ = lappend($1, $3); }
		;

old_aggr_definition: '(' old_aggr_list ')'			{ $$ = $2; }
		;

old_aggr_list: old_aggr_elem						{ $$ = list_make1($1); }
			| old_aggr_list ',' old_aggr_elem		{ $$ = lappend($1, $3); }
		;

/*
 * Must use IDENT here to avoid reduce/reduce conflicts; fortunately none of
 * the item names needed in old aggregate definitions are likely to become
 * SQL keywords.
 */
old_aggr_elem:  IDENT '=' def_arg
				{
					$$ = makeDefElem($1, (Node *)$3);
				}
		;


/*****************************************************************************
 *
 *		QUERIES :
 *				CREATE OPERATOR CLASS ...
 *				DROP OPERATOR CLASS ...
 *
 *****************************************************************************/

CreateOpClassStmt:
			CREATE OPERATOR CLASS any_name opt_default FOR TYPE_P Typename
			USING access_method AS opclass_item_list
				{
					CreateOpClassStmt *n = makeNode(CreateOpClassStmt);
					n->opclassname = $4;
					n->isDefault = $5;
					n->datatype = $8;
					n->amname = $10;
					n->items = $12;
					$$ = (Node *) n;
				}
		;

opclass_item_list:
			opclass_item							{ $$ = list_make1($1); }
			| opclass_item_list ',' opclass_item	{ $$ = lappend($1, $3); }
		;

opclass_item:
			OPERATOR Iconst any_operator opt_recheck
				{
					CreateOpClassItem *n = makeNode(CreateOpClassItem);
					n->itemtype = OPCLASS_ITEM_OPERATOR;
					n->name = $3;
					n->args = NIL;
					n->number = $2;
					n->recheck = $4;
					$$ = (Node *) n;
				}
			| OPERATOR Iconst any_operator '(' oper_argtypes ')' opt_recheck
				{
					CreateOpClassItem *n = makeNode(CreateOpClassItem);
					n->itemtype = OPCLASS_ITEM_OPERATOR;
					n->name = $3;
					n->args = $5;
					n->number = $2;
					n->recheck = $7;
					$$ = (Node *) n;
				}
			| FUNCTION Iconst func_name func_args
				{
					CreateOpClassItem *n = makeNode(CreateOpClassItem);
					n->itemtype = OPCLASS_ITEM_FUNCTION;
					n->name = $3;
					n->args = extractArgTypes($4);
					n->number = $2;
					$$ = (Node *) n;
				}
			| STORAGE Typename
				{
					CreateOpClassItem *n = makeNode(CreateOpClassItem);
					n->itemtype = OPCLASS_ITEM_STORAGETYPE;
					n->storedtype = $2;
					$$ = (Node *) n;
				}
		;

opt_default:	DEFAULT	{ $$ = TRUE; }
			| /*EMPTY*/	{ $$ = FALSE; }
		;

opt_recheck:	RECHECK	{ $$ = TRUE; }
			| /*EMPTY*/	{ $$ = FALSE; }
		;


DropOpClassStmt:
			DROP OPERATOR CLASS any_name USING access_method opt_drop_behavior
				{
					RemoveOpClassStmt *n = makeNode(RemoveOpClassStmt);
					n->opclassname = $4;
					n->amname = $6;
					n->behavior = $7;
					n->missing_ok = false;
					$$ = (Node *) n;
				}
			| DROP OPERATOR CLASS IF_P EXISTS any_name USING access_method opt_drop_behavior
				{
					RemoveOpClassStmt *n = makeNode(RemoveOpClassStmt);
					n->opclassname = $6;
					n->amname = $8;
					n->behavior = $9;
					n->missing_ok = true;
					$$ = (Node *) n;
				}
		;

/*****************************************************************************
 *
 *		QUERY:
 *
 *		DROP OWNED BY username [, username ...] [ RESTRICT | CASCADE ]
 *		REASSIGN OWNED BY username [, username ...] TO username
 *
 *****************************************************************************/
DropOwnedStmt:
			DROP OWNED BY name_list opt_drop_behavior
			 	{
					DropOwnedStmt *n = makeNode(DropOwnedStmt);
					n->roles = $4;
					n->behavior = $5;
					$$ = (Node *)n;
				}
		;

ReassignOwnedStmt:
			REASSIGN OWNED BY name_list TO name
				{
					ReassignOwnedStmt *n = makeNode(ReassignOwnedStmt);
					n->roles = $4;
					n->newrole = $6;
					$$ = (Node *)n;
				}
		;

/*****************************************************************************
 *
 *		QUERY:
 *
 *		DROP itemtype [ IF EXISTS ] itemname [, itemname ...]
 *           [ RESTRICT | CASCADE ]
 *
 *****************************************************************************/

DropStmt:	DROP drop_type IF_P EXISTS any_name_list opt_drop_behavior
				{
					DropStmt *n = makeNode(DropStmt);
					n->removeType = $2;
					n->missing_ok = TRUE;
					n->objects = $5;
					n->behavior = $6;
					$$ = (Node *)n;
				}
			| DROP drop_type any_name_list opt_drop_behavior
				{
					DropStmt *n = makeNode(DropStmt);
					n->removeType = $2;
					n->missing_ok = FALSE;
					n->objects = $3;
					n->behavior = $4;
					$$ = (Node *)n;
				}
		;


drop_type:	TABLE									{ $$ = OBJECT_TABLE; }
			| EXTERNAL TABLE						{ $$ = OBJECT_EXTTABLE; }
			| EXTERNAL WEB TABLE					{ $$ = OBJECT_EXTTABLE; }	
			| SEQUENCE								{ $$ = OBJECT_SEQUENCE; }
			| VIEW									{ $$ = OBJECT_VIEW; }
			| INDEX									{ $$ = OBJECT_INDEX; }
			| TYPE_P								{ $$ = OBJECT_TYPE; }
			| DOMAIN_P								{ $$ = OBJECT_DOMAIN; }
			| CONVERSION_P							{ $$ = OBJECT_CONVERSION; }
			| SCHEMA								{ $$ = OBJECT_SCHEMA; }
			| FILESPACE								{ $$ = OBJECT_FILESPACE; }
			| TABLESPACE							{ $$ = OBJECT_TABLESPACE; }
			| PROTOCOL								{ $$ = OBJECT_EXTPROTOCOL; }
		;

any_name_list:
			any_name								{ $$ = list_make1($1); }
			| any_name_list ',' any_name			{ $$ = lappend($1, $3); }
		;

any_name:	ColId						{ $$ = list_make1(makeString($1)); }
			| ColId attrs				{ $$ = lcons(makeString($1), $2); }
		;

attrs:		'.' attr_name
					{ $$ = list_make1(makeString($2)); }
			| attrs '.' attr_name
					{ $$ = lappend($1, makeString($3)); }
		;


/*****************************************************************************
 *
 *		QUERY:
 *				truncate table relname1, relname2, ...
 *
 *****************************************************************************/

TruncateStmt:
			TRUNCATE opt_table qualified_name_list opt_drop_behavior
				{
					TruncateStmt *n = makeNode(TruncateStmt);
					n->relations = $3;
					n->behavior = $4;
					$$ = (Node *)n;
				}
		;

/*****************************************************************************
 *
 *	The COMMENT ON statement can take different forms based upon the type of
 *	the object associated with the comment. The form of the statement is:
 *
 *	COMMENT ON [ [ DATABASE | DOMAIN | INDEX | SEQUENCE | TABLE | TYPE | VIEW |
 *				   CONVERSION | LANGUAGE | OPERATOR CLASS | LARGE OBJECT |
 *				   CAST | COLUMN | SCHEMA | TABLESPACE | ROLE ] <objname> |
 *				 AGGREGATE <aggname> (arg1, ...) |
 *				 FUNCTION <funcname> (arg1, arg2, ...) |
 *				 OPERATOR <op> (leftoperand_typ, rightoperand_typ) |
 *				 TRIGGER <triggername> ON <relname> |
 *				 CONSTRAINT <constraintname> ON <relname> |
 *				 RULE <rulename> ON <relname> ]
 *			   IS 'text'
 *
 *****************************************************************************/

CommentStmt:
			COMMENT ON comment_type any_name IS comment_text
				{
					CommentStmt *n = makeNode(CommentStmt);
					n->objtype = $3;
					n->objname = $4;
					n->objargs = NIL;
					n->comment = $6;
					$$ = (Node *) n;
				}
			| COMMENT ON AGGREGATE func_name aggr_args IS comment_text
				{
					CommentStmt *n = makeNode(CommentStmt);
					n->objtype = OBJECT_AGGREGATE;
					n->objname = $4;
					n->objargs = $5;
					n->comment = $7;
					$$ = (Node *) n;
				}
			| COMMENT ON FUNCTION func_name func_args IS comment_text
				{
					CommentStmt *n = makeNode(CommentStmt);
					n->objtype = OBJECT_FUNCTION;
					n->objname = $4;
					n->objargs = extractArgTypes($5);
					n->comment = $7;
					$$ = (Node *) n;
				}
			| COMMENT ON OPERATOR any_operator '(' oper_argtypes ')'
			IS comment_text
				{
					CommentStmt *n = makeNode(CommentStmt);
					n->objtype = OBJECT_OPERATOR;
					n->objname = $4;
					n->objargs = $6;
					n->comment = $9;
					$$ = (Node *) n;
				}
			| COMMENT ON CONSTRAINT name ON any_name IS comment_text
				{
					CommentStmt *n = makeNode(CommentStmt);
					n->objtype = OBJECT_CONSTRAINT;
					n->objname = lappend($6, makeString($4));
					n->objargs = NIL;
					n->comment = $8;
					$$ = (Node *) n;
				}
			| COMMENT ON RULE name ON any_name IS comment_text
				{
					CommentStmt *n = makeNode(CommentStmt);
					n->objtype = OBJECT_RULE;
					n->objname = lappend($6, makeString($4));
					n->objargs = NIL;
					n->comment = $8;
					$$ = (Node *) n;
				}
			| COMMENT ON RULE name IS comment_text
				{
					/* Obsolete syntax supported for awhile for compatibility */
					CommentStmt *n = makeNode(CommentStmt);
					n->objtype = OBJECT_RULE;
					n->objname = list_make1(makeString($4));
					n->objargs = NIL;
					n->comment = $6;
					$$ = (Node *) n;
				}
			| COMMENT ON TRIGGER name ON any_name IS comment_text
				{
					CommentStmt *n = makeNode(CommentStmt);
					n->objtype = OBJECT_TRIGGER;
					n->objname = lappend($6, makeString($4));
					n->objargs = NIL;
					n->comment = $8;
					$$ = (Node *) n;
				}
			| COMMENT ON OPERATOR CLASS any_name USING access_method IS comment_text
				{
					CommentStmt *n = makeNode(CommentStmt);
					n->objtype = OBJECT_OPCLASS;
					n->objname = $5;
					n->objargs = list_make1(makeString($7));
					n->comment = $9;
					$$ = (Node *) n;
				}
			| COMMENT ON LARGE_P OBJECT_P NumericOnly IS comment_text
				{
					CommentStmt *n = makeNode(CommentStmt);
					n->objtype = OBJECT_LARGEOBJECT;
					n->objname = list_make1($5);
					n->objargs = NIL;
					n->comment = $7;
					$$ = (Node *) n;
				}
			| COMMENT ON CAST '(' Typename AS Typename ')' IS comment_text
				{
					CommentStmt *n = makeNode(CommentStmt);
					n->objtype = OBJECT_CAST;
					n->objname = list_make1($5);
					n->objargs = list_make1($7);
					n->comment = $10;
					$$ = (Node *) n;
				}
			| COMMENT ON opt_procedural LANGUAGE any_name IS comment_text
				{
					CommentStmt *n = makeNode(CommentStmt);
					n->objtype = OBJECT_LANGUAGE;
					n->objname = $5;
					n->objargs = NIL;
					n->comment = $7;
					$$ = (Node *) n;
				}
		;

comment_type:
			COLUMN								{ $$ = OBJECT_COLUMN; }
			| DATABASE							{ $$ = OBJECT_DATABASE; }
			| SCHEMA							{ $$ = OBJECT_SCHEMA; }
			| INDEX								{ $$ = OBJECT_INDEX; }
			| SEQUENCE							{ $$ = OBJECT_SEQUENCE; }
			| TABLE								{ $$ = OBJECT_TABLE; }
			| DOMAIN_P							{ $$ = OBJECT_TYPE; }
			| TYPE_P							{ $$ = OBJECT_TYPE; }
			| VIEW								{ $$ = OBJECT_VIEW; }
			| CONVERSION_P						{ $$ = OBJECT_CONVERSION; }
			| TABLESPACE						{ $$ = OBJECT_TABLESPACE; }
			| ROLE								{ $$ = OBJECT_ROLE; }
			| FILESPACE                         { $$ = OBJECT_FILESPACE; }
			| RESOURCE QUEUE                    { $$ = OBJECT_RESQUEUE; }
		;

comment_text:
			Sconst								{ $$ = $1; }
			| NULL_P							{ $$ = NULL; }
		;

/*****************************************************************************
 *
 *		QUERY:
 *			fetch/move
 *
 *****************************************************************************/

FetchStmt:	FETCH fetch_direction from_in name
				{
					FetchStmt *n = (FetchStmt *) $2;
					n->portalname = $4;
					n->ismove = FALSE;
					$$ = (Node *)n;
				}
			| FETCH name
				{
					FetchStmt *n = makeNode(FetchStmt);
					n->direction = FETCH_FORWARD;
					n->howMany = 1;
					n->portalname = $2;
					n->ismove = FALSE;
					$$ = (Node *)n;
				}
			| MOVE fetch_direction from_in name
				{
					FetchStmt *n = (FetchStmt *) $2;
					n->portalname = $4;
					n->ismove = TRUE;
					$$ = (Node *)n;
				}
			| MOVE name
				{
					FetchStmt *n = makeNode(FetchStmt);
					n->direction = FETCH_FORWARD;
					n->howMany = 1;
					n->portalname = $2;
					n->ismove = TRUE;
					$$ = (Node *)n;
				}
		;

fetch_direction:
			/*EMPTY*/
				{
					FetchStmt *n = makeNode(FetchStmt);
					n->direction = FETCH_FORWARD;
					n->howMany = 1;
					$$ = (Node *)n;
				}
			| NEXT
				{
					FetchStmt *n = makeNode(FetchStmt);
					n->direction = FETCH_FORWARD;
					n->howMany = 1;
					$$ = (Node *)n;
				}
			| PRIOR
				{
					FetchStmt *n = makeNode(FetchStmt);
					n->direction = FETCH_BACKWARD;
					n->howMany = 1;
					$$ = (Node *)n;
				}
			| FIRST_P
				{
					FetchStmt *n = makeNode(FetchStmt);
					n->direction = FETCH_ABSOLUTE;
					n->howMany = 1;
					$$ = (Node *)n;
				}
			| LAST_P
				{
					FetchStmt *n = makeNode(FetchStmt);
					n->direction = FETCH_ABSOLUTE;
					n->howMany = -1;
					$$ = (Node *)n;
				}
			| ABSOLUTE_P SignedIconst
				{
					FetchStmt *n = makeNode(FetchStmt);
					n->direction = FETCH_ABSOLUTE;
					n->howMany = $2;
					$$ = (Node *)n;
				}
			| RELATIVE_P SignedIconst
				{
					FetchStmt *n = makeNode(FetchStmt);
					n->direction = FETCH_RELATIVE;
					n->howMany = $2;
					$$ = (Node *)n;
				}
			| SignedIconst
				{
					FetchStmt *n = makeNode(FetchStmt);
					n->direction = FETCH_FORWARD;
					n->howMany = $1;
					$$ = (Node *)n;
				}
			| ALL
				{
					FetchStmt *n = makeNode(FetchStmt);
					n->direction = FETCH_FORWARD;
					n->howMany = FETCH_ALL;
					$$ = (Node *)n;
				}
			| FORWARD
				{
					FetchStmt *n = makeNode(FetchStmt);
					n->direction = FETCH_FORWARD;
					n->howMany = 1;
					$$ = (Node *)n;
				}
			| FORWARD SignedIconst
				{
					FetchStmt *n = makeNode(FetchStmt);
					n->direction = FETCH_FORWARD;
					n->howMany = $2;
					$$ = (Node *)n;
				}
			| FORWARD ALL
				{
					FetchStmt *n = makeNode(FetchStmt);
					n->direction = FETCH_FORWARD;
					n->howMany = FETCH_ALL;
					$$ = (Node *)n;
				}
			| BACKWARD
				{
					FetchStmt *n = makeNode(FetchStmt);
					n->direction = FETCH_BACKWARD;
					n->howMany = 1;
					$$ = (Node *)n;
				}
			| BACKWARD SignedIconst
				{
					FetchStmt *n = makeNode(FetchStmt);
					n->direction = FETCH_BACKWARD;
					n->howMany = $2;
					$$ = (Node *)n;
				}
			| BACKWARD ALL
				{
					FetchStmt *n = makeNode(FetchStmt);
					n->direction = FETCH_BACKWARD;
					n->howMany = FETCH_ALL;
					$$ = (Node *)n;
				}
		;

from_in:	FROM									{}
			| IN_P									{}
		;


/*****************************************************************************
 *
 * GRANT and REVOKE statements
 *
 *****************************************************************************/

GrantStmt:	GRANT privileges ON privilege_target TO grantee_list
			opt_grant_grant_option
				{
					GrantStmt *n = makeNode(GrantStmt);
					n->is_grant = true;
					n->privileges = $2;
					n->objtype = ($4)->objtype;
					n->objects = ($4)->objs;
					n->grantees = $6;
					n->grant_option = $7;
					$$ = (Node*)n;
				}
		;

RevokeStmt:
			REVOKE privileges ON privilege_target
			FROM grantee_list opt_drop_behavior
				{
					GrantStmt *n = makeNode(GrantStmt);
					n->is_grant = false;
					n->grant_option = false;
					n->privileges = $2;
					n->objtype = ($4)->objtype;
					n->objects = ($4)->objs;
					n->grantees = $6;
					n->behavior = $7;
					$$ = (Node *)n;
				}
			| REVOKE GRANT OPTION FOR privileges ON privilege_target
			FROM grantee_list opt_drop_behavior
				{
					GrantStmt *n = makeNode(GrantStmt);
					n->is_grant = false;
					n->grant_option = true;
					n->privileges = $5;
					n->objtype = ($7)->objtype;
					n->objects = ($7)->objs;
					n->grantees = $9;
					n->behavior = $10;
					$$ = (Node *)n;
				}
		;


/*
 * A privilege list is represented as a list of strings; the validity of
 * the privilege names gets checked at execution.  This is a bit annoying
 * but we have little choice because of the syntactic conflict with lists
 * of role names in GRANT/REVOKE.  What's more, we have to call out in
 * the "privilege" production any reserved keywords that need to be usable
 * as privilege names.
 */

/* either ALL [PRIVILEGES] or a list of individual privileges */
privileges: privilege_list
				{ $$ = $1; }
			| ALL
				{ $$ = NIL; }
			| ALL PRIVILEGES
				{ $$ = NIL; }
		;

privilege_list:	privilege
					{ $$ = list_make1(makeString($1)); }
			| privilege_list ',' privilege
					{ $$ = lappend($1, makeString($3)); }
		;

privilege:	SELECT									{ $$ = pstrdup($1); }
			| REFERENCES							{ $$ = pstrdup($1); }
			| CREATE								{ $$ = pstrdup($1); }
			| ColId									{ $$ = $1; }
		;


/* Don't bother trying to fold the first two rules into one using
 * opt_table.  You're going to get conflicts.
 */
privilege_target:
			qualified_name_list
				{
					PrivTarget *n = makeNode(PrivTarget);
					n->objtype = ACL_OBJECT_RELATION;
					n->objs = $1;
					$$ = n;
				}
			| TABLE qualified_name_list
				{
					PrivTarget *n = makeNode(PrivTarget);
					n->objtype = ACL_OBJECT_RELATION;
					n->objs = $2;
					$$ = n;
				}
			| SEQUENCE qualified_name_list
				{
					PrivTarget *n = makeNode(PrivTarget);
					n->objtype = ACL_OBJECT_SEQUENCE;
					n->objs = $2;
					$$ = n;
				}
			| FUNCTION function_with_argtypes_list
				{
					PrivTarget *n = makeNode(PrivTarget);
					n->objtype = ACL_OBJECT_FUNCTION;
					n->objs = $2;
					$$ = n;
				}
			| DATABASE name_list
				{
					PrivTarget *n = makeNode(PrivTarget);
					n->objtype = ACL_OBJECT_DATABASE;
					n->objs = $2;
					$$ = n;
				}
			| LANGUAGE name_list
				{
					PrivTarget *n = makeNode(PrivTarget);
					n->objtype = ACL_OBJECT_LANGUAGE;
					n->objs = $2;
					$$ = n;
				}
			| SCHEMA name_list
				{
					PrivTarget *n = makeNode(PrivTarget);
					n->objtype = ACL_OBJECT_NAMESPACE;
					n->objs = $2;
					$$ = n;
				}
			| TABLESPACE name_list
				{
					PrivTarget *n = makeNode(PrivTarget);
					n->objtype = ACL_OBJECT_TABLESPACE;
					n->objs = $2;
					$$ = n;
				}
			| PROTOCOL name_list
				{
					PrivTarget *n = makeNode(PrivTarget);
					n->objtype = ACL_OBJECT_EXTPROTOCOL;
					n->objs = $2;
					$$ = n;
				}			
		;


grantee_list:
			grantee									{ $$ = list_make1($1); }
			| grantee_list ',' grantee				{ $$ = lappend($1, $3); }
		;

grantee:	RoleId
				{
					PrivGrantee *n = makeNode(PrivGrantee);
					/* This hack lets us avoid reserving PUBLIC as a keyword*/
					if (strcmp($1, "public") == 0)
						n->rolname = NULL;
					else
						n->rolname = $1;
					$$ = (Node *)n;
				}
			| GROUP_P RoleId
				{
					PrivGrantee *n = makeNode(PrivGrantee);
					/* Treat GROUP PUBLIC as a synonym for PUBLIC */
					if (strcmp($2, "public") == 0)
						n->rolname = NULL;
					else
						n->rolname = $2;
					$$ = (Node *)n;
				}
		;


opt_grant_grant_option:
			WITH GRANT OPTION { $$ = TRUE; }
			| /*EMPTY*/ { $$ = FALSE; }
		;

function_with_argtypes_list:
			function_with_argtypes					{ $$ = list_make1($1); }
			| function_with_argtypes_list ',' function_with_argtypes
													{ $$ = lappend($1, $3); }
		;

function_with_argtypes:
			func_name func_args
				{
					FuncWithArgs *n = makeNode(FuncWithArgs);
					n->funcname = $1;
					n->funcargs = extractArgTypes($2);
					$$ = n;
				}
		;

/*****************************************************************************
 *
 * GRANT and REVOKE ROLE statements
 *
 *****************************************************************************/

GrantRoleStmt:
			GRANT privilege_list TO name_list opt_grant_admin_option opt_granted_by
				{
					GrantRoleStmt *n = makeNode(GrantRoleStmt);
					n->is_grant = true;
					n->granted_roles = $2;
					n->grantee_roles = $4;
					n->admin_opt = $5;
					n->grantor = $6;
					$$ = (Node*)n;
				}
		;

RevokeRoleStmt:
			REVOKE privilege_list FROM name_list opt_granted_by opt_drop_behavior
				{
					GrantRoleStmt *n = makeNode(GrantRoleStmt);
					n->is_grant = false;
					n->admin_opt = false;
					n->granted_roles = $2;
					n->grantee_roles = $4;
					n->behavior = $6;
					$$ = (Node*)n;
				}
			| REVOKE ADMIN OPTION FOR privilege_list FROM name_list opt_granted_by opt_drop_behavior
				{
					GrantRoleStmt *n = makeNode(GrantRoleStmt);
					n->is_grant = false;
					n->admin_opt = true;
					n->granted_roles = $5;
					n->grantee_roles = $7;
					n->behavior = $9;
					$$ = (Node*)n;
				}
		;

opt_grant_admin_option: WITH ADMIN OPTION				{ $$ = TRUE; }
			| /*EMPTY*/									{ $$ = FALSE; }
		;

opt_granted_by: GRANTED BY RoleId						{ $$ = $3; }
			| /*EMPTY*/									{ $$ = NULL; }
		;


/*****************************************************************************
 *
 *		QUERY: CREATE INDEX
 *
 * Note: we can't factor CONCURRENTLY into a separate production without
 * making it a reserved word.
 *
 * Note: we cannot put TABLESPACE clause after WHERE clause unless we are
 * willing to make TABLESPACE a fully reserved word.
 *****************************************************************************/

IndexStmt:	CREATE index_opt_unique INDEX index_name
			ON qualified_name access_method_clause '(' index_params ')'
			opt_definition OptTableSpace where_clause
				{
					IndexStmt *n = makeNode(IndexStmt);
					n->unique = $2;
					n->concurrent = false;
					n->idxname = $4;
					n->relation = $6;
					n->accessMethod = $7;
					n->indexParams = $9;
					n->options = $11;
					n->tableSpace = $12;
					n->whereClause = $13;
					n->idxOids = NULL;
					$$ = (Node *)n;
				}
			| CREATE index_opt_unique INDEX CONCURRENTLY index_name
			ON qualified_name access_method_clause '(' index_params ')'
			opt_definition OptTableSpace where_clause
				{
					IndexStmt *n = makeNode(IndexStmt);
					n->unique = $2;
					n->concurrent = true;
					n->idxname = $5;
					n->relation = $7;
					n->accessMethod = $8;
					n->indexParams = $10;
					n->options = $12;
					n->tableSpace = $13;
					n->whereClause = $14;

                    if (!gp_create_index_concurrently)
					{
						/* MPP-9772, MPP-9773: remove support for
						   CREATE INDEX CONCURRENTLY */
						ereport(ERROR,
								(errcode(ERRCODE_FEATURE_NOT_SUPPORTED),
								 errmsg("CREATE INDEX CONCURRENTLY is not supported")));

					}

					$$ = (Node *)n;
				}
		;

index_opt_unique:
			UNIQUE									{ $$ = TRUE; }
			| /*EMPTY*/								{ $$ = FALSE; }
		;

access_method_clause:
			USING access_method						{ $$ = $2; }
			| /*EMPTY*/								{ $$ = DEFAULT_INDEX_TYPE; }
		;

index_params:	index_elem							{ $$ = list_make1($1); }
			| index_params ',' index_elem			{ $$ = lappend($1, $3); }
		;

/*
 * Index attributes can be either simple column references, or arbitrary
 * expressions in parens.  For backwards-compatibility reasons, we allow
 * an expression that's just a function call to be written without parens.
 */
index_elem:	ColId opt_class opt_asc_desc opt_nulls_order
				{
					$$ = makeNode(IndexElem);
					$$->name = $1;
					$$->expr = NULL;
					$$->opclass = $2;
					$$->ordering = $3;
					$$->nulls_ordering = $4;
				}
			| func_expr opt_class opt_asc_desc opt_nulls_order
				{
					$$ = makeNode(IndexElem);
					$$->name = NULL;
					$$->expr = $1;
					$$->opclass = $2;
					$$->ordering = $3;
					$$->nulls_ordering = $4;
				}
			| '(' a_expr ')' opt_class opt_asc_desc opt_nulls_order
				{
					$$ = makeNode(IndexElem);
					$$->name = NULL;
					$$->expr = $2;
					$$->opclass = $4;
					$$->ordering = $5;
					$$->nulls_ordering = $6;
				}
		;

opt_class:	any_name								{ $$ = $1; }
			| USING any_name						{ $$ = $2; }
			| /*EMPTY*/								{ $$ = NIL; }
		;

opt_asc_desc: ASC							{ $$ = SORTBY_ASC; }
			| DESC							{ $$ = SORTBY_DESC; }
			| /*EMPTY*/						{ $$ = SORTBY_DEFAULT; }
		;

opt_nulls_order: NULLS_FIRST				{ $$ = SORTBY_NULLS_FIRST; }
			| NULLS_LAST					{ $$ = SORTBY_NULLS_LAST; }
			| /*EMPTY*/						{ $$ = SORTBY_NULLS_DEFAULT; }
		;


/*****************************************************************************
 *
 *		QUERY:
 *				create [or replace] function <fname>
 *						[(<type-1> { , <type-n>})]
 *						returns <type-r>
 *						as <filename or code in language as appropriate>
 *						language <lang> [with parameters]
 *
 *****************************************************************************/

CreateFunctionStmt:
			CREATE opt_or_replace FUNCTION func_name func_args
			RETURNS func_return createfunc_opt_list opt_definition
				{
					CreateFunctionStmt *n = makeNode(CreateFunctionStmt);
					n->replace = $2;
					n->funcname = $4;
					n->parameters = $5;
					n->returnType = $7;
					n->options = $8;
					n->withClause = $9;
					n->funcOid = 0;
					n->shelltypeOid = 0;
					$$ = (Node *)n;
				}
			| CREATE opt_or_replace FUNCTION func_name func_args
			  RETURNS TABLE '(' table_func_column_list ')' 
              createfunc_opt_list opt_definition
				{
					CreateFunctionStmt *n = makeNode(CreateFunctionStmt);
					n->replace = $2;
					n->funcname = $4;
					n->parameters = mergeTableFuncParameters($5, $9);
					n->returnType = TableFuncTypeName($9);
					n->returnType->location = @7;
					n->options = $11;
					n->withClause = $12;
					n->funcOid = 0;
					n->shelltypeOid = 0;
					$$ = (Node *)n;
				}
			| CREATE opt_or_replace FUNCTION func_name func_args
			  createfunc_opt_list opt_definition
				{
					CreateFunctionStmt *n = makeNode(CreateFunctionStmt);
					n->replace = $2;
					n->funcname = $4;
					n->parameters = $5;
					n->returnType = NULL;
					n->options = $6;
					n->withClause = $7;
					n->funcOid = 0;
					n->shelltypeOid = 0;
					$$ = (Node *)n;
				}
		;

opt_or_replace:
			OR REPLACE								{ $$ = TRUE; }
			| /*EMPTY*/								{ $$ = FALSE; }
		;

func_args:	'(' func_args_list ')'					{ $$ = $2; }
			| '(' ')'								{ $$ = NIL; }
		;

func_args_list:
			func_arg								{ $$ = list_make1($1); }
			| func_args_list ',' func_arg			{ $$ = lappend($1, $3); }
		;

/*
 * The style with arg_class first is SQL99 standard, but Oracle puts
 * param_name first; accept both since it's likely people will try both
 * anyway.  Don't bother trying to save productions by letting arg_class
 * have an empty alternative ... you'll get shift/reduce conflicts.
 *
 * We can catch over-specified arguments here if we want to,
 * but for now better to silently swallow typmod, etc.
 * - thomas 2000-03-22
 */
func_arg:
			arg_class param_name func_type
				{
					FunctionParameter *n = makeNode(FunctionParameter);
					n->name = $2;
					n->argType = $3;
					n->mode = $1;
					$$ = n;
				}
			| param_name arg_class func_type
				{
					FunctionParameter *n = makeNode(FunctionParameter);
					n->name = $1;
					n->argType = $3;
					n->mode = $2;
					$$ = n;
				}
			| param_name func_type
				{
					FunctionParameter *n = makeNode(FunctionParameter);
					n->name = $1;
					n->argType = $2;
					n->mode = FUNC_PARAM_IN;
					$$ = n;
				}
			| arg_class func_type
				{
					FunctionParameter *n = makeNode(FunctionParameter);
					n->name = NULL;
					n->argType = $2;
					n->mode = $1;
					$$ = n;
				}
			| func_type
				{
					FunctionParameter *n = makeNode(FunctionParameter);
					n->name = NULL;
					n->argType = $1;
					n->mode = FUNC_PARAM_IN;
					$$ = n;
				}
		;

/* INOUT is SQL99 standard, IN OUT is for Oracle compatibility */
arg_class:	IN_P									{ $$ = FUNC_PARAM_IN; }
			| OUT_P									{ $$ = FUNC_PARAM_OUT; }
			| INOUT									{ $$ = FUNC_PARAM_INOUT; }
			| IN_P OUT_P							{ $$ = FUNC_PARAM_INOUT; }
			| VARIADIC								{ $$ = FUNC_PARAM_VARIADIC; }
		;

/*
 * Ideally param_name should be ColId, but that causes too many conflicts.
 */
param_name:	type_function_name
		;

func_return:
			func_type
				{
					/* We can catch over-specified results here if we want to,
					 * but for now better to silently swallow typmod, etc.
					 * - thomas 2000-03-22
					 */
					$$ = $1;
				}
		;

/*
 * We would like to make the %TYPE productions here be ColId attrs etc,
 * but that causes reduce/reduce conflicts.  type_function_name
 * is next best choice.
 */
func_type:	Typename								{ $$ = $1; }
			| type_function_name attrs '%' TYPE_P
				{
					$$ = makeTypeNameFromNameList(lcons(makeString($1), $2));
					$$->pct_type = true;
					$$->location = @1;
				}
			| SETOF type_function_name attrs '%' TYPE_P
				{
					$$ = makeTypeNameFromNameList(lcons(makeString($2), $3));
					$$->pct_type = true;
					$$->setof = TRUE;
					$$->location = @2;
				}
		;


createfunc_opt_list:
			/* Must be at least one to prevent conflict */
			createfunc_opt_item                     { $$ = list_make1($1); }
			| createfunc_opt_list createfunc_opt_item { $$ = lappend($1, $2); }
	;

/*
 * Options common to both CREATE FUNCTION and ALTER FUNCTION
 */
common_func_opt_item:
			CALLED ON NULL_P INPUT_P
				{
					$$ = makeDefElem("strict", (Node *)makeInteger(FALSE));
				}
			| RETURNS NULL_P ON NULL_P INPUT_P
				{
					$$ = makeDefElem("strict", (Node *)makeInteger(TRUE));
				}
			| STRICT_P
				{
					$$ = makeDefElem("strict", (Node *)makeInteger(TRUE));
				}
			| IMMUTABLE
				{
					$$ = makeDefElem("volatility", (Node *)makeString("immutable"));
				}
			| STABLE
				{
					$$ = makeDefElem("volatility", (Node *)makeString("stable"));
				}
			| VOLATILE
				{
					$$ = makeDefElem("volatility", (Node *)makeString("volatile"));
				}
			| EXTERNAL SECURITY DEFINER
				{
					$$ = makeDefElem("security", (Node *)makeInteger(TRUE));
				}
			| EXTERNAL SECURITY INVOKER
				{
					$$ = makeDefElem("security", (Node *)makeInteger(FALSE));
				}
			| SECURITY DEFINER
				{
					$$ = makeDefElem("security", (Node *)makeInteger(TRUE));
				}
			| SECURITY INVOKER
				{
					$$ = makeDefElem("security", (Node *)makeInteger(FALSE));
				}
<<<<<<< HEAD
			| NO SQL
				{
					$$ = makeDefElem("data_access", (Node *)makeString("none"));
				}
			| CONTAINS SQL
				{
					$$ = makeDefElem("data_access", (Node *)makeString("contains"));
				}
			| READS SQL DATA_P
				{
					$$ = makeDefElem("data_access", (Node *)makeString("reads"));
				}
			| MODIFIES SQL DATA_P
				{
					$$ = makeDefElem("data_access", (Node *)makeString("modifies"));
=======
			| COST NumericOnly
				{
					$$ = makeDefElem("cost", (Node *)$2);
				}
			| ROWS NumericOnly
				{
					$$ = makeDefElem("rows", (Node *)$2);
>>>>>>> 5a7471c3
				}
		;

createfunc_opt_item:
			AS func_as
				{
					$$ = makeDefElem("as", (Node *)$2);
				}
			| LANGUAGE ColId_or_Sconst
				{
					$$ = makeDefElem("language", (Node *)makeString($2));
				}
			| common_func_opt_item
				{
					$$ = $1;
				}
		;

func_as:	Sconst						{ $$ = list_make1(makeString($1)); }
			| Sconst ',' Sconst
				{
					$$ = list_make2(makeString($1), makeString($3));
				}
		;

opt_definition:
			WITH definition							{ $$ = $2; }
			| /*EMPTY*/								{ $$ = NIL; }
		;

table_func_column:	param_name func_type
				{
					FunctionParameter *n = makeNode(FunctionParameter);
					n->name = $1;
					n->argType = $2;
					n->mode = FUNC_PARAM_TABLE;
					$$ = n;
				}
		;

table_func_column_list:
			table_func_column
				{
					$$ = list_make1($1);
				}
			| table_func_column_list ',' table_func_column
				{
					$$ = lappend($1, $3);
				}
		;

/*****************************************************************************
 * ALTER FUNCTION
 *
 * RENAME and OWNER subcommands are already provided by the generic
 * ALTER infrastructure, here we just specify alterations that can
 * only be applied to functions.
 *
 *****************************************************************************/
AlterFunctionStmt:
			ALTER FUNCTION function_with_argtypes alterfunc_opt_list opt_restrict
				{
					AlterFunctionStmt *n = makeNode(AlterFunctionStmt);
					n->func = $3;
					n->actions = $4;
					$$ = (Node *) n;
				}
		;

alterfunc_opt_list:
			/* At least one option must be specified */
			common_func_opt_item					{ $$ = list_make1($1); }
			| alterfunc_opt_list common_func_opt_item { $$ = lappend($1, $2); }
		;

/* Ignored, merely for SQL compliance */
opt_restrict:
			RESTRICT
			| /* EMPTY */
		;


/*****************************************************************************
 *
 *		QUERY:
 *
 *		DROP FUNCTION funcname (arg1, arg2, ...) [ RESTRICT | CASCADE ]
 *		DROP AGGREGATE aggname (arg1, ...) [ RESTRICT | CASCADE ]
 *		DROP OPERATOR opname (leftoperand_typ, rightoperand_typ) [ RESTRICT | CASCADE ]
 *
 *****************************************************************************/

RemoveFuncStmt:
			DROP FUNCTION func_name func_args opt_drop_behavior
				{
					RemoveFuncStmt *n = makeNode(RemoveFuncStmt);
					n->kind = OBJECT_FUNCTION;
					n->name = $3;
					n->args = extractArgTypes($4);
					n->behavior = $5;
					n->missing_ok = false;
					$$ = (Node *)n;
				}
			| DROP FUNCTION IF_P EXISTS func_name func_args opt_drop_behavior
				{
					RemoveFuncStmt *n = makeNode(RemoveFuncStmt);
					n->kind = OBJECT_FUNCTION;
					n->name = $5;
					n->args = extractArgTypes($6);
					n->behavior = $7;
					n->missing_ok = true;
					$$ = (Node *)n;
				}
		;

RemoveAggrStmt:
			DROP AGGREGATE func_name aggr_args opt_drop_behavior
				{
					RemoveFuncStmt *n = makeNode(RemoveFuncStmt);
					n->kind = OBJECT_AGGREGATE;
					n->name = $3;
					n->args = $4;
					n->behavior = $5;
					n->missing_ok = false;
					$$ = (Node *)n;
				}
			| DROP AGGREGATE IF_P EXISTS func_name aggr_args opt_drop_behavior
				{
					RemoveFuncStmt *n = makeNode(RemoveFuncStmt);
					n->kind = OBJECT_AGGREGATE;
					n->name = $5;
					n->args = $6;
					n->behavior = $7;
					n->missing_ok = true;
					$$ = (Node *)n;
				}
		;

RemoveOperStmt:
			DROP OPERATOR any_operator '(' oper_argtypes ')' opt_drop_behavior
				{
					RemoveFuncStmt *n = makeNode(RemoveFuncStmt);
					n->kind = OBJECT_OPERATOR;
					n->name = $3;
					n->args = $5;
					n->behavior = $7;
					n->missing_ok = false;
					$$ = (Node *)n;
				}
			| DROP OPERATOR IF_P EXISTS any_operator '(' oper_argtypes ')' opt_drop_behavior
				{
					RemoveFuncStmt *n = makeNode(RemoveFuncStmt);
					n->kind = OBJECT_OPERATOR;
					n->name = $5;
					n->args = $7;
					n->behavior = $9;
					n->missing_ok = true;
					$$ = (Node *)n;
				}
		;

oper_argtypes:
			Typename
				{
				   ereport(ERROR,
						   (errcode(ERRCODE_SYNTAX_ERROR),
							errmsg("missing argument"),
							errhint("Use NONE to denote the missing argument of a unary operator."),
							scanner_errposition(@1)));
				}
			| Typename ',' Typename
					{ $$ = list_make2($1, $3); }
			| NONE ',' Typename /* left unary */
					{ $$ = list_make2(NULL, $3); }
			| Typename ',' NONE /* right unary */
					{ $$ = list_make2($1, NULL); }
		;

any_operator:
			all_Op
					{ $$ = list_make1(makeString($1)); }
			| ColId '.' any_operator
					{ $$ = lcons(makeString($1), $3); }
		;


/*****************************************************************************
 *
 *		CREATE CAST / DROP CAST
 *
 *****************************************************************************/

CreateCastStmt: CREATE CAST '(' Typename AS Typename ')'
					WITH FUNCTION function_with_argtypes cast_context
				{
					CreateCastStmt *n = makeNode(CreateCastStmt);
					n->sourcetype = $4;
					n->targettype = $6;
					n->func = $10;
					n->context = (CoercionContext) $11;
					$$ = (Node *)n;
				}
			| CREATE CAST '(' Typename AS Typename ')'
					WITHOUT FUNCTION cast_context
				{
					CreateCastStmt *n = makeNode(CreateCastStmt);
					n->sourcetype = $4;
					n->targettype = $6;
					n->func = NULL;
					n->context = (CoercionContext) $10;
					$$ = (Node *)n;
				}
		;

cast_context:  AS IMPLICIT_P					{ $$ = COERCION_IMPLICIT; }
		| AS ASSIGNMENT							{ $$ = COERCION_ASSIGNMENT; }
		| /*EMPTY*/								{ $$ = COERCION_EXPLICIT; }
		;


DropCastStmt: DROP CAST opt_if_exists '(' Typename AS Typename ')' opt_drop_behavior
				{
					DropCastStmt *n = makeNode(DropCastStmt);
					n->sourcetype = $5;
					n->targettype = $7;
					n->behavior = $9;
					n->missing_ok = $3;
					$$ = (Node *)n;
				}
		;

opt_if_exists: IF_P EXISTS						{ $$ = true; }
		| /*EMPTY*/								{ $$ = false; }
		;


/*****************************************************************************
 *
 *		QUERY:
 *
 *		REINDEX type <name> [FORCE]
 *
 * FORCE no longer does anything, but we accept it for backwards compatibility
 *****************************************************************************/

ReindexStmt:
			REINDEX reindex_type qualified_name opt_force
				{
					ReindexStmt *n = makeNode(ReindexStmt);
					n->kind = $2;
					n->relation = $3;
					n->name = NULL;
					$$ = (Node *)n;
				}
			| REINDEX SYSTEM_P name opt_force
				{
					ReindexStmt *n = makeNode(ReindexStmt);
					n->kind = OBJECT_DATABASE;
					n->name = $3;
					n->relation = NULL;
					n->do_system = true;
					n->do_user = false;
					$$ = (Node *)n;
				}
			| REINDEX DATABASE name opt_force
				{
					ReindexStmt *n = makeNode(ReindexStmt);
					n->kind = OBJECT_DATABASE;
					n->name = $3;
					n->relation = NULL;
					n->do_system = true;
					n->do_user = true;
					$$ = (Node *)n;
				}
		;

reindex_type:
			INDEX									{ $$ = OBJECT_INDEX; }
			| TABLE									{ $$ = OBJECT_TABLE; }
		;

opt_force:	FORCE									{  $$ = TRUE; }
			| /* EMPTY */							{  $$ = FALSE; }
		;

/*
 * ALTER TYPE ... SET DEFAULT ENCODING
 *
 * Used to set storage parameter defaults for types.
 */
AlterTypeStmt: ALTER TYPE_P SimpleTypename SET DEFAULT ENCODING definition
				{
					AlterTypeStmt *n = makeNode(AlterTypeStmt);

					n->typname = $3;
					n->encoding = $7;
					$$ = (Node *)n;
				}
		;

/*****************************************************************************
 *
 * ALTER THING name RENAME TO newname
 *
 *****************************************************************************/

RenameStmt: ALTER AGGREGATE func_name aggr_args RENAME TO name
				{
					RenameStmt *n = makeNode(RenameStmt);
					n->renameType = OBJECT_AGGREGATE;
					n->object = $3;
					n->objarg = $4;
					n->newname = $7;
					$$ = (Node *)n;
				}
			| ALTER CONVERSION_P any_name RENAME TO name
				{
					RenameStmt *n = makeNode(RenameStmt);
					n->renameType = OBJECT_CONVERSION;
					n->object = $3;
					n->newname = $6;
					$$ = (Node *)n;
				}
			| ALTER DATABASE database_name RENAME TO database_name
				{
					RenameStmt *n = makeNode(RenameStmt);
					n->renameType = OBJECT_DATABASE;
					n->subname = $3;
					n->newname = $6;
					$$ = (Node *)n;
				}
			| ALTER FILESPACE name RENAME TO name
				{
					RenameStmt *n = makeNode(RenameStmt);
					n->renameType = OBJECT_FILESPACE;
					n->subname = $3;
					n->newname = $6;
					$$ = (Node *)n;
				}
			| ALTER FUNCTION func_name func_args RENAME TO name
				{
					RenameStmt *n = makeNode(RenameStmt);
					n->renameType = OBJECT_FUNCTION;
					n->object = $3;
					n->objarg = extractArgTypes($4);
					n->newname = $7;
					$$ = (Node *)n;
				}
			| ALTER GROUP_P RoleId RENAME TO RoleId
				{
					RenameStmt *n = makeNode(RenameStmt);
					n->renameType = OBJECT_ROLE;
					n->subname = $3;
					n->newname = $6;
					$$ = (Node *)n;
				}
			| ALTER LANGUAGE name RENAME TO name
				{
					RenameStmt *n = makeNode(RenameStmt);
					n->renameType = OBJECT_LANGUAGE;
					n->subname = $3;
					n->newname = $6;
					$$ = (Node *)n;
				}
			| ALTER OPERATOR CLASS any_name USING access_method RENAME TO name
				{
					RenameStmt *n = makeNode(RenameStmt);
					n->renameType = OBJECT_OPCLASS;
					n->object = $4;
					n->subname = $6;
					n->newname = $9;
					$$ = (Node *)n;
				}
			| ALTER SCHEMA name RENAME TO name
				{
					RenameStmt *n = makeNode(RenameStmt);
					n->renameType = OBJECT_SCHEMA;
					n->subname = $3;
					n->newname = $6;
					$$ = (Node *)n;
				}
			| ALTER TABLE relation_expr RENAME TO name
				{
					RenameStmt *n = makeNode(RenameStmt);
					n->renameType = OBJECT_TABLE;
					n->relation = $3;
					n->subname = NULL;
					n->newname = $6;
					$$ = (Node *)n;
				}
			| ALTER INDEX relation_expr RENAME TO name
				{
					RenameStmt *n = makeNode(RenameStmt);
					n->renameType = OBJECT_INDEX;
					n->relation = $3;
					n->subname = NULL;
					n->newname = $6;
					$$ = (Node *)n;
				}
			| ALTER TABLE relation_expr RENAME opt_column name TO name
				{
					RenameStmt *n = makeNode(RenameStmt);
					n->renameType = OBJECT_COLUMN;
					n->relation = $3;
					n->subname = $6;
					n->newname = $8;
					$$ = (Node *)n;
				}
			| ALTER TRIGGER name ON relation_expr RENAME TO name
				{
					RenameStmt *n = makeNode(RenameStmt);
					n->renameType = OBJECT_TRIGGER;
					n->relation = $5;
					n->subname = $3;
					n->newname = $8;
					$$ = (Node *)n;
				}
			| ALTER ROLE RoleId RENAME TO RoleId
				{
					RenameStmt *n = makeNode(RenameStmt);
					n->renameType = OBJECT_ROLE;
					n->subname = $3;
					n->newname = $6;
					$$ = (Node *)n;
				}
			| ALTER USER RoleId RENAME TO RoleId
				{
					RenameStmt *n = makeNode(RenameStmt);
					n->renameType = OBJECT_ROLE;
					n->subname = $3;
					n->newname = $6;
					$$ = (Node *)n;
				}
			| ALTER TABLESPACE name RENAME TO name
				{
					RenameStmt *n = makeNode(RenameStmt);
					n->renameType = OBJECT_TABLESPACE;
					n->subname = $3;
					n->newname = $6;
					$$ = (Node *)n;
				}
			| ALTER PROTOCOL name RENAME TO name
				{
					RenameStmt *n = makeNode(RenameStmt);
					n->renameType = OBJECT_EXTPROTOCOL;
					n->subname = $3;
					n->newname = $6;
					$$ = (Node *)n;
				}
			
		;

opt_column: COLUMN									{ $$ = COLUMN; }
			| /*EMPTY*/								{ $$ = 0; }
		;

/*****************************************************************************
 *
 * ALTER THING name SET SCHEMA name
 *
 *****************************************************************************/

AlterObjectSchemaStmt:
			ALTER AGGREGATE func_name aggr_args SET SCHEMA name
				{
					AlterObjectSchemaStmt *n = makeNode(AlterObjectSchemaStmt);
					n->objectType = OBJECT_AGGREGATE;
					n->object = $3;
					n->objarg = $4;
					n->newschema = $7;
					$$ = (Node *)n;
				}
			| ALTER DOMAIN_P any_name SET SCHEMA name
				{
					AlterObjectSchemaStmt *n = makeNode(AlterObjectSchemaStmt);
					n->objectType = OBJECT_DOMAIN;
					n->object = $3;
					n->newschema = $6;
					$$ = (Node *)n;
				}
			| ALTER FUNCTION func_name func_args SET SCHEMA name
				{
					AlterObjectSchemaStmt *n = makeNode(AlterObjectSchemaStmt);
					n->objectType = OBJECT_FUNCTION;
					n->object = $3;
					n->objarg = extractArgTypes($4);
					n->newschema = $7;
					$$ = (Node *)n;
				}
			| ALTER SEQUENCE relation_expr SET SCHEMA name
				{
					AlterObjectSchemaStmt *n = makeNode(AlterObjectSchemaStmt);
					n->objectType = OBJECT_SEQUENCE;
					n->relation = $3;
					n->newschema = $6;
					$$ = (Node *)n;
				}
			| ALTER TABLE relation_expr SET SCHEMA name
				{
					AlterObjectSchemaStmt *n = makeNode(AlterObjectSchemaStmt);
					n->objectType = OBJECT_TABLE;
					n->relation = $3;
					n->newschema = $6;
					$$ = (Node *)n;
				}
			| ALTER TYPE_P SimpleTypename SET SCHEMA name
				{
					AlterObjectSchemaStmt *n = makeNode(AlterObjectSchemaStmt);
					n->objectType = OBJECT_TYPE;
					n->object = $3->names;
					n->newschema = $6;
					$$ = (Node *)n;
				}
		;

/*****************************************************************************
 *
 * ALTER THING name OWNER TO newname
 *
 *****************************************************************************/

AlterOwnerStmt: ALTER AGGREGATE func_name aggr_args OWNER TO RoleId
				{
					AlterOwnerStmt *n = makeNode(AlterOwnerStmt);
					n->objectType = OBJECT_AGGREGATE;
					n->object = $3;
					n->objarg = $4;
					n->newowner = $7;
					$$ = (Node *)n;
				}
			| ALTER CONVERSION_P any_name OWNER TO RoleId
				{
					AlterOwnerStmt *n = makeNode(AlterOwnerStmt);
					n->objectType = OBJECT_CONVERSION;
					n->object = $3;
					n->newowner = $6;
					$$ = (Node *)n;
				}
			| ALTER DATABASE database_name OWNER TO RoleId
				{
					AlterOwnerStmt *n = makeNode(AlterOwnerStmt);
					n->objectType = OBJECT_DATABASE;
					n->object = list_make1(makeString($3));
					n->newowner = $6;
					$$ = (Node *)n;
				}
			| ALTER DOMAIN_P any_name OWNER TO RoleId
				{
					AlterOwnerStmt *n = makeNode(AlterOwnerStmt);
					n->objectType = OBJECT_DOMAIN;
					n->object = $3;
					n->newowner = $6;
					$$ = (Node *)n;
				}
			| ALTER FILESPACE name OWNER TO RoleId
				{
					AlterOwnerStmt *n = makeNode(AlterOwnerStmt);
					n->objectType = OBJECT_FILESPACE;
					n->object = list_make1(makeString($3));
					n->newowner = $6;
					$$ = (Node *)n;
				}
			| ALTER FUNCTION func_name func_args OWNER TO RoleId
				{
					AlterOwnerStmt *n = makeNode(AlterOwnerStmt);
					n->objectType = OBJECT_FUNCTION;
					n->object = $3;
					n->objarg = extractArgTypes($4);
					n->newowner = $7;
					$$ = (Node *)n;
				}
			| ALTER OPERATOR any_operator '(' oper_argtypes ')' OWNER TO RoleId
				{
					AlterOwnerStmt *n = makeNode(AlterOwnerStmt);
					n->objectType = OBJECT_OPERATOR;
					n->object = $3;
					n->objarg = $5;
					n->newowner = $9;
					$$ = (Node *)n;
				}
			| ALTER OPERATOR CLASS any_name USING access_method OWNER TO RoleId
				{
					AlterOwnerStmt *n = makeNode(AlterOwnerStmt);
					n->objectType = OBJECT_OPCLASS;
					n->object = $4;
					n->addname = $6;
					n->newowner = $9;
					$$ = (Node *)n;
				}
			| ALTER SCHEMA name OWNER TO RoleId
				{
					AlterOwnerStmt *n = makeNode(AlterOwnerStmt);
					n->objectType = OBJECT_SCHEMA;
					n->object = list_make1(makeString($3));
					n->newowner = $6;
					$$ = (Node *)n;
				}
			| ALTER TYPE_P SimpleTypename OWNER TO RoleId
				{
					AlterOwnerStmt *n = makeNode(AlterOwnerStmt);
					n->objectType = OBJECT_TYPE;
					n->object = $3->names;
					n->newowner = $6;
					$$ = (Node *)n;
				}
			| ALTER TABLESPACE name OWNER TO RoleId
				{
					AlterOwnerStmt *n = makeNode(AlterOwnerStmt);
					n->objectType = OBJECT_TABLESPACE;
					n->object = list_make1(makeString($3));
					n->newowner = $6;
					$$ = (Node *)n;
				}
			| ALTER PROTOCOL name OWNER TO RoleId
				{
					AlterOwnerStmt *n = makeNode(AlterOwnerStmt);
					n->objectType = OBJECT_EXTPROTOCOL;
					n->object = list_make1(makeString($3));
					n->newowner = $6;
					$$ = (Node *)n;
				}
		;


/*****************************************************************************
 *
 *		QUERY:	Define Rewrite Rule
 *
 *****************************************************************************/

RuleStmt:	CREATE opt_or_replace RULE name AS
			{ QueryIsRule=TRUE; }
			ON event TO qualified_name where_clause
			DO opt_instead RuleActionList
				{
					RuleStmt *n = makeNode(RuleStmt);
					n->replace = $2;
					n->relation = $10;
					n->rulename = $4;
					n->whereClause = $11;
					n->event = $8;
					n->instead = $13;
					n->actions = $14;
					$$ = (Node *)n;
					QueryIsRule=FALSE;
				}
		;

RuleActionList:
			NOTHING									{ $$ = NIL; }
			| RuleActionStmt						{ $$ = list_make1($1); }
			| '(' RuleActionMulti ')'				{ $$ = $2; }
		;

/* the thrashing around here is to discard "empty" statements... */
RuleActionMulti:
			RuleActionMulti ';' RuleActionStmtOrEmpty
				{ if ($3 != NULL)
					$$ = lappend($1, $3);
				  else
					$$ = $1;
				}
			| RuleActionStmtOrEmpty
				{ if ($1 != NULL)
					$$ = list_make1($1);
				  else
					$$ = NIL;
				}
		;

RuleActionStmt:
			SelectStmt
			| InsertStmt
			| UpdateStmt
			| DeleteStmt
			| NotifyStmt
		;

RuleActionStmtOrEmpty:
			RuleActionStmt							{ $$ = $1; }
			|	/*EMPTY*/							{ $$ = NULL; }
		;

event:		SELECT									{ $$ = CMD_SELECT; }
			| UPDATE								{ $$ = CMD_UPDATE; }
			| DELETE_P								{ $$ = CMD_DELETE; }
			| INSERT								{ $$ = CMD_INSERT; }
		 ;

opt_instead:
			INSTEAD									{ $$ = TRUE; }
			| ALSO									{ $$ = FALSE; }
			| /*EMPTY*/								{ $$ = FALSE; }
		;


DropRuleStmt:
			DROP RULE name ON qualified_name opt_drop_behavior
				{
					DropPropertyStmt *n = makeNode(DropPropertyStmt);
					n->relation = $5;
					n->property = $3;
					n->behavior = $6;
					n->removeType = OBJECT_RULE;
					n->missing_ok = false;
					$$ = (Node *) n;
				}
			| DROP RULE IF_P EXISTS name ON qualified_name opt_drop_behavior
				{
					DropPropertyStmt *n = makeNode(DropPropertyStmt);
					n->relation = $7;
					n->property = $5;
					n->behavior = $8;
					n->removeType = OBJECT_RULE;
					n->missing_ok = true;
					$$ = (Node *) n;
				}
		;


/*****************************************************************************
 *
 *		QUERY:
 *				NOTIFY <qualified_name> can appear both in rule bodies and
 *				as a query-level command
 *
 *****************************************************************************/

NotifyStmt: NOTIFY qualified_name
				{
					NotifyStmt *n = makeNode(NotifyStmt);
					n->relation = $2;
					$$ = (Node *)n;
				}
		;

ListenStmt: LISTEN qualified_name
				{
					ListenStmt *n = makeNode(ListenStmt);
					n->relation = $2;
					$$ = (Node *)n;
				}
		;

UnlistenStmt:
			UNLISTEN qualified_name
				{
					UnlistenStmt *n = makeNode(UnlistenStmt);
					n->relation = $2;
					$$ = (Node *)n;
				}
			| UNLISTEN '*'
				{
					UnlistenStmt *n = makeNode(UnlistenStmt);
					n->relation = makeNode(RangeVar);
					n->relation->relname = "*";
					n->relation->schemaname = NULL;
					$$ = (Node *)n;
				}
		;


/*****************************************************************************
 *
 *		Transactions:
 *
 *		BEGIN / COMMIT / ROLLBACK
 *		(also older versions END / ABORT)
 *
 *****************************************************************************/

TransactionStmt:
			ABORT_P opt_transaction
				{
					TransactionStmt *n = makeNode(TransactionStmt);
					n->kind = TRANS_STMT_ROLLBACK;
					n->options = NIL;
					$$ = (Node *)n;
				}
			| BEGIN_P opt_transaction transaction_mode_list_or_empty
				{
					TransactionStmt *n = makeNode(TransactionStmt);
					n->kind = TRANS_STMT_BEGIN;
					n->options = $3;
					$$ = (Node *)n;
				}
			| START TRANSACTION transaction_mode_list_or_empty
				{
					TransactionStmt *n = makeNode(TransactionStmt);
					n->kind = TRANS_STMT_START;
					n->options = $3;
					$$ = (Node *)n;
				}
			| COMMIT opt_transaction
				{
					TransactionStmt *n = makeNode(TransactionStmt);
					n->kind = TRANS_STMT_COMMIT;
					n->options = NIL;
					$$ = (Node *)n;
				}
			| END_P opt_transaction
				{
					TransactionStmt *n = makeNode(TransactionStmt);
					n->kind = TRANS_STMT_COMMIT;
					n->options = NIL;
					$$ = (Node *)n;
				}
			| ROLLBACK opt_transaction
				{
					TransactionStmt *n = makeNode(TransactionStmt);
					n->kind = TRANS_STMT_ROLLBACK;
					n->options = NIL;
					$$ = (Node *)n;
				}
			| SAVEPOINT ColId
				{
					TransactionStmt *n = makeNode(TransactionStmt);
					n->kind = TRANS_STMT_SAVEPOINT;
					n->options = list_make1(makeDefElem("savepoint_name",
														(Node *)makeString($2)));
					$$ = (Node *)n;
				}
			| RELEASE SAVEPOINT ColId
				{
					TransactionStmt *n = makeNode(TransactionStmt);
					n->kind = TRANS_STMT_RELEASE;
					n->options = list_make1(makeDefElem("savepoint_name",
														(Node *)makeString($3)));
					$$ = (Node *)n;
				}
			| RELEASE ColId
				{
					TransactionStmt *n = makeNode(TransactionStmt);
					n->kind = TRANS_STMT_RELEASE;
					n->options = list_make1(makeDefElem("savepoint_name",
														(Node *)makeString($2)));
					$$ = (Node *)n;
				}
			| ROLLBACK opt_transaction TO SAVEPOINT ColId
				{
					TransactionStmt *n = makeNode(TransactionStmt);
					n->kind = TRANS_STMT_ROLLBACK_TO;
					n->options = list_make1(makeDefElem("savepoint_name",
														(Node *)makeString($5)));
					$$ = (Node *)n;
				}
			| ROLLBACK opt_transaction TO ColId
				{
					TransactionStmt *n = makeNode(TransactionStmt);
					n->kind = TRANS_STMT_ROLLBACK_TO;
					n->options = list_make1(makeDefElem("savepoint_name",
														(Node *)makeString($4)));
					$$ = (Node *)n;
				}
			| PREPARE TRANSACTION Sconst
				{
					TransactionStmt *n = makeNode(TransactionStmt);
					n->kind = TRANS_STMT_PREPARE;
					n->gid = $3;
					$$ = (Node *)n;
				}
			| COMMIT PREPARED Sconst
				{
					TransactionStmt *n = makeNode(TransactionStmt);
					n->kind = TRANS_STMT_COMMIT_PREPARED;
					n->gid = $3;
					$$ = (Node *)n;
				}
			| ROLLBACK PREPARED Sconst
				{
					TransactionStmt *n = makeNode(TransactionStmt);
					n->kind = TRANS_STMT_ROLLBACK_PREPARED;
					n->gid = $3;
					$$ = (Node *)n;
				}
		;

opt_transaction:	WORK							{}
			| TRANSACTION							{}
			| /*EMPTY*/								{}
		;

transaction_mode_item:
			ISOLATION LEVEL iso_level
					{ $$ = makeDefElem("transaction_isolation",
									   makeStringConst($3, NULL, @3)); }
			| READ ONLY
					{ $$ = makeDefElem("transaction_read_only",
									   makeIntConst(TRUE, @1)); }
			| READ WRITE
					{ $$ = makeDefElem("transaction_read_only",
									   makeIntConst(FALSE, @1)); }
		;

/* Syntax with commas is SQL-spec, without commas is Postgres historical */
transaction_mode_list:
			transaction_mode_item
					{ $$ = list_make1($1); }
			| transaction_mode_list ',' transaction_mode_item
					{ $$ = lappend($1, $3); }
			| transaction_mode_list transaction_mode_item
					{ $$ = lappend($1, $2); }
		;

transaction_mode_list_or_empty:
			transaction_mode_list
			| /* EMPTY */
					{ $$ = NIL; }
		;


/*****************************************************************************
 *
 *	QUERY:
 *		CREATE [ OR REPLACE ] [ TEMP ] VIEW <viewname> '('target-list ')'
 *			AS <query> [ WITH [ CASCADED | LOCAL ] CHECK OPTION ]
 *
 *****************************************************************************/

ViewStmt: CREATE OptTemp VIEW qualified_name opt_column_list
				AS SelectStmt opt_check_option
				{
					ViewStmt *n = makeNode(ViewStmt);
					n->relOid = 0;
					n->replace = false;
					n->view = $4;
					n->view->istemp = $2;
					n->aliases = $5;
					n->query = (Query *) $7;
					$$ = (Node *) n;
				}
		| CREATE OR REPLACE OptTemp VIEW qualified_name opt_column_list
				AS SelectStmt opt_check_option
				{
					ViewStmt *n = makeNode(ViewStmt);
					n->replace = true;
					n->view = $6;
					n->view->istemp = $4;
					n->aliases = $7;
					n->query = (Query *) $9;
					$$ = (Node *) n;
				}
		;

/*
 * We use merged tokens here to avoid creating shift/reduce conflicts against
 * a whole lot of other uses of WITH.
 */
opt_check_option:
		WITH_CHECK OPTION
				{
					ereport(ERROR,
							(errcode(ERRCODE_FEATURE_NOT_SUPPORTED),
							 errmsg("WITH CHECK OPTION is not implemented")));
				}
		| WITH_CASCADED CHECK OPTION
				{
					ereport(ERROR,
							(errcode(ERRCODE_FEATURE_NOT_SUPPORTED),
							 errmsg("WITH CHECK OPTION is not implemented")));
				}
		| WITH_LOCAL CHECK OPTION
				{
					ereport(ERROR,
							(errcode(ERRCODE_FEATURE_NOT_SUPPORTED),
							 errmsg("WITH CHECK OPTION is not implemented")));
				}
		| /* EMPTY */							{ $$ = NIL; }
		;

/*****************************************************************************
 *
 *		QUERY:
 *				LOAD "filename"
 *
 *****************************************************************************/

LoadStmt:	LOAD file_name
				{
					LoadStmt *n = makeNode(LoadStmt);
					n->filename = $2;
					$$ = (Node *)n;
				}
		;


/*****************************************************************************
 *
 *		CREATE DATABASE
 *
 *****************************************************************************/

CreatedbStmt:
			CREATE DATABASE database_name opt_with createdb_opt_list
				{
					CreatedbStmt *n = makeNode(CreatedbStmt);
					n->dbname = $3;
					n->options = $5;
					n->dbOid = 0;
					$$ = (Node *)n;
				}
		;

createdb_opt_list:
			createdb_opt_list createdb_opt_item		{ $$ = lappend($1, $2); }
			| /* EMPTY */							{ $$ = NIL; }
		;

createdb_opt_item:
			TABLESPACE opt_equal name
				{
					$$ = makeDefElem("tablespace", (Node *)makeString($3));
				}
			| TABLESPACE opt_equal DEFAULT
				{
					$$ = makeDefElem("tablespace", NULL);
				}
			| LOCATION opt_equal Sconst
				{
					$$ = makeDefElem("location", (Node *)makeString($3));
				}
			| LOCATION opt_equal DEFAULT
				{
					$$ = makeDefElem("location", NULL);
				}
			| TEMPLATE opt_equal name
				{
					$$ = makeDefElem("template", (Node *)makeString($3));
				}
			| TEMPLATE opt_equal DEFAULT
				{
					$$ = makeDefElem("template", NULL);
				}
			| ENCODING opt_equal Sconst
				{
					$$ = makeDefElem("encoding", (Node *)makeString($3));
				}
			| ENCODING opt_equal Iconst
				{
					$$ = makeDefElem("encoding", (Node *)makeInteger($3));
				}
			| ENCODING opt_equal DEFAULT
				{
					$$ = makeDefElem("encoding", NULL);
				}
			| CONNECTION LIMIT opt_equal SignedIconst
				{
					$$ = makeDefElem("connectionlimit", (Node *)makeInteger($4));
				}
			| OWNER opt_equal name
				{
					$$ = makeDefElem("owner", (Node *)makeString($3));
				}
			| OWNER opt_equal DEFAULT
				{
					$$ = makeDefElem("owner", NULL);
				}
		;

/*
 *	Though the equals sign doesn't match other WITH options, pg_dump uses
 *	equals for backward compatibility, and it doesn't seem worth removing it.
 */
opt_equal:	'='										{}
			| /*EMPTY*/								{}
		;


/*****************************************************************************
 *
 *		ALTER DATABASE
 *
 *****************************************************************************/

AlterDatabaseStmt:
			ALTER DATABASE database_name opt_with alterdb_opt_list
				 {
					AlterDatabaseStmt *n = makeNode(AlterDatabaseStmt);
					n->dbname = $3;
					n->options = $5;
					$$ = (Node *)n;
				 }
		;

AlterDatabaseSetStmt:
			ALTER DATABASE database_name SET set_rest
				{
					AlterDatabaseSetStmt *n = makeNode(AlterDatabaseSetStmt);
					n->dbname = $3;
					n->variable = $5->name;
					n->value = $5->args;
					$$ = (Node *)n;
				}
			| ALTER DATABASE database_name VariableResetStmt
				{
					AlterDatabaseSetStmt *n = makeNode(AlterDatabaseSetStmt);
					n->dbname = $3;
					n->variable = ((VariableResetStmt *)$4)->name;
					n->value = NIL;
					$$ = (Node *)n;
				}
		;


alterdb_opt_list:
			alterdb_opt_list alterdb_opt_item		{ $$ = lappend($1, $2); }
			| /* EMPTY */							{ $$ = NIL; }
		;

alterdb_opt_item:
			CONNECTION LIMIT opt_equal SignedIconst
				{
					$$ = makeDefElem("connectionlimit", (Node *)makeInteger($4));
				}
		;


/*****************************************************************************
 *
 *		DROP DATABASE [ IF EXISTS ]
 *
 * This is implicitly CASCADE, no need for drop behavior
 *****************************************************************************/

DropdbStmt: DROP DATABASE database_name
				{
					DropdbStmt *n = makeNode(DropdbStmt);
					n->dbname = $3;
					n->missing_ok = FALSE;
					$$ = (Node *)n;
				}
			| DROP DATABASE IF_P EXISTS database_name
				{
					DropdbStmt *n = makeNode(DropdbStmt);
					n->dbname = $5;
					n->missing_ok = TRUE;
					$$ = (Node *)n;
				}
		;


/*****************************************************************************
 *
 * Manipulate a domain
 *
 *****************************************************************************/

CreateDomainStmt:
			CREATE DOMAIN_P any_name opt_as Typename ColQualList
				{
					CreateDomainStmt *n = makeNode(CreateDomainStmt);
					n->domainname = $3;
					n->typname = $5;
					n->constraints = $6;
					n->domainOid = 0;
					$$ = (Node *)n;
				}
		;

AlterDomainStmt:
			/* ALTER DOMAIN <domain> {SET DEFAULT <expr>|DROP DEFAULT} */
			ALTER DOMAIN_P any_name alter_column_default
				{
					AlterDomainStmt *n = makeNode(AlterDomainStmt);
					n->subtype = 'T';
					n->typname = $3;
					n->def = $4;
					$$ = (Node *)n;
				}
			/* ALTER DOMAIN <domain> DROP NOT NULL */
			| ALTER DOMAIN_P any_name DROP NOT NULL_P
				{
					AlterDomainStmt *n = makeNode(AlterDomainStmt);
					n->subtype = 'N';
					n->typname = $3;
					$$ = (Node *)n;
				}
			/* ALTER DOMAIN <domain> SET NOT NULL */
			| ALTER DOMAIN_P any_name SET NOT NULL_P
				{
					AlterDomainStmt *n = makeNode(AlterDomainStmt);
					n->subtype = 'O';
					n->typname = $3;
					$$ = (Node *)n;
				}
			/* ALTER DOMAIN <domain> ADD CONSTRAINT ... */
			| ALTER DOMAIN_P any_name ADD_P TableConstraint
				{
					AlterDomainStmt *n = makeNode(AlterDomainStmt);
					n->subtype = 'C';
					n->typname = $3;
					n->def = $5;
					$$ = (Node *)n;
				}
			/* ALTER DOMAIN <domain> DROP CONSTRAINT <name> [RESTRICT|CASCADE] */
			| ALTER DOMAIN_P any_name DROP CONSTRAINT name opt_drop_behavior
				{
					AlterDomainStmt *n = makeNode(AlterDomainStmt);
					n->subtype = 'X';
					n->typname = $3;
					n->name = $6;
					n->behavior = $7;
					$$ = (Node *)n;
				}
			;

opt_as:		AS										{}
			| /* EMPTY */							{}
		;


/*****************************************************************************
 *
 * Manipulate a conversion
 *
 *		CREATE [DEFAULT] CONVERSION <conversion_name>
 *		FOR <encoding_name> TO <encoding_name> FROM <func_name>
 *
 *****************************************************************************/

CreateConversionStmt:
			CREATE opt_default CONVERSION_P any_name FOR Sconst
			TO Sconst FROM any_name
			{
			  CreateConversionStmt *n = makeNode(CreateConversionStmt);
			  n->conversion_name = $4;
			  n->for_encoding_name = $6;
			  n->to_encoding_name = $8;
			  n->func_name = $10;
			  n->def = $2;
			  $$ = (Node *)n;
			}
		;

/*****************************************************************************
 *
 *		QUERY:
 *				CLUSTER [VERBOSE] <qualified_name> [ USING <index_name> ]
 *				CLUSTER [VERBOSE]
 *				CLUSTER [VERBOSE] <index_name> ON <qualified_name> (for pre-8.3)
 *
 *****************************************************************************/

ClusterStmt:
			CLUSTER opt_verbose index_name ON qualified_name
				{
				   ClusterStmt *n = makeNode(ClusterStmt);
				   n->relation = $5;
				   n->indexname = $3;
				   $$ = (Node*)n;
				}
			| CLUSTER opt_verbose qualified_name
				{
			       ClusterStmt *n = makeNode(ClusterStmt);
				   n->relation = $3;
				   n->indexname = NULL;
				   $$ = (Node*)n;
				}
			| CLUSTER opt_verbose
			    {
				   ClusterStmt *n = makeNode(ClusterStmt);
				   n->relation = NULL;
				   n->indexname = NULL;
				   $$ = (Node*)n;
				}
		;

/*****************************************************************************
 *
 *		QUERY:
 *				VACUUM
 *				ANALYZE
 *
 *****************************************************************************/

VacuumStmt: VACUUM opt_full opt_freeze opt_verbose
				{
					VacuumStmt *n = makeNode(VacuumStmt);
					n->vacuum = true;
					n->analyze = false;
					n->full = $2;
					n->freeze_min_age = $3 ? 0 : -1;
					n->verbose = $4;
					n->relation = NULL;
					n->va_cols = NIL;
					$$ = (Node *)n;
				}
			| VACUUM opt_full opt_freeze opt_verbose qualified_name
				{
					VacuumStmt *n = makeNode(VacuumStmt);
					n->vacuum = true;
					n->analyze = false;
					n->full = $2;
					n->freeze_min_age = $3 ? 0 : -1;
					n->verbose = $4;
					n->relation = $5;
					n->va_cols = NIL;
					$$ = (Node *)n;
				}
			| VACUUM opt_full opt_freeze opt_verbose AnalyzeStmt
				{
					VacuumStmt *n = (VacuumStmt *) $5;
					n->vacuum = true;
					n->full = $2;
					n->freeze_min_age = $3 ? 0 : -1;
					n->verbose |= $4;
					$$ = (Node *)n;
				}
		;

AnalyzeStmt:
			analyze_keyword opt_verbose opt_rootonly_all
				{
					VacuumStmt *n = makeNode(VacuumStmt);
					n->vacuum = false;
					n->analyze = true;
					n->full = false;
					n->freeze_min_age = -1;
					n->verbose = $2;
					n->rootonly = $3;
					n->relation = NULL;
					n->va_cols = NIL;
					$$ = (Node *)n;
				}
			| analyze_keyword opt_verbose qualified_name opt_name_list
				{
					VacuumStmt *n = makeNode(VacuumStmt);
					n->vacuum = false;
					n->analyze = true;
					n->full = false;
					n->freeze_min_age = -1;
					n->verbose = $2;
					n->rootonly = false;
					n->relation = $3;
					n->va_cols = $4;
					$$ = (Node *)n;
				}
			| analyze_keyword opt_verbose ROOTPARTITION qualified_name opt_name_list
				{
					VacuumStmt *n = makeNode(VacuumStmt);
					n->vacuum = false;
					n->analyze = true;
					n->full = false;
					n->freeze_min_age = -1;
					n->verbose = $2;
					n->rootonly = true;
					n->relation = $4;
					n->va_cols = $5;
					$$ = (Node *)n;
				}
		;

analyze_keyword:
			ANALYZE									{}
			| ANALYSE /* British */					{}
		;

opt_verbose:
			VERBOSE									{ $$ = TRUE; }
			| /*EMPTY*/								{ $$ = FALSE; }
		;

opt_rootonly_all:
			ROOTPARTITION ALL						{ $$ = TRUE; }
			| /*EMPTY*/								{ $$ = FALSE; }
		;
			
opt_full:	FULL									{ $$ = TRUE; }
			| /*EMPTY*/								{ $$ = FALSE; }
		;

opt_freeze: FREEZE									{ $$ = TRUE; }
			| /*EMPTY*/								{ $$ = FALSE; }
		;

opt_name_list:
			'(' name_list ')'						{ $$ = $2; }
			| /*EMPTY*/								{ $$ = NIL; }
		;


/*****************************************************************************
 *
 *		QUERY:
 *				EXPLAIN [ANALYZE] [VERBOSE] query
 *
 *****************************************************************************/

ExplainStmt: EXPLAIN opt_analyze opt_verbose opt_dxl opt_force ExplainableStmt
				{
					ExplainStmt *n = makeNode(ExplainStmt);
					n->analyze = $2;
					n->verbose = $3;
					n->dxl = $4;
					if($5)
						ereport(ERROR, (errcode(ERRCODE_SYNTAX_ERROR), 
								errmsg("cannot use force with explain statement")
							       ));
					n->query = (Query*)$6;
					$$ = (Node *)n;
				}
		;

ExplainableStmt:
			SelectStmt
			| InsertStmt
			| UpdateStmt
			| DeleteStmt
			| DeclareCursorStmt
			| ExecuteStmt					/* by default all are $$=$1 */
			| CreateAsStmt
			| CreateStmt
				{
					ereport(ERROR,
							(errcode(ERRCODE_FEATURE_NOT_SUPPORTED),
							 errmsg("cannot EXPLAIN CREATE TABLE without AS "
							 		"clause")));
				}
		;

opt_dxl:	DXL										{ $$ = TRUE; }
			| /*EMPTY*/								{ $$ = FALSE; }
		;

opt_analyze:
			analyze_keyword			{ $$ = TRUE; }
			| /* EMPTY */			{ $$ = FALSE; }
		;

/*****************************************************************************
 *
 *		QUERY:
 *				PREPARE <plan_name> [(args, ...)] AS <query>
 *
 *****************************************************************************/

PrepareStmt: PREPARE name prep_type_clause AS PreparableStmt
				{
					PrepareStmt *n = makeNode(PrepareStmt);
					n->name = $2;
					n->argtypes = $3;
					n->query = (Query *) $5;
					$$ = (Node *) n;
				}
		;

prep_type_clause: '(' prep_type_list ')'	{ $$ = $2; }
				| /* EMPTY */				{ $$ = NIL; }
		;

prep_type_list: Typename			{ $$ = list_make1($1); }
			  | prep_type_list ',' Typename
									{ $$ = lappend($1, $3); }
		;

PreparableStmt:
			SelectStmt
			| InsertStmt
			| UpdateStmt
			| DeleteStmt					/* by default all are $$=$1 */
		;

/*****************************************************************************
 *
 * EXECUTE <plan_name> [(params, ...)]
 * CREATE TABLE <name> AS EXECUTE <plan_name> [(params, ...)]
 *
 *****************************************************************************/

ExecuteStmt: EXECUTE name execute_param_clause
				{
					ExecuteStmt *n = makeNode(ExecuteStmt);
					n->name = $2;
					n->params = $3;
					n->into = NULL;
					$$ = (Node *) n;
				}
			| CREATE OptTemp TABLE create_as_target AS
				EXECUTE name execute_param_clause
				{
					ExecuteStmt *n = makeNode(ExecuteStmt);
					n->name = $7;
					n->params = $8;
					$4->rel->istemp = $2;
					n->into = $4;
					if ($4->colNames)
						ereport(ERROR,
								(errcode(ERRCODE_FEATURE_NOT_SUPPORTED),
								 errmsg("column name list not allowed in CREATE TABLE / AS EXECUTE")));
					/* ... because it's not implemented, but it could be */
					$$ = (Node *) n;
				}
		;

execute_param_clause: '(' expr_list ')'				{ $$ = $2; }
					| /* EMPTY */					{ $$ = NIL; }
					;

/*****************************************************************************
 *
 *		QUERY:
 *				DEALLOCATE [PREPARE] <plan_name>
 *
 *****************************************************************************/

DeallocateStmt: DEALLOCATE name
					{
						DeallocateStmt *n = makeNode(DeallocateStmt);
						n->name = $2;
						$$ = (Node *) n;
					}
				| DEALLOCATE PREPARE name
					{
						DeallocateStmt *n = makeNode(DeallocateStmt);
						n->name = $3;
						$$ = (Node *) n;
					}
		;

/*****************************************************************************
 *
 */




cdb_string_list:
			cdb_string							{ $$ = list_make1($1); }  
			| cdb_string_list ',' cdb_string	{ $$ = lappend($1, $3); }
		;


cdb_string:
			Sconst
				{
					$$ = (Node *) makeString($1);
				}
		;

/*****************************************************************************
 *
 *		QUERY:
 *				INSERT STATEMENTS
 *
 *****************************************************************************/

InsertStmt:
			INSERT INTO qualified_name insert_rest returning_clause
				{
					$4->relation = $3;
					$4->returningList = $5;
					$$ = (Node *) $4;
				}
		;

insert_rest:
			SelectStmt
				{
					$$ = makeNode(InsertStmt);
					$$->cols = NIL;
					$$->selectStmt = $1;
				}
			| '(' insert_column_list ')' SelectStmt
				{
					$$ = makeNode(InsertStmt);
					$$->cols = $2;
					$$->selectStmt = $4;
				}
			| DEFAULT VALUES
				{
					$$ = makeNode(InsertStmt);
					$$->cols = NIL;
					$$->selectStmt = NULL;
				}
		;

insert_column_list:
			insert_column_item
					{ $$ = list_make1($1); }
			| insert_column_list ',' insert_column_item
					{ $$ = lappend($1, $3); }
		;

insert_column_item:
			ColId opt_indirection
				{
					$$ = makeNode(ResTarget);
					$$->name = $1;
					$$->indirection = $2;
					$$->val = NULL;
					$$->location = @1;
				}
		;

returning_clause:
			RETURNING target_list		{ $$ = $2; }
			| /* EMPTY */				{ $$ = NIL; }
		;


/*****************************************************************************
 *
 *		QUERY:
 *				DELETE STATEMENTS
 *
 *****************************************************************************/

DeleteStmt: DELETE_P FROM relation_expr_opt_alias
			using_clause where_or_current_clause returning_clause
				{
					DeleteStmt *n = makeNode(DeleteStmt);
					n->relation = $3;
					n->usingClause = $4;
					n->whereClause = $5;
					n->returningList = $6;
					$$ = (Node *)n;
				}
		;

using_clause:
	    		USING from_list						{ $$ = $2; }
			| /*EMPTY*/								{ $$ = NIL; }
		;


/*****************************************************************************
 *
 *		QUERY:
 *				LOCK TABLE
 *
 *****************************************************************************/

LockStmt:	LOCK_P opt_table qualified_name_list opt_lock opt_nowait
				{
					LockStmt *n = makeNode(LockStmt);

					n->relations = $3;
					n->mode = $4;
					n->nowait = $5;
					$$ = (Node *)n;
				}
		;

opt_lock:	IN_P lock_type MODE 			{ $$ = $2; }
			| /*EMPTY*/						{ $$ = AccessExclusiveLock; }
		;

lock_type:	ACCESS SHARE					{ $$ = AccessShareLock; }
			| ROW SHARE						{ $$ = RowShareLock; }
			| ROW EXCLUSIVE					{ $$ = RowExclusiveLock; }
			| SHARE UPDATE EXCLUSIVE		{ $$ = ShareUpdateExclusiveLock; }
			| SHARE							{ $$ = ShareLock; }
			| SHARE ROW EXCLUSIVE			{ $$ = ShareRowExclusiveLock; }
			| EXCLUSIVE						{ $$ = ExclusiveLock; }
			| ACCESS EXCLUSIVE				{ $$ = AccessExclusiveLock; }
		;

opt_nowait:	NOWAIT							{ $$ = TRUE; }
			| /*EMPTY*/						{ $$ = FALSE; }
		;


/*****************************************************************************
 *
 *		QUERY:
 *				UpdateStmt (UPDATE)
 *
 *****************************************************************************/

UpdateStmt: UPDATE relation_expr_opt_alias
			SET set_clause_list
			from_clause
			where_or_current_clause
			returning_clause
				{
					UpdateStmt *n = makeNode(UpdateStmt);
					n->relation = $2;
					n->targetList = $4;
					n->fromClause = $5;
					n->whereClause = $6;
					n->returningList = $7;
					$$ = (Node *)n;
				}
		;

set_clause_list:
			set_clause							{ $$ = $1; }
			| set_clause_list ',' set_clause	{ $$ = list_concat($1,$3); }
		;

set_clause:
			single_set_clause						{ $$ = list_make1($1); }
			| multiple_set_clause					{ $$ = $1; }
		;

single_set_clause:
			set_target '=' ctext_expr
				{
					$$ = $1;
					$$->val = (Node *) $3;
				}
		;

multiple_set_clause:
			'(' set_target_list ')' '=' ctext_row
				{
					ListCell *col_cell;
					ListCell *val_cell;

					/*
					 * Break the ctext_row apart, merge individual expressions
					 * into the destination ResTargets.  XXX this approach
					 * cannot work for general row expressions as sources.
					 */
					if (list_length($2) != list_length($5))
						ereport(ERROR,
								(errcode(ERRCODE_SYNTAX_ERROR),
								 errmsg("number of columns does not match number of values"),
								 scanner_errposition(@1)));
					forboth(col_cell, $2, val_cell, $5)
					{
						ResTarget *res_col = (ResTarget *) lfirst(col_cell);
						Node *res_val = (Node *) lfirst(val_cell);

						res_col->val = res_val;
					}

					$$ = $2;
				}
		;

set_target:
			ColId opt_indirection
				{
					$$ = makeNode(ResTarget);
					$$->name = $1;
					$$->indirection = $2;
					$$->val = NULL;	/* upper production sets this */
					$$->location = @1;
				}
		;

set_target_list:
			set_target								{ $$ = list_make1($1); }
			| set_target_list ',' set_target		{ $$ = lappend($1,$3); }
		;


/*****************************************************************************
 *
 *		QUERY:
 *				CURSOR STATEMENTS
 *
 *****************************************************************************/
DeclareCursorStmt: DECLARE name cursor_options CURSOR opt_hold FOR SelectStmt
				{
					DeclareCursorStmt *n = makeNode(DeclareCursorStmt);
					n->portalname = $2;
					n->options = $3;
					n->query = $7;
					if ($5)
						n->options |= CURSOR_OPT_HOLD;
					$$ = (Node *)n;
				}
		;

cursor_options: /*EMPTY*/					{ $$ = 0; }
			| cursor_options NO SCROLL		{ $$ = $1 | CURSOR_OPT_NO_SCROLL; }
			| cursor_options SCROLL			{ $$ = $1 | CURSOR_OPT_SCROLL; }
			| cursor_options BINARY			{ $$ = $1 | CURSOR_OPT_BINARY; }
			| cursor_options INSENSITIVE	{ $$ = $1 | CURSOR_OPT_INSENSITIVE; }
		;

opt_hold: /* EMPTY */						{ $$ = FALSE; }
			| WITH HOLD						{ $$ = TRUE; }
			| WITHOUT HOLD					{ $$ = FALSE; }
		;

/*****************************************************************************
 *
 *		QUERY:
 *				SELECT STATEMENTS
 *
 *****************************************************************************/

/* A complete SELECT statement looks like this.
 *
 * The rule returns either a single SelectStmt node or a tree of them,
 * representing a set-operation tree.
 *
 * There is an ambiguity when a sub-SELECT is within an a_expr and there
 * are excess parentheses: do the parentheses belong to the sub-SELECT or
 * to the surrounding a_expr?  We don't really care, but yacc wants to know.
 * To resolve the ambiguity, we are careful to define the grammar so that
 * the decision is staved off as long as possible: as long as we can keep
 * absorbing parentheses into the sub-SELECT, we will do so, and only when
 * it's no longer possible to do that will we decide that parens belong to
 * the expression.	For example, in "SELECT (((SELECT 2)) + 3)" the extra
 * parentheses are treated as part of the sub-select.  The necessity of doing
 * it that way is shown by "SELECT (((SELECT 2)) UNION SELECT 2)".	Had we
 * parsed "((SELECT 2))" as an a_expr, it'd be too late to go back to the
 * SELECT viewpoint when we see the UNION.
 *
 * This approach is implemented by defining a nonterminal select_with_parens,
 * which represents a SELECT with at least one outer layer of parentheses,
 * and being careful to use select_with_parens, never '(' SelectStmt ')',
 * in the expression grammar.  We will then have shift-reduce conflicts
 * which we can resolve in favor of always treating '(' <select> ')' as
 * a select_with_parens.  To resolve the conflicts, the productions that
 * conflict with the select_with_parens productions are manually given
 * precedences lower than the precedence of ')', thereby ensuring that we
 * shift ')' (and then reduce to select_with_parens) rather than trying to
 * reduce the inner <select> nonterminal to something else.  We use UMINUS
 * precedence for this, which is a fairly arbitrary choice.
 *
 * To be able to define select_with_parens itself without ambiguity, we need
 * a nonterminal select_no_parens that represents a SELECT structure with no
 * outermost parentheses.  This is a little bit tedious, but it works.
 *
 * In non-expression contexts, we use SelectStmt which can represent a SELECT
 * with or without outer parentheses.
 */

SelectStmt: select_no_parens			%prec UMINUS
			| select_with_parens		%prec UMINUS
		;

select_with_parens:
			'(' select_no_parens ')'				{ $$ = $2; }
			| '(' select_with_parens ')'			{ $$ = $2; }
		;

/*
 * This rule parses the equivalent of the standard's <query expression>.
 * The duplicative productions are annoying, but hard to get rid of without
 * creating shift/reduce conflicts.
 *
 *	FOR UPDATE/SHARE may be before or after LIMIT/OFFSET.
 *	In <=7.2.X, LIMIT/OFFSET had to be after FOR UPDATE
 *	We now support both orderings, but prefer LIMIT/OFFSET before FOR UPDATE/SHARE
 *	2002-08-28 bjm
 */
select_no_parens:
			simple_select						{ $$ = $1; }
			| select_clause sort_clause
				{
					insertSelectOptions((SelectStmt *) $1, $2, NIL,
										NULL, NULL, NULL);
					$$ = $1;
				}
			| select_clause opt_sort_clause for_locking_clause opt_select_limit
				{
					insertSelectOptions((SelectStmt *) $1, $2, $3,
										list_nth($4, 0), list_nth($4, 1),
										NULL);
					$$ = $1;
				}
			| select_clause opt_sort_clause select_limit opt_for_locking_clause
				{
					insertSelectOptions((SelectStmt *) $1, $2, $4,
										list_nth($3, 0), list_nth($3, 1),
										NULL);
					$$ = $1;
				}
			| with_clause select_clause
				{
					insertSelectOptions((SelectStmt *) $2, NULL, NIL,
										NULL, NULL,
										$1);
					$$ = $2;
				}
			| with_clause select_clause sort_clause
				{
					insertSelectOptions((SelectStmt *) $2, $3, NIL,
										NULL, NULL,
										$1);
					$$ = $2;
				}
			| with_clause select_clause opt_sort_clause for_locking_clause opt_select_limit
				{
					insertSelectOptions((SelectStmt *) $2, $3, $4,
										list_nth($5, 0), list_nth($5, 1),
										$1);
					$$ = $2;
				}
			| with_clause select_clause opt_sort_clause select_limit opt_for_locking_clause
				{
					insertSelectOptions((SelectStmt *) $2, $3, $5,
										list_nth($4, 0), list_nth($4, 1),
										$1);
					$$ = $2;
				}
		;

select_clause:
			simple_select							{ $$ = $1; }
			| select_with_parens					{ $$ = $1; }
		;

/*
 * This rule parses SELECT statements that can appear within set operations,
 * including UNION, INTERSECT and EXCEPT.  '(' and ')' can be used to specify
 * the ordering of the set operations.	Without '(' and ')' we want the
 * operations to be ordered per the precedence specs at the head of this file.
 *
 * As with select_no_parens, simple_select cannot have outer parentheses,
 * but can have parenthesized subclauses.
 *
 * Note that sort clauses cannot be included at this level --- SQL92 requires
 *		SELECT foo UNION SELECT bar ORDER BY baz
 * to be parsed as
 *		(SELECT foo UNION SELECT bar) ORDER BY baz
 * not
 *		SELECT foo UNION (SELECT bar ORDER BY baz)
 * Likewise FOR UPDATE and LIMIT.  Therefore, those clauses are described
 * as part of the select_no_parens production, not simple_select.
 * This does not limit functionality, because you can reintroduce sort and
 * limit clauses inside parentheses.
 *
 * NOTE: only the leftmost component SelectStmt should have INTO.
 * However, this is not checked by the grammar; parse analysis must check it.
 */
simple_select:
			SELECT opt_distinct target_list
			into_clause from_clause where_clause
			group_clause having_clause window_clause
				{
					SelectStmt *n = makeNode(SelectStmt);
					n->distinctClause = $2;
					n->targetList = $3;
					n->intoClause = $4;
					n->fromClause = $5;
					n->whereClause = $6;
					n->groupClause = $7;
					n->havingClause = $8;
					n->windowClause = $9;
					$$ = (Node *)n;
				}
			| values_clause							{ $$ = $1; }
			| select_clause UNION opt_all select_clause
				{
					$$ = makeSetOp(SETOP_UNION, $3, $1, $4);
				}
			| select_clause INTERSECT opt_all select_clause
				{
					$$ = makeSetOp(SETOP_INTERSECT, $3, $1, $4);
				}
			| select_clause EXCEPT opt_all select_clause
				{
					$$ = makeSetOp(SETOP_EXCEPT, $3, $1, $4);
				}
		;

/*
 * SQL standard WITH clause looks like:
 *
 * WITH [ RECURSIVE ] <query name> [ (<column>,...) ]
 *		AS (query) [ SEARCH or CYCLE clause ]
 *
 * We don't currently support the SEARCH or CYCLE clause.
 */
with_clause:
		WITH cte_list
			{
				$$ = makeNode(WithClause);
				$$->ctes = $2;
				$$->recursive = false;
				$$->location = @1;
			}
		| WITH RECURSIVE cte_list
			{
				$$ = makeNode(WithClause);
				$$->ctes = $3;
				$$->recursive = true;
				$$->location = @1;
			}
		;

cte_list:
		common_table_expr						{ $$ = list_make1($1); }
		| cte_list ',' common_table_expr		{ $$ = lappend($1, $3); }
		;

common_table_expr:  name opt_name_list AS select_with_parens
			{
				CommonTableExpr *n = makeNode(CommonTableExpr);
				n->ctename = $1;
				n->aliascolnames = $2;
				n->ctequery = $4;
				n->location = @1;
				$$ = (Node *) n;
			}
		;

into_clause:
			INTO OptTempTableName
				{
					$$ = makeNode(IntoClause);
					$$->rel = $2;
					$$->colNames = NIL;
					$$->options = NIL;
					$$->onCommit = ONCOMMIT_NOOP;
					$$->tableSpaceName = NULL;
				}
			| /*EMPTY*/
				{ $$ = NULL; }
		;

/*
 * Redundancy here is needed to avoid shift/reduce conflicts,
 * since TEMP is not a reserved word.  See also OptTemp.
 */
OptTempTableName:
			TEMPORARY opt_table qualified_name
				{
					$$ = $3;
					$$->istemp = true;
				}
			| TEMP opt_table qualified_name
				{
					$$ = $3;
					$$->istemp = true;
				}
			| LOCAL TEMPORARY opt_table qualified_name
				{
					$$ = $4;
					$$->istemp = true;
				}
			| LOCAL TEMP opt_table qualified_name
				{
					$$ = $4;
					$$->istemp = true;
				}
			| GLOBAL TEMPORARY opt_table qualified_name
				{
					$$ = $4;
					$$->istemp = true;
				}
			| GLOBAL TEMP opt_table qualified_name
				{
					$$ = $4;
					$$->istemp = true;
				}
			| TABLE qualified_name
				{
					$$ = $2;
					$$->istemp = false;
				}
			| qualified_name
				{
					$$ = $1;
					$$->istemp = false;
				}
		;

opt_table:	TABLE									{}
			| /*EMPTY*/								{}
		;

opt_all:	ALL										{ $$ = TRUE; }
			| DISTINCT								{ $$ = FALSE; }
			| /*EMPTY*/								{ $$ = FALSE; }
		;

/* We use (NIL) as a placeholder to indicate that all target expressions
 * should be placed in the DISTINCT list during parsetree analysis.
 */
opt_distinct:
			DISTINCT								{ $$ = list_make1(NIL); }
			| DISTINCT ON '(' expr_list ')'			{ $$ = $4; }
			| ALL									{ $$ = NIL; }
			| /*EMPTY*/								{ $$ = NIL; }
		;

opt_sort_clause:
			sort_clause								{ $$ = $1;}
			| /*EMPTY*/								{ $$ = NIL; }
		;

sort_clause:
			ORDER BY sortby_list					{ $$ = $3; }
		;

sortby_list:
			sortby									{ $$ = list_make1($1); }
			| sortby_list ',' sortby				{ $$ = lappend($1, $3); }
		;

sortby:		a_expr USING qual_all_Op opt_nulls_order
				{
					$$ = makeNode(SortBy);
					$$->node = $1;
					$$->sortby_dir = SORTBY_USING;
					$$->sortby_nulls = $4;
					$$->useOp = $3;
				}
			| a_expr ASC opt_nulls_order
				{
					$$ = makeNode(SortBy);
					$$->node = $1;
					$$->sortby_dir = SORTBY_ASC;
					$$->sortby_nulls = $3;
					$$->useOp = NIL;
				}
			| a_expr DESC opt_nulls_order
				{
					$$ = makeNode(SortBy);
					$$->node = $1;
					$$->sortby_dir = SORTBY_DESC;
					$$->sortby_nulls = $3;
					$$->useOp = NIL;
				}
			| a_expr opt_nulls_order
				{
					$$ = makeNode(SortBy);
					$$->node = $1;
					$$->sortby_dir = SORTBY_DEFAULT;
					$$->sortby_nulls = $2;
					$$->useOp = NIL;
				}
		;

select_limit:
			LIMIT select_limit_value OFFSET select_offset_value
				{ $$ = list_make2($4, $2); }
			| OFFSET select_offset_value LIMIT select_limit_value
				{ $$ = list_make2($2, $4); }
			| LIMIT select_limit_value
				{ $$ = list_make2(NULL, $2); }
			| OFFSET select_offset_value
				{ $$ = list_make2($2, NULL); }
			| LIMIT select_limit_value ',' select_offset_value
				{
					/* Disabled because it was too confusing, bjm 2002-02-18 */
					ereport(ERROR,
							(errcode(ERRCODE_SYNTAX_ERROR),
							 errmsg("LIMIT #,# syntax is not supported"),
							 errhint("Use separate LIMIT and OFFSET clauses."),
							 scanner_errposition(@1)));
				}
			/* SQL:2008 syntax variants */
			| OFFSET select_offset_value2 row_or_rows
				{ $$ = list_make2($2, NULL); }
			| FETCH first_or_next opt_select_fetch_first_value row_or_rows ONLY
				{ $$ = list_make2(NULL, $3); }
			| OFFSET select_offset_value2 row_or_rows FETCH first_or_next opt_select_fetch_first_value row_or_rows ONLY
				{ $$ = list_make2($2, $6); }
		;

opt_select_limit:
			select_limit							{ $$ = $1; }
			| /* EMPTY */
					{ $$ = list_make2(NULL,NULL); }
		;

select_limit_value:
			a_expr									{ $$ = $1; }
			| ALL
				{
					/* LIMIT ALL is represented as a NULL constant */
					A_Const *n = makeNode(A_Const);
					n->val.type = T_Null;
					$$ = (Node *)n;
				}
		;

/*
 * Allowing full expressions without parentheses causes various parsing
 * problems with the trailing ROW/ROWS key words.  SQL only calls for
 * constants, so we allow the rest only with parentheses.
 */
opt_select_fetch_first_value:
			SignedIconst		{ $$ = makeIntConst($1, @1); }
			| '(' a_expr ')'	{ $$ = $2; }
			| /*EMPTY*/		{ $$ = makeIntConst(1, -1); }
		;

select_offset_value:
			a_expr									{ $$ = $1; }
		;

/*
 * Again, the trailing ROW/ROWS in this case prevent the full expression
 * syntax.  c_expr is the best we can do.
 */
select_offset_value2:
			c_expr									{ $$ = $1; }
		;

/* noise words */
row_or_rows:
			ROW		{ $$ = 0; }
			| ROWS		{ $$ = 0; }
			;

/* noise words */
first_or_next:
			FIRST_P		{ $$ = 0; }
			| NEXT		{ $$ = 0; }
			;

group_clause:
			GROUP_P BY group_elem_list				{ $$ = $3; }
			| /*EMPTY*/								{ $$ = NIL; }
		;

group_elem_list:
            group_elem                                { $$ = $1; }
            | group_elem_list ',' group_elem            { $$ = list_concat($1, $3); }
        ;

group_elem:
			a_expr                                  { $$ = list_make1($1); }
			| ROLLUP '(' expr_list ')'
                {
					GroupingClause *n = makeNode(GroupingClause);
					n->groupType = GROUPINGTYPE_ROLLUP;
					n->groupsets = $3;
					$$ = list_make1 ((Node*)n);
				}
            | CUBE '(' expr_list ')'
                {
					GroupingClause *n = makeNode(GroupingClause);
					n->groupType = GROUPINGTYPE_CUBE;
					n->groupsets = $3;
					$$ = list_make1 ((Node*)n);
				}
            | GROUPING SETS '(' group_elem_list ')'
                {
					GroupingClause *n = makeNode(GroupingClause);
					n->groupType = GROUPINGTYPE_GROUPING_SETS;
					n->groupsets = $4;
					$$ = list_make1 ((Node*)n);
				}
            | '(' ')'
                { $$ = list_make1(NIL); }
        ;

having_clause:
			HAVING a_expr							{ $$ = $2; }
			| /*EMPTY*/								{ $$ = NULL; }
		;

window_clause:
			WINDOW window_definition_list			{ $$ = $2; }
			| /*EMPTY*/								{ $$ = NIL; }
		;

window_definition_list: 
			window_name AS '(' window_spec ')'
				{
                    ((WindowSpec *)$4)->name = $1;
                    ((WindowSpec *)$4)->location = @3;
					$$ = list_make1($4);
				}
			| window_definition_list ',' window_name AS '(' window_spec ')'
				{
					((WindowSpec *)$6)->name = $3;
					((WindowSpec *)$6)->location = @5;
					$$ = lappend($1, $6);
				}
		;

window_spec: opt_window_name opt_window_partition_clause 
				opt_window_order_clause opt_window_frame_clause
				{
					WindowSpec *n = makeNode(WindowSpec);
					n->parent = $1;
					n->partition = $2;
					n->order = $3;
					n->frame = (WindowFrame *)$4;
					n->location = -1;
					$$ = (Node *)n;
				}
		;

opt_window_name: window_name { $$ = $1; }
			| /*EMPTY*/ { $$ = NULL; }
		;

opt_window_partition_clause: window_partition_clause { $$ = $1; }
			| /*EMPTY*/ { $$ = NIL; }
		;

window_partition_clause: PARTITION BY sortby_list { $$ = (List *)$3; }
		;

opt_window_order_clause: sort_clause { $$ = $1; }
			| /*EMPTY*/ { $$ = NIL; }
        ;

opt_window_frame_clause: window_frame_clause { $$ = $1; }
		| /*EMPTY*/ { $$ = NULL; }
		;

window_frame_clause: window_frame_units window_frame_extent 
			window_frame_exclusion
				{
					WindowFrame *n = makeNode(WindowFrame);
					n->is_rows = $1;
					setWindowExclude(n, $3);

					if (IsA($2, List))
					{
						List *ex = (List *)$2;

						n->trail = (WindowFrameEdge *)linitial(ex);
						n->lead = (WindowFrameEdge *)lsecond(ex);
						n->is_between = true;
					}
					else
					{
						Assert(IsA($2, WindowFrameEdge));
						n->trail = (WindowFrameEdge *)$2;
						n->lead = NULL;
						n->is_between = false;
					}
					$$ = (Node *)n;
				}
		;

/* units are either rows (true) otherwise false */
window_frame_units: ROWS { $$ = true; }
			| RANGE { $$ = false; }
		;

window_frame_extent:
			window_frame_start { $$ = $1; }
			| window_frame_between { $$ = $1; }
		;

window_frame_start:
			UNBOUNDED PRECEDING
				{
					WindowFrameEdge *n = makeNode(WindowFrameEdge);
					n->kind = WINDOW_UNBOUND_PRECEDING;
					n->val = NULL;
					$$ = (Node *)n;
				}
			| window_frame_preceding
				{
					WindowFrameEdge *n = makeNode(WindowFrameEdge);
					n->kind = WINDOW_BOUND_PRECEDING;
					n->val = $1;
					$$ = (Node *)n;
				}
			| CURRENT ROW
				{
					WindowFrameEdge *n = makeNode(WindowFrameEdge);
					n->kind = WINDOW_CURRENT_ROW;
					$$ = (Node *)n;
				}
		;

window_frame_preceding: a_expr PRECEDING 
				{ 
					$$ = (Node *)$1;
				}
		;

window_frame_between: 
			BETWEEN window_frame_bound AND window_frame_bound
				{
					/* slightly dodgy hack */
					$$ = (Node *)list_make2($2, $4);
				}
		;

/*
 * Be careful that we don't allow BETWEEN UNBOUND PRECEDING AND
 * UNBOUND PRECEDING
 */

window_frame_bound:
			window_frame_start { $$ = $1; }
			| UNBOUNDED FOLLOWING 
				{
					WindowFrameEdge *n = makeNode(WindowFrameEdge);
					n->kind = WINDOW_UNBOUND_FOLLOWING;
					n->val = NULL;
					$$ = (Node *)n;
				}
			| window_frame_following
				{
					WindowFrameEdge *n = makeNode(WindowFrameEdge);
					n->kind = WINDOW_BOUND_FOLLOWING;
					n->val = $1;
					$$ = (Node *)n;
				}
		;

window_frame_following: a_expr FOLLOWING 
				{ 
					$$ = (Node *)$1;
				}
		;

window_frame_exclusion: EXCLUDE CURRENT ROW { $$ = WINDOW_EXCLUSION_CUR_ROW; }
			| EXCLUDE GROUP_P { $$ = WINDOW_EXCLUSION_GROUP; }
			| EXCLUDE TIES  { $$ = WINDOW_EXCLUSION_TIES; }
			| EXCLUDE NO OTHERS { $$ = WINDOW_EXCLUSION_NO_OTHERS; }
			| /*EMPTY*/ { $$ = WINDOW_EXCLUSION_NULL; }
		;

for_locking_clause:
			for_locking_items						{ $$ = $1; }
			| FOR READ ONLY							{ $$ = NIL; }
		;

opt_for_locking_clause:
			for_locking_clause						{ $$ = $1; }
			| /* EMPTY */							{ $$ = NIL; }
		;

for_locking_items:
			for_locking_item						{ $$ = list_make1($1); }
			| for_locking_items for_locking_item	{ $$ = lappend($1, $2); }
		;

for_locking_item:
			FOR UPDATE locked_rels_list opt_nowait
				{
					LockingClause *n = makeNode(LockingClause);
					n->lockedRels = $3;
					n->forUpdate = TRUE;
					n->noWait = $4;
					$$ = (Node *) n;
				}
			| FOR SHARE locked_rels_list opt_nowait
				{
					LockingClause *n = makeNode(LockingClause);
					n->lockedRels = $3;
					n->forUpdate = FALSE;
					n->noWait = $4;
					$$ = (Node *) n;
				}
		;

locked_rels_list:
			OF name_list							{ $$ = $2; }
			| /* EMPTY */							{ $$ = NIL; }
		;


values_clause:
			VALUES ctext_row
				{
					SelectStmt *n = makeNode(SelectStmt);
					n->valuesLists = list_make1($2);
					$$ = (Node *) n;
				}
			| values_clause ',' ctext_row
				{
					SelectStmt *n = (SelectStmt *) $1;
					n->valuesLists = lappend(n->valuesLists, $3);
					$$ = (Node *) n;
				}
		;


/*****************************************************************************
 *
 *	clauses common to all Optimizable Stmts:
 *		from_clause		- allow list of both JOIN expressions and table names
 *		where_clause	- qualifications for joins or restrictions
 *
 *****************************************************************************/

from_clause:
			FROM from_list							{ $$ = $2; }
			| /*EMPTY*/								{ $$ = NIL; }
		;

from_list:
			table_ref								{ $$ = list_make1($1); }
			| from_list ',' table_ref				{ $$ = lappend($1, $3); }
		;

/*
 * table_ref is where an alias clause can be attached.	Note we cannot make
 * alias_clause have an empty production because that causes parse conflicts
 * between table_ref := '(' joined_table ')' alias_clause
 * and joined_table := '(' joined_table ')'.  So, we must have the
 * redundant-looking productions here instead.
 */
table_ref:	relation_expr
				{
					$$ = (Node *) $1;
				}
			| relation_expr alias_clause
				{
					$1->alias = $2;
					$$ = (Node *) $1;
				}
			| func_table
				{
					RangeFunction *n = makeNode(RangeFunction);
					n->funccallnode = $1;
					n->coldeflist = NIL;
					$$ = (Node *) n;
				}
			| func_table alias_clause
				{
					RangeFunction *n = makeNode(RangeFunction);
					n->funccallnode = $1;
					n->alias = $2;
					n->coldeflist = NIL;
					$$ = (Node *) n;
				}
			| func_table AS '(' TableFuncElementList ')'
				{
					RangeFunction *n = makeNode(RangeFunction);
					n->funccallnode = $1;
					n->coldeflist = $4;
					$$ = (Node *) n;
				}
			| func_table AS ColId '(' TableFuncElementList ')'
				{
					RangeFunction *n = makeNode(RangeFunction);
					Alias *a = makeNode(Alias);
					n->funccallnode = $1;
					a->aliasname = $3;
					n->alias = a;
					n->coldeflist = $5;
					$$ = (Node *) n;
				}
			| func_table ColId '(' TableFuncElementList ')'
				{
					RangeFunction *n = makeNode(RangeFunction);
					Alias *a = makeNode(Alias);
					n->funccallnode = $1;
					a->aliasname = $2;
					n->alias = a;
					n->coldeflist = $4;
					$$ = (Node *) n;
				}
			| select_with_parens
				{
					/*
					 * The SQL spec does not permit a subselect
					 * (<derived_table>) without an alias clause,
					 * so we don't either.  This avoids the problem
					 * of needing to invent a unique refname for it.
					 * That could be surmounted if there's sufficient
					 * popular demand, but for now let's just implement
					 * the spec and see if anyone complains.
					 * However, it does seem like a good idea to emit
					 * an error message that's better than "syntax error".
					 */
					if (IsA($1, SelectStmt) &&
						((SelectStmt *) $1)->valuesLists)
						ereport(ERROR,
								(errcode(ERRCODE_SYNTAX_ERROR),
								 errmsg("VALUES in FROM must have an alias"),
								 errhint("For example, FROM (VALUES ...) [AS] foo."),
								 scanner_errposition(@1)));
					else
						ereport(ERROR,
								(errcode(ERRCODE_SYNTAX_ERROR),
								 errmsg("subquery in FROM must have an alias"),
								 errhint("For example, FROM (SELECT ...) [AS] foo."),
								 scanner_errposition(@1)));
					$$ = NULL;
				}
			| select_with_parens alias_clause
				{
					RangeSubselect *n = makeNode(RangeSubselect);
					n->subquery = $1;
					n->alias = $2;
					$$ = (Node *) n;
				}
			| joined_table
				{
					$$ = (Node *) $1;
				}
			| '(' joined_table ')' alias_clause
				{
					$2->alias = $4;
					$$ = (Node *) $2;
				}
		;


/*
 * It may seem silly to separate joined_table from table_ref, but there is
 * method in SQL92's madness: if you don't do it this way you get reduce-
 * reduce conflicts, because it's not clear to the parser generator whether
 * to expect alias_clause after ')' or not.  For the same reason we must
 * treat 'JOIN' and 'join_type JOIN' separately, rather than allowing
 * join_type to expand to empty; if we try it, the parser generator can't
 * figure out when to reduce an empty join_type right after table_ref.
 *
 * Note that a CROSS JOIN is the same as an unqualified
 * INNER JOIN, and an INNER JOIN/ON has the same shape
 * but a qualification expression to limit membership.
 * A NATURAL JOIN implicitly matches column names between
 * tables and the shape is determined by which columns are
 * in common. We'll collect columns during the later transformations.
 */

joined_table:
			'(' joined_table ')'
				{
					$$ = $2;
				}
			| table_ref CROSS JOIN table_ref
				{
					/* CROSS JOIN is same as unqualified inner join */
					JoinExpr *n = makeNode(JoinExpr);
					n->jointype = JOIN_INNER;
					n->isNatural = FALSE;
					n->larg = $1;
					n->rarg = $4;
					n->usingClause = NIL;
					n->quals = NULL;
					$$ = n;
				}
			| table_ref join_type JOIN table_ref join_qual
				{
					JoinExpr *n = makeNode(JoinExpr);
					n->jointype = $2;
					n->isNatural = FALSE;
					n->larg = $1;
					n->rarg = $4;
					if ($5 != NULL && IsA($5, List))
						n->usingClause = (List *) $5; /* USING clause */
					else
						n->quals = $5; /* ON clause */
					$$ = n;
				}
			| table_ref JOIN table_ref join_qual
				{
					/* letting join_type reduce to empty doesn't work */
					JoinExpr *n = makeNode(JoinExpr);
					n->jointype = JOIN_INNER;
					n->isNatural = FALSE;
					n->larg = $1;
					n->rarg = $3;
					if ($4 != NULL && IsA($4, List))
						n->usingClause = (List *) $4; /* USING clause */
					else
						n->quals = $4; /* ON clause */
					$$ = n;
				}
			| table_ref NATURAL join_type JOIN table_ref
				{
					JoinExpr *n = makeNode(JoinExpr);
					n->jointype = $3;
					n->isNatural = TRUE;
					n->larg = $1;
					n->rarg = $5;
					n->usingClause = NIL; /* figure out which columns later... */
					n->quals = NULL; /* fill later */
					$$ = n;
				}
			| table_ref NATURAL JOIN table_ref
				{
					/* letting join_type reduce to empty doesn't work */
					JoinExpr *n = makeNode(JoinExpr);
					n->jointype = JOIN_INNER;
					n->isNatural = TRUE;
					n->larg = $1;
					n->rarg = $4;
					n->usingClause = NIL; /* figure out which columns later... */
					n->quals = NULL; /* fill later */
					$$ = n;
				}
		;

alias_clause:
			AS ColId '(' name_list ')'
				{
					$$ = makeNode(Alias);
					$$->aliasname = $2;
					$$->colnames = $4;
				}
			| AS ColId
				{
					$$ = makeNode(Alias);
					$$->aliasname = $2;
				}
			| ColId '(' name_list ')'
				{
					$$ = makeNode(Alias);
					$$->aliasname = $1;
					$$->colnames = $3;
				}
			| ColId
				{
					$$ = makeNode(Alias);
					$$->aliasname = $1;
				}
		;

join_type:	FULL join_outer							{ $$ = JOIN_FULL; }
			| LEFT join_outer						{ $$ = JOIN_LEFT; }
			| RIGHT join_outer						{ $$ = JOIN_RIGHT; }
			| INNER_P								{ $$ = JOIN_INNER; }
		;

/* OUTER is just noise... */
join_outer: OUTER_P									{ $$ = NULL; }
			| /*EMPTY*/								{ $$ = NULL; }
		;

/* JOIN qualification clauses
 * Possibilities are:
 *	USING ( column list ) allows only unqualified column names,
 *						  which must match between tables.
 *	ON expr allows more general qualifications.
 *
 * We return USING as a List node, while an ON-expr will not be a List.
 */

join_qual:	USING '(' name_list ')'					{ $$ = (Node *) $3; }
			| ON a_expr								{ $$ = $2; }
		;


relation_expr:
			qualified_name
				{
					/* default inheritance */
					$$ = $1;
					$$->inhOpt = INH_DEFAULT;
					$$->alias = NULL;
				}
			| qualified_name '*'
				{
					/* inheritance query */
					$$ = $1;
					$$->inhOpt = INH_YES;
					$$->alias = NULL;
				}
			| ONLY qualified_name
				{
					/* no inheritance */
					$$ = $2;
					$$->inhOpt = INH_NO;
					$$->alias = NULL;
				}
			| ONLY '(' qualified_name ')'
				{
					/* no inheritance, SQL99-style syntax */
					$$ = $3;
					$$->inhOpt = INH_NO;
					$$->alias = NULL;
				}
		;


/*
 * Given "UPDATE foo set set ...", we have to decide without looking any
 * further ahead whether the first "set" is an alias or the UPDATE's SET
 * keyword.  Since "set" is allowed as a column name both interpretations
 * are feasible.  We resolve the shift/reduce conflict by giving the first
 * relation_expr_opt_alias production a higher precedence than the SET token
 * has, causing the parser to prefer to reduce, in effect assuming that the
 * SET is not an alias.
 */
relation_expr_opt_alias: relation_expr					%prec UMINUS
				{
					$$ = $1;
				}
			| relation_expr ColId
				{
					Alias *alias = makeNode(Alias);
					alias->aliasname = $2;
					$1->alias = alias;
					$$ = $1;
				}
			| relation_expr AS ColId
				{
					Alias *alias = makeNode(Alias);
					alias->aliasname = $3;
					$1->alias = alias;
					$$ = $1;
				}
		;


func_table: func_expr								{ $$ = $1; }
		;


where_clause:
			WHERE a_expr							{ $$ = $2; }
			| /*EMPTY*/								{ $$ = NULL; }
		;

/* variant for UPDATE and DELETE */
where_or_current_clause:
			where_clause							{ $$ = $1; }
			| WHERE CURRENT OF name
				{
					CurrentOfExpr *n = makeNode(CurrentOfExpr);
					n->cursor_name = $4;
					$$ = (Node *) n;
				}
		;


TableFuncElementList:
			TableFuncElement
				{
					$$ = list_make1($1);
				}
			| TableFuncElementList ',' TableFuncElement
				{
					$$ = lappend($1, $3);
				}
		;

TableFuncElement:	ColId Typename
				{
					ColumnDef *n = makeNode(ColumnDef);
					n->colname = $1;
					n->typname = $2;
					n->constraints = NIL;
					n->is_local = true;
					$$ = (Node *)n;
				}
		;

/*****************************************************************************
 *
 *	Type syntax
 *		SQL92 introduces a large amount of type-specific syntax.
 *		Define individual clauses to handle these cases, and use
 *		 the generic case to handle regular type-extensible Postgres syntax.
 *		- thomas 1997-10-10
 *
 *****************************************************************************/

Typename:	SimpleTypename opt_array_bounds
				{
					$$ = $1;
					$$->arrayBounds = $2;
				}
			| SETOF SimpleTypename opt_array_bounds
				{
					$$ = $2;
					$$->arrayBounds = $3;
					$$->setof = TRUE;
				}
			/* SQL standard syntax, currently only one-dimensional */
			| SimpleTypename ARRAY '[' Iconst ']'
				{
					$$ = $1;
					$$->arrayBounds = list_make1(makeInteger($4));
				}
			| SETOF SimpleTypename ARRAY '[' Iconst ']'
				{
					$$ = $2;
					$$->arrayBounds = list_make1(makeInteger($5));
					$$->setof = TRUE;
				}
		;

opt_array_bounds:
			opt_array_bounds '[' ']'
					{  $$ = lappend($1, makeInteger(-1)); }
			| opt_array_bounds '[' Iconst ']'
					{  $$ = lappend($1, makeInteger($3)); }
			| /*EMPTY*/
					{  $$ = NIL; }
		;

SimpleTypename:
			GenericType								{ $$ = $1; }
			| Numeric								{ $$ = $1; }
			| Bit									{ $$ = $1; }
			| Character								{ $$ = $1; }
			| ConstDatetime							{ $$ = $1; }
			| ConstInterval opt_interval
				{
					$$ = $1;
					if ($2 != INTERVAL_FULL_RANGE)
						$$->typmods = list_make1(makeIntConst($2, @2));
				}
			| ConstInterval '(' Iconst ')' opt_interval
				{
					$$ = $1;
					$$->typmods = list_make2(makeIntConst($5, @5),
											 makeIntConst($3, @3));
				}
		;

/* We have a separate ConstTypename to allow defaulting fixed-length
 * types such as CHAR() and BIT() to an unspecified length.
 * SQL9x requires that these default to a length of one, but this
 * makes no sense for constructs like CHAR 'hi' and BIT '0101',
 * where there is an obvious better choice to make.
 * Note that ConstInterval is not included here since it must
 * be pushed up higher in the rules to accomodate the postfix
 * options (e.g. INTERVAL '1' YEAR). Likewise, we have to handle
 * the generic-type-name case in AExprConst to avoid premature
 * reduce/reduce conflicts against function names.
 */
ConstTypename:
			Numeric									{ $$ = $1; }
			| ConstBit								{ $$ = $1; }
			| ConstCharacter						{ $$ = $1; }
			| ConstDatetime							{ $$ = $1; }
		;

/*
 * GenericType covers all type names that don't have special syntax mandated
 * by the standard, including qualified names.  We also allow type modifiers.
 * To avoid parsing conflicts against function invocations, the modifiers
 * have to be shown as expr_list here, but parse analysis will only accept
 * constants for them.
 */
GenericType:
			type_function_name opt_type_modifiers
				{
					$$ = makeTypeName($1);
					$$->typmods = $2;
					$$->location = @1;
				}
			| type_function_name attrs opt_type_modifiers
				{
					$$ = makeTypeNameFromNameList(lcons(makeString($1), $2));
					$$->typmods = $3;
					$$->location = @1;
				}
		;

opt_type_modifiers: '(' expr_list ')'				{ $$ = $2; }
					| /* EMPTY */					{ $$ = NIL; }
		;

/*
 * SQL92 numeric data types
 */
Numeric:	INT_P
				{
					$$ = SystemTypeName("int4");
					$$->location = @1;
				}
			| INTEGER
				{
					$$ = SystemTypeName("int4");
					$$->location = @1;
				}
			| SMALLINT
				{
					$$ = SystemTypeName("int2");
					$$->location = @1;
				}
			| BIGINT
				{
					$$ = SystemTypeName("int8");
					$$->location = @1;
				}
			| REAL
				{
					$$ = SystemTypeName("float4");
					$$->location = @1;
				}
			| FLOAT_P opt_float
				{
					$$ = $2;
					$$->location = @1;
				}
			| DOUBLE_P PRECISION
				{
					$$ = SystemTypeName("float8");
					$$->location = @1;
				}
			| DECIMAL_P opt_type_modifiers
				{
					$$ = SystemTypeName("numeric");
					$$->typmods = $2;
					$$->location = @1;
				}
			| DEC opt_type_modifiers
				{
					$$ = SystemTypeName("numeric");
					$$->typmods = $2;
					$$->location = @1;
				}
			| NUMERIC opt_type_modifiers
				{
					$$ = SystemTypeName("numeric");
					$$->typmods = $2;
					$$->location = @1;
				}
			| BOOLEAN_P
				{
					$$ = SystemTypeName("bool");
					$$->location = @1;
				}
		;

opt_float:	'(' Iconst ')'
				{
					/*
					 * Check FLOAT() precision limits assuming IEEE floating
					 * types - thomas 1997-09-18
					 */
					if ($2 < 1)
						ereport(ERROR,
								(errcode(ERRCODE_INVALID_PARAMETER_VALUE),
								 errmsg("precision for type float must be at least 1 bit"),
								 scanner_errposition(@2)));
					else if ($2 <= 24)
						$$ = SystemTypeName("float4");
					else if ($2 <= 53)
						$$ = SystemTypeName("float8");
					else
						ereport(ERROR,
								(errcode(ERRCODE_INVALID_PARAMETER_VALUE),
								 errmsg("precision for type float must be less than 54 bits"),
								 scanner_errposition(@2)));
				}
			| /*EMPTY*/
				{
					$$ = SystemTypeName("float8");
				}
		;

/*
 * SQL92 bit-field data types
 * The following implements BIT() and BIT VARYING().
 */
Bit:		BitWithLength
				{
					$$ = $1;
				}
			| BitWithoutLength
				{
					$$ = $1;
				}
		;

/* ConstBit is like Bit except "BIT" defaults to unspecified length */
/* See notes for ConstCharacter, which addresses same issue for "CHAR" */
ConstBit:	BitWithLength
				{
					$$ = $1;
				}
			| BitWithoutLength
				{
					$$ = $1;
					$$->typmods = NIL;
				}
		;

BitWithLength:
			BIT opt_varying '(' expr_list ')'
				{
					char *typname;

					typname = $2 ? "varbit" : "bit";
					$$ = SystemTypeName(typname);
					$$->typmods = $4;
					$$->location = @1;
				}
		;

BitWithoutLength:
			BIT opt_varying
				{
					/* bit defaults to bit(1), varbit to no limit */
					if ($2)
					{
						$$ = SystemTypeName("varbit");
					}
					else
					{
						$$ = SystemTypeName("bit");
						$$->typmods = list_make1(makeIntConst(1, -1));
					}
					$$->location = @1;
				}
		;


/*
 * SQL92 character data types
 * The following implements CHAR() and VARCHAR().
 */
Character:  CharacterWithLength
				{
					$$ = $1;
				}
			| CharacterWithoutLength
				{
					$$ = $1;
				}
		;

ConstCharacter:  CharacterWithLength
				{
					$$ = $1;
				}
			| CharacterWithoutLength
				{
					/* Length was not specified so allow to be unrestricted.
					 * This handles problems with fixed-length (bpchar) strings
					 * which in column definitions must default to a length
					 * of one, but should not be constrained if the length
					 * was not specified.
					 */
					$$ = $1;
					$$->typmods = NIL;
				}
		;

CharacterWithLength:  character '(' Iconst ')' opt_charset
				{
					if (($5 != NULL) && (strcmp($5, "sql_text") != 0))
					{
						char *type;

						type = palloc(strlen($1) + 1 + strlen($5) + 1);
						strcpy(type, $1);
						strcat(type, "_");
						strcat(type, $5);
						$1 = type;
					}

					$$ = SystemTypeName($1);
					$$->typmods = list_make1(makeIntConst($3, @3));
					$$->location = @1;
				}
		;

CharacterWithoutLength:	 character opt_charset
				{
					if (($2 != NULL) && (strcmp($2, "sql_text") != 0))
					{
						char *type;

						type = palloc(strlen($1) + 1 + strlen($2) + 1);
						strcpy(type, $1);
						strcat(type, "_");
						strcat(type, $2);
						$1 = type;
					}

					$$ = SystemTypeName($1);

					/* char defaults to char(1), varchar to no limit */
					if (strcmp($1, "bpchar") == 0)
						$$->typmods = list_make1(makeIntConst(1, -1));

					$$->location = @1;
				}
		;

character:	CHARACTER opt_varying
										{ $$ = $2 ? "varchar": "bpchar"; }
			| CHAR_P opt_varying
										{ $$ = $2 ? "varchar": "bpchar"; }
			| VARCHAR
										{ $$ = "varchar"; }
			| NATIONAL CHARACTER opt_varying
										{ $$ = $3 ? "varchar": "bpchar"; }
			| NATIONAL CHAR_P opt_varying
										{ $$ = $3 ? "varchar": "bpchar"; }
			| NCHAR opt_varying
										{ $$ = $2 ? "varchar": "bpchar"; }
		;

opt_varying:
			VARYING									{ $$ = TRUE; }
			| /*EMPTY*/								{ $$ = FALSE; }
		;

opt_charset:
			CHARACTER SET ColId						{ $$ = $3; }
			| /*EMPTY*/								{ $$ = NULL; }
		;

/*
 * SQL92 date/time types
 */
ConstDatetime:
			TIMESTAMP '(' Iconst ')' opt_timezone
				{
					if ($5)
						$$ = SystemTypeName("timestamptz");
					else
						$$ = SystemTypeName("timestamp");
					/* XXX the timezone field seems to be unused
					 * - thomas 2001-09-06
					 */
					$$->timezone = $5;
					$$->typmods = list_make1(makeIntConst($3, @3));
					$$->location = @1;
				}
			| TIMESTAMP opt_timezone
				{
					if ($2)
						$$ = SystemTypeName("timestamptz");
					else
						$$ = SystemTypeName("timestamp");
					/* XXX the timezone field seems to be unused
					 * - thomas 2001-09-06
					 */
					$$->timezone = $2;
					$$->location = @1;
				}
			| TIME '(' Iconst ')' opt_timezone
				{
					if ($5)
						$$ = SystemTypeName("timetz");
					else
						$$ = SystemTypeName("time");
					$$->typmods = list_make1(makeIntConst($3, @3));
					$$->location = @1;
				}
			| TIME opt_timezone
				{
					if ($2)
						$$ = SystemTypeName("timetz");
					else
						$$ = SystemTypeName("time");
					$$->location = @1;
				}
		;

ConstInterval:
			INTERVAL
				{
					$$ = SystemTypeName("interval");
					$$->location = @1;
				}
		;

opt_timezone:
			WITH_TIME ZONE							{ $$ = TRUE; }
			| WITHOUT TIME ZONE						{ $$ = FALSE; }
			| /*EMPTY*/								{ $$ = FALSE; }
		;

opt_interval:
			YEAR_P									{ $$ = INTERVAL_MASK(YEAR); }
			| MONTH_P								{ $$ = INTERVAL_MASK(MONTH); }
			| DAY_P									{ $$ = INTERVAL_MASK(DAY); }
			| HOUR_P								{ $$ = INTERVAL_MASK(HOUR); }
			| MINUTE_P								{ $$ = INTERVAL_MASK(MINUTE); }
			| SECOND_P								{ $$ = INTERVAL_MASK(SECOND); }
			| YEAR_P TO MONTH_P
					{ $$ = INTERVAL_MASK(YEAR) | INTERVAL_MASK(MONTH); }
			| DAY_P TO HOUR_P
					{ $$ = INTERVAL_MASK(DAY) | INTERVAL_MASK(HOUR); }
			| DAY_P TO MINUTE_P
					{ $$ = INTERVAL_MASK(DAY) | INTERVAL_MASK(HOUR)
						| INTERVAL_MASK(MINUTE); }
			| DAY_P TO SECOND_P
					{ $$ = INTERVAL_MASK(DAY) | INTERVAL_MASK(HOUR)
						| INTERVAL_MASK(MINUTE) | INTERVAL_MASK(SECOND); }
			| HOUR_P TO MINUTE_P
					{ $$ = INTERVAL_MASK(HOUR) | INTERVAL_MASK(MINUTE); }
			| HOUR_P TO SECOND_P
					{ $$ = INTERVAL_MASK(HOUR) | INTERVAL_MASK(MINUTE)
						| INTERVAL_MASK(SECOND); }
			| MINUTE_P TO SECOND_P
					{ $$ = INTERVAL_MASK(MINUTE) | INTERVAL_MASK(SECOND); }
			| /*EMPTY*/								{ $$ = INTERVAL_FULL_RANGE; }
		;


/*****************************************************************************
 *
 *	expression grammar
 *
 *****************************************************************************/

/*
 * General expressions
 * This is the heart of the expression syntax.
 *
 * We have two expression types: a_expr is the unrestricted kind, and
 * b_expr is a subset that must be used in some places to avoid shift/reduce
 * conflicts.  For example, we can't do BETWEEN as "BETWEEN a_expr AND a_expr"
 * because that use of AND conflicts with AND as a boolean operator.  So,
 * b_expr is used in BETWEEN and we remove boolean keywords from b_expr.
 *
 * Note that '(' a_expr ')' is a b_expr, so an unrestricted expression can
 * always be used by surrounding it with parens.
 *
 * c_expr is all the productions that are common to a_expr and b_expr;
 * it's factored out just to eliminate redundant coding.
 */
a_expr:		c_expr									{ $$ = $1; }
			| a_expr TYPECAST Typename
					{ $$ = makeTypeCast($1, $3, @2); }
			| a_expr AT TIME ZONE a_expr
				{
					FuncCall *n = makeNode(FuncCall);
					n->funcname = SystemFuncName("timezone");
					n->args = list_make2($5, $1);
                    n->agg_order = NIL;
					n->agg_star = FALSE;
					n->agg_distinct = FALSE;
					n->func_variadic = FALSE;
					n->over = NULL;
					n->location = @2;
					$$ = (Node *) n;
				}
		/*
		 * These operators must be called out explicitly in order to make use
		 * of yacc/bison's automatic operator-precedence handling.  All other
		 * operator names are handled by the generic productions using "Op",
		 * below; and all those operators will have the same precedence.
		 *
		 * If you add more explicitly-known operators, be sure to add them
		 * also to b_expr and to the MathOp list above.
		 */
			| '+' a_expr					%prec UMINUS
				{ $$ = (Node *) makeSimpleA_Expr(AEXPR_OP, "+", NULL, $2, @1); }
			| '-' a_expr					%prec UMINUS
				{ $$ = doNegate($2, @1); }
			| a_expr '+' a_expr
				{ $$ = (Node *) makeSimpleA_Expr(AEXPR_OP, "+", $1, $3, @2); }
			| a_expr '-' a_expr
				{ $$ = (Node *) makeSimpleA_Expr(AEXPR_OP, "-", $1, $3, @2); }
			| a_expr '*' a_expr
				{ $$ = (Node *) makeSimpleA_Expr(AEXPR_OP, "*", $1, $3, @2); }
			| a_expr '/' a_expr
				{ $$ = (Node *) makeSimpleA_Expr(AEXPR_OP, "/", $1, $3, @2); }
			| a_expr '%' a_expr
				{ $$ = (Node *) makeSimpleA_Expr(AEXPR_OP, "%", $1, $3, @2); }
			| a_expr '^' a_expr
				{ $$ = (Node *) makeSimpleA_Expr(AEXPR_OP, "^", $1, $3, @2); }
			| a_expr '<' a_expr
				{ $$ = (Node *) makeSimpleA_Expr(AEXPR_OP, "<", $1, $3, @2); }
			| a_expr '>' a_expr
				{ $$ = (Node *) makeSimpleA_Expr(AEXPR_OP, ">", $1, $3, @2); }
			| a_expr '=' a_expr
				{ $$ = (Node *) makeSimpleA_Expr(AEXPR_OP, "=", $1, $3, @2); }

			| a_expr qual_Op a_expr				%prec Op
				{ $$ = (Node *) makeA_Expr(AEXPR_OP, $2, $1, $3, @2); }
			| qual_Op a_expr					%prec Op
				{ $$ = (Node *) makeA_Expr(AEXPR_OP, $1, NULL, $2, @1); }
			| a_expr qual_Op					%prec POSTFIXOP
				{ $$ = (Node *) makeA_Expr(AEXPR_OP, $2, $1, NULL, @2); }

			| a_expr AND a_expr
				{ $$ = (Node *) makeA_Expr(AEXPR_AND, NIL, $1, $3, @2); }
			| a_expr OR a_expr
				{ $$ = (Node *) makeA_Expr(AEXPR_OR, NIL, $1, $3, @2); }
			| NOT a_expr
				{ $$ = (Node *) makeA_Expr(AEXPR_NOT, NIL, NULL, $2, @1); }

			| a_expr LIKE a_expr
				{ $$ = (Node *) makeSimpleA_Expr(AEXPR_OP, "~~", $1, $3, @2); }
			| a_expr LIKE a_expr ESCAPE a_expr
				{
					FuncCall *n = makeNode(FuncCall);
					n->funcname = SystemFuncName("like_escape");
					n->args = list_make2($3, $5);
                    n->agg_order = NIL;
					n->agg_star = FALSE;
					n->agg_distinct = FALSE;
					n->func_variadic = FALSE;
					n->over = NULL;
					n->location = @4;
					$$ = (Node *) makeSimpleA_Expr(AEXPR_OP, "~~", $1, (Node *) n, @2);
				}
			| a_expr NOT LIKE a_expr
				{ $$ = (Node *) makeSimpleA_Expr(AEXPR_OP, "!~~", $1, $4, @2); }
			| a_expr NOT LIKE a_expr ESCAPE a_expr
				{
					FuncCall *n = makeNode(FuncCall);
					n->funcname = SystemFuncName("like_escape");
					n->args = list_make2($4, $6);
                    n->agg_order = NIL;
					n->agg_star = FALSE;
					n->agg_distinct = FALSE;
					n->func_variadic = FALSE;
					n->over = NULL;
					n->location = @5;
					$$ = (Node *) makeSimpleA_Expr(AEXPR_OP, "!~~", $1, (Node *) n, @2);
				}
			| a_expr ILIKE a_expr
				{ $$ = (Node *) makeSimpleA_Expr(AEXPR_OP, "~~*", $1, $3, @2); }
			| a_expr ILIKE a_expr ESCAPE a_expr
				{
					FuncCall *n = makeNode(FuncCall);
					n->funcname = SystemFuncName("like_escape");
					n->args = list_make2($3, $5);
                    n->agg_order = NIL;
					n->agg_star = FALSE;
					n->agg_distinct = FALSE;
					n->func_variadic = FALSE;
					n->over = NULL;
					n->location = @4;
					$$ = (Node *) makeSimpleA_Expr(AEXPR_OP, "~~*", $1, (Node *) n, @2);
				}
			| a_expr NOT ILIKE a_expr
				{ $$ = (Node *) makeSimpleA_Expr(AEXPR_OP, "!~~*", $1, $4, @2); }
			| a_expr NOT ILIKE a_expr ESCAPE a_expr
				{
					FuncCall *n = makeNode(FuncCall);
					n->funcname = SystemFuncName("like_escape");
					n->args = list_make2($4, $6);
                    n->agg_order = NIL;
					n->agg_star = FALSE;
					n->agg_distinct = FALSE;
					n->func_variadic = FALSE;
					n->over = NULL;
					n->location = @5;
					$$ = (Node *) makeSimpleA_Expr(AEXPR_OP, "!~~*", $1, (Node *) n, @2);
				}

			| a_expr SIMILAR TO a_expr				%prec SIMILAR
				{
					A_Const *c = makeNode(A_Const);
					FuncCall *n = makeNode(FuncCall);
					c->val.type = T_Null;
					n->funcname = SystemFuncName("similar_escape");
					n->args = list_make2($4, (Node *) c);
                    n->agg_order = NIL;
					n->agg_star = FALSE;
					n->agg_distinct = FALSE;
					n->func_variadic = FALSE;
					n->over = NULL;
					n->location = @2;
					$$ = (Node *) makeSimpleA_Expr(AEXPR_OP, "~", $1, (Node *) n, @2);
				}
			| a_expr SIMILAR TO a_expr ESCAPE a_expr
				{
					FuncCall *n = makeNode(FuncCall);
					n->funcname = SystemFuncName("similar_escape");
					n->args = list_make2($4, $6);
                    n->agg_order = NIL;
					n->agg_star = FALSE;
					n->agg_distinct = FALSE;
					n->func_variadic = FALSE;
					n->over = NULL;
					n->location = @5;
					$$ = (Node *) makeSimpleA_Expr(AEXPR_OP, "~", $1, (Node *) n, @2);
				}
			| a_expr NOT SIMILAR TO a_expr			%prec SIMILAR
				{
					A_Const *c = makeNode(A_Const);
					FuncCall *n = makeNode(FuncCall);
					c->val.type = T_Null;
					n->funcname = SystemFuncName("similar_escape");
					n->args = list_make2($5, (Node *) c);
                    n->agg_order = NIL;
					n->agg_star = FALSE;
					n->agg_distinct = FALSE;
					n->func_variadic = FALSE;
					n->over = NULL;
					n->location = @5;
					$$ = (Node *) makeSimpleA_Expr(AEXPR_OP, "!~", $1, (Node *) n, @2);
				}
			| a_expr NOT SIMILAR TO a_expr ESCAPE a_expr
				{
					FuncCall *n = makeNode(FuncCall);
					n->funcname = SystemFuncName("similar_escape");
					n->args = list_make2($5, $7);
                    n->agg_order = NIL;
					n->agg_star = FALSE;
					n->agg_distinct = FALSE;
					n->func_variadic = FALSE;
					n->over = NULL;
					n->location = @6;
					$$ = (Node *) makeSimpleA_Expr(AEXPR_OP, "!~", $1, (Node *) n, @2);
				}

			/* NullTest clause
			 * Define SQL92-style Null test clause.
			 * Allow two forms described in the standard:
			 *	a IS NULL
			 *	a IS NOT NULL
			 * Allow two SQL extensions
			 *	a ISNULL
			 *	a NOTNULL
			 */
			| a_expr IS NULL_P
				{
					NullTest *n = makeNode(NullTest);
					n->arg = (Expr *) $1;
					n->nulltesttype = IS_NULL;
					$$ = (Node *)n;
				}
			| a_expr ISNULL
				{
					NullTest *n = makeNode(NullTest);
					n->arg = (Expr *) $1;
					n->nulltesttype = IS_NULL;
					$$ = (Node *)n;
				}
			| a_expr IS NOT NULL_P
				{
					NullTest *n = makeNode(NullTest);
					n->arg = (Expr *) $1;
					n->nulltesttype = IS_NOT_NULL;
					$$ = (Node *)n;
				}
			| a_expr NOTNULL
				{
					NullTest *n = makeNode(NullTest);
					n->arg = (Expr *) $1;
					n->nulltesttype = IS_NOT_NULL;
					$$ = (Node *)n;
				}
			| row OVERLAPS row
				{
					$$ = (Node *)makeOverlaps($1, $3, @2);
				}
			| a_expr IS TRUE_P
				{
					BooleanTest *b = makeNode(BooleanTest);
					b->arg = (Expr *) $1;
					b->booltesttype = IS_TRUE;
					$$ = (Node *)b;
				}
			| a_expr IS NOT TRUE_P
				{
					BooleanTest *b = makeNode(BooleanTest);
					b->arg = (Expr *) $1;
					b->booltesttype = IS_NOT_TRUE;
					$$ = (Node *)b;
				}
			| a_expr IS FALSE_P
				{
					BooleanTest *b = makeNode(BooleanTest);
					b->arg = (Expr *) $1;
					b->booltesttype = IS_FALSE;
					$$ = (Node *)b;
				}
			| a_expr IS NOT FALSE_P
				{
					BooleanTest *b = makeNode(BooleanTest);
					b->arg = (Expr *) $1;
					b->booltesttype = IS_NOT_FALSE;
					$$ = (Node *)b;
				}
			| a_expr IS UNKNOWN
				{
					BooleanTest *b = makeNode(BooleanTest);
					b->arg = (Expr *) $1;
					b->booltesttype = IS_UNKNOWN;
					$$ = (Node *)b;
				}
			| a_expr IS NOT UNKNOWN
				{
					BooleanTest *b = makeNode(BooleanTest);
					b->arg = (Expr *) $1;
					b->booltesttype = IS_NOT_UNKNOWN;
					$$ = (Node *)b;
				}
			| a_expr IS DISTINCT FROM a_expr			%prec IS
				{
					$$ = (Node *) makeSimpleA_Expr(AEXPR_DISTINCT, "=", $1, $5, @2);
				}
			| a_expr IS NOT DISTINCT FROM a_expr		%prec IS
				{
					$$ = (Node *) makeA_Expr(AEXPR_NOT, NIL, NULL,
									(Node *) makeSimpleA_Expr(AEXPR_DISTINCT,
															  "=", $1, $6, @2),
											 @2);

				}
			| a_expr IS OF '(' type_list ')'			%prec IS
				{
					$$ = (Node *) makeSimpleA_Expr(AEXPR_OF, "=", $1, (Node *) $5, @2);
				}
			| a_expr IS NOT OF '(' type_list ')'		%prec IS
				{
					$$ = (Node *) makeSimpleA_Expr(AEXPR_OF, "<>", $1, (Node *) $6, @2);
				}
			/*
			 *	Ideally we would not use hard-wired operators below but instead use
			 *	opclasses.  However, mixed data types and other issues make this
			 *	difficult:  http://archives.postgresql.org/pgsql-hackers/2008-08/msg01142.php
			 */			
			| a_expr BETWEEN opt_asymmetric b_expr AND b_expr		%prec BETWEEN
				{
					$$ = (Node *) makeA_Expr(AEXPR_AND, NIL,
						(Node *) makeSimpleA_Expr(AEXPR_OP, ">=", $1, $4, @2),
						(Node *) makeSimpleA_Expr(AEXPR_OP, "<=", $1, $6, @2),
											 @2);
				}
			| a_expr NOT BETWEEN opt_asymmetric b_expr AND b_expr	%prec BETWEEN
				{
					$$ = (Node *) makeA_Expr(AEXPR_OR, NIL,
						(Node *) makeSimpleA_Expr(AEXPR_OP, "<", $1, $5, @2),
						(Node *) makeSimpleA_Expr(AEXPR_OP, ">", $1, $7, @2),
											 @2);
				}
			| a_expr BETWEEN SYMMETRIC b_expr AND b_expr			%prec BETWEEN
				{
					$$ = (Node *) makeA_Expr(AEXPR_OR, NIL,
						(Node *) makeA_Expr(AEXPR_AND, NIL,
						    (Node *) makeSimpleA_Expr(AEXPR_OP, ">=", $1, $4, @2),
						    (Node *) makeSimpleA_Expr(AEXPR_OP, "<=", $1, $6, @2),
											@2),
						(Node *) makeA_Expr(AEXPR_AND, NIL,
						    (Node *) makeSimpleA_Expr(AEXPR_OP, ">=", $1, $6, @2),
						    (Node *) makeSimpleA_Expr(AEXPR_OP, "<=", $1, $4, @2),
											@2),
											 @2);
				}
			| a_expr NOT BETWEEN SYMMETRIC b_expr AND b_expr		%prec BETWEEN
				{
					$$ = (Node *) makeA_Expr(AEXPR_AND, NIL,
						(Node *) makeA_Expr(AEXPR_OR, NIL,
						    (Node *) makeSimpleA_Expr(AEXPR_OP, "<", $1, $5, @2),
						    (Node *) makeSimpleA_Expr(AEXPR_OP, ">", $1, $7, @2),
											@2),
						(Node *) makeA_Expr(AEXPR_OR, NIL,
						    (Node *) makeSimpleA_Expr(AEXPR_OP, "<", $1, $7, @2),
						    (Node *) makeSimpleA_Expr(AEXPR_OP, ">", $1, $5, @2),
											@2),
											 @2);
				}
			| a_expr IN_P in_expr
				{
					/* in_expr returns a SubLink or a list of a_exprs */
					if (IsA($3, SubLink))
					{
						/* generate foo = ANY (subquery) */
						SubLink *n = (SubLink *) $3;
						n->subLinkType = ANY_SUBLINK;
						n->testexpr = $1;
						n->operName = list_make1(makeString("="));
						n->location = @2;
						$$ = (Node *)n;
					}
					else
					{
						/* generate scalar IN expression */
						$$ = (Node *) makeSimpleA_Expr(AEXPR_IN, "=", $1, $3, @2);
					}
				}
			| a_expr NOT IN_P in_expr
				{
					/* in_expr returns a SubLink or a list of a_exprs */
					if (IsA($4, SubLink))
					{
						/* generate NOT (foo = ANY (subquery)) */
						/* Make an = ANY node */
						SubLink *n = (SubLink *) $4;
						n->subLinkType = ANY_SUBLINK;
						n->testexpr = $1;
						n->operName = list_make1(makeString("="));
						n->location = @3;
						/* Stick a NOT on top */
						$$ = (Node *) makeA_Expr(AEXPR_NOT, NIL, NULL, (Node *) n, @2);
					}
					else
					{
						/* generate scalar NOT IN expression */
						$$ = (Node *) makeSimpleA_Expr(AEXPR_IN, "<>", $1, $4, @2);
					}
				}
			| a_expr subquery_Op sub_type select_with_parens	%prec Op
				{
					SubLink *n = makeNode(SubLink);
					n->subLinkType = $3;
					n->testexpr = $1;
					n->operName = $2;
					n->subselect = $4;
					n->location = @3;
					$$ = (Node *)n;
				}
			| a_expr subquery_Op sub_type '(' a_expr ')'		%prec Op
				{
					if ($3 == ANY_SUBLINK)
						$$ = (Node *) makeA_Expr(AEXPR_OP_ANY, $2, $1, $5, @2);
					else
						$$ = (Node *) makeA_Expr(AEXPR_OP_ALL, $2, $1, $5, @2);
				}
			| UNIQUE select_with_parens
				{
					/* Not sure how to get rid of the parentheses
					 * but there are lots of shift/reduce errors without them.
					 *
					 * Should be able to implement this by plopping the entire
					 * select into a node, then transforming the target expressions
					 * from whatever they are into count(*), and testing the
					 * entire result equal to one.
					 * But, will probably implement a separate node in the executor.
					 */
					ereport(ERROR,
							(errcode(ERRCODE_FEATURE_NOT_SUPPORTED),
							 errmsg("UNIQUE predicate is not yet implemented"),
							 scanner_errposition(@1)));
				}
			| a_expr IS DOCUMENT_P					%prec IS
				{
					$$ = makeXmlExpr(IS_DOCUMENT, NULL, NIL,
									 list_make1($1), @2);
				}
			| a_expr IS NOT DOCUMENT_P				%prec IS
				{
					$$ = (Node *) makeA_Expr(AEXPR_NOT, NIL, NULL,
											 makeXmlExpr(IS_DOCUMENT, NULL, NIL,
														 list_make1($1), @2),
											 @2);
				}
		;

/*
 * Restricted expressions
 *
 * b_expr is a subset of the complete expression syntax defined by a_expr.
 *
 * Presently, AND, NOT, IS, and IN are the a_expr keywords that would
 * cause trouble in the places where b_expr is used.  For simplicity, we
 * just eliminate all the boolean-keyword-operator productions from b_expr.
 */
b_expr:		c_expr
				{ $$ = $1; }
			| b_expr TYPECAST Typename
				{ $$ = makeTypeCast($1, $3, @2); }
			| '+' b_expr					%prec UMINUS
				{ $$ = (Node *) makeSimpleA_Expr(AEXPR_OP, "+", NULL, $2, @1); }
			| '-' b_expr					%prec UMINUS
				{ $$ = doNegate($2, @1); }
			| b_expr '+' b_expr
				{ $$ = (Node *) makeSimpleA_Expr(AEXPR_OP, "+", $1, $3, @2); }
			| b_expr '-' b_expr
				{ $$ = (Node *) makeSimpleA_Expr(AEXPR_OP, "-", $1, $3, @2); }
			| b_expr '*' b_expr
				{ $$ = (Node *) makeSimpleA_Expr(AEXPR_OP, "*", $1, $3, @2); }
			| b_expr '/' b_expr
				{ $$ = (Node *) makeSimpleA_Expr(AEXPR_OP, "/", $1, $3, @2); }
			| b_expr '%' b_expr
				{ $$ = (Node *) makeSimpleA_Expr(AEXPR_OP, "%", $1, $3, @2); }
			| b_expr '^' b_expr
				{ $$ = (Node *) makeSimpleA_Expr(AEXPR_OP, "^", $1, $3, @2); }
			| b_expr '<' b_expr
				{ $$ = (Node *) makeSimpleA_Expr(AEXPR_OP, "<", $1, $3, @2); }
			| b_expr '>' b_expr
				{ $$ = (Node *) makeSimpleA_Expr(AEXPR_OP, ">", $1, $3, @2); }
			| b_expr '=' b_expr
				{ $$ = (Node *) makeSimpleA_Expr(AEXPR_OP, "=", $1, $3, @2); }
			| b_expr qual_Op b_expr				%prec Op
				{ $$ = (Node *) makeA_Expr(AEXPR_OP, $2, $1, $3, @2); }
			| qual_Op b_expr					%prec Op
				{ $$ = (Node *) makeA_Expr(AEXPR_OP, $1, NULL, $2, @1); }
			| b_expr qual_Op					%prec POSTFIXOP
				{ $$ = (Node *) makeA_Expr(AEXPR_OP, $2, $1, NULL, @2); }
			| b_expr IS DISTINCT FROM b_expr		%prec IS
				{
					$$ = (Node *) makeSimpleA_Expr(AEXPR_DISTINCT, "=", $1, $5, @2);
				}
			| b_expr IS NOT DISTINCT FROM b_expr	%prec IS
				{
					$$ = (Node *) makeA_Expr(AEXPR_NOT, NIL,
						NULL, (Node *) makeSimpleA_Expr(AEXPR_DISTINCT, "=", $1, $6, @2), @2);
				}
			| b_expr IS OF '(' type_list ')'		%prec IS
				{
					$$ = (Node *) makeSimpleA_Expr(AEXPR_OF, "=", $1, (Node *) $5, @2);
				}
			| b_expr IS NOT OF '(' type_list ')'	%prec IS
				{
					$$ = (Node *) makeSimpleA_Expr(AEXPR_OF, "<>", $1, (Node *) $6, @2);
				}
			| b_expr IS DOCUMENT_P					%prec IS
				{
					$$ = makeXmlExpr(IS_DOCUMENT, NULL, NIL,
									 list_make1($1), @2);
				}
			| b_expr IS NOT DOCUMENT_P				%prec IS
				{
					$$ = (Node *) makeA_Expr(AEXPR_NOT, NIL, NULL,
											 makeXmlExpr(IS_DOCUMENT, NULL, NIL,
														 list_make1($1), @2),
											 @2);
				}
		;

/*
 * Productions that can be used in both a_expr and b_expr.
 *
 * Note: productions that refer recursively to a_expr or b_expr mostly
 * cannot appear here.	However, it's OK to refer to a_exprs that occur
 * inside parentheses, such as function arguments; that cannot introduce
 * ambiguity to the b_expr syntax.
 */
c_expr:		columnref								{ $$ = $1; }
			| func_expr OVER '(' window_spec ')'
				{
					/*
					 * We break out the window function from func_expr
					 * to avoid shift/reduce errors.
					 */
					if (IsA($1, FuncCall))
						((FuncCall *)$1)->over = $4;
					else
						ereport(ERROR,
								(errcode(ERRCODE_SYNTAX_ERROR),
								 errmsg("window OVER clause can only be used "
										"with an aggregate")));

					$$ = (Node *)$1;
				}
			| AexprConst							{ $$ = $1; }
			| PARAM opt_indirection
				{
					ParamRef *p = makeNode(ParamRef);
					p->number = $1;
					p->location = @1;
					if ($2)
					{
						A_Indirection *n = makeNode(A_Indirection);
						n->arg = (Node *) p;
						n->indirection = $2;
						$$ = (Node *) n;
					}
					else
						$$ = (Node *) p;
				}
			| '(' a_expr ')' opt_indirection
				{
					if ($4)
					{
						A_Indirection *n = makeNode(A_Indirection);
						n->arg = $2;
						n->indirection = $4;
						$$ = (Node *)n;
					}
					else
						$$ = $2;
				}
			| case_expr
				{ $$ = $1; }
			| decode_expr
				{ $$ = $1; }
			| func_expr
				{ $$ = $1; }
			| select_with_parens			%prec UMINUS
				{
					SubLink *n = makeNode(SubLink);
					n->subLinkType = EXPR_SUBLINK;
					n->testexpr = NULL;
					n->operName = NIL;
					n->subselect = $1;
					n->location = @1;
					$$ = (Node *)n;
				}
			| EXISTS select_with_parens
				{
					SubLink *n = makeNode(SubLink);
					n->subLinkType = EXISTS_SUBLINK;
					n->testexpr = NULL;
					n->operName = NIL;
					n->subselect = $2;
					n->location = @1;
					$$ = (Node *)n;
				}
			| ARRAY select_with_parens
				{
					SubLink *n = makeNode(SubLink);
					n->subLinkType = ARRAY_SUBLINK;
					n->testexpr = NULL;
					n->operName = NIL;
					n->subselect = $2;
					n->location = @1;
					$$ = (Node *)n;
				}
			| ARRAY array_expr
				{	$$ = $2;	}
            | TABLE '(' table_value_select_clause ')'
				{	
					TableValueExpr *n = makeNode(TableValueExpr);
					n->subquery = $3;
					n->location = @1;
					$$ = (Node*) n;
				}
			| row
				{
					RowExpr *r = makeNode(RowExpr);
					r->args = $1;
					r->row_typeid = InvalidOid;	/* not analyzed yet */
					r->location = @1;
					$$ = (Node *)r;
				}
		;

scatter_clause:
		/* EMPTY */						{ $$ = NIL; }
		| SCATTER RANDOMLY				{ $$ = list_make1(NULL); }
		| SCATTER BY expr_list 			{ $$ = $3; }
  		;

table_value_select_clause:
		SelectStmt scatter_clause
		{
			SelectStmt	*s	 = (SelectStmt *) $1;
			s->scatterClause = $2;
			$$ = (Node *) s;
		}
  		;

/*
 * Users can write their own inline specification or refer to a
 * specification made after the WHERE clause
 */

window_name: ColId { $$ = $1; }
		;


simple_func: 	func_name '(' ')'
				{
					FuncCall *n = makeNode(FuncCall);
					n->funcname = $1;
					n->args = NIL;
                    n->agg_order = NIL;
					n->agg_star = FALSE;
					n->agg_distinct = FALSE;
					n->func_variadic = FALSE;
					n->agg_filter = NULL;
					n->location = @1;
					n->over = NULL;
					$$ = (Node *)n;
				}
			| func_name '(' VARIADIC a_expr ')'
				{
					FuncCall *n = makeNode(FuncCall);
					n->funcname = $1;
					n->args = list_make1($4);
                    n->agg_order = NIL;
					n->agg_star = FALSE;
					n->agg_distinct = FALSE;
					n->func_variadic = TRUE;
					n->agg_filter = NULL;
					n->location = @1;
					n->over = NULL;
					$$ = (Node *)n;
				}
			| func_name '(' expr_list ',' VARIADIC a_expr ')'
				{
					FuncCall *n = makeNode(FuncCall);
					n->funcname = $1;
					n->args = lappend($3, $6);
                    n->agg_order = NIL;
					n->agg_star = FALSE;
					n->agg_distinct = FALSE;
					n->func_variadic = TRUE;
					n->agg_filter = NULL;
					n->location = @1;
					n->over = NULL;
					$$ = (Node *)n;
				}
			| func_name '(' expr_list ')'
				{
					FuncCall *n = makeNode(FuncCall);
					n->funcname = $1;
					n->args = $3;
					n->agg_order = NULL;
					n->agg_star = FALSE;
					n->agg_distinct = FALSE;
					n->agg_filter = NULL;
					n->location = @1;
					n->over = NULL;
					$$ = (Node *)n;
				}
			| func_name '(' expr_list sort_clause ')'
				{
					FuncCall *n = makeNode(FuncCall);
					n->funcname = $1;
					n->args = $3;
                    n->agg_order = $4;
					n->agg_star = FALSE;
					n->agg_distinct = FALSE;
					n->func_variadic = FALSE;
					n->agg_filter = NULL;
					n->location = @1;
					n->over = NULL;
					$$ = (Node *)n;
				}
			| func_name '(' ALL expr_list opt_sort_clause')'
				{
					FuncCall *n = makeNode(FuncCall);
					n->funcname = $1;
					n->args = $4;
                    n->agg_order = $5;
					n->agg_star = FALSE;
					n->agg_distinct = FALSE;
					n->func_variadic = FALSE;
					n->agg_filter = NULL;
					/* Ideally we'd mark the FuncCall node to indicate
					 * "must be an aggregate", but there's no provision
					 * for that in FuncCall at the moment.
					 */
					n->location = @1;
					n->over = NULL;
					$$ = (Node *)n;
				}
			| func_name '(' DISTINCT expr_list opt_sort_clause')'
				{
					FuncCall *n = makeNode(FuncCall);
					n->funcname = $1;
					n->args = $4;
                    n->agg_order = $5;
					n->agg_star = FALSE;
					n->agg_distinct = TRUE;
					n->agg_filter = NULL;
					n->location = @1;
					n->over = NULL;
					$$ = (Node *)n;
				}
			| func_name '(' '*' ')'
				{
					/*
					 * We consider AGGREGATE(*) to invoke a parameterless
					 * aggregate.  This does the right thing for COUNT(*),
					 * and there are no other aggregates in SQL92 that accept
					 * '*' as parameter.
					 *
					 * The FuncCall node is also marked agg_star = true,
					 * so that later processing can detect what the argument
					 * really was.
					 */
					FuncCall *n = makeNode(FuncCall);
					n->funcname = $1;
					n->args = NIL;
                    n->agg_order = NIL;
					n->agg_star = TRUE;
					n->agg_distinct = FALSE;
					n->func_variadic = FALSE;
					n->agg_filter = NULL;
					n->location = @1;
					n->over = NULL;
					$$ = (Node *)n;
				}
		;

/*
 * func_expr is split out from c_expr just so that we have a classification
 * for "everything that is a function call or looks like one".  This isn't
 * very important, but it saves us having to document which variants are
 * legal in the backwards-compatible functional-index syntax for CREATE INDEX.
 * (Note that many of the special SQL functions wouldn't actually make any
 * sense as functional index entries, but we ignore that consideration here.)
 */
func_expr:	simple_func FILTER '(' WHERE a_expr ')'
				{
				  FuncCall  *f = (FuncCall *) $1;
				  f->agg_filter = $5;
				  $$ = (Node *)f;
				}
			| simple_func
				{ $$ = $1; }
			| CURRENT_DATE
				{
					/*
					 * Translate as "'now'::text::date".
					 *
					 * We cannot use "'now'::date" because coerce_type() will
					 * immediately reduce that to a constant representing
					 * today's date.  We need to delay the conversion until
					 * runtime, else the wrong things will happen when
					 * CURRENT_DATE is used in a column default value or rule.
					 *
					 * This could be simplified if we had a way to generate
					 * an expression tree representing runtime application
					 * of type-input conversion functions.  (As of PG 7.3
					 * that is actually possible, but not clear that we want
					 * to rely on it.)
					 */
					A_Const *s = makeNode(A_Const);
					TypeName *d;

					s->val.type = T_String;
					s->val.val.str = "now";
					s->typname = SystemTypeName("text");

					d = SystemTypeName("date");

					$$ = (Node *)makeTypeCast((Node *)s, d, -1);
				}
			| CURRENT_TIME
				{
					/*
					 * Translate as "'now'::text::timetz".
					 * See comments for CURRENT_DATE.
					 */
					A_Const *s = makeNode(A_Const);
					TypeName *d;

					s->val.type = T_String;
					s->val.val.str = "now";
					s->typname = SystemTypeName("text");

					d = SystemTypeName("timetz");

					$$ = (Node *)makeTypeCast((Node *)s, d, -1);
				}
			| CURRENT_TIME '(' Iconst ')'
				{
					/*
					 * Translate as "'now'::text::timetz(n)".
					 * See comments for CURRENT_DATE.
					 */
					A_Const *s = makeNode(A_Const);
					TypeName *d;

					s->val.type = T_String;
					s->val.val.str = "now";
					s->typname = SystemTypeName("text");
					d = SystemTypeName("timetz");
					d->typmods = list_make1(makeIntConst($3, @3));

					$$ = (Node *)makeTypeCast((Node *)s, d, -1);
				}
			| CURRENT_TIMESTAMP
				{
					/*
					 * Translate as "now()", since we have a function that
					 * does exactly what is needed.
					 */
					FuncCall *n = makeNode(FuncCall);
					n->funcname = SystemFuncName("now");
					n->args = NIL;
                    n->agg_order = NIL;
					n->agg_star = FALSE;
					n->agg_distinct = FALSE;
					n->func_variadic = FALSE;
					n->over = NULL;
					n->location = @1;
					$$ = (Node *)n;
				}
			| CURRENT_TIMESTAMP '(' Iconst ')'
				{
					/*
					 * Translate as "'now'::text::timestamptz(n)".
					 * See comments for CURRENT_DATE.
					 */
					A_Const *s = makeNode(A_Const);
					TypeName *d;

					s->val.type = T_String;
					s->val.val.str = "now";
					s->typname = SystemTypeName("text");

					d = SystemTypeName("timestamptz");
					d->typmods = list_make1(makeIntConst($3, @3));

					$$ = (Node *)makeTypeCast((Node *)s, d, -1);
				}
			| LOCALTIME
				{
					/*
					 * Translate as "'now'::text::time".
					 * See comments for CURRENT_DATE.
					 */
					A_Const *s = makeNode(A_Const);
					TypeName *d;

					s->val.type = T_String;
					s->val.val.str = "now";
					s->typname = SystemTypeName("text");

					d = SystemTypeName("time");

					$$ = (Node *)makeTypeCast((Node *)s, d, -1);
				}
			| LOCALTIME '(' Iconst ')'
				{
					/*
					 * Translate as "'now'::text::time(n)".
					 * See comments for CURRENT_DATE.
					 */
					A_Const *s = makeNode(A_Const);
					TypeName *d;

					s->val.type = T_String;
					s->val.val.str = "now";
					s->typname = SystemTypeName("text");
					d = SystemTypeName("time");
					d->typmods = list_make1(makeIntConst($3, @3));

					$$ = (Node *)makeTypeCast((Node *)s, d, -1);
				}
			| LOCALTIMESTAMP
				{
					/*
					 * Translate as "'now'::text::timestamp".
					 * See comments for CURRENT_DATE.
					 */
					A_Const *s = makeNode(A_Const);
					TypeName *d;

					s->val.type = T_String;
					s->val.val.str = "now";
					s->typname = SystemTypeName("text");

					d = SystemTypeName("timestamp");

					$$ = (Node *)makeTypeCast((Node *)s, d, -1);
				}
			| LOCALTIMESTAMP '(' Iconst ')'
				{
					/*
					 * Translate as "'now'::text::timestamp(n)".
					 * See comments for CURRENT_DATE.
					 */
					A_Const *s = makeNode(A_Const);
					TypeName *d;

					s->val.type = T_String;
					s->val.val.str = "now";
					s->typname = SystemTypeName("text");

					d = SystemTypeName("timestamp");
					d->typmods = list_make1(makeIntConst($3, @3));

					$$ = (Node *)makeTypeCast((Node *)s, d, -1);
				}
			| CURRENT_ROLE
				{
					FuncCall *n = makeNode(FuncCall);
					n->funcname = SystemFuncName("current_user");
					n->args = NIL;
                    n->agg_order = NIL;
					n->agg_star = FALSE;
					n->agg_distinct = FALSE;
					n->func_variadic = FALSE;
					n->over = NULL;
					n->location = @1;
					$$ = (Node *)n;
				}
			| CURRENT_USER
				{
					FuncCall *n = makeNode(FuncCall);
					n->funcname = SystemFuncName("current_user");
					n->args = NIL;
                    n->agg_order = NIL;
					n->agg_star = FALSE;
					n->agg_distinct = FALSE;
					n->func_variadic = FALSE;
					n->over = NULL;
					n->location = @1;
					$$ = (Node *)n;
				}
			| SESSION_USER
				{
					FuncCall *n = makeNode(FuncCall);
					n->funcname = SystemFuncName("session_user");
					n->args = NIL;
                    n->agg_order = NIL;
					n->agg_star = FALSE;
					n->agg_distinct = FALSE;
					n->func_variadic = FALSE;
					n->over = NULL;
					n->location = @1;
					$$ = (Node *)n;
				}
			| USER
				{
					FuncCall *n = makeNode(FuncCall);
					n->funcname = SystemFuncName("current_user");
					n->args = NIL;
                    n->agg_order = NIL;
					n->agg_star = FALSE;
					n->agg_distinct = FALSE;
					n->func_variadic = FALSE;
					n->over = NULL;
					n->location = @1;
					$$ = (Node *)n;
				}
			| CURRENT_CATALOG
				{
					FuncCall *n = makeNode(FuncCall);
					n->funcname = SystemFuncName("current_database");
					n->args = NIL;
                    n->agg_order = NIL;
					n->agg_star = FALSE;
					n->agg_distinct = FALSE;
					n->func_variadic = FALSE;
					n->over = NULL;
					n->location = @1;
					$$ = (Node *)n;
				}
			| CURRENT_SCHEMA
				{
					FuncCall *n = makeNode(FuncCall);
					n->funcname = SystemFuncName("current_schema");
					n->args = NIL;
                    n->agg_order = NIL;
					n->agg_star = FALSE;
					n->agg_distinct = FALSE;
					n->func_variadic = FALSE;
					n->over = NULL;
					n->location = @1;
					$$ = (Node *)n;
				}
			| CAST '(' a_expr AS Typename ')'
				{ $$ = makeTypeCast($3, $5, @1); }
			| EXTRACT '(' extract_list ')'
				{
					FuncCall *n = makeNode(FuncCall);
					n->funcname = SystemFuncName("date_part");
					n->args = $3;
                    n->agg_order = NIL;
					n->agg_star = FALSE;
					n->agg_distinct = FALSE;
					n->func_variadic = FALSE;
					n->over = NULL;
					n->location = @1;
					$$ = (Node *)n;
				}
			| OVERLAY '(' overlay_list ')'
				{
					/* overlay(A PLACING B FROM C FOR D) is converted to
					 * substring(A, 1, C-1) || B || substring(A, C+1, C+D)
					 * overlay(A PLACING B FROM C) is converted to
					 * substring(A, 1, C-1) || B || substring(A, C+1, C+char_length(B))
					 */
					FuncCall *n = makeNode(FuncCall);
					n->funcname = SystemFuncName("overlay");
					n->args = $3;
                    n->agg_order = NIL;
					n->agg_star = FALSE;
					n->agg_distinct = FALSE;
					n->func_variadic = FALSE;
					n->over = NULL;
					n->location = @1;
					$$ = (Node *)n;
				}
			| POSITION '(' position_list ')'
				{
					/* position(A in B) is converted to position(B, A) */
					FuncCall *n = makeNode(FuncCall);
					n->funcname = SystemFuncName("position");
					n->args = $3;
                    n->agg_order = NIL;
					n->agg_star = FALSE;
					n->agg_distinct = FALSE;
					n->func_variadic = FALSE;
					n->over = NULL;
					n->location = @1;
					$$ = (Node *)n;
				}
			| SUBSTRING '(' substr_list ')'
				{
					/* substring(A from B for C) is converted to
					 * substring(A, B, C) - thomas 2000-11-28
					 */
					FuncCall *n = makeNode(FuncCall);
					n->funcname = SystemFuncName("substring");
					n->args = $3;
                    n->agg_order = NIL;
					n->agg_star = FALSE;
					n->agg_distinct = FALSE;
					n->func_variadic = FALSE;
					n->over = NULL;
					n->location = @1;
					$$ = (Node *)n;
				}
			| TREAT '(' a_expr AS Typename ')'
				{
					/* TREAT(expr AS target) converts expr of a particular type to target,
					 * which is defined to be a subtype of the original expression.
					 * In SQL99, this is intended for use with structured UDTs,
					 * but let's make this a generally useful form allowing stronger
					 * coercions than are handled by implicit casting.
					 */
					FuncCall *n = makeNode(FuncCall);
					/* Convert SystemTypeName() to SystemFuncName() even though
					 * at the moment they result in the same thing.
					 */
					n->funcname = SystemFuncName(((Value *)llast($5->names))->val.str);
					n->args = list_make1($3);
                    n->agg_order = NIL;
					n->agg_star = FALSE;
					n->agg_distinct = FALSE;
					n->func_variadic = FALSE;
					n->over = NULL;
					n->location = @1;
					$$ = (Node *)n;
				}
			| TRIM '(' BOTH trim_list ')'
				{
					/* various trim expressions are defined in SQL92
					 * - thomas 1997-07-19
					 */
					FuncCall *n = makeNode(FuncCall);
					n->funcname = SystemFuncName("btrim");
					n->args = $4;
                    n->agg_order = NIL;
					n->agg_star = FALSE;
					n->agg_distinct = FALSE;
					n->func_variadic = FALSE;
					n->over = NULL;
					n->location = @1;
					$$ = (Node *)n;
				}
			| TRIM '(' LEADING trim_list ')'
				{
					FuncCall *n = makeNode(FuncCall);
					n->funcname = SystemFuncName("ltrim");
					n->args = $4;
                    n->agg_order = NIL;
					n->agg_star = FALSE;
					n->agg_distinct = FALSE;
					n->func_variadic = FALSE;
					n->over = NULL;
					n->location = @1;
					$$ = (Node *)n;
				}
			| TRIM '(' TRAILING trim_list ')'
				{
					FuncCall *n = makeNode(FuncCall);
					n->funcname = SystemFuncName("rtrim");
					n->args = $4;
                    n->agg_order = NIL;
					n->agg_star = FALSE;
					n->agg_distinct = FALSE;
					n->func_variadic = FALSE;
					n->over = NULL;
					n->location = @1;
					$$ = (Node *)n;
				}
			| TRIM '(' trim_list ')'
				{
					FuncCall *n = makeNode(FuncCall);
					n->funcname = SystemFuncName("btrim");
					n->args = $3;
                    n->agg_order = NIL;
					n->agg_star = FALSE;
					n->agg_distinct = FALSE;
					n->func_variadic = FALSE;
					n->over = NULL;
					n->location = @1;
					$$ = (Node *)n;
				}
			| CONVERT '(' a_expr USING any_name ')'
				{
					FuncCall *n = makeNode(FuncCall);
					A_Const *c = makeNode(A_Const);

					c->val.type = T_String;
					c->val.val.str = NameListToQuotedString($5);

					n->funcname = SystemFuncName("convert_using");
					n->args = list_make2($3, c);
                    n->agg_order = NIL;
					n->agg_star = FALSE;
					n->agg_distinct = FALSE;
					n->func_variadic = FALSE;
					n->over = NULL;
					n->location = @1;
					$$ = (Node *)n;
				}
			| CONVERT '(' expr_list ')'
				{
					FuncCall *n = makeNode(FuncCall);
					n->funcname = SystemFuncName("convert");
					n->args = $3;
                    n->agg_order = NIL;
					n->agg_star = FALSE;
					n->agg_distinct = FALSE;
					n->func_variadic = FALSE;
					n->over = NULL;
					n->location = @1;
					$$ = (Node *)n;
				}
			| NULLIF '(' a_expr ',' a_expr ')'
				{
					$$ = (Node *) makeSimpleA_Expr(AEXPR_NULLIF, "=", $3, $5, @1);
				}
			| COALESCE '(' expr_list ')'
				{
					CoalesceExpr *c = makeNode(CoalesceExpr);
					c->args = $3;
					$$ = (Node *)c;
				}
			| GREATEST '(' expr_list ')'
				{
					MinMaxExpr *v = makeNode(MinMaxExpr);
					v->args = $3;
					v->op = IS_GREATEST;
					$$ = (Node *)v;
				}
			| LEAST '(' expr_list ')'
				{
					MinMaxExpr *v = makeNode(MinMaxExpr);
					v->args = $3;
					v->op = IS_LEAST;
					$$ = (Node *)v;
				}
            | GROUPING '(' expr_list ')'
                {
					GroupingFunc *f = makeNode(GroupingFunc);
					f->args = $3;
					$$ = (Node*)f;
				}

			| GROUP_ID '(' ')'
				{
					GroupId *gid = makeNode(GroupId);
					$$ = (Node *)gid;
				}
			| MEDIAN '(' a_expr ')'
				{
					/*
					 * MEDIAN is parsed as an alias to percentile_cont(0.5).
					 * We keep track of original expression to deparse
					 * it later in views, etc.
					 */
					PercentileExpr *n = makeNode(PercentileExpr);
					SortBy		   *sortby;

					n->perctype = UNKNOWNOID;
					n->args = list_make1(makeAConst(makeFloat(pstrdup("0.5")), @1));
					n->perckind = PERC_MEDIAN;
					sortby = makeNode(SortBy);
					sortby->node = $3;
					sortby->sortby_dir = SORTBY_DEFAULT;
					sortby->sortby_nulls = SORTBY_NULLS_DEFAULT;
					sortby->useOp = NIL;
					n->sortClause = list_make1(sortby);
					n->location = @1;
					$$ = (Node *) n;
				}
			| PERCENTILE_CONT '(' a_expr ')' WITHIN GROUP_P '(' ORDER BY sortby_list ')'
				{
					/*
					 * PERCENTILE_CONT and PERCENTILE_DISC are supported as
					 * grammer for now.  When it comes to catalog support,
					 * we'll be able to remove this grammer.
					 */
					PercentileExpr *n = makeNode(PercentileExpr);
					n->perctype = UNKNOWNOID;
					n->args = list_make1($3);
					n->perckind = PERC_CONT;
					n->sortClause = $10;
					n->location = @1;
					$$ = (Node *) n;
				}
			| PERCENTILE_DISC '(' a_expr ')' WITHIN GROUP_P '(' ORDER BY sortby_list ')'
				{
					PercentileExpr *n = makeNode(PercentileExpr);
					n->perctype = UNKNOWNOID;
					n->args = list_make1($3);
					n->perckind = PERC_DISC;
					n->sortClause = $10;
					n->location = @1;
					$$ = (Node *) n;
				}
			| DECODE '(' a_expr ',' a_expr ')'
				{
					FuncCall *n = makeNode(FuncCall);
					n->funcname = list_make1(makeString("decode"));
					n->args = list_make2($3, $5);
                    n->agg_order = NIL;
					n->agg_star = FALSE;
					n->agg_distinct = FALSE;
					n->func_variadic = FALSE;
					n->agg_filter = NULL;
					n->location = @1;
					n->over = NULL;
					$$ = (Node *)n;
				}
			| XMLCONCAT '(' expr_list ')'
				{
					$$ = makeXmlExpr(IS_XMLCONCAT, NULL, NIL, $3, @1);
				}
			| XMLELEMENT '(' NAME_P ColLabel ')'
				{
					$$ = makeXmlExpr(IS_XMLELEMENT, $4, NIL, NIL, @1);
				}
			| XMLELEMENT '(' NAME_P ColLabel ',' xml_attributes ')'
				{
					$$ = makeXmlExpr(IS_XMLELEMENT, $4, $6, NIL, @1);
				}
			| XMLELEMENT '(' NAME_P ColLabel ',' expr_list ')'
				{
					$$ = makeXmlExpr(IS_XMLELEMENT, $4, NIL, $6, @1);
				}
			| XMLELEMENT '(' NAME_P ColLabel ',' xml_attributes ',' expr_list ')'
				{
					$$ = makeXmlExpr(IS_XMLELEMENT, $4, $6, $8, @1);
				}
			| XMLEXISTS '(' c_expr xmlexists_argument ')'
				{
					/* xmlexists(A PASSING [BY REF] B [BY REF]) is
					 * converted to xmlexists(A, B)*/
					FuncCall *n = makeNode(FuncCall);
					n->funcname = SystemFuncName("xmlexists");
					n->args = list_make2($3, $4);
					n->agg_order = NIL;
					n->agg_star = FALSE;
					n->agg_distinct = FALSE;
					/* n->func_variadic = FALSE; */
					n->over = NULL;
					n->location = @1;
					$$ = (Node *)n;
				}
			/*
			 * GPDB: In versions 4.3 of GPDB, we had the xmlexists(text, xml)
			 * function, but not this syntactic sugar, and XMLEXISTS was not
			 * a keyword. So there might be applications out there calling
			 * it like "SELECT xmlexists(foo, bar)", which will fail in
			 * PostgreSQL because XMLEXISTS is a keyword. Support that
			 * old syntax, for backwards-compatibiltiy.
			 */
			| XMLEXISTS '(' a_expr ',' a_expr ')'
				{
					FuncCall *n = makeNode(FuncCall);
					n->funcname = SystemFuncName("xmlexists");
					n->args = list_make2($3, $5);
					n->agg_order = NIL;
					n->agg_star = FALSE;
					n->agg_distinct = FALSE;
					/* n->func_variadic = FALSE; */
					n->over = NULL;
					n->location = @1;
					$$ = (Node *)n;
				}
			| XMLFOREST '(' xml_attribute_list ')'
				{
					$$ = makeXmlExpr(IS_XMLFOREST, NULL, $3, NIL, @1);
				}
			| XMLPARSE '(' document_or_content a_expr xml_whitespace_option ')'
				{
					XmlExpr *x = (XmlExpr *)
						makeXmlExpr(IS_XMLPARSE, NULL, NIL,
									list_make2($4, makeBoolAConst($5, -1)),
									@1);
					x->xmloption = $3;
					$$ = (Node *)x;
				}
			| XMLPI '(' NAME_P ColLabel ')'
				{
					$$ = makeXmlExpr(IS_XMLPI, $4, NULL, NIL, @1);
				}
			| XMLPI '(' NAME_P ColLabel ',' a_expr ')'
				{
					$$ = makeXmlExpr(IS_XMLPI, $4, NULL, list_make1($6), @1);
				}
			| XMLROOT '(' a_expr ',' xml_root_version opt_xml_root_standalone ')'
				{
					$$ = makeXmlExpr(IS_XMLROOT, NULL, NIL,
									 list_make3($3, $5, $6), @1);
				}
			| XMLSERIALIZE '(' document_or_content a_expr AS SimpleTypename ')'
				{
					XmlSerialize *n = makeNode(XmlSerialize);
					n->xmloption = $3;
					n->expr = $4;
					n->typeName = $6;
					n->location = @1;
					$$ = (Node *)n;
				}
		;

/*
 * SQL/XML support
 */
xml_root_version: VERSION_P a_expr
				{ $$ = $2; }
			| VERSION_P NO VALUE_P
				{ $$ = makeNullAConst(-1); }
		;

opt_xml_root_standalone: ',' STANDALONE_P YES_P
				{ $$ = makeIntConst(XML_STANDALONE_YES, -1); }
			| ',' STANDALONE_P NO
				{ $$ = makeIntConst(XML_STANDALONE_NO, -1); }
			| ',' STANDALONE_P NO VALUE_P
				{ $$ = makeIntConst(XML_STANDALONE_NO_VALUE, -1); }
			| /*EMPTY*/
				{ $$ = makeIntConst(XML_STANDALONE_OMITTED, -1); }
		;

xml_attributes: XMLATTRIBUTES '(' xml_attribute_list ')'	{ $$ = $3; }
		;

xml_attribute_list:	xml_attribute_el					{ $$ = list_make1($1); }
			| xml_attribute_list ',' xml_attribute_el	{ $$ = lappend($1, $3); }
		;

xml_attribute_el: a_expr AS ColLabel
				{
					$$ = makeNode(ResTarget);
					$$->name = $3;
					$$->indirection = NIL;
					$$->val = (Node *) $1;
					$$->location = @1;
				}
			| a_expr
				{
					$$ = makeNode(ResTarget);
					$$->name = NULL;
					$$->indirection = NIL;
					$$->val = (Node *) $1;
					$$->location = @1;
				}
		;

document_or_content: DOCUMENT_P						{ $$ = XMLOPTION_DOCUMENT; }
			| CONTENT_P								{ $$ = XMLOPTION_CONTENT; }
		;

xml_whitespace_option: PRESERVE WHITESPACE_P		{ $$ = TRUE; }
			| STRIP_P WHITESPACE_P					{ $$ = FALSE; }
			| /*EMPTY*/								{ $$ = FALSE; }
		;

/* We allow several variants for SQL and other compatibility. */
xmlexists_argument:
			PASSING c_expr
				{
					$$ = $2;
				}
			| PASSING c_expr BY REF
				{
					$$ = $2;
				}
			| PASSING BY REF c_expr
				{
					$$ = $4;
				}
			| PASSING BY REF c_expr BY REF
				{
					$$ = $4;
				}
		;

/*
 * Supporting nonterminals for expressions.
 */

/* Explicit row production.
 *
 * SQL99 allows an optional ROW keyword, so we can now do single-element rows
 * without conflicting with the parenthesized a_expr production.  Without the
 * ROW keyword, there must be more than one a_expr inside the parens.
 */
row:		ROW '(' expr_list ')'					{ $$ = $3; }
			| ROW '(' ')'							{ $$ = NIL; }
			| '(' expr_list ',' a_expr ')'			{ $$ = lappend($2, $4); }
		;

sub_type:	ANY										{ $$ = ANY_SUBLINK; }
			| SOME									{ $$ = ANY_SUBLINK; }
			| ALL									{ $$ = ALL_SUBLINK; }
		;

all_Op:		Op										{ $$ = $1; }
			| MathOp								{ $$ = $1; }
		;

MathOp:		 '+'									{ $$ = "+"; }
			| '-'									{ $$ = "-"; }
			| '*'									{ $$ = "*"; }
			| '/'									{ $$ = "/"; }
			| '%'									{ $$ = "%"; }
			| '^'									{ $$ = "^"; }
			| '<'									{ $$ = "<"; }
			| '>'									{ $$ = ">"; }
			| '='									{ $$ = "="; }
		;

qual_Op:	Op
					{ $$ = list_make1(makeString($1)); }
			| OPERATOR '(' any_operator ')'
					{ $$ = $3; }
		;

qual_all_Op:
			all_Op
					{ $$ = list_make1(makeString($1)); }
			| OPERATOR '(' any_operator ')'
					{ $$ = $3; }
		;

subquery_Op:
			all_Op
					{ $$ = list_make1(makeString($1)); }
			| OPERATOR '(' any_operator ')'
					{ $$ = $3; }
			| LIKE
					{ $$ = list_make1(makeString("~~")); }
			| NOT LIKE
					{ $$ = list_make1(makeString("!~~")); }
			| ILIKE
					{ $$ = list_make1(makeString("~~*")); }
			| NOT ILIKE
					{ $$ = list_make1(makeString("!~~*")); }
/* cannot put SIMILAR TO here, because SIMILAR TO is a hack.
 * the regular expression is preprocessed by a function (similar_escape),
 * and the ~ operator for posix regular expressions is used.
 *        x SIMILAR TO y     ->    x ~ similar_escape(y)
 * this transformation is made on the fly by the parser upwards.
 * however the SubLink structure which handles any/some/all stuff
 * is not ready for such a thing.
 */
			;

expr_list:	a_expr
				{
					$$ = list_make1($1);
				}
			| expr_list ',' a_expr
				{
					$$ = lappend($1, $3);
				}
		;

extract_list:
			extract_arg FROM a_expr
				{
					A_Const *n = makeNode(A_Const);
					n->val.type = T_String;
					n->val.val.str = $1;
					$$ = list_make2((Node *) n, $3);
				}
			| /*EMPTY*/								{ $$ = NIL; }
		;

type_list:  type_list ',' Typename
				{
					$$ = lappend($1, $3);
				}
			| Typename
				{
					$$ = list_make1($1);
				}
		;

array_expr_list: array_expr
				{	$$ = list_make1($1);		}
			| array_expr_list ',' array_expr
				{	$$ = lappend($1, $3);	}
		;

array_expr: '[' expr_list ']'
				{
					ArrayExpr *n = makeNode(ArrayExpr);
					n->elements = $2;
					$$ = (Node *)n;
				}
			| '[' array_expr_list ']'
				{
					ArrayExpr *n = makeNode(ArrayExpr);
					n->elements = $2;
					$$ = (Node *)n;
				}
		;

/* Allow delimited string SCONST in extract_arg as an SQL extension.
 * - thomas 2001-04-12
 */

extract_arg:
			IDENT									{ $$ = $1; }
			| YEAR_P								{ $$ = "year"; }
			| MONTH_P								{ $$ = "month"; }
			| DAY_P									{ $$ = "day"; }
			| HOUR_P								{ $$ = "hour"; }
			| MINUTE_P								{ $$ = "minute"; }
			| SECOND_P								{ $$ = "second"; }
			| SCONST								{ $$ = $1; }
		;

/* OVERLAY() arguments
 * SQL99 defines the OVERLAY() function:
 * o overlay(text placing text from int for int)
 * o overlay(text placing text from int)
 */
overlay_list:
			a_expr overlay_placing substr_from substr_for
				{
					$$ = list_make4($1, $2, $3, $4);
				}
			| a_expr overlay_placing substr_from
				{
					$$ = list_make3($1, $2, $3);
				}
		;

overlay_placing:
			PLACING a_expr
				{ $$ = $2; }
		;

/* position_list uses b_expr not a_expr to avoid conflict with general IN */

position_list:
			b_expr IN_P b_expr						{ $$ = list_make2($3, $1); }
			| /*EMPTY*/								{ $$ = NIL; }
		;

/* SUBSTRING() arguments
 * SQL9x defines a specific syntax for arguments to SUBSTRING():
 * o substring(text from int for int)
 * o substring(text from int) get entire string from starting point "int"
 * o substring(text for int) get first "int" characters of string
 * o substring(text from pattern) get entire string matching pattern
 * o substring(text from pattern for escape) same with specified escape char
 * We also want to support generic substring functions which accept
 * the usual generic list of arguments. So we will accept both styles
 * here, and convert the SQL9x style to the generic list for further
 * processing. - thomas 2000-11-28
 */
substr_list:
			a_expr substr_from substr_for
				{
					$$ = list_make3($1, $2, $3);
				}
			| a_expr substr_for substr_from
				{
					/* not legal per SQL99, but might as well allow it */
					$$ = list_make3($1, $3, $2);
				}
			| a_expr substr_from
				{
					$$ = list_make2($1, $2);
				}
			| a_expr substr_for
				{
					/*
					 * Since there are no cases where this syntax allows
					 * a textual FOR value, we forcibly cast the argument
					 * to int4.  The possible matches in pg_proc are
					 * substring(text,int4) and substring(text,text),
					 * and we don't want the parser to choose the latter,
					 * which it is likely to do if the second argument
					 * is unknown or doesn't have an implicit cast to int4.
					 */
					A_Const *n = makeNode(A_Const);
					n->val.type = T_Integer;
					n->val.val.ival = 1;
					$$ = list_make3($1, (Node *) n,
									makeTypeCast($2, SystemTypeName("int4"), -1));
				}
			| expr_list
				{
					$$ = $1;
				}
			| /*EMPTY*/
				{ $$ = NIL; }
		;

substr_from:
			FROM a_expr								{ $$ = $2; }
		;

substr_for: FOR a_expr								{ $$ = $2; }
		;

trim_list:	a_expr FROM expr_list					{ $$ = lappend($3, $1); }
			| FROM expr_list						{ $$ = $2; }
			| expr_list								{ $$ = $1; }
		;

in_expr:	select_with_parens
				{
					SubLink *n = makeNode(SubLink);
					n->subselect = $1;
					/* other fields will be filled later */
					$$ = (Node *)n;
				}
			| '(' expr_list ')'						{ $$ = (Node *)$2; }
		;

/*
 * Define SQL92-style case clause.
 * - Full specification
 *	CASE WHEN a = b THEN c ... ELSE d END
 * - Implicit argument
 *	CASE a WHEN b THEN c ... ELSE d END
 */
case_expr:	CASE case_arg when_clause_list case_default END_P
				{
					CaseExpr *c = makeNode(CaseExpr);
					c->casetype = InvalidOid; /* not analyzed yet */
					c->arg = (Expr *) $2;
					c->args = $3;
					c->defresult = (Expr *) $4;
					$$ = (Node *)c;
				}
		;

when_clause_list:
			/* There must be at least one */
			when_clause								{ $$ = list_make1($1); }
			| when_clause_list when_clause			{ $$ = lappend($1, $2); }
		;

when_clause:
			WHEN when_operand THEN a_expr
				{
					CaseWhen *w = makeNode(CaseWhen);
					w->expr = (Expr *) $2;
					w->result = (Expr *) $4;
					$$ = (Node *)w;
				}
			;

when_operand:
			a_expr							{ $$ = $1; }
			| IS NOT DISTINCT FROM a_expr	{ $$ = makeIsNotDistinctFromNode($5,@2); }
		;

case_default:
			ELSE a_expr								{ $$ = $2; }
			| /*EMPTY*/								{ $$ = NULL; }
		;

case_arg:	a_expr									{ $$ = $1; }
			| /*EMPTY*/								{ $$ = NULL; }
		;


/*
 * Oracle-compatible DECODE function:
 * DECODE(lhs, rhs, res [, rhs2, res2 ]... [, def_res]): 
 * 		returns resX if lhs = rhsX, or def_res if no match found
 * It is transformed into: 
 *		CASE lhs WHEN IS NOT DISTINCT FROM rhs THEN res
 *				[WHEN IS NOT DISTINCT FROM rhs2 THEN res2] ... 
 *			ELSE def_res END
 */
decode_expr:	
			DECODE '(' a_expr search_result_list decode_default ')'
				{
					CaseExpr *c = makeNode(CaseExpr);
					c->casetype = InvalidOid; /* not analyzed yet */
					c->arg = (Expr *) $3;
					c->args = $4;
					c->defresult = (Expr *) $5;
					$$ = (Node *) c;
				}
		;
			
search_result_list: 
			search_result							{ $$ = list_make1($1); }
			| search_result_list search_result		{ $$ = lappend($1, $2); }
		;

search_result:
			',' a_expr ',' a_expr
				{
					Node *n = makeIsNotDistinctFromNode($2,@2);
					CaseWhen *w = makeNode(CaseWhen);
					w->expr = (Expr *) n;
					w->result = (Expr *) $4;
					$$ = (Node *) w;
				}
		;
				
decode_default: 	
			',' a_expr	 					{ $$ = $2; }
			| /*EMPTY*/						{ $$ = NULL; }
		;


/*
 * columnref starts with relation_name not ColId, so that OLD and NEW
 * references can be accepted.	Note that when there are more than two
 * dotted names, the first name is not actually a relation name...
 */
columnref:	relation_name
				{
					$$ = makeColumnRef($1, NIL, @1);
				}
			| relation_name indirection
				{
					$$ = makeColumnRef($1, $2, @1);
				}
		;

indirection_el:
			'.' attr_name
				{
					$$ = (Node *) makeString($2);
				}
			| '.' '*'
				{
					$$ = (Node *) makeString("*");
				}
			| '[' a_expr ']'
				{
					A_Indices *ai = makeNode(A_Indices);
					ai->lidx = NULL;
					ai->uidx = $2;
					$$ = (Node *) ai;
				}
			| '[' a_expr ':' a_expr ']'
				{
					A_Indices *ai = makeNode(A_Indices);
					ai->lidx = $2;
					ai->uidx = $4;
					$$ = (Node *) ai;
				}
		;

indirection:
			indirection_el							{ $$ = list_make1($1); }
			| indirection indirection_el			{ $$ = lappend($1, $2); }
		;

opt_indirection:
			/*EMPTY*/								{ $$ = NIL; }
			| opt_indirection indirection_el		{ $$ = lappend($1, $2); }
		;

opt_asymmetric: ASYMMETRIC
			| /*EMPTY*/
		;

/*
 * The SQL spec defines "contextually typed value expressions" and
 * "contextually typed row value constructors", which for our purposes
 * are the same as "a_expr" and "row" except that DEFAULT can appear at
 * the top level.
 */

ctext_expr:
			a_expr					{ $$ = (Node *) $1; }
			| DEFAULT				{ $$ = (Node *) makeNode(SetToDefault); }
		;

ctext_expr_list:
			ctext_expr								{ $$ = list_make1($1); }
			| ctext_expr_list ',' ctext_expr		{ $$ = lappend($1, $3); }
		;

/*
 * We should allow ROW '(' ctext_expr_list ')' too, but that seems to require
 * making VALUES a fully reserved word, which will probably break more apps
 * than allowing the noise-word is worth.
 */
ctext_row: '(' ctext_expr_list ')'					{ $$ = $2; }
		;


/*****************************************************************************
 *
 *	target list for SELECT
 *
 *****************************************************************************/

target_list:
			target_el								{ $$ = list_make1($1); }
			| target_list ',' target_el				{ $$ = lappend($1, $3); }
		;

target_el:	a_expr AS ColLabel
				{
					$$ = makeNode(ResTarget);
					$$->name = $3;
					$$->indirection = NIL;
					$$->val = (Node *)$1;
					$$->location = @1;
				}
			/*
			 * Postgres supports omitting AS only for column labels that aren't
			 * any known keyword.  There is an ambiguity against postfix
			 * operators: is "a ! b" an infix expression, or a postfix
			 * expression and a column label?  We prefer to resolve this
			 * as an infix expression, which we accomplish by assigning
			 * IDENT a precedence higher than POSTFIXOP.
			 *
			 * In GPDB, we extent this to allow most
			 * unreserved_keywords by also assigning them a
			 * precedence.  There are certain keywords that can't work
			 * without the as: reserved_keywords, the date modifier
			 * suffixes (DAY, MONTH, YEAR, etc) and a few other
			 * obscure cases.
			 */
			| a_expr IDENT
				{
					$$ = makeNode(ResTarget);
					$$->name = $2;
					$$->indirection = NIL;
					$$->val = (Node *)$1;
					$$->location = @1;
				}
			| a_expr ColLabelNoAs
				{
					$$ = makeNode(ResTarget);
					$$->name = $2;
					$$->indirection = NIL;
					$$->val = (Node *)$1;
					$$->location = @1;
				}
			| a_expr
				{
					$$ = makeNode(ResTarget);
					$$->name = NULL;
					$$->indirection = NIL;
					$$->val = (Node *)$1;
					$$->location = @1;
				}
			| '*'
				{
					ColumnRef *n = makeNode(ColumnRef);
					n->fields = list_make1(makeString("*"));
					n->location = @1;

					$$ = makeNode(ResTarget);
					$$->name = NULL;
					$$->indirection = NIL;
					$$->val = (Node *)n;
					$$->location = @1;
				}
		;


/*****************************************************************************
 *
 *	Names and constants
 *
 *****************************************************************************/

relation_name:
			SpecialRuleRelation						{ $$ = $1; }
			| ColId									{ $$ = $1; }
		;

qualified_name_list:
			qualified_name							{ $$ = list_make1($1); }
			| qualified_name_list ',' qualified_name { $$ = lappend($1, $3); }
		;

/*
 * The production for a qualified relation name has to exactly match the
 * production for a qualified func_name, because in a FROM clause we cannot
 * tell which we are parsing until we see what comes after it ('(' for a
 * func_name, something else for a relation). Therefore we allow 'indirection'
 * which may contain subscripts, and reject that case in the C code.
 */
qualified_name:
			relation_name
				{
					$$ = makeNode(RangeVar);
					$$->catalogname = NULL;
					$$->schemaname = NULL;
					$$->relname = $1;
					$$->location = @1;
				}
			| relation_name indirection
				{
					check_qualified_name($2);
					$$ = makeNode(RangeVar);
					switch (list_length($2))
					{
						case 1:
							$$->catalogname = NULL;
							$$->schemaname = $1;
							$$->relname = strVal(linitial($2));
							break;
						case 2:
							$$->catalogname = $1;
							$$->schemaname = strVal(linitial($2));
							$$->relname = strVal(lsecond($2));
							break;
						default:
							ereport(ERROR,
									(errcode(ERRCODE_SYNTAX_ERROR),
									 errmsg("improper qualified name (too many dotted names): %s",
											NameListToString(lcons(makeString($1), $2)))));
							break;
					}
					$$->location = @1;
				}
		;

name_list:	name
					{ $$ = list_make1(makeString($1)); }
			| name_list ',' name
					{ $$ = lappend($1, makeString($3)); }
		;


name:		ColId									{ $$ = $1; };

database_name:
			ColId									{ $$ = $1; };

access_method:
			ColId									{ $$ = $1; };

attr_name:	ColLabel								{ $$ = $1; };

index_name: ColId									{ $$ = $1; };

file_name:	Sconst									{ $$ = $1; };

/*
 * The production for a qualified func_name has to exactly match the
 * production for a qualified columnref, because we cannot tell which we
 * are parsing until we see what comes after it ('(' or Sconst for a func_name,
 * anything else for a columnref).  Therefore we allow 'indirection' which
 * may contain subscripts, and reject that case in the C code.  (If we
 * ever implement SQL99-like methods, such syntax may actually become legal!)
 */
func_name:	type_function_name
					{ $$ = list_make1(makeString($1)); }
			| relation_name indirection
					{ $$ = check_func_name(lcons(makeString($1), $2)); }
		;


/*
 * Constants
 */
AexprConst: Iconst
				{
					A_Const *n = makeNode(A_Const);
					n->val.type = T_Integer;
					n->val.val.ival = $1;
					n->location = @1;                   /*CDB*/
					$$ = (Node *)n;
				}
			| FCONST
				{
					A_Const *n = makeNode(A_Const);
					n->val.type = T_Float;
					n->val.val.str = $1;
					n->location = @1;                   /*CDB*/
					$$ = (Node *)n;
				}
			| Sconst
				{
					A_Const *n = makeNode(A_Const);
					n->val.type = T_String;
					n->val.val.str = $1;
					n->location = @1;                   /*CDB*/
					$$ = (Node *)n;
				}
			| BCONST
				{
					A_Const *n = makeNode(A_Const);
					n->val.type = T_BitString;
					n->val.val.str = $1;
					n->location = @1;                   /*CDB*/
					$$ = (Node *)n;
				}
			| XCONST
				{
					/* This is a bit constant per SQL99:
					 * Without Feature F511, "BIT data type",
					 * a <general literal> shall not be a
					 * <bit string literal> or a <hex string literal>.
					 */
					A_Const *n = makeNode(A_Const);
					n->val.type = T_BitString;
					n->val.val.str = $1;
					n->location = @1;                   /*CDB*/
					$$ = (Node *)n;
				}
			| func_name Sconst
				{
					/* generic type 'literal' syntax */
					A_Const *n = makeNode(A_Const);
					n->typname = makeTypeNameFromNameList($1);
					n->typname->location = @1;
					n->val.type = T_String;
					n->val.val.str = $2;
					n->location = @1;                   /*CDB*/
					$$ = (Node *)n;
				}
			| func_name '(' expr_list ')' Sconst
				{
					/* generic syntax with a type modifier */
					A_Const *n = makeNode(A_Const);
					n->typname = makeTypeNameFromNameList($1);
					n->typname->typmods = $3;
					n->typname->location = @1;
					n->val.type = T_String;
					n->val.val.str = $5;
					n->location = @1;                   /*CDB*/
					$$ = (Node *)n;
				}
			| ConstTypename Sconst
				{
					A_Const *n = makeNode(A_Const);
					n->typname = $1;
					n->val.type = T_String;
					n->val.val.str = $2;
					n->location = @2;                   /*CDB*/
					$$ = (Node *)n;
				}
			| ConstInterval Sconst opt_interval
				{
					A_Const *n = makeNode(A_Const);
					n->typname = $1;
					n->val.type = T_String;
					n->val.val.str = $2;
					n->location = @2;                   /*CDB*/
					/* precision is not specified, but fields may be... */
					if ($3 != INTERVAL_FULL_RANGE)
						n->typname->typmods = list_make1(makeIntConst($3, @3));
					$$ = (Node *)n;
				}
			| ConstInterval '(' Iconst ')' Sconst opt_interval
				{
					A_Const *n = makeNode(A_Const);
					n->typname = $1;
					n->val.type = T_String;
					n->val.val.str = $5;
					n->location = @1;                   /*CDB*/
					n->typname->typmods = list_make2(makeIntConst($6, @6),
													 makeIntConst($3, @3));
					$$ = (Node *)n;
				}
			| TRUE_P
				{
					$$ = (Node *)makeBoolAConst(TRUE, @1);
				}
			| FALSE_P
				{
					$$ = (Node *)makeBoolAConst(FALSE, @1);
				}
			| NULL_P
				{
					A_Const *n = makeNode(A_Const);
					n->val.type = T_Null;
					n->location = @1;                   /*CDB*/
					$$ = (Node *)n;
				}
		;

Iconst:		ICONST									{ $$ = $1; };
Sconst:		SCONST									{ $$ = $1; };
RoleId:		ColId									{ $$ = $1; };
QueueId:	ColId									{ $$ = $1; };

SignedIconst: ICONST								{ $$ = $1; }
			| '+' ICONST							{ $$ = + $2; }
			| '-' ICONST							{ $$ = - $2; }
		;

/*
 * Name classification hierarchy.
 *
 * IDENT is the lexeme returned by the lexer for identifiers that match
 * no known keyword.  In most cases, we can accept certain keywords as
 * names, not only IDENTs.	We prefer to accept as many such keywords
 * as possible to minimize the impact of "reserved words" on programmers.
 * So, we divide names into several possible classes.  The classification
 * is chosen in part to make keywords acceptable as names wherever possible.
 */

/* Column identifier --- names that can be column, table, etc names.
 */
ColId:		IDENT									{ $$ = $1; }
			| unreserved_keyword					{ $$ = pstrdup($1); }
			| col_name_keyword						{ $$ = pstrdup($1); }
		;

/* Type/function identifier --- names that can be type or function names.
 */
type_function_name:	IDENT							{ $$ = $1; }
			| unreserved_keyword					{ $$ = pstrdup($1); }
			| type_func_name_keyword				{ $$ = pstrdup($1); }
		;

/* Column label --- allowed labels in "AS" clauses.
 * This presently includes *all* Postgres keywords.
 */
ColLabel:	IDENT									{ $$ = $1; }
			| unreserved_keyword					{ $$ = pstrdup($1); }
			| col_name_keyword						{ $$ = pstrdup($1); }
			| type_func_name_keyword				{ $$ = pstrdup($1); }
			| reserved_keyword						{ $$ = pstrdup($1); }
		;

/*
 * Keyword category lists.  Generally, every keyword present in
 * the Postgres grammar should appear in exactly one of these lists.
 *
 * Put a new keyword into the first list that it can go into without causing
 * shift or reduce conflicts.  The earlier lists define "less reserved"
 * categories of keywords.
 *
 * Make sure that each keyword's category in parser/kwlist.h matches where
 * it is listed here.  (Someday we may be able to generate these lists and
 * kwlist.h's table from a common master list.)
 */

/* "Unreserved" keywords --- available for use as any kind of name.
 */
unreserved_keyword:
			  ABORT_P
			| ABSOLUTE_P
			| ACCESS
			| ACTION
			| ACTIVE
			| ADD_P
			| ADMIN
			| AFTER
			| AGGREGATE
			| ALSO
			| ALTER
			| ASSERTION
			| ASSIGNMENT
			| AT
			| BACKWARD
			| BEFORE
			| BEGIN_P
			| BY
			| CACHE
			| CALLED
			| CASCADE
			| CASCADED
			| CHAIN
			| CHARACTERISTICS
			| CHECKPOINT
			| CLASS
			| CLOSE
			| CLUSTER
			| COMMENT
			| COMMIT
			| COMMITTED
			| CONCURRENTLY
			| CONNECTION
			| CONSTRAINTS
			| CONTAINS
			| CONTENT_P
			| CONTINUE_P
			| CONVERSION_P
			| COPY
			| COST
			| CREATEDB
			| CREATEEXTTABLE
			| CREATEROLE
			| CREATEUSER
			| CSV
			| CURRENT
			| CURSOR
			| CYCLE
			| DATA_P
			| DATABASE
			| DAY_P
			| DEALLOCATE
			| DECLARE
			| DEFAULTS
			| DEFERRED
			| DEFINER
			| DELETE_P
			| DELIMITER
			| DELIMITERS
			| DENY
			| DISABLE_P
			| DOCUMENT_P
			| DOMAIN_P
			| DOUBLE_P
			| DROP
			| DXL
			| EACH
			| ENABLE_P
			| ENCODING
			| ENCRYPTED
			| ENUM_P
			| ERRORS
			| ESCAPE
			| EVERY
			| EXCHANGE
			| EXCLUDING
			| EXCLUSIVE
			| EXECUTE
			| EXPLAIN
			| EXTERNAL
			| FIELDS
			| FILESPACE
			| FILL
			| FIRST_P
			| FORCE
			| FORMAT
			| FORMATTER
			| FORWARD
			| FUNCTION
			| GLOBAL
			| GRANTED
			| HANDLER
			| HASH
			| HEADER_P
			| HOLD
			| HOST
			| HOUR_P
			| IDENTITY_P
			| IF_P
			| IGNORE_P
			| IMMEDIATE
			| IMMUTABLE
			| IMPLICIT_P
			| INCLUDING
			| INCLUSIVE
			| INCREMENT
			| INDEX
			| INDEXES
			| INHERIT
			| INHERITS
			| INPUT_P
			| INSENSITIVE
			| INSERT
			| INSTEAD
			| INVOKER
			| ISOLATION
			| KEEP /* gp */
			| KEY
			| LANCOMPILER
			| LANGUAGE
			| LARGE_P
			| LAST_P
			| LEVEL
			| LIST
			| LISTEN
			| LOAD
			| LOCAL
			| LOCATION
			| LOCK_P
			| LOGIN_P
			| MASTER
			| MATCH
			| MAXVALUE
			| MERGE
			| MINUTE_P
			| MINVALUE
			| MIRROR
			| MISSING
			| MODE
			| MODIFIES
			| MODIFY
			| MONTH_P
			| MOVE
			| NAME_P
			| NAMES
			| NEWLINE
			| NEXT
			| NO
			| NOCREATEDB
			| NOCREATEEXTTABLE
			| NOCREATEROLE
			| NOCREATEUSER
			| NOINHERIT
			| NOLOGIN_P
			| NOOVERCOMMIT
			| NOSUPERUSER
			| NOTHING
			| NOTIFY
			| NOWAIT
			| NULLS_P
			| OBJECT_P
			| OF
			| OIDS
			| OPERATOR
			| OPTION
			| OPTIONS
			| ORDERED
			| OTHERS
			| OVER
			| OVERCOMMIT
			| OWNED
			| OWNER
			| PARTIAL
			| PARTITIONS
			| PASSING
			| PASSWORD
			| PERCENT
			| PREPARE
			| PREPARED
			| PRESERVE
			| PRIOR
			| PRIVILEGES
			| PROCEDURAL
			| PROCEDURE
			| PROTOCOL
			| QUEUE
			| QUOTE
			| RANDOMLY /* gp */
			| READ
			| READABLE
			| READS
			| REASSIGN
			| RECHECK
			| RECURSIVE
			| REF
			| REINDEX
			| REJECT_P /* gp */
			| RELATIVE_P
			| RELEASE
			| RENAME
			| REPEATABLE
			| REPLACE
			| RESET
			| RESOURCE
			| RESTART
			| RESTRICT
			| RETURNS
			| REVOKE
			| ROLE
			| ROLLBACK
			| ROOTPARTITION
			| RULE
			| SAVEPOINT
			| SCHEMA
			| SCROLL
			| SEARCH
			| SECOND_P
			| SECURITY
			| SEGMENT
			| SEQUENCE
			| SERIALIZABLE
			| SERVER
			| SESSION
			| SET
			| SHARE
			| SHOW
			| SIMPLE
			| SPLIT
			| SQL
			| STABLE
			| STANDALONE_P
			| START
			| STATEMENT
			| STATISTICS
			| STDIN
			| STDOUT
			| STORAGE
			| STRICT_P
			| SUBPARTITION
			| SUBPARTITIONS
			| SUPERUSER_P
			| SYSID
			| SYSTEM_P
			| TABLESPACE
			| TEMP
			| TEMPLATE
			| TEMPORARY
			| THRESHOLD
			| TIES
			| TRANSACTION
			| TRIGGER
			| TRUNCATE
			| TRUSTED
			| TYPE_P
			| UNCOMMITTED
			| UNENCRYPTED
			| UNKNOWN
			| UNLISTEN
			| UNTIL
			| UPDATE
			| VACUUM
			| VALID
			| VALIDATION /* gp */
			| VALIDATOR
			| VALUE_P
			| VARYING
			| VERSION_P
			| VIEW
			| VOLATILE
			| WEB /* gp */
			| WITHIN
			| WITHOUT
			| WORK
			| WRAPPER
			| WRITABLE
			| WRITE
			| XML_P
			| YEAR_P
			| YES_P
			| ZONE
		;

/*
 * ColLabelNoAs is used for SELECT element aliases that don't have the
 * AS keyword.  We always allow IDENT, so anything in double-quotes is
 * also OK.  Beyond that, any keywords listed here can be a column
 * alias even when you omit the AS keyword.
 *
 * We could add some of the reserved_keywords to this list, but I'm
 * reluctant to do so because it might restrict future enhancements to
 * the grammar.
 */

ColLabelNoAs:   keywords_ok_in_alias_no_as   { $$=pstrdup($1); }
				;

keywords_ok_in_alias_no_as: PartitionIdentKeyword
			| TABLESPACE
			| ADD_P
			| ALTER
			| AT
			;

PartitionColId: PartitionIdentKeyword { $$ = pstrdup($1); }
			| IDENT { $$ = pstrdup($1); }
			;

PartitionIdentKeyword: ABORT_P
			| ABSOLUTE_P
			| ACCESS
			| ACTION
			| ACTIVE
			| ADMIN
			| AFTER
			| AGGREGATE
			| ALSO
			| ASSERTION
			| ASSIGNMENT
			| BACKWARD
			| BEFORE
			| BEGIN_P
			| BY
			| CACHE
			| CALLED
			| CASCADE
			| CASCADED
			| CHAIN
			| CHARACTERISTICS
			| CHECKPOINT
			| CLASS
			| CLOSE
			| CLUSTER
			| COMMENT
			| COMMIT
			| COMMITTED
			| CONCURRENTLY
			| CONNECTION
			| CONSTRAINTS
			| CONTAINS
			| CONTENT_P
			| CONVERSION_P
			| COPY
			| COST
			| CREATEDB
			| CREATEEXTTABLE
			| CREATEROLE
			| CREATEUSER
			| CSV
			| CURRENT
			| CURSOR
			| CYCLE
			| DATABASE
			| DEALLOCATE
			| DECLARE
			| DEFAULTS
			| DEFERRED
			| DEFINER
			| DELETE_P
			| DELIMITER
			| DELIMITERS
			| DISABLE_P
			| DOMAIN_P
			| DOUBLE_P
			| DROP
			| EACH
			| ENABLE_P
			| ENCODING
			| ENCRYPTED
			| ERRORS
			| ESCAPE
			| EVERY
			| EXCHANGE
			| EXCLUDING
			| EXCLUSIVE
			| EXECUTE
			| EXPLAIN
			| EXTERNAL
			| FIELDS
			| FILL
			| FIRST_P
			| FORCE
			| FORMAT
			| FORMATTER
			| FORWARD
			| FUNCTION
			| GLOBAL
			| GRANTED
			| HANDLER
			| HASH
			| HEADER_P
			| HOLD
			| HOST
			| IF_P
			| IMMEDIATE
			| IMMUTABLE
			| IMPLICIT_P
			| INCLUDING
			| INCLUSIVE
			| INCREMENT
			| INDEX
			| INDEXES
			| INHERIT
			| INHERITS
			| INPUT_P
			| INSENSITIVE
			| INSERT
			| INSTEAD
			| INVOKER
			| ISOLATION
			| KEY
			| LANCOMPILER
			| LANGUAGE
			| LARGE_P
			| LAST_P
			| LEVEL
			| LIST
			| LISTEN
			| LOAD
			| LOCAL
			| LOCATION
			| LOCK_P
			| LOGIN_P
			| MASTER
			| MATCH
			| MAXVALUE
			| MERGE
			| MINVALUE
			| MIRROR
			| MISSING
			| MODE
			| MODIFIES
			| MODIFY
			| MOVE
			| NAME_P
			| NAMES
			| NEWLINE
			| NEXT
			| NO
			| NOCREATEDB
			| NOCREATEROLE
			| NOCREATEUSER
			| NOINHERIT
			| NOLOGIN_P
			| NOOVERCOMMIT
			| NOSUPERUSER
			| NOTHING
			| NOTIFY
			| NOWAIT
			| NULLS_P
			| OBJECT_P
			| OF
			| OIDS
			| OPERATOR
			| OPTION
			| OTHERS
			| OVERCOMMIT
			| OWNED
			| OWNER
			| PARTIAL
			| PARTITIONS
			| PASSWORD
			| PERCENT
			| PREPARE
			| PREPARED
			| PRESERVE
			| PRIOR
			| PRIVILEGES
			| PROCEDURAL
			| PROCEDURE
			| PROTOCOL
			| QUEUE
			| QUOTE
			| READ
			| REASSIGN
			| RECHECK
			| REINDEX
			| RELATIVE_P
			| RELEASE
			| RENAME
			| REPEATABLE
			| REPLACE
			| RESET
			| RESOURCE
			| RESTART
			| RESTRICT
			| RETURNS
			| REVOKE
			| ROLE
			| ROLLBACK
			| RULE
			| SAVEPOINT
			| SCHEMA
			| SCROLL
			| SECURITY
			| SEGMENT
			| SEQUENCE
			| SERIALIZABLE
			| SESSION
			| SET
			| SHARE
			| SHOW
			| SIMPLE
			| SPLIT
			| SQL
			| STABLE
			| START
			| STATEMENT
			| STATISTICS
			| STDIN
			| STDOUT
			| STORAGE
			| STRICT_P
			| STRIP_P
			| SUBPARTITION
			| SUBPARTITIONS
			| SUPERUSER_P
			| SYSID
			| SYSTEM_P
			| TEMP
			| TEMPLATE
			| TEMPORARY
			| THRESHOLD
			| TIES
			| TRANSACTION
			| TRIGGER
			| TRUNCATE
			| TRUSTED
			| TYPE_P
			| UNCOMMITTED
			| UNENCRYPTED
			| UNKNOWN
			| UNLISTEN
			| UNTIL
			| UPDATE
			| VACUUM
			| VALID
			| VALIDATOR
			| VERSION_P
			| VIEW
			| VALUE_P
			| VOLATILE
			| WHITESPACE_P
			| WORK
			| WRITE
			| ZONE
			| BIGINT
			| BIT
			| BOOLEAN_P
			| COALESCE
			| CONVERT
			| CUBE
			| DEC
			| DECIMAL_P
			| EXISTS
			| EXTRACT
			| FLOAT_P
			| GREATEST
			| GROUP_ID
			| GROUPING
			| INOUT
			| INT_P
			| INTEGER
			| INTERVAL
			| LEAST
			| NATIONAL
			| NCHAR
			| NONE
			| NULLIF
			| NUMERIC
			| OUT_P
			| OVERLAY
			| POSITION
			| PRECISION
			| REAL
			| ROLLUP
			| ROW
			| SETOF
			| SETS
			| SMALLINT
			| SUBSTRING
			| TIME
			| TIMESTAMP
			| TREAT
			| TRIM
			| VALUES
			| VARCHAR
			| AUTHORIZATION
			| BINARY
			| FREEZE
			| LOG_P
			| OUTER_P
			| VERBOSE
			;

/* Column identifier --- keywords that can be column, table, etc names.
 *
 * Many of these keywords will in fact be recognized as type or function
 * names too; but they have special productions for the purpose, and so
 * can't be treated as "generic" type or function names.
 *
 * The type names appearing here are not usable as function names
 * because they can be followed by '(' in typename productions, which
 * looks too much like a function call for an LR(1) parser.
 */
col_name_keyword:
			  BIGINT
			| BIT
			| BOOLEAN_P
			| CHAR_P
			| CHARACTER
			| COALESCE
			| CONVERT
			| CUBE
			| DEC
			| DECIMAL_P
			| EXISTS
			| EXTRACT
			| FLOAT_P
			| GREATEST
			| GROUPING
			| GROUP_ID
			| INOUT
			| INT_P
			| INTEGER
			| INTERVAL
			| LEAST
			| MEDIAN
			| NATIONAL
			| NCHAR
			| NONE
			| NULLIF
			| NUMERIC
			| OUT_P
			| OVERLAY
			| PERCENTILE_CONT
			| PERCENTILE_DISC
			| POSITION
			| PRECISION
			| REAL
			| ROLLUP
			| ROW
			| SETOF
			| SETS
			| SMALLINT
			| SUBSTRING
			| TIME
			| TIMESTAMP
			| TREAT
			| TRIM
			| VALUES
			| VARCHAR
			| XMLATTRIBUTES
			| XMLCONCAT
			| XMLELEMENT
			| XMLEXISTS
			| XMLFOREST
			| XMLPARSE
			| XMLPI
			| XMLROOT
			| XMLSERIALIZE
		;

/* Type/function identifier --- keywords that can be type or function names.
 *
 * Most of these are keywords that are used as operators in expressions;
 * in general such keywords can't be column names because they would be
 * ambiguous with variables, but they are unambiguous as function identifiers.
 *
 * Do not include POSITION, SUBSTRING, etc here since they have explicit
 * productions in a_expr to support the goofy SQL9x argument syntax.
 * - thomas 2000-11-28
 */
type_func_name_keyword:
			  AUTHORIZATION
			| BINARY
			| CROSS
			| CURRENT_SCHEMA
			| FREEZE
			| FULL
			| ILIKE
			| INNER_P
			| IS
			| ISNULL
			| JOIN
			| LEFT
			| LIKE
			| LOG_P
			| NATURAL
			| NOTNULL
			| OUTER_P
			| OVERLAPS
			| RIGHT
			| SIMILAR
			| VERBOSE
		;

/* Reserved keyword --- these keywords are usable only as a ColLabel.
 *
 * Keywords appear here if they could not be distinguished from variable,
 * type, or function names in some contexts.  Don't put things here unless
 * forced to.
 */
reserved_keyword:
			  ALL
			| ANALYSE
			| ANALYZE
			| AND
			| ANY
			| ARRAY
			| AS
			| ASC
			| ASYMMETRIC
			| BETWEEN
			| BOTH
			| CASE
			| CAST
			| CHECK
			| COLLATE
			| COLUMN
			| CONSTRAINT
			| CREATE
			| CURRENT_CATALOG
			| CURRENT_DATE
			| CURRENT_ROLE
			| CURRENT_TIME
			| CURRENT_TIMESTAMP
			| CURRENT_USER
			| DECODE
			| DEFAULT
			| DEFERRABLE
			| DESC
			| DISTINCT
			| DISTRIBUTED /* gp */
			| DO
			| ELSE
			| END_P
			| EXCEPT
			| EXCLUDE 
			| FALSE_P
			| FETCH
			| FILTER
			| FOLLOWING
			| FOR
			| FOREIGN
			| FROM
			| GRANT
			| GROUP_P
			| HAVING
			| IN_P
			| INITIALLY
			| INTERSECT
			| INTO
			| LEADING
			| LIMIT
			| LOCALTIME
			| LOCALTIMESTAMP
			| NEW
			| NOT
			| NULL_P
			| OFF
			| OFFSET
			| OLD
			| ON
			| ONLY
			| OR
			| ORDER
			| PARTITION
			| PLACING
			| PRECEDING
			| PRIMARY
			| RANGE
			| REFERENCES
			| RETURNING
			| ROWS
			| SCATTER  /* gp */
			| SELECT
			| SESSION_USER
			| SOME
			| SYMMETRIC
			| TABLE
			| THEN
			| TO
			| TRAILING
			| TRUE_P
			| UNBOUNDED
			| UNION
			| UNIQUE
			| USER
			| USING
			| VARIADIC
			| WHEN
			| WHERE
			| WINDOW
			| WITH
		;


SpecialRuleRelation:
			OLD
				{
					if (QueryIsRule)
						$$ = "*OLD*";
					else
						ereport(ERROR,
								(errcode(ERRCODE_SYNTAX_ERROR),
								 errmsg("OLD used in query that is not in a rule")));
				}
			| NEW
				{
					if (QueryIsRule)
						$$ = "*NEW*";
					else
						ereport(ERROR,
								(errcode(ERRCODE_SYNTAX_ERROR),
								 errmsg("NEW used in query that is not in a rule")));
				}
		;

%%

static Node *
makeAddPartitionCreateStmt(Node *n, Node *subSpec)
{
    AlterPartitionCmd *pc_StAttr = (AlterPartitionCmd *)n;
	CreateStmt        *ct        = makeNode(CreateStmt);
    PartitionBy       *pBy       = NULL;

    ct->relation = makeRangeVar(NULL, "fake_partition_name", -1);

    /* in analyze.c, fill in tableelts with a list of inhrelation of
       the partition parent table, and fill in inhrelations with copy
       of rangevar for parent table */

    ct->tableElts    = NIL; /* fill in later */
    ct->inhRelations = NIL; /* fill in later */

    ct->constraints = NIL;

    if (pc_StAttr)
        ct->options = (List *)pc_StAttr->arg1;
    else
        ct->options = NIL;

    ct->oncommit = ONCOMMIT_NOOP;
        
    if (pc_StAttr && pc_StAttr->arg2)
        ct->tablespacename = strVal(pc_StAttr->arg2);
    else
        ct->tablespacename = NULL;

    if (subSpec) /* treat subspec as partition by... */
	{
        pBy = makeNode(PartitionBy); 

        pBy->partSpec = subSpec;
        pBy->partDepth = 0;
		pBy->partQuiet = PART_VERBO_NODISTRO;
        pBy->location  = -1;
        pBy->partDefault = NULL;
        pBy->parentRel = copyObject(ct->relation);
    }

    ct->distributedBy = NULL;
    ct->partitionBy = (Node *)pBy;
    ct->oidInfo.relOid = 0;
    ct->oidInfo.comptypeOid = 0;
    ct->oidInfo.toastOid = 0;
    ct->oidInfo.toastIndexOid = 0;
    ct->oidInfo.toastComptypeOid = 0;
    ct->relKind = RELKIND_RELATION;
    ct->policy = 0;
    ct->postCreate = NULL;
	ct->is_error_table = false;

    return (Node *)ct;
}

static Node *
makeColumnRef(char *colname, List *indirection, int location)
{
	/*
	 * Generate a ColumnRef node, with an A_Indirection node added if there
	 * is any subscripting in the specified indirection list.  However,
	 * any field selection at the start of the indirection list must be
	 * transposed into the "fields" part of the ColumnRef node.
	 */
	ColumnRef  *c = makeNode(ColumnRef);
	int		nfields = 0;
	ListCell *l;

	c->location = location;
	foreach(l, indirection)
	{
		if (IsA(lfirst(l), A_Indices))
		{
			A_Indirection *i = makeNode(A_Indirection);

			if (nfields == 0)
			{
				/* easy case - all indirection goes to A_Indirection */
				c->fields = list_make1(makeString(colname));
				i->indirection = indirection;
			}
			else
			{
				/* got to split the list in two */
				i->indirection = list_copy_tail(indirection, nfields);
				indirection = list_truncate(indirection, nfields);
				c->fields = lcons(makeString(colname), indirection);
			}
			i->arg = (Node *) c;
			return (Node *) i;
		}
		nfields++;
	}
	/* No subscripting, so all indirection gets added to field list */
	c->fields = lcons(makeString(colname), indirection);
	return (Node *) c;
}

static Node *
makeTypeCast(Node *arg, TypeName *typename, int location)
{
	/*
	 * Simply generate a TypeCast node.
	 *
	 * Earlier we would determine whether an A_Const would
	 * be acceptable, however Domains require coerce_type()
	 * to process them -- applying constraints as required.
	 */
	TypeCast *n = makeNode(TypeCast);
	n->arg = arg;
	n->typname = typename;
	n->location = location;
	return (Node *) n;
}

static Node *
makeStringConst(char *str, TypeName *typname, int location)
{
	A_Const *n = makeNode(A_Const);

	n->val.type = T_String;
	n->val.val.str = str;
	n->typname = typname;
	n->location = location;

	return (Node *)n;
}

static Node *
makeIntConst(int val, int location)
{
	A_Const *n = makeNode(A_Const);
	n->val.type = T_Integer;
	n->val.val.ival = val;
	n->location = location;
	n->typname = SystemTypeName("int4");

	return (Node *)n;
}

static Node *
makeFloatConst(char *str, int location)
{
	A_Const *n = makeNode(A_Const);

	n->val.type = T_Float;
	n->val.val.str = str;
	n->location = location;
	n->typname = SystemTypeName("float8");

	return (Node *)n;
}

static Node *
makeNullAConst(int location)
{
	A_Const *n = makeNode(A_Const);

	n->val.type = T_Null;
	n->location = location;

	return (Node *)n;
}

static Node *
makeAConst(Value *v, int location)
{
	Node *n;

	switch (v->type)
	{
		case T_Float:
			n = makeFloatConst(v->val.str, location);
			break;

		case T_Integer:
			n = makeIntConst(v->val.ival, location);
			break;

		case T_String:
		default:
			n = makeStringConst(v->val.str, NULL, location);
			break;
	}

	return n;
}

/* makeBoolAConst()
 * Create an A_Const node and initialize to a boolean constant.
 */
static A_Const *
makeBoolAConst(bool state, int location)
{
	A_Const *n = makeNode(A_Const);
	n->val.type = T_String;
	n->val.val.str = (state? "t": "f");
	n->typname = SystemTypeName("bool");
	n->location = location;
	return n;
}

/* makeOverlaps()
 * Create and populate a FuncCall node to support the OVERLAPS operator.
 */
static FuncCall *
makeOverlaps(List *largs, List *rargs, int location)
{
	FuncCall *n = makeNode(FuncCall);

	n->funcname = SystemFuncName("overlaps");
	if (list_length(largs) == 1)
		largs = lappend(largs, largs);
	else if (list_length(largs) != 2)
		ereport(ERROR,
				(errcode(ERRCODE_SYNTAX_ERROR),
				 errmsg("wrong number of parameters on left side of OVERLAPS expression"),
				 scanner_errposition(location)));
	if (list_length(rargs) == 1)
		rargs = lappend(rargs, rargs);
	else if (list_length(rargs) != 2)
		ereport(ERROR,
				(errcode(ERRCODE_SYNTAX_ERROR),
				 errmsg("wrong number of parameters on right side of OVERLAPS expression"),
				 scanner_errposition(location)));
	n->args = list_concat(largs, rargs);
    n->agg_order = NIL;
	n->agg_star = FALSE;
	n->agg_distinct = FALSE;
	n->func_variadic = FALSE;
	n->over = NULL;
	n->location = location;
	return n;
}

/* check_qualified_name --- check the result of qualified_name production
 *
 * It's easiest to let the grammar production for qualified_name allow
 * subscripts and '*', which we then must reject here.
 */
static void
check_qualified_name(List *names)
{
	ListCell   *i;

	foreach(i, names)
	{
		if (!IsA(lfirst(i), String))
			yyerror("syntax error");
		else if (strcmp(strVal(lfirst(i)), "*") == 0)
			yyerror("syntax error");
	}
}

/* check_func_name --- check the result of func_name production
 *
 * It's easiest to let the grammar production for func_name allow subscripts
 * and '*', which we then must reject here.
 */
static List *
check_func_name(List *names)
{
	ListCell   *i;

	foreach(i, names)
	{
		if (!IsA(lfirst(i), String))
			yyerror("syntax error");
		else if (strcmp(strVal(lfirst(i)), "*") == 0)
			yyerror("syntax error");
	}
	return names;
}

/* extractArgTypes()
 * Given a list of FunctionParameter nodes, extract a list of just the
 * argument types (TypeNames) for input parameters only.  This is what
 * is needed to look up an existing function, which is what is wanted by
 * the productions that use this call.
 */
static List *
extractArgTypes(List *parameters)
{
	List	   *result = NIL;
	ListCell   *i;

	foreach(i, parameters)
	{
		FunctionParameter *p = (FunctionParameter *) lfirst(i);

		/* keep if IN or INOUT or VARIADIC*/
		if (p->mode != FUNC_PARAM_OUT && p->mode != FUNC_PARAM_TABLE)
			result = lappend(result, p->argType);
	}
	return result;
}

/* findLeftmostSelect()
 * Find the leftmost component SelectStmt in a set-operation parsetree.
 */
static SelectStmt *
findLeftmostSelect(SelectStmt *node)
{
	while (node && node->op != SETOP_NONE)
		node = node->larg;
	Assert(node && IsA(node, SelectStmt) && node->larg == NULL);
	return node;
}

/* insertSelectOptions()
 * Insert ORDER BY, etc into an already-constructed SelectStmt.
 *
 * This routine is just to avoid duplicating code in SelectStmt productions.
 */
static void
insertSelectOptions(SelectStmt *stmt,
					List *sortClause, List *lockingClause,
					Node *limitOffset, Node *limitCount,
					WithClause *withClause)
{
	Assert(IsA(stmt, SelectStmt));

	/*
	 * Tests here are to reject constructs like
	 *	(SELECT foo ORDER BY bar) ORDER BY baz
	 */
	if (sortClause)
	{
		if (stmt->sortClause)
			ereport(ERROR,
					(errcode(ERRCODE_SYNTAX_ERROR),
					 errmsg("syntax error at or near \"ORDER BY\""),
					 scanner_errposition(exprLocation((Node *) sortClause))));
		stmt->sortClause = sortClause;
	}
	/* We can handle multiple locking clauses, though */
	stmt->lockingClause = list_concat(stmt->lockingClause, lockingClause);
	if (limitOffset)
	{
		if (stmt->limitOffset)
			ereport(ERROR,
					(errcode(ERRCODE_SYNTAX_ERROR),
					 errmsg("syntax error at or near \"OFFSET\""),
					 scanner_errposition(exprLocation(limitOffset))));
		stmt->limitOffset = limitOffset;
	}
	if (limitCount)
	{
		if (stmt->limitCount)
			ereport(ERROR,
					(errcode(ERRCODE_SYNTAX_ERROR),
					 errmsg("syntax error at or near \"LIMIT\""),
					 scanner_errposition(exprLocation(limitCount))));
		stmt->limitCount = limitCount;
	}
	if (withClause)
	{
		if (stmt->withClause)
			ereport(ERROR,
					(errcode(ERRCODE_SYNTAX_ERROR),
					 errmsg("syntax error at or near \"WITH\""),
					 scanner_errposition(exprLocation((Node *)withClause))));
		stmt->withClause = (WithClause *)withClause;
	}

}

static Node *
makeSetOp(SetOperation op, bool all, Node *larg, Node *rarg)
{
	SelectStmt *n = makeNode(SelectStmt);

	n->op = op;
	n->all = all;
	n->larg = (SelectStmt *) larg;
	n->rarg = (SelectStmt *) rarg;
	return (Node *) n;
}

/* SystemFuncName()
 * Build a properly-qualified reference to a built-in function.
 */
List *
SystemFuncName(char *name)
{
	return list_make2(makeString("pg_catalog"), makeString(name));
}

/* SystemTypeName()
 * Build a properly-qualified reference to a built-in type.
 *
 * typmod is defaulted, but may be changed afterwards by caller.
 * Likewise for the location.
 */
TypeName *
SystemTypeName(char *name)
{
	return makeTypeNameFromNameList(list_make2(makeString("pg_catalog"),
											   makeString(name)));
}

/* parser_init()
 * Initialize to parse one query string
 */
void
parser_init(void)
{
	QueryIsRule = FALSE;
}

/* exprIsNullConstant()
 * Test whether an a_expr is a plain NULL constant or not.
 */
bool
exprIsNullConstant(Node *arg)
{
	if (arg && IsA(arg, A_Const))
	{
		A_Const *con = (A_Const *) arg;

		if (con->val.type == T_Null &&
			con->typname == NULL)
			return TRUE;
	}
	return FALSE;
}

/* doNegate()
 * Handle negation of a numeric constant.
 *
 * Formerly, we did this here because the optimizer couldn't cope with
 * indexquals that looked like "var = -4" --- it wants "var = const"
 * and a unary minus operator applied to a constant didn't qualify.
 * As of Postgres 7.0, that problem doesn't exist anymore because there
 * is a constant-subexpression simplifier in the optimizer.  However,
 * there's still a good reason for doing this here, which is that we can
 * postpone committing to a particular internal representation for simple
 * negative constants.	It's better to leave "-123.456" in string form
 * until we know what the desired type is.
 */
static Node *
doNegate(Node *n, int location)
{
	if (IsA(n, A_Const))
	{
		A_Const *con = (A_Const *)n;

		/* report the constant's location as that of the '-' sign */
		con->location = location;

		if (con->val.type == T_Integer)
		{
			con->val.val.ival = -con->val.val.ival;
			return n;
		}
		if (con->val.type == T_Float)
		{
			doNegateFloat(&con->val);
			return n;
		}
	}

	return (Node *) makeSimpleA_Expr(AEXPR_OP, "-", NULL, n, location);
}

static void
doNegateFloat(Value *v)
{
	char   *oldval = v->val.str;

	Assert(IsA(v, Float));
	if (*oldval == '+')
		oldval++;
	if (*oldval == '-')
		v->val.str = oldval+1;	/* just strip the '-' */
	else
	{
		char   *newval = (char *) palloc(strlen(oldval) + 2);

		*newval = '-';
		strcpy(newval+1, oldval);
		v->val.str = newval;
	}
}

static Node *
makeXmlExpr(XmlExprOp op, char *name, List *named_args, List *args,
			int location)
{
	XmlExpr    *x = makeNode(XmlExpr);

	x->op = op;
	x->name = name;
	/*
	 * named_args is a list of ResTarget; it'll be split apart into separate
	 * expression and name lists in transformXmlExpr().
	 */
	x->named_args = named_args;
	x->arg_names = NIL;
	x->args = args;
	/* xmloption, if relevant, must be filled in by caller */
	/* type and typmod will be filled in during parse analysis */
	x->type = InvalidOid;			/* marks the node as not analyzed */
	x->location = location;
	return (Node *) x;
}

/*
 * Merge the input and output parameters of a table function.
 */
static List *
mergeTableFuncParameters(List *func_args, List *columns)
{
	ListCell   *lc;

	/* Explicit OUT and INOUT parameters shouldn't be used in this syntax */
	foreach(lc, func_args)
	{
		FunctionParameter *p = (FunctionParameter *) lfirst(lc);

		switch (p->mode)
		{
			/* Input modes */
			case FUNC_PARAM_IN:
			case FUNC_PARAM_VARIADIC:
				break;  

			/* Output modes */
			case FUNC_PARAM_TABLE:
				Insist(false);  /* not feasible */
				break;
			case FUNC_PARAM_OUT:
				ereport(ERROR,
						(errcode(ERRCODE_SYNTAX_ERROR),
						 errmsg("OUT arguments aren't allowed in TABLE functions")));
				break;
			case FUNC_PARAM_INOUT:
				ereport(ERROR,
						(errcode(ERRCODE_SYNTAX_ERROR),
						 errmsg("INOUT arguments aren't allowed in TABLE functions")));
				break;
		}
	}

	return list_concat(func_args, columns);
}

/*
 * Determine return type of a TABLE function.  A single result column
 * returns setof that column's type; otherwise return setof record.
 */
static TypeName *
TableFuncTypeName(List *columns)
{
	TypeName *result;

	if (list_length(columns) == 1)
	{
		FunctionParameter *p = (FunctionParameter *) linitial(columns);

		result = (TypeName *) copyObject(p->argType);
	}
	else
		result = SystemTypeName("record");

	result->setof = true;

	return result;
}

static void 
setWindowExclude(WindowFrame *wframe, WindowExclusion exclude)
{
	switch (exclude)
	{
		case WINDOW_EXCLUSION_NULL:
			wframe->exclude = exclude;
			return;

		case WINDOW_EXCLUSION_CUR_ROW:	/* exclude current row */
		case WINDOW_EXCLUSION_GROUP:	/* exclude rows matching us */
		case WINDOW_EXCLUSION_TIES:		/* exclude rows matching us, and current row */
		case WINDOW_EXCLUSION_NO_OTHERS: /* don't exclude */

			/*
			 * because the syntax has historically existed without doing anything
			 * we have chosen to add a guc to allow simply ignoring the exclude clause
			 * rather than raising an error.
			 */
			if (gp_ignore_window_exclude)
			{
				wframe->exclude = WINDOW_EXCLUSION_NULL;
				return;
			}

			/* MPP-13628 */
			ereport(ERROR,
					(errcode(ERRCODE_FEATURE_NOT_SUPPORTED),
					 errmsg("window EXCLUDE clause not yet implemented")));
			break;

		default:
			ereport(ERROR,
					(errcode(ERRCODE_SYNTAX_ERROR),
					 errmsg("invalid window EXCLUDE clause")));
			break;
	}
}

/*
 * Create the IS_NOT_DISTINCT_FROM expression node
 *     used by CASE x WHEN IS NOT DISTINCT FROM and DECODE()
 */
static Node*
makeIsNotDistinctFromNode(Node *expr, int position)
{
	Node *n = (Node *) makeA_Expr(AEXPR_NOT, NIL, NULL,
								(Node *) makeSimpleA_Expr(AEXPR_DISTINCT, 
	 													"=", NULL, expr, position), position);
	return n;
}

/*
 * Must undefine base_yylex before including scan.c, since we want it
 * to create the function base_yylex not filtered_base_yylex.
 */
#undef base_yylex

#include "scan.c"<|MERGE_RESOLUTION|>--- conflicted
+++ resolved
@@ -488,17 +488,10 @@
 	CACHE CALLED CASCADE CASCADED CASE CAST CHAIN CHAR_P
 	CHARACTER CHARACTERISTICS CHECK CHECKPOINT CLASS CLOSE
 	CLUSTER COALESCE COLLATE COLUMN COMMENT COMMIT
-<<<<<<< HEAD
 	COMMITTED CONCURRENTLY CONNECTION CONSTRAINT CONSTRAINTS CONTAINS CONTENT_P CONTINUE_P CONVERSION_P CONVERT COPY COST
 	CREATE CREATEDB CREATEEXTTABLE
 	CREATEROLE CREATEUSER CROSS CSV CUBE CURRENT CURRENT_CATALOG CURRENT_DATE CURRENT_ROLE CURRENT_SCHEMA
 	CURRENT_TIME CURRENT_TIMESTAMP CURRENT_USER CURSOR CYCLE
-=======
-	COMMITTED CONCURRENTLY CONNECTION CONSTRAINT CONSTRAINTS
-	CONTENT_P CONVERSION_P CONVERT COPY COST CREATE CREATEDB
-	CREATEROLE CREATEUSER CROSS CSV CURRENT_DATE CURRENT_ROLE CURRENT_TIME
-	CURRENT_TIMESTAMP CURRENT_USER CURSOR CYCLE
->>>>>>> 5a7471c3
 
 	DATA_P DATABASE DAY_P DEALLOCATE DEC DECIMAL_P DECLARE DECODE DEFAULT DEFAULTS
 	DEFERRABLE DEFERRED DEFINER DELETE_P DELIMITER DELIMITERS DENY
@@ -6616,7 +6609,14 @@
 				{
 					$$ = makeDefElem("security", (Node *)makeInteger(FALSE));
 				}
-<<<<<<< HEAD
+			| COST NumericOnly
+				{
+					$$ = makeDefElem("cost", (Node *)$2);
+				}
+			| ROWS NumericOnly
+				{
+					$$ = makeDefElem("rows", (Node *)$2);
+				}
 			| NO SQL
 				{
 					$$ = makeDefElem("data_access", (Node *)makeString("none"));
@@ -6632,15 +6632,6 @@
 			| MODIFIES SQL DATA_P
 				{
 					$$ = makeDefElem("data_access", (Node *)makeString("modifies"));
-=======
-			| COST NumericOnly
-				{
-					$$ = makeDefElem("cost", (Node *)$2);
-				}
-			| ROWS NumericOnly
-				{
-					$$ = makeDefElem("rows", (Node *)$2);
->>>>>>> 5a7471c3
 				}
 		;
 
