--- conflicted
+++ resolved
@@ -22,7 +22,11 @@
 #include "executor/instrument.h"
 #include "utils/memutils.h"
 
-<<<<<<< HEAD
+BufferUsage			pgBufferUsage;
+
+static void BufferUsageAccumDiff(BufferUsage *dst,
+		const BufferUsage *add, const BufferUsage *sub);
+
 static bool shouldPickInstrInShmem(NodeTag tag);
 static Instrumentation *pickInstrFromShmem(const Plan *plan, int instrument_options);
 static void instrShmemRecycleCallback(ResourceReleasePhase phase, bool isCommit,
@@ -34,12 +38,6 @@
 static int  shmemNumSlots = -1;
 static bool instrumentResownerCallbackRegistered = false;
 static InstrumentationResownerSet *slotsOccupied = NULL;
-=======
-BufferUsage			pgBufferUsage;
-
-static void BufferUsageAccumDiff(BufferUsage *dst,
-		const BufferUsage *add, const BufferUsage *sub);
->>>>>>> 78a09145
 
 /* Allocate new instrumentation structure(s) */
 Instrumentation *
@@ -47,35 +45,22 @@
 {
 	Instrumentation *instr;
 
-	/* timer is always required for now */
-	Assert(instrument_options & INSTRUMENT_TIMER);
-
-<<<<<<< HEAD
-	if (instrument_options & (INSTRUMENT_TIMER | INSTRUMENT_CDB))
-	{
+	/* initialize all fields to zeroes, then modify as needed */
+	instr = palloc0(n * sizeof(Instrumentation));
+	if (instrument_options & (INSTRUMENT_BUFFERS | INSTRUMENT_TIMER | INSTRUMENT_CDB))
+	{
+		bool		need_buffers = (instrument_options & INSTRUMENT_BUFFERS) != 0;
 		bool		need_timer = (instrument_options & INSTRUMENT_TIMER) != 0;
 		bool		need_cdb = (instrument_options & INSTRUMENT_CDB) != 0;
 		int			i;
 
 		for (i = 0; i < n; i++)
 		{
+			instr[i].needs_bufusage = need_buffers;
 			instr[i].need_timer = need_timer;
 			instr[i].need_cdb = need_cdb;
 		}
 	}
-
-	/* we don't need to do any initialization except zero 'em */
-	instr->numPartScanned = 0;
-=======
-	instr = palloc0(n * sizeof(Instrumentation));
-	if (instrument_options & INSTRUMENT_BUFFERS)
-	{
-		int		i;
-
-		for (i = 0; i < n; i++)
-			instr[i].needs_bufusage = true;
-	}
->>>>>>> 78a09145
 
 	return instr;
 }
@@ -122,8 +107,6 @@
 	INSTR_TIME_SET_CURRENT(endtime);
 	INSTR_TIME_ACCUM_DIFF(instr->counter, endtime, instr->starttime);
 
-<<<<<<< HEAD
-=======
 	INSTR_TIME_SET_ZERO(instr->starttime);
 
 	/* Adds delta of buffer usage to node's count. */
@@ -131,7 +114,6 @@
 		BufferUsageAccumDiff(&instr->bufusage,
 			&pgBufferUsage, &instr->bufusage_start);
 
->>>>>>> 78a09145
 	/* Is this the first tuple of this cycle? */
 	if (!instr->running)
 	{
@@ -176,7 +158,22 @@
 	instr->tuplecount = 0;
 }
 
-<<<<<<< HEAD
+static void
+BufferUsageAccumDiff(BufferUsage *dst,
+					 const BufferUsage *add,
+					 const BufferUsage *sub)
+{
+	/* dst += add - sub */
+	dst->shared_blks_hit += add->shared_blks_hit - sub->shared_blks_hit;
+	dst->shared_blks_read += add->shared_blks_read - sub->shared_blks_read;
+	dst->shared_blks_written += add->shared_blks_written - sub->shared_blks_written;
+	dst->local_blks_hit += add->local_blks_hit - sub->local_blks_hit;
+	dst->local_blks_read += add->local_blks_read - sub->local_blks_read;
+	dst->local_blks_written += add->local_blks_written - sub->local_blks_written;
+	dst->temp_blks_read += add->temp_blks_read - sub->temp_blks_read;
+	dst->temp_blks_written += add->temp_blks_written - sub->temp_blks_written;
+}
+
 /* Calculate number slots from gp_instrument_shmem_size */
 Size
 InstrShmemNumSlots(void)
@@ -421,20 +418,4 @@
 		pfree(curr);
 	}
 	SpinLockRelease(&InstrumentGlobal->lock);
-=======
-static void
-BufferUsageAccumDiff(BufferUsage *dst,
-					 const BufferUsage *add,
-					 const BufferUsage *sub)
-{
-	/* dst += add - sub */
-	dst->shared_blks_hit += add->shared_blks_hit - sub->shared_blks_hit;
-	dst->shared_blks_read += add->shared_blks_read - sub->shared_blks_read;
-	dst->shared_blks_written += add->shared_blks_written - sub->shared_blks_written;
-	dst->local_blks_hit += add->local_blks_hit - sub->local_blks_hit;
-	dst->local_blks_read += add->local_blks_read - sub->local_blks_read;
-	dst->local_blks_written += add->local_blks_written - sub->local_blks_written;
-	dst->temp_blks_read += add->temp_blks_read - sub->temp_blks_read;
-	dst->temp_blks_written += add->temp_blks_written - sub->temp_blks_written;
->>>>>>> 78a09145
 }