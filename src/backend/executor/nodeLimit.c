/*-------------------------------------------------------------------------
 *
 * nodeLimit.c
 *	  Routines to handle limiting of query results where appropriate
 *
<<<<<<< HEAD
 * Portions Copyright (c) 2005-2008, Greenplum inc
 * Portions Copyright (c) 2012-Present Pivotal Software, Inc.
 * Portions Copyright (c) 1996-2016, PostgreSQL Global Development Group
=======
 * Portions Copyright (c) 1996-2019, PostgreSQL Global Development Group
>>>>>>> 9e1c9f95
 * Portions Copyright (c) 1994, Regents of the University of California
 *
 *
 * IDENTIFICATION
 *	  src/backend/executor/nodeLimit.c
 *
 *-------------------------------------------------------------------------
 */
/*
 * INTERFACE ROUTINES
 *		ExecLimit		- extract a limited range of tuples
 *		ExecInitLimit	- initialize node and subnodes..
 *		ExecEndLimit	- shutdown node and subnodes
 */

#include "postgres.h"

#include "cdb/cdbvars.h"
#include "executor/executor.h"
#include "executor/nodeLimit.h"
#include "miscadmin.h"
#include "nodes/nodeFuncs.h"

static void recompute_limits(LimitState *node);
static int64 compute_tuples_needed(LimitState *node);


/* ----------------------------------------------------------------
 *		ExecLimit
 *
 *		This is a very simple node which just performs LIMIT/OFFSET
 *		filtering on the stream of tuples returned by a subplan.
 * ----------------------------------------------------------------
 */
<<<<<<< HEAD
static TupleTableSlot *				/* return: a tuple or NULL */
ExecLimit_guts(LimitState *node)
=======
static TupleTableSlot *			/* return: a tuple or NULL */
ExecLimit(PlanState *pstate)
>>>>>>> 9e1c9f95
{
	LimitState *node = castNode(LimitState, pstate);
	ScanDirection direction;
	TupleTableSlot *slot;
	PlanState  *outerPlan;

	CHECK_FOR_INTERRUPTS();

	/*
	 * get information from the node
	 */
	direction = node->ps.state->es_direction;
	outerPlan = outerPlanState(node);

	/*
	 * The main logic is a simple state machine.
	 */
	switch (node->lstate)
	{
		case LIMIT_INITIAL:

			/*
			 * First call for this node, so compute limit/offset. (We can't do
			 * this any earlier, because parameters from upper nodes will not
			 * be set during ExecInitLimit.)  This also sets position = 0 and
			 * changes the state to LIMIT_RESCAN.
			 */
			recompute_limits(node);

			/* FALL THRU */

		case LIMIT_RESCAN:

			/*
			 * If backwards scan, just return NULL without changing state.
			 */
			if (!ScanDirectionIsForward(direction))
				return NULL;

			/*
			 * Check for empty window; if so, treat like empty subplan.
			 */
			if (node->count <= 0 && !node->noCount)
			{
				node->lstate = LIMIT_EMPTY;
				return NULL;
			}

			/*
			 * Fetch rows from subplan until we reach position > offset.
			 */
			for (;;)
			{
				slot = ExecProcNode(outerPlan);
				if (TupIsNull(slot))
				{
					/*
					 * The subplan returns too few tuples for us to produce
					 * any output at all.
					 */
					node->lstate = LIMIT_EMPTY;
					return NULL;
				}
				node->subSlot = slot;
				if (++node->position > node->offset)
					break;
			}

			/*
			 * Okay, we have the first tuple of the window.
			 */
			node->lstate = LIMIT_INWINDOW;
			break;

		case LIMIT_EMPTY:

			/*
			 * The subplan is known to return no tuples (or not more than
			 * OFFSET tuples, in general).  So we return no tuples.
			 */
			return NULL;

		case LIMIT_INWINDOW:
			if (ScanDirectionIsForward(direction))
			{
				/*
				 * Forwards scan, so check for stepping off end of window. If
				 * we are at the end of the window, return NULL without
				 * advancing the subplan or the position variable; but change
				 * the state machine state to record having done so.
				 */
				if (!node->noCount &&
					node->position - node->offset >= node->count)
				{
					node->lstate = LIMIT_WINDOWEND;

					/*
					 * If we know we won't need to back up, we can release
					 * resources at this point.
					 */
					if (!(node->ps.state->es_top_eflags & EXEC_FLAG_BACKWARD))
						(void) ExecShutdownNode(outerPlan);

					return NULL;
				}

				/*
				 * Get next tuple from subplan, if any.
				 */
				slot = ExecProcNode(outerPlan);
				if (TupIsNull(slot))
				{
					node->lstate = LIMIT_SUBPLANEOF;
					return NULL;
				}
				node->subSlot = slot;
				node->position++;
			}
			else
			{
				/*
				 * Backwards scan, so check for stepping off start of window.
				 * As above, change only state-machine status if so.
				 */
				if (node->position <= node->offset + 1)
				{
					node->lstate = LIMIT_WINDOWSTART;
					return NULL;
				}

				/*
				 * Get previous tuple from subplan; there should be one!
				 */
				slot = ExecProcNode(outerPlan);
				if (TupIsNull(slot))
					elog(ERROR, "LIMIT subplan failed to run backwards");
				node->subSlot = slot;
				node->position--;
			}
			break;

		case LIMIT_SUBPLANEOF:
			if (ScanDirectionIsForward(direction))
				return NULL;

			/*
			 * Backing up from subplan EOF, so re-fetch previous tuple; there
			 * should be one!  Note previous tuple must be in window.
			 */
			slot = ExecProcNode(outerPlan);
			if (TupIsNull(slot))
				elog(ERROR, "LIMIT subplan failed to run backwards");
			node->subSlot = slot;
			node->lstate = LIMIT_INWINDOW;
			/* position does not change 'cause we didn't advance it before */
			break;

		case LIMIT_WINDOWEND:
			if (ScanDirectionIsForward(direction))
				return NULL;

			/*
			 * Backing up from window end: simply re-return the last tuple
			 * fetched from the subplan.
			 */
			slot = node->subSlot;
			node->lstate = LIMIT_INWINDOW;
			/* position does not change 'cause we didn't advance it before */
			break;

		case LIMIT_WINDOWSTART:
			if (!ScanDirectionIsForward(direction))
				return NULL;

			/*
			 * Advancing after having backed off window start: simply
			 * re-return the last tuple fetched from the subplan.
			 */
			slot = node->subSlot;
			node->lstate = LIMIT_INWINDOW;
			/* position does not change 'cause we didn't change it before */
			break;

		default:
			elog(ERROR, "impossible LIMIT state: %d",
				 (int) node->lstate);
			slot = NULL;		/* keep compiler quiet */
			break;
	}

	/* Return the current tuple */
	Assert(!TupIsNull(slot));

	return slot;
}

TupleTableSlot *
ExecLimit(LimitState *node)
{
	TupleTableSlot *result;

	result = ExecLimit_guts(node);

	if (TupIsNull(result) && ScanDirectionIsForward(node->ps.state->es_direction) &&
		!node->expect_rescan)
	{
		/*
		 * CDB: We'll read no more from inner subtree. To keep our sibling
		 * QEs from being starved, tell source QEs not to clog up the
		 * pipeline with our never-to-be-consumed data.
		 */
		ExecSquelchNode((PlanState *) node);
	}

	return result;
}

/*
 * Evaluate the limit/offset expressions --- done at startup or rescan.
 *
 * This is also a handy place to reset the current-position state info.
 */
static void
recompute_limits(LimitState *node)
{
	ExprContext *econtext = node->ps.ps_ExprContext;
	Datum		val;
	bool		isNull;

	if (node->limitOffset)
	{
		val = ExecEvalExprSwitchContext(node->limitOffset,
										econtext,
										&isNull);
		/* Interpret NULL offset as no offset */
		if (isNull)
			node->offset = 0;
		else
		{
			node->offset = DatumGetInt64(val);
			if (node->offset < 0)
				ereport(ERROR,
						(errcode(ERRCODE_INVALID_ROW_COUNT_IN_RESULT_OFFSET_CLAUSE),
						 errmsg("OFFSET must not be negative")));
		}
	}
	else
	{
		/* No OFFSET supplied */
		node->offset = 0;
	}

	if (node->limitCount)
	{
		val = ExecEvalExprSwitchContext(node->limitCount,
										econtext,
										&isNull);
		/* Interpret NULL count as no count (LIMIT ALL) */
		if (isNull)
		{
			node->count = 0;
			node->noCount = true;
		}
		else
		{
			node->count = DatumGetInt64(val);
			if (node->count < 0)
				ereport(ERROR,
						(errcode(ERRCODE_INVALID_ROW_COUNT_IN_LIMIT_CLAUSE),
						 errmsg("LIMIT must not be negative")));
			node->noCount = false;
		}
	}
	else
	{
		/* No COUNT supplied */
		node->count = 0;
		node->noCount = true;
	}

	/* Reset position to start-of-scan */
	node->position = 0;
	node->subSlot = NULL;

	/* Set state-machine state */
	node->lstate = LIMIT_RESCAN;

	/*
	 * Notify child node about limit.  Note: think not to "optimize" by
	 * skipping ExecSetTupleBound if compute_tuples_needed returns < 0.  We
	 * must update the child node anyway, in case this is a rescan and the
	 * previous time we got a different result.
	 */
	ExecSetTupleBound(compute_tuples_needed(node), outerPlanState(node));
}

/*
 * Compute the maximum number of tuples needed to satisfy this Limit node.
 * Return a negative value if there is not a determinable limit.
 */
static int64
compute_tuples_needed(LimitState *node)
{
<<<<<<< HEAD
	if (IsA(child_node, SortState))
	{
		SortState  *sortState = (SortState *) child_node;
		int64		tuples_needed = node->count + node->offset;

		/* negative test checks for overflow */
		if (node->noCount || tuples_needed < 0 || !gp_enable_sort_limit)
		{
			/* make sure flag gets reset if needed upon rescan */
			sortState->bounded = false;
		}
		else
		{
			sortState->bounded = true;
			sortState->bound = tuples_needed;
		}
	}
	else if (IsA(child_node, MergeAppendState))
	{
		MergeAppendState *maState = (MergeAppendState *) child_node;
		int			i;

		for (i = 0; i < maState->ms_nplans; i++)
			pass_down_bound(node, maState->mergeplans[i]);
	}
	else if (IsA(child_node, ResultState))
	{
		/*
		 * An extra consideration here is that if the Result is projecting a
		 * targetlist that contains any SRFs, we can't assume that every input
		 * tuple generates an output tuple, so a Sort underneath might need to
		 * return more than N tuples to satisfy LIMIT N. So we cannot use
		 * bounded sort.
		 *
		 * If Result supported qual checking, we'd have to punt on seeing a
		 * qual, too.  Note that having a resconstantqual is not a
		 * showstopper: if that fails we're not getting any rows at all.
		 */
		if (outerPlanState(child_node) &&
			!expression_returns_set((Node *) child_node->plan->targetlist))
			pass_down_bound(node, outerPlanState(child_node));
	}
=======
	if (node->noCount)
		return -1;
	/* Note: if this overflows, we'll return a negative value, which is OK */
	return node->count + node->offset;
>>>>>>> 9e1c9f95
}

/* ----------------------------------------------------------------
 *		ExecInitLimit
 *
 *		This initializes the limit node state structures and
 *		the node's subplan.
 * ----------------------------------------------------------------
 */
LimitState *
ExecInitLimit(Limit *node, EState *estate, int eflags)
{
	LimitState *limitstate;
	Plan	   *outerPlan;

	/* check for unsupported flags */
	Assert(!(eflags & EXEC_FLAG_MARK));

	/*
	 * create state structure
	 */
	limitstate = makeNode(LimitState);
	limitstate->ps.plan = (Plan *) node;
	limitstate->ps.state = estate;
	limitstate->ps.ExecProcNode = ExecLimit;

	limitstate->lstate = LIMIT_INITIAL;

	/*
	 * Miscellaneous initialization
	 *
	 * Limit nodes never call ExecQual or ExecProject, but they need an
	 * exprcontext anyway to evaluate the limit/offset parameters in.
	 */
	ExecAssignExprContext(estate, &limitstate->ps);

	/*
	 * initialize outer plan
	 */
	outerPlan = outerPlan(node);
	outerPlanState(limitstate) = ExecInitNode(outerPlan, estate, eflags);

	/*
	 * initialize child expressions
	 */
	limitstate->limitOffset = ExecInitExpr((Expr *) node->limitOffset,
										   (PlanState *) limitstate);
	limitstate->limitCount = ExecInitExpr((Expr *) node->limitCount,
										  (PlanState *) limitstate);

	/*
	 * Initialize result type.
	 */
	ExecInitResultTypeTL(&limitstate->ps);

	limitstate->ps.resultopsset = true;
	limitstate->ps.resultops = ExecGetResultSlotOps(outerPlanState(limitstate),
													&limitstate->ps.resultopsfixed);

	/*
	 * limit nodes do no projections, so initialize projection info for this
	 * node appropriately
	 */
	limitstate->ps.ps_ProjInfo = NULL;

	limitstate->expect_rescan = ((eflags & EXEC_FLAG_REWIND) != 0);

	return limitstate;
}

/* ----------------------------------------------------------------
 *		ExecEndLimit
 *
 *		This shuts down the subplan and frees resources allocated
 *		to this node.
 * ----------------------------------------------------------------
 */
void
ExecEndLimit(LimitState *node)
{
	ExecFreeExprContext(&node->ps);
	ExecEndNode(outerPlanState(node));
}


void
ExecReScanLimit(LimitState *node)
{
	/*
	 * Recompute limit/offset in case parameters changed, and reset the state
	 * machine.  We must do this before rescanning our child node, in case
	 * it's a Sort that we are passing the parameters down to.
	 */
	recompute_limits(node);

	/*
	 * if chgParam of subnode is not null then plan will be re-scanned by
	 * first ExecProcNode.
	 */
	if (node->ps.lefttree->chgParam == NULL)
		ExecReScan(node->ps.lefttree);
}<|MERGE_RESOLUTION|>--- conflicted
+++ resolved
@@ -3,13 +3,9 @@
  * nodeLimit.c
  *	  Routines to handle limiting of query results where appropriate
  *
-<<<<<<< HEAD
  * Portions Copyright (c) 2005-2008, Greenplum inc
  * Portions Copyright (c) 2012-Present Pivotal Software, Inc.
- * Portions Copyright (c) 1996-2016, PostgreSQL Global Development Group
-=======
  * Portions Copyright (c) 1996-2019, PostgreSQL Global Development Group
->>>>>>> 9e1c9f95
  * Portions Copyright (c) 1994, Regents of the University of California
  *
  *
@@ -44,13 +40,8 @@
  *		filtering on the stream of tuples returned by a subplan.
  * ----------------------------------------------------------------
  */
-<<<<<<< HEAD
-static TupleTableSlot *				/* return: a tuple or NULL */
-ExecLimit_guts(LimitState *node)
-=======
 static TupleTableSlot *			/* return: a tuple or NULL */
-ExecLimit(PlanState *pstate)
->>>>>>> 9e1c9f95
+ExecLimit_guts(PlanState *pstate)
 {
 	LimitState *node = castNode(LimitState, pstate);
 	ScanDirection direction;
@@ -247,22 +238,22 @@
 	return slot;
 }
 
-TupleTableSlot *
-ExecLimit(LimitState *node)
+static TupleTableSlot *
+ExecLimit(PlanState *node)
 {
 	TupleTableSlot *result;
 
 	result = ExecLimit_guts(node);
 
-	if (TupIsNull(result) && ScanDirectionIsForward(node->ps.state->es_direction) &&
-		!node->expect_rescan)
+	if (TupIsNull(result) && ScanDirectionIsForward(node->state->es_direction) &&
+		!((LimitState *) node)->expect_rescan)
 	{
 		/*
 		 * CDB: We'll read no more from inner subtree. To keep our sibling
 		 * QEs from being starved, tell source QEs not to clog up the
 		 * pipeline with our never-to-be-consumed data.
 		 */
-		ExecSquelchNode((PlanState *) node);
+		ExecSquelchNode(node);
 	}
 
 	return result;
@@ -354,55 +345,10 @@
 static int64
 compute_tuples_needed(LimitState *node)
 {
-<<<<<<< HEAD
-	if (IsA(child_node, SortState))
-	{
-		SortState  *sortState = (SortState *) child_node;
-		int64		tuples_needed = node->count + node->offset;
-
-		/* negative test checks for overflow */
-		if (node->noCount || tuples_needed < 0 || !gp_enable_sort_limit)
-		{
-			/* make sure flag gets reset if needed upon rescan */
-			sortState->bounded = false;
-		}
-		else
-		{
-			sortState->bounded = true;
-			sortState->bound = tuples_needed;
-		}
-	}
-	else if (IsA(child_node, MergeAppendState))
-	{
-		MergeAppendState *maState = (MergeAppendState *) child_node;
-		int			i;
-
-		for (i = 0; i < maState->ms_nplans; i++)
-			pass_down_bound(node, maState->mergeplans[i]);
-	}
-	else if (IsA(child_node, ResultState))
-	{
-		/*
-		 * An extra consideration here is that if the Result is projecting a
-		 * targetlist that contains any SRFs, we can't assume that every input
-		 * tuple generates an output tuple, so a Sort underneath might need to
-		 * return more than N tuples to satisfy LIMIT N. So we cannot use
-		 * bounded sort.
-		 *
-		 * If Result supported qual checking, we'd have to punt on seeing a
-		 * qual, too.  Note that having a resconstantqual is not a
-		 * showstopper: if that fails we're not getting any rows at all.
-		 */
-		if (outerPlanState(child_node) &&
-			!expression_returns_set((Node *) child_node->plan->targetlist))
-			pass_down_bound(node, outerPlanState(child_node));
-	}
-=======
 	if (node->noCount)
 		return -1;
 	/* Note: if this overflows, we'll return a negative value, which is OK */
 	return node->count + node->offset;
->>>>>>> 9e1c9f95
 }
 
 /* ----------------------------------------------------------------
