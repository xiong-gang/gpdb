/*-------------------------------------------------------------------------
 *
 * spi.c
 *				Server Programming Interface
 *
 * Portions Copyright (c) 1996-2009, PostgreSQL Global Development Group
 * Portions Copyright (c) 1994, Regents of the University of California
 *
 * IDENTIFICATION
<<<<<<< HEAD
 *	  $PostgreSQL: pgsql/src/backend/executor/spi.c,v 1.165.2.4 2007/08/15 19:15:55 tgl Exp $
=======
 *	  $PostgreSQL: pgsql/src/backend/executor/spi.c,v 1.166 2006/12/08 00:40:27 tgl Exp $
>>>>>>> 782d68e3
 *
 *-------------------------------------------------------------------------
 */
#include "postgres.h"

#include "access/printtup.h"
#include "access/sysattr.h"
#include "access/xact.h"
#include "catalog/catquery.h"
#include "catalog/heap.h"
#include "commands/trigger.h"
#include "executor/spi_priv.h"
#include "utils/lsyscache.h"
#include "utils/memutils.h"
#include "utils/typcache.h"
#include "utils/resscheduler.h"

#include "gp-libpq-fe.h"
#include "libpq/libpq-be.h"
#include "gp-libpq-int.h"
#include "nodes/makefuncs.h"
#include "nodes/parsenodes.h"
#include "cdb/cdbvars.h"
#include "cdb/cdbsrlz.h"
#include "cdb/cdbtm.h"
#include "cdb/cdbdtxcontextinfo.h"
#include "cdb/cdbdisp.h"
#include "miscadmin.h"
#include "commands/dbcommands.h"	/* get_database_name() */
#include "postmaster/postmaster.h"		/* PostPortNumber */
#include "postmaster/backoff.h"
#include "postmaster/autovacuum.h" /* auto_stats() */
#include "nodes/print.h"
#include "catalog/namespace.h"
#include "catalog/pg_namespace.h"
#include "executor/functions.h"
#include "cdb/memquota.h"
#include "executor/nodeFunctionscan.h"

extern char *savedSeqServerHost;
extern int savedSeqServerPort;

/*
 * Update the legacy 32-bit processed counter, but handle overflow.
 */
#define SET_SPI_PROCESSED	\
		if (SPI_processed64 > UINT_MAX) \
			SPI_processed = UINT_MAX; \
		else \
			SPI_processed = (uint32)SPI_processed64


uint64		SPI_processed64 = 0;
uint32		SPI_processed = 0;
Oid			SPI_lastoid = InvalidOid;
SPITupleTable *SPI_tuptable = NULL;
int			SPI_result;

static _SPI_connection *_SPI_stack = NULL;
static _SPI_connection *_SPI_current = NULL;
static int	_SPI_stack_depth = 0;		/* allocated size of _SPI_stack */
static int	_SPI_connected = -1;
static int	_SPI_curid = -1;

static void _SPI_prepare_plan(const char *src, SPIPlanPtr plan);

static int _SPI_execute_plan(SPIPlanPtr plan,
				  Datum *Values, const char *Nulls,
				  Snapshot snapshot, Snapshot crosscheck_snapshot,
				  bool read_only, bool fire_triggers, long tcount);

/*static ParamListInfo _SPI_convert_params(int nargs, Oid *argtypes,
					Datum *Values, const char *Nulls,
					int pflags); */

static void _SPI_assign_query_mem(QueryDesc * queryDesc);

static int	_SPI_pquery(QueryDesc * queryDesc, bool fire_triggers, long tcount);

static void _SPI_error_callback(void *arg);

static void _SPI_cursor_operation(Portal portal, bool forward, long count,
					  DestReceiver *dest);

static SPIPlanPtr _SPI_copy_plan(SPIPlanPtr plan, int location);

static int	_SPI_begin_call(bool execmem);
static int	_SPI_end_call(bool procmem);
static MemoryContext _SPI_execmem(void);
static MemoryContext _SPI_procmem(void);
static bool _SPI_checktuples(void);

bool		gp_use_snapshop_during_callback = true;


/* =================== interface functions =================== */

int
SPI_connect(void)
{
	int			newdepth;

	/*
	 * When procedure called by Executor _SPI_curid expected to be equal to
	 * _SPI_connected
	 */
	if (_SPI_curid != _SPI_connected)
		return SPI_ERROR_CONNECT;

	if (_SPI_stack == NULL)
	{
		if (_SPI_connected != -1 || _SPI_stack_depth != 0)
			insist_log(false, "SPI stack corrupted");
		newdepth = 16;
		_SPI_stack = (_SPI_connection *)
			MemoryContextAlloc(TopTransactionContext,
							   newdepth * sizeof(_SPI_connection));
		_SPI_stack_depth = newdepth;
	}
	else
	{
		if (_SPI_stack_depth <= 0 || _SPI_stack_depth <= _SPI_connected)
			insist_log(false, "SPI stack corrupted");
		if (_SPI_stack_depth == _SPI_connected + 1)
		{
			newdepth = _SPI_stack_depth * 2;
			_SPI_stack = (_SPI_connection *)
				repalloc(_SPI_stack,
						 newdepth * sizeof(_SPI_connection));
			_SPI_stack_depth = newdepth;
		}
	}

	/*
	 * We're entering procedure where _SPI_curid == _SPI_connected - 1
	 */
	_SPI_connected++;
	Assert(_SPI_connected >= 0 && _SPI_connected < _SPI_stack_depth);

	_SPI_current = &(_SPI_stack[_SPI_connected]);
	_SPI_current->processed = 0;
	_SPI_current->lastoid = InvalidOid;
	_SPI_current->tuptable = NULL;
	_SPI_current->procCxt = NULL;		/* in case we fail to create 'em */
	_SPI_current->execCxt = NULL;
	_SPI_current->connectSubid = GetCurrentSubTransactionId();

	/*
	 * Create memory contexts for this procedure
	 *
	 * XXX it would be better to use PortalContext as the parent context, but
	 * we may not be inside a portal (consider deferred-trigger execution).
	 * Perhaps CurTransactionContext would do?	For now it doesn't matter
	 * because we clean up explicitly in AtEOSubXact_SPI().
	 */
	_SPI_current->procCxt = AllocSetContextCreate(TopTransactionContext,
												  "SPI Proc",
												  ALLOCSET_DEFAULT_MINSIZE,
												  ALLOCSET_DEFAULT_INITSIZE,
												  ALLOCSET_DEFAULT_MAXSIZE);
	_SPI_current->execCxt = AllocSetContextCreate(TopTransactionContext,
												  "SPI Exec",
												  ALLOCSET_DEFAULT_MINSIZE,
												  ALLOCSET_DEFAULT_INITSIZE,
												  ALLOCSET_DEFAULT_MAXSIZE);
	/* ... and switch to procedure's context */
	_SPI_current->savedcxt = MemoryContextSwitchTo(_SPI_current->procCxt);

	return SPI_OK_CONNECT;
}


/*
 * Note that we cannot free any connection back to the QD at SPI_finish time.
 * Our transaction may not be complete yet, so we don't yet know if the work
 * done on the QD should be committed or rolled back.
 */
int
SPI_finish(void)
{
	int			res;

	res = _SPI_begin_call(false);		/* live in procedure memory */
	if (res < 0)
		return res;

	/* Restore memory context as it was before procedure call */
	MemoryContextSwitchTo(_SPI_current->savedcxt);

	/* Release memory used in procedure call */
	MemoryContextDelete(_SPI_current->execCxt);
	_SPI_current->execCxt = NULL;
	MemoryContextDelete(_SPI_current->procCxt);
	_SPI_current->procCxt = NULL;

	/*
	 * Reset result variables, especially SPI_tuptable which is probably
	 * pointing at a just-deleted tuptable
	 */
	SPI_processed64 = 0;
	SPI_processed = 0;
	SPI_lastoid = InvalidOid;
	SPI_tuptable = NULL;

	/*
	 * After _SPI_begin_call _SPI_connected == _SPI_curid. Now we are closing
	 * connection to SPI and returning to upper Executor and so _SPI_connected
	 * must be equal to _SPI_curid.
	 */
	_SPI_connected--;
	_SPI_curid--;
	if (_SPI_connected == -1)
		_SPI_current = NULL;
	else
		_SPI_current = &(_SPI_stack[_SPI_connected]);

	return SPI_OK_FINISH;
}

/*
 * Clean up SPI state at transaction commit or abort.
 */
void
AtEOXact_SPI(bool isCommit)
{
	/*
	 * Note that memory contexts belonging to SPI stack entries will be freed
	 * automatically, so we can ignore them here.  We just need to restore our
	 * static variables to initial state.
	 */
	if (isCommit && _SPI_connected != -1)
		ereport(WARNING,
				(errcode(ERRCODE_WARNING),
				 errmsg("transaction left non-empty SPI stack"),
				 errhint("Check for missing \"SPI_finish\" calls.")));

	_SPI_current = _SPI_stack = NULL;
	_SPI_stack_depth = 0;
	_SPI_connected = _SPI_curid = -1;
	SPI_processed64 = 0;
	SPI_processed = 0;
	SPI_lastoid = InvalidOid;
	SPI_tuptable = NULL;
}

/*
 * Clean up SPI state at subtransaction commit or abort.
 *
 * During commit, there shouldn't be any unclosed entries remaining from
 * the current subtransaction; we emit a warning if any are found.
 */
void
AtEOSubXact_SPI(bool isCommit, SubTransactionId mySubid)
{
	bool		found = false;

	while (_SPI_connected >= 0)
	{
		_SPI_connection *connection = &(_SPI_stack[_SPI_connected]);

		if (connection->connectSubid != mySubid)
			break;				/* couldn't be any underneath it either */

		found = true;

		/*
		 * Release procedure memory explicitly (see note in SPI_connect)
		 */
		if (connection->execCxt)
		{
			MemoryContextDelete(connection->execCxt);
			connection->execCxt = NULL;
		}
		if (connection->procCxt)
		{
			MemoryContextDelete(connection->procCxt);
			connection->procCxt = NULL;
		}

		/*
		 * Pop the stack entry and reset global variables.	Unlike
		 * SPI_finish(), we don't risk switching to memory contexts that might
		 * be already gone.
		 */
		_SPI_connected--;
		_SPI_curid = _SPI_connected;
		if (_SPI_connected == -1)
			_SPI_current = NULL;
		else
			_SPI_current = &(_SPI_stack[_SPI_connected]);
		SPI_processed64 = 0;
		SPI_processed = 0;
		SPI_lastoid = InvalidOid;
		SPI_tuptable = NULL;
	}

	if (found && isCommit)
		ereport(WARNING,
				(errcode(ERRCODE_WARNING),
				 errmsg("subtransaction left non-empty SPI stack"),
				 errhint("Check for missing \"SPI_finish\" calls.")));

	/*
	 * If we are aborting a subtransaction and there is an open SPI context
	 * surrounding the subxact, clean up to prevent memory leakage.
	 */
	if (_SPI_current && !isCommit)
	{
		/* free Executor memory the same as _SPI_end_call would do */
		MemoryContextResetAndDeleteChildren(_SPI_current->execCxt);
		/* throw away any partially created tuple-table */
		SPI_freetuptable(_SPI_current->tuptable);
		_SPI_current->tuptable = NULL;
	}
}


/* Pushes SPI stack to allow recursive SPI calls */
void
SPI_push(void)
{
	_SPI_curid++;
}

/* Pops SPI stack to allow recursive SPI calls */
void
SPI_pop(void)
{
	_SPI_curid--;
}

/* Conditional push: push only if we're inside a SPI procedure */
bool
SPI_push_conditional(void)
{
	bool		pushed = (_SPI_curid != _SPI_connected);

	if (pushed)
	{
		_SPI_curid++;
		/* We should now be in a state where SPI_connect would succeed */
		Assert(_SPI_curid == _SPI_connected);
	}
	return pushed;
}

/* Conditional pop: pop only if SPI_push_conditional pushed */
void
SPI_pop_conditional(bool pushed)
{
	/* We should be in a state where SPI_connect would succeed */
	Assert(_SPI_curid == _SPI_connected);
	if (pushed)
		_SPI_curid--;
}

/* Restore state of SPI stack after aborting a subtransaction */
void
SPI_restore_connection(void)
{
	Assert(_SPI_connected >= 0);
	_SPI_curid = _SPI_connected - 1;
}

/* Parse, plan, and execute a query string */
int
SPI_execute(const char *src, bool read_only, long tcount)
{
	_SPI_plan	plan;
	int			res;

	if (src == NULL || tcount < 0)
		return SPI_ERROR_ARGUMENT;

	res = _SPI_begin_call(true);
	if (res < 0)
		return res;

	memset(&plan, 0, sizeof(_SPI_plan));
	plan.magic = _SPI_PLAN_MAGIC;
	plan.cursor_options = 0;
	plan.plancxt = NULL;		/* doesn't have own context */
	plan.query = src;
	plan.nargs = 0;
	plan.argtypes = NULL;
	plan.use_count = 0;

	_SPI_prepare_plan(src, &plan);

	res = _SPI_execute_plan(&plan, NULL, NULL,
							InvalidSnapshot, InvalidSnapshot,
							read_only, true, tcount);

	_SPI_end_call(true);
	return res;
}

/* Obsolete version of SPI_execute */
int
SPI_exec(const char *src, long tcount)
{
	return SPI_execute(src, false, tcount);
}

/* Execute a previously prepared plan */
int
SPI_execute_plan(SPIPlanPtr plan, Datum *Values, const char *Nulls,
				 bool read_only, long tcount)
{
	int			res;

	if (plan == NULL || tcount < 0)
		return SPI_ERROR_ARGUMENT;

	if (plan->nargs > 0 && Values == NULL)
		return SPI_ERROR_PARAM;

	res = _SPI_begin_call(true);
	if (res < 0)
		return res;

	res = _SPI_execute_plan(plan,
							Values, Nulls,
							InvalidSnapshot, InvalidSnapshot,
							read_only, true, tcount);

	_SPI_end_call(true);
	return res;
}

/* Obsolete version of SPI_execute_plan */
int
SPI_execp(SPIPlanPtr plan, Datum *Values, const char *Nulls, long tcount)
{
	return SPI_execute_plan(plan, Values, Nulls, false, tcount);
}

/*
 * SPI_execute_snapshot -- identical to SPI_execute_plan, except that we allow
 * the caller to specify exactly which snapshots to use, which will be
 * registered here.  Also, the caller may specify that AFTER triggers should be
 * queued as part of the outer query rather than being fired immediately at the
 * end of the command.
 *
 * This is currently not documented in spi.sgml because it is only intended
 * for use by RI triggers.
 *
 * Passing snapshot == InvalidSnapshot will select the normal behavior of
 * fetching a new snapshot for each query.
 */
int
SPI_execute_snapshot(SPIPlanPtr plan,
					 Datum *Values, const char *Nulls,
					 Snapshot snapshot, Snapshot crosscheck_snapshot,
					 bool read_only, bool fire_triggers, long tcount)
{
	int			res;

	if (plan == NULL || tcount < 0)
		return SPI_ERROR_ARGUMENT;

	if (plan->nargs > 0 && Values == NULL)
		return SPI_ERROR_PARAM;

	res = _SPI_begin_call(true);
	if (res < 0)
		return res;

	res = _SPI_execute_plan(plan,
							Values, Nulls,
							snapshot, crosscheck_snapshot,
							read_only, fire_triggers, tcount);

	_SPI_end_call(true);
	return res;
}

SPIPlanPtr
SPI_prepare(const char *src, int nargs, Oid *argtypes)
{
	_SPI_plan	plan;
	_SPI_plan  *result;

	if (src == NULL || nargs < 0 || (nargs > 0 && argtypes == NULL))
	{
		SPI_result = SPI_ERROR_ARGUMENT;
		return NULL;
	}

	SPI_result = _SPI_begin_call(true);
	if (SPI_result < 0)
		return NULL;

	memset(&plan, 0, sizeof(_SPI_plan));
	plan.magic = _SPI_PLAN_MAGIC;
	//plan.cursor_options = cursorOptions;
	plan.plancxt = NULL;		/* doesn't have own context */
	plan.query = src;
	plan.nargs = nargs;
	plan.argtypes = argtypes;
	plan.use_count = 0;

	_SPI_prepare_plan(src, &plan);

	/* copy plan to procedure context */
	result = _SPI_copy_plan(&plan, _SPI_CPLAN_PROCXT);

	_SPI_end_call(true);

	return result;
}

SPIPlanPtr
SPI_saveplan(SPIPlanPtr plan)
{
	SPIPlanPtr	newplan;

	if (plan == NULL)
	{
		SPI_result = SPI_ERROR_ARGUMENT;
		return NULL;
	}

	SPI_result = _SPI_begin_call(false);		/* don't change context */
	if (SPI_result < 0)
		return NULL;

	newplan = _SPI_copy_plan(plan, _SPI_CPLAN_TOPCXT);

	_SPI_curid--;
	SPI_result = 0;

	return newplan;
}

int
SPI_freeplan(SPIPlanPtr plan)
{
	if (plan == NULL)
		return SPI_ERROR_ARGUMENT;

	MemoryContextDelete(plan->plancxt);
	return 0;
}

HeapTuple
SPI_copytuple(HeapTuple tuple)
{
	MemoryContext oldcxt = NULL;
	HeapTuple	ctuple;

	if (tuple == NULL)
	{
		SPI_result = SPI_ERROR_ARGUMENT;
		return NULL;
	}

	if (_SPI_curid + 1 == _SPI_connected)		/* connected */
	{
		if (_SPI_current != &(_SPI_stack[_SPI_curid + 1]))
			insist_log(false, "SPI stack corrupted");
		oldcxt = MemoryContextSwitchTo(_SPI_current->savedcxt);
	}

	ctuple = heap_copytuple(tuple);

	if (oldcxt)
		MemoryContextSwitchTo(oldcxt);

	return ctuple;
}

HeapTupleHeader
SPI_returntuple(HeapTuple tuple, TupleDesc tupdesc)
{
	MemoryContext oldcxt = NULL;
	HeapTupleHeader dtup;

	if (tuple == NULL || tupdesc == NULL)
	{
		SPI_result = SPI_ERROR_ARGUMENT;
		return NULL;
	}

	/* For RECORD results, make sure a typmod has been assigned */
	if (tupdesc->tdtypeid == RECORDOID &&
		tupdesc->tdtypmod < 0)
		assign_record_type_typmod(tupdesc);

	if (_SPI_curid + 1 == _SPI_connected)		/* connected */
	{
		if (_SPI_current != &(_SPI_stack[_SPI_curid + 1]))
			insist_log(false, "SPI stack corrupted");
		oldcxt = MemoryContextSwitchTo(_SPI_current->savedcxt);
	}

	dtup = (HeapTupleHeader) palloc(tuple->t_len);
	memcpy((char *) dtup, (char *) tuple->t_data, tuple->t_len);

	HeapTupleHeaderSetDatumLength(dtup, tuple->t_len);
	HeapTupleHeaderSetTypeId(dtup, tupdesc->tdtypeid);
	HeapTupleHeaderSetTypMod(dtup, tupdesc->tdtypmod);

	if (oldcxt)
		MemoryContextSwitchTo(oldcxt);

	return dtup;
}

HeapTuple
SPI_modifytuple(Relation rel, HeapTuple tuple, int natts, int *attnum,
				Datum *Values, const char *Nulls)
{
	MemoryContext oldcxt = NULL;
	HeapTuple	mtuple;
	int			numberOfAttributes;
	Datum	   *v;
	bool	   *n;
	int			i;

	if (rel == NULL || tuple == NULL || natts < 0 || attnum == NULL || Values == NULL)
	{
		SPI_result = SPI_ERROR_ARGUMENT;
		return NULL;
	}

	if (_SPI_curid + 1 == _SPI_connected)		/* connected */
	{
		if (_SPI_current != &(_SPI_stack[_SPI_curid + 1]))
			insist_log(false, "SPI stack corrupted");
		oldcxt = MemoryContextSwitchTo(_SPI_current->savedcxt);
	}
	SPI_result = 0;
	numberOfAttributes = rel->rd_att->natts;
	v = (Datum *) palloc(numberOfAttributes * sizeof(Datum));
	n = (bool *) palloc(numberOfAttributes * sizeof(bool));

	/* fetch old values and nulls */
	heap_deform_tuple(tuple, rel->rd_att, v, n);

	/* replace values and nulls */
	for (i = 0; i < natts; i++)
	{
		if (attnum[i] <= 0 || attnum[i] > numberOfAttributes)
			break;
		v[attnum[i] - 1] = Values[i];
		n[attnum[i] - 1] = (Nulls && Nulls[i] == 'n');
	}

	if (i == natts)				/* no errors in *attnum */
	{
		mtuple = heap_form_tuple(rel->rd_att, v, n);

		/*
		 * copy the identification info of the old tuple: t_ctid, t_self, and
		 * OID (if any)
		 */
		mtuple->t_data->t_ctid = tuple->t_data->t_ctid;
		mtuple->t_self = tuple->t_self;
		if (rel->rd_att->tdhasoid)
			HeapTupleSetOid(mtuple, HeapTupleGetOid(tuple));
	}
	else
	{
		mtuple = NULL;
		SPI_result = SPI_ERROR_NOATTRIBUTE;
	}

	pfree(v);
	pfree(n);

	if (oldcxt)
		MemoryContextSwitchTo(oldcxt);

	return mtuple;
}

int
SPI_fnumber(TupleDesc tupdesc, const char *fname)
{
	int			res;
	Form_pg_attribute sysatt;

	for (res = 0; res < tupdesc->natts; res++)
	{
		if (namestrcmp(&tupdesc->attrs[res]->attname, fname) == 0)
			return res + 1;
	}

	sysatt = SystemAttributeByName(fname, true /* "oid" will be accepted */ );
	if (sysatt != NULL)
		return sysatt->attnum;

	/* SPI_ERROR_NOATTRIBUTE is different from all sys column numbers */
	return SPI_ERROR_NOATTRIBUTE;
}

char *
SPI_fname(TupleDesc tupdesc, int fnumber)
{
	Form_pg_attribute att;

	SPI_result = 0;

	if (fnumber > tupdesc->natts || fnumber == 0 ||
		fnumber <= FirstLowInvalidHeapAttributeNumber)
	{
		SPI_result = SPI_ERROR_NOATTRIBUTE;
		return NULL;
	}

	if (fnumber > 0)
		att = tupdesc->attrs[fnumber - 1];
	else
		att = SystemAttributeDefinition(fnumber, true);

	return pstrdup(NameStr(att->attname));
}

char *
SPI_getvalue(HeapTuple tuple, TupleDesc tupdesc, int fnumber)
{
	char	   *result;
	Datum		origval,
				val;
	bool		isnull;
	Oid			typoid,
				foutoid;
	bool		typisvarlena;

	SPI_result = 0;

	if (fnumber > HeapTupleHeaderGetNatts(tuple->t_data) || fnumber == 0 ||
		fnumber <= FirstLowInvalidHeapAttributeNumber)
	{
		SPI_result = SPI_ERROR_NOATTRIBUTE;
		return NULL;
	}

	origval = heap_getattr(tuple, fnumber, tupdesc, &isnull);
	if (isnull)
		return NULL;

	if (fnumber > 0)
		typoid = tupdesc->attrs[fnumber - 1]->atttypid;
	else
		typoid = (SystemAttributeDefinition(fnumber, true))->atttypid;

	getTypeOutputInfo(typoid, &foutoid, &typisvarlena);

	/*
	 * If we have a toasted datum, forcibly detoast it here to avoid memory
	 * leakage inside the type's output routine.
	 */
	if (typisvarlena)
		val = PointerGetDatum(PG_DETOAST_DATUM(origval));
	else
		val = origval;

	result = OidOutputFunctionCall(foutoid, val);

	/* Clean up detoasted copy, if any */
	if (val != origval)
		pfree(DatumGetPointer(val));

	return result;
}

Datum
SPI_getbinval(HeapTuple tuple, TupleDesc tupdesc, int fnumber, bool *isnull)
{
	SPI_result = 0;

	if (fnumber > HeapTupleHeaderGetNatts(tuple->t_data) || fnumber == 0 ||
		fnumber <= FirstLowInvalidHeapAttributeNumber)
	{
		SPI_result = SPI_ERROR_NOATTRIBUTE;
		*isnull = true;
		return (Datum) 0;
	}

	return heap_getattr(tuple, fnumber, tupdesc, isnull);
}

char *
SPI_gettype(TupleDesc tupdesc, int fnumber)
{
	Oid			typoid;
	int			fetchCount;
	char	   *result;

	SPI_result = 0;

	if (fnumber > tupdesc->natts || fnumber == 0 ||
		fnumber <= FirstLowInvalidHeapAttributeNumber)
	{
		SPI_result = SPI_ERROR_NOATTRIBUTE;
		return NULL;
	}

	if (fnumber > 0)
		typoid = tupdesc->attrs[fnumber - 1]->atttypid;
	else
		typoid = (SystemAttributeDefinition(fnumber, true))->atttypid;

	result = caql_getcstring_plus(
			NULL,
			&fetchCount,
			NULL,
			cql("SELECT typname FROM pg_type "
				" WHERE oid = :1 ",
				ObjectIdGetDatum(typoid)));

	if (!fetchCount)
	{
		SPI_result = SPI_ERROR_TYPUNKNOWN;
		return NULL;
	}

	return result;
}

Oid
SPI_gettypeid(TupleDesc tupdesc, int fnumber)
{
	SPI_result = 0;

	if (fnumber > tupdesc->natts || fnumber == 0 ||
		fnumber <= FirstLowInvalidHeapAttributeNumber)
	{
		SPI_result = SPI_ERROR_NOATTRIBUTE;
		return InvalidOid;
	}

	if (fnumber > 0)
		return tupdesc->attrs[fnumber - 1]->atttypid;
	else
		return (SystemAttributeDefinition(fnumber, true))->atttypid;
}

char *
SPI_getrelname(Relation rel)
{
	return pstrdup(RelationGetRelationName(rel));
}

char *
SPI_getnspname(Relation rel)
{
	return get_namespace_name(RelationGetNamespace(rel));
}

void *
SPI_palloc(Size size)
{
	MemoryContext oldcxt = NULL;
	void	   *pointer;

	if (_SPI_curid + 1 == _SPI_connected)		/* connected */
	{
		if (_SPI_current != &(_SPI_stack[_SPI_curid + 1]))
			insist_log(false, "SPI stack corrupted");
		oldcxt = MemoryContextSwitchTo(_SPI_current->savedcxt);
	}

	pointer = palloc(size);

	if (oldcxt)
		MemoryContextSwitchTo(oldcxt);

	return pointer;
}

void *
SPI_repalloc(void *pointer, Size size)
{
	/* No longer need to worry which context chunk was in... */
	return repalloc(pointer, size);
}

void
SPI_pfree(void *pointer)
{
	/* No longer need to worry which context chunk was in... */
	pfree(pointer);
}

void
SPI_freetuple(HeapTuple tuple)
{
	/* No longer need to worry which context tuple was in... */
	heap_freetuple(tuple);
}

void
SPI_freetuptable(SPITupleTable *tuptable)
{
	if (tuptable != NULL)
		MemoryContextDelete(tuptable->tuptabcxt);
}



/*
 * SPI_cursor_open()
 *
 *	Open a prepared SPI plan as a portal
 */
Portal
SPI_cursor_open(const char *name, SPIPlanPtr plan,
				Datum *Values, const char *Nulls,
				bool read_only)
{
	_SPI_plan  *spiplan = (_SPI_plan *) plan;
	List	   *qtlist;
	List	   *ptlist;
	ParamListInfo paramLI;
	Snapshot	snapshot;
	MemoryContext oldcontext;
	Portal		portal;
	int			k;

	elog(DEBUG1, "SPI_cursor_open local: %s", spiplan->query);


	/*
	 * Check that the plan is something the Portal code will special-case as
	 * returning one tupleset.
	 */
	if (!SPI_is_cursor_plan(spiplan))
	{
		/* try to give a good error message */
		Query	   *queryTree;

		if (list_length(spiplan->qtlist) != 1)
			ereport(ERROR,
					(errcode(ERRCODE_INVALID_CURSOR_DEFINITION),
					 errmsg("cannot open multi-query plan as cursor")));
		queryTree = (Query *) PortalListGetPrimaryStmt((List *) linitial(spiplan->qtlist));
		if (queryTree == NULL)
			ereport(ERROR,
					(errcode(ERRCODE_INVALID_CURSOR_DEFINITION),
					 errmsg("cannot open empty query as cursor")));
		ereport(ERROR,
				(errcode(ERRCODE_INVALID_CURSOR_DEFINITION),
		/* translator: %s is name of a SQL command, eg INSERT */
				 errmsg("cannot open %s query as cursor",
						CreateCommandTag((Node*)queryTree))));
	}

	Assert(list_length(spiplan->qtlist) == 1);
	qtlist = (List *) linitial(spiplan->qtlist);
	ptlist = spiplan->ptlist;
	if (list_length(qtlist) != list_length(ptlist))
		insist_log(false, "corrupted SPI plan lists");

	/*
	 * If told to be read-only, we'd better check for read-only queries.
	 */
	if (read_only)
	{
		ListCell   *lc;

		foreach(lc, qtlist)
		{
			Query  *qry = (Query *) lfirst(lc);

			if (!QueryIsReadOnly(qry))
				ereport(ERROR,
						(errcode(ERRCODE_FEATURE_NOT_SUPPORTED),
						 /* translator: %s is a SQL statement name */
						 errmsg("%s is not allowed in a non-volatile function",
								CreateCommandTag((Node*)qry))));
		}
	}

	/* Reset SPI result (note we deliberately don't touch lastoid) */
	SPI_processed64 = 0;
	SPI_processed = 0;
	SPI_tuptable = NULL;
	_SPI_current->processed = 0;
	_SPI_current->tuptable = NULL;

	/* Create the portal */
	if (name == NULL || name[0] == '\0')
	{
		/* Use a random nonconflicting name */
		portal = CreateNewPortal();
	}
	else
	{
		/* In this path, error if portal of same name already exists */
		portal = CreatePortal(name, false, false);
	}

	/* Switch to portal's memory and copy the parsetrees and plans to there */
	oldcontext = MemoryContextSwitchTo(PortalGetHeapMemory(portal));
	qtlist = copyObject(qtlist);
	ptlist = copyObject(ptlist);

	/* If the plan has parameters, set them up */
	if (spiplan->nargs > 0)
	{
		/* sizeof(ParamListInfoData) includes the first array element */
		paramLI = (ParamListInfo) palloc(sizeof(ParamListInfoData) +
							  (spiplan->nargs - 1) *sizeof(ParamExternData));
		paramLI->numParams = spiplan->nargs;

		for (k = 0; k < spiplan->nargs; k++)
		{
			ParamExternData *prm = &paramLI->params[k];

			prm->ptype = spiplan->argtypes[k];
			prm->pflags = 0;
			prm->isnull = (Nulls && Nulls[k] == 'n');
			if (prm->isnull)
			{
				/* nulls just copy */
				prm->value = Values[k];
			}
			else
			{
				/* pass-by-ref values must be copied into portal context */
				int16		paramTypLen;
				bool		paramTypByVal;

				get_typlenbyval(prm->ptype, &paramTypLen, &paramTypByVal);
				prm->value = datumCopy(Values[k],
									   paramTypByVal, paramTypLen);
			}
		}
	}
	else
		paramLI = NULL;

	/* Copy the plan's query string into the portal */
	char *query_string = pstrdup(spiplan->query);

	/*
	 * Set up the portal.
	 */
	PortalDefineQuery(portal,
					  NULL,		/* no statement name */
					  query_string,
					  T_SelectStmt,
					  CreateCommandTag(PortalListGetPrimaryStmt(qtlist)),
					  ptlist,
					  PortalGetHeapMemory(portal));

	MemoryContextSwitchTo(oldcontext);

	/*
	 * Set up options for portal.
	 */
	portal->cursorOptions &= ~(CURSOR_OPT_SCROLL | CURSOR_OPT_NO_SCROLL);
	{
		int option = CURSOR_OPT_NO_SCROLL;
		
		if ( list_length(ptlist) == 1 )
		{
			Node *node = (Node *)linitial(ptlist);

			/*
			 * For utility statements such as EXPLAIN, we may not have
			 * a valid PlannedStmt pointer. Therefore, make sure that
			 * the cast to PlannedStmt* is valid (MPP-22435).
			 */
			if (nodeTag(node) == T_PlannedStmt)
			{
				PlannedStmt *stmt = (PlannedStmt *)node;
				if ( stmt && stmt->planTree &&
					ExecSupportsBackwardScan(stmt->planTree) )
				{
					option = CURSOR_OPT_SCROLL;
				}
			}
		}
		portal->cursorOptions |= option;
	}

	/*
	 * Greenplum Database needs this
	 */
	portal->is_extended_query = true;

	/*
	 * Set up the snapshot to use.	(PortalStart will do CopySnapshot, so we
	 * skip that here.)
	 */
	if (read_only)
		snapshot = ActiveSnapshot;
	else
	{
		CommandCounterIncrement();
		snapshot = GetTransactionSnapshot();
	}

	/*
	 * Start portal execution.
	 */
	PortalStart(portal, paramLI, snapshot,
				savedSeqServerHost, savedSeqServerPort);

	Assert(portal->strategy != PORTAL_MULTI_QUERY);

	/* Return the created portal */
	return portal;
}


/*
 * SPI_cursor_find()
 *
 *	Find the portal of an existing open cursor
 */
Portal
SPI_cursor_find(const char *name)
{
	return GetPortalByName(name);
}


/*
 * SPI_cursor_fetch()
 *
 *	Fetch rows in a cursor
 */
void
SPI_cursor_fetch(Portal portal, bool forward, long count)
{
	_SPI_cursor_operation(portal, forward, count,
						  CreateDestReceiver(DestSPI, NULL));
	/* we know that the DestSPI receiver doesn't need a destroy call */
}


/*
 * SPI_cursor_move()
 *
 *	Move in a cursor
 */
void
SPI_cursor_move(Portal portal, bool forward, long count)
{
	_SPI_cursor_operation(portal, forward, count, None_Receiver);
}


/*
 * SPI_cursor_close()
 *
 *	Close a cursor
 */
void
SPI_cursor_close(Portal portal)
{
	insist_log(PortalIsValid(portal), "invalid portal in SPI cursor operation");

	PortalDrop(portal, false);
}

/*
 * Returns the Oid representing the type id for argument at argIndex. First
 * parameter is at index zero.
 */
Oid
SPI_getargtypeid(SPIPlanPtr plan, int argIndex)
{
	if (plan == NULL || argIndex < 0 || argIndex >= ((_SPI_plan *) plan)->nargs)
	{
		SPI_result = SPI_ERROR_ARGUMENT;
		return InvalidOid;
	}
	return plan->argtypes[argIndex];
}

/*
 * Returns the number of arguments for the prepared plan.
 */
int
SPI_getargcount(SPIPlanPtr plan)
{
	if (plan == NULL)
	{
		SPI_result = SPI_ERROR_ARGUMENT;
		return -1;
	}
	return plan->nargs;
}

/*
 * Returns true if the plan contains exactly one command
 * and that command returns tuples to the caller (eg, SELECT or
 * INSERT ... RETURNING, but not SELECT ... INTO). In essence,
 * the result indicates if the command can be used with SPI_cursor_open
 *
 * Parameters
 *	  plan: A plan previously prepared using SPI_prepare
 */
bool
SPI_is_cursor_plan(SPIPlanPtr plan)
{
	_SPI_plan  *spiplan = (_SPI_plan *) plan;

	if (spiplan == NULL)
	{
		SPI_result = SPI_ERROR_ARGUMENT;
		return false;
	}

	if (list_length(spiplan->qtlist) != 1)
		return false;			/* not exactly 1 pre-rewrite command */

	switch (ChoosePortalStrategy((List *) linitial(spiplan->qtlist)))
	{
		case PORTAL_ONE_SELECT:
		case PORTAL_ONE_RETURNING:
		case PORTAL_UTIL_SELECT:
			/* OK */
			return true;

		case PORTAL_MULTI_QUERY:
			/* will not return tuples */
			break;
	}
	return false;
}

/*
 * SPI_result_code_string --- convert any SPI return code to a string
 *
 * This is often useful in error messages.	Most callers will probably
 * only pass negative (error-case) codes, but for generality we recognize
 * the success codes too.
 */
const char *
SPI_result_code_string(int code)
{
	static char buf[64];

	switch (code)
	{
		case SPI_ERROR_CONNECT:
			return "SPI_ERROR_CONNECT";
		case SPI_ERROR_COPY:
			return "SPI_ERROR_COPY";
		case SPI_ERROR_OPUNKNOWN:
			return "SPI_ERROR_OPUNKNOWN";
		case SPI_ERROR_UNCONNECTED:
			return "SPI_ERROR_UNCONNECTED";
		case SPI_ERROR_CURSOR:
			return "SPI_ERROR_CURSOR";
		case SPI_ERROR_ARGUMENT:
			return "SPI_ERROR_ARGUMENT";
		case SPI_ERROR_PARAM:
			return "SPI_ERROR_PARAM";
		case SPI_ERROR_TRANSACTION:
			return "SPI_ERROR_TRANSACTION";
		case SPI_ERROR_NOATTRIBUTE:
			return "SPI_ERROR_NOATTRIBUTE";
		case SPI_ERROR_NOOUTFUNC:
			return "SPI_ERROR_NOOUTFUNC";
		case SPI_ERROR_TYPUNKNOWN:
			return "SPI_ERROR_TYPUNKNOWN";
		case SPI_OK_CONNECT:
			return "SPI_OK_CONNECT";
		case SPI_OK_FINISH:
			return "SPI_OK_FINISH";
		case SPI_OK_FETCH:
			return "SPI_OK_FETCH";
		case SPI_OK_UTILITY:
			return "SPI_OK_UTILITY";
		case SPI_OK_SELECT:
			return "SPI_OK_SELECT";
		case SPI_OK_SELINTO:
			return "SPI_OK_SELINTO";
		case SPI_OK_INSERT:
			return "SPI_OK_INSERT";
		case SPI_OK_DELETE:
			return "SPI_OK_DELETE";
		case SPI_OK_UPDATE:
			return "SPI_OK_UPDATE";
		case SPI_OK_CURSOR:
			return "SPI_OK_CURSOR";
		case SPI_OK_INSERT_RETURNING:
			return "SPI_OK_INSERT_RETURNING";
		case SPI_OK_DELETE_RETURNING:
			return "SPI_OK_DELETE_RETURNING";
		case SPI_OK_UPDATE_RETURNING:
			return "SPI_OK_UPDATE_RETURNING";
	}
	/* Unrecognized code ... return something useful ... */
	sprintf(buf, "Unrecognized SPI code %d", code);
	return buf;
}

/* =================== private functions =================== */

/*
 * spi_dest_startup
 *		Initialize to receive tuples from Executor into SPITupleTable
 *		of current SPI procedure
 */
void
spi_dest_startup(DestReceiver *self, int operation, TupleDesc typeinfo)
{
	SPITupleTable *tuptable;
	MemoryContext oldcxt;
	MemoryContext tuptabcxt;

	/*
	 * When called by Executor _SPI_curid expected to be equal to
	 * _SPI_connected
	 */
	if (_SPI_curid != _SPI_connected || _SPI_connected < 0)
		insist_log(false, "improper call to spi_dest_startup");
	if (_SPI_current != &(_SPI_stack[_SPI_curid]))
		insist_log(false, "SPI stack corrupted");

	if (_SPI_current->tuptable != NULL)
		insist_log(false, "improper call to spi_dest_startup");

	oldcxt = _SPI_procmem();	/* switch to procedure memory context */

	tuptabcxt = AllocSetContextCreate(CurrentMemoryContext,
									  "SPI TupTable",
									  ALLOCSET_DEFAULT_MINSIZE,
									  ALLOCSET_DEFAULT_INITSIZE,
									  ALLOCSET_DEFAULT_MAXSIZE);
	MemoryContextSwitchTo(tuptabcxt);

	_SPI_current->tuptable = tuptable = (SPITupleTable *)
		palloc(sizeof(SPITupleTable));
	tuptable->tuptabcxt = tuptabcxt;
	tuptable->alloced = tuptable->free = 128;
	tuptable->vals = (HeapTuple *) palloc(tuptable->alloced * sizeof(HeapTuple));
	tuptable->tupdesc = CreateTupleDescCopy(typeinfo);

	MemoryContextSwitchTo(oldcxt);
}

/*
 * spi_printtup
 *		store tuple retrieved by Executor into SPITupleTable
 *		of current SPI procedure
 */
void
spi_printtup(TupleTableSlot *slot, DestReceiver *self)
{
	SPITupleTable *tuptable;
	MemoryContext oldcxt;

	/*
	 * When called by Executor _SPI_curid expected to be equal to
	 * _SPI_connected
	 */
	if (_SPI_curid != _SPI_connected || _SPI_connected < 0)
		insist_log(false, "improper call to spi_printtup");
	if (_SPI_current != &(_SPI_stack[_SPI_curid]))
		insist_log(false, "SPI stack corrupted");

	tuptable = _SPI_current->tuptable;
	if (tuptable == NULL)
		insist_log(false, "improper call to spi_printtup");

	oldcxt = MemoryContextSwitchTo(tuptable->tuptabcxt);

	if (tuptable->free == 0)
	{
		tuptable->free = 256;
		tuptable->alloced += tuptable->free;
		tuptable->vals = (HeapTuple *) repalloc(tuptable->vals,
									  tuptable->alloced * sizeof(HeapTuple));
	}

	/*
	 * XXX TODO: This is extremely stupid.	Most likely we only need a
	 * memtuple. However, TONS of places, assumes heaptuple.
	 *
	 * Suggested fix: In SPITupleTable, change TupleDesc tupdesc to a slot, and
	 * access everything through slot_XXX intreface.
	 */
	tuptable->vals[tuptable->alloced - tuptable->free] = ExecCopySlotHeapTuple(slot);
	(tuptable->free)--;

	MemoryContextSwitchTo(oldcxt);
}

/*
 * Static functions
 */

/*
 * Parse and plan a querystring.
 *
 * At entry, plan->argtypes, plan->nargs, and plan->cursor_options must be
 * valid.  If boundParams isn't NULL then it represents parameter values
 * that are made available to the planner (as either estimates or hard values
 * depending on their PARAM_FLAG_CONST marking).  The boundParams had better
 * match the param types embedded in the plan!
 *
 * Results are stored into *plan (specifically, plan->plancache_list).
 * Note however that the result trees are all in CurrentMemoryContext
 * and need to be copied somewhere to survive.
 */
static void
_SPI_prepare_plan(const char *src, SPIPlanPtr plan)
{
	List	   *raw_parsetree_list;
	List	   *query_list_list;
	List	   *plan_list;
	ListCell   *list_item;
	ErrorContextCallback spierrcontext;
	Oid		   *argtypes = plan->argtypes;
	int			nargs = plan->nargs;

	/*
	 * Increment CommandCounter to see changes made by now.  We must do this
	 * to be sure of seeing any schema changes made by a just-preceding SPI
	 * command.  (But we don't bother advancing the snapshot, since the
	 * planner generally operates under SnapshotNow rules anyway.)
	 */
	CommandCounterIncrement();

	/*
	 * Setup error traceback support for ereport()
	 */
	spierrcontext.callback = _SPI_error_callback;
	spierrcontext.arg = (void *) src;
	spierrcontext.previous = error_context_stack;
	error_context_stack = &spierrcontext;

	/*
	 * Parse the request string into a list of raw parse trees.
	 */
	raw_parsetree_list = pg_parse_query(src);

	/*
	 * Do parse analysis and rule rewrite for each raw parsetree.
	 *
	 * We save the querytrees from each raw parsetree as a separate sublist.
	 * This allows _SPI_execute_plan() to know where the boundaries between
	 * original queries fall.
	 *
	 * TO DO Find a cleaner way to find query boundaries.  We retained this
	 *       approach when implementing the ground work for PlannedStmt in
	 *       order minimize changes.
	 */
	query_list_list = NIL; /* a list of list of rewritten Query nodes. */
	plan_list = NIL; /* a list of PlannedStmt nodes. */

	foreach(list_item, raw_parsetree_list)
	{
		Node	   *parsetree = (Node *) lfirst(list_item);
		List	   *query_list;

		query_list = pg_analyze_and_rewrite(parsetree, src, argtypes, nargs);

		ListCell *lc = NULL;
		foreach (lc, query_list)
		{
			Query *query = (Query *) lfirst(lc);
			
			if (Gp_role == GP_ROLE_EXECUTE)
			{
				/* This method will error out if the query cannot be safely executed on segment */
				querytree_safe_for_segment(query);
			}
		}
		
		query_list_list = lappend(query_list_list, query_list);

		plan_list = list_concat(plan_list,
								pg_plan_queries(query_list, NULL, false));
	}

	plan->qtlist = query_list_list;
	plan->ptlist = plan_list;

	elog_node_display(DEBUG5, "_SPI_prepare_plan queryTree", plan->qtlist, true);

	/*
	 * Pop the error context stack
	 */
	error_context_stack = spierrcontext.previous;
}

/*
 * Execute the given plan with the given parameter values
 *
 * snapshot: query snapshot to use, or InvalidSnapshot for the normal
 *		behavior of taking a new snapshot for each query.
 * crosscheck_snapshot: for RI use, all others pass InvalidSnapshot
 * read_only: TRUE for read-only execution (no CommandCounterIncrement)
 * fire_triggers: TRUE to fire AFTER triggers at end of query (normal case);
 *		FALSE means any AFTER triggers are postponed to end of outer query
 * tcount: execution tuple-count limit, or 0 for none
 */
static int
_SPI_execute_plan(_SPI_plan * plan, Datum *Values, const char *Nulls,
				  Snapshot snapshot, Snapshot crosscheck_snapshot,
				  bool read_only, bool fire_triggers, long tcount)
{
	volatile int my_res = 0;
	volatile uint64 my_processed = 0;
	volatile Oid my_lastoid = InvalidOid;
	SPITupleTable *volatile my_tuptable = NULL;
	volatile int res = 0;
	Snapshot	saveActiveSnapshot;
	const char *saved_query_string;

	/* Be sure to restore ActiveSnapshot on error exit */
	saveActiveSnapshot = ActiveSnapshot;

	/*
	 * In the normal case, where we are on the QD, we can do the normal
	 * PostgreSQL thing and run the command ourselves
	 */

	elog(DEBUG1, "_SPI_execute_plan local: %s", plan->query);

	/*
	 * elog_node_display(DEBUG5,"_SPI_execute_plan
	 * queryTree",plan->qtlist,true);
	 */

	saved_query_string = debug_query_string;
	debug_query_string = plan->query;

	PG_TRY();
	{
		List	   *query_list_list = plan->qtlist;
		ListCell   *plan_list_item = list_head(plan->ptlist);
		ListCell   *query_list_list_item;
		ErrorContextCallback spierrcontext;
		int			nargs = plan->nargs;
		ParamListInfo paramLI;

		/* Convert parameters to form wanted by executor */
		if (nargs > 0)
		{
			int			k;

			/* sizeof(ParamListInfoData) includes the first array element */
			paramLI = (ParamListInfo) palloc(sizeof(ParamListInfoData) +
									   (nargs - 1) *sizeof(ParamExternData));
			paramLI->numParams = nargs;

			for (k = 0; k < nargs; k++)
			{
				ParamExternData *prm = &paramLI->params[k];

				prm->value = Values[k];
				prm->isnull = (Nulls && Nulls[k] == 'n');
				prm->pflags = 0;
				prm->ptype = plan->argtypes[k];
			}
		}
		else
			paramLI = NULL;

		/*
		 * Setup error traceback support for ereport()
		 */
		spierrcontext.callback = _SPI_error_callback;
		spierrcontext.arg = (void *) plan->query;
		spierrcontext.previous = error_context_stack;
		error_context_stack = &spierrcontext;

		/* indicate plan is being used */
		plan->use_count++;

		foreach(query_list_list_item, query_list_list)
		{
			List	   *query_list = lfirst(query_list_list_item);
			ListCell   *query_list_item;

			foreach(query_list_item, query_list)
			{
				Query	   *queryTree = (Query *) lfirst(query_list_item);
				PlannedStmt *stmt;
				QueryDesc  *qdesc;
				DestReceiver *dest;

				stmt = (PlannedStmt*)lfirst(plan_list_item);
				plan_list_item = lnext(plan_list_item);

				/*
				 * Get copy of the queryTree and the plan since this may be modified further down.
				 */
				queryTree = copyObject(queryTree);
				stmt = copyObject(stmt);

				_SPI_current->processed = 0;
				_SPI_current->lastoid = InvalidOid;
				_SPI_current->tuptable = NULL;

				if (queryTree->commandType == CMD_UTILITY)
				{
					if (IsA(queryTree->utilityStmt, CopyStmt))
					{
						CopyStmt   *stmt = (CopyStmt *) queryTree->utilityStmt;

						if (stmt->filename == NULL)
						{
							my_res = SPI_ERROR_COPY;
							goto fail;
						}
					}
					else if (IsA(queryTree->utilityStmt, DeclareCursorStmt) ||
							 IsA(queryTree->utilityStmt, ClosePortalStmt) ||
							 IsA(queryTree->utilityStmt, FetchStmt))
					{
						my_res = SPI_ERROR_CURSOR;
						goto fail;
					}
					else if (IsA(queryTree->utilityStmt, TransactionStmt))
					{
						my_res = SPI_ERROR_TRANSACTION;
						goto fail;
					}
				}

				if (read_only && !QueryIsReadOnly(queryTree))
					ereport(ERROR,
							(errcode(ERRCODE_FEATURE_NOT_SUPPORTED),
					/* translator: %s is a SQL statement name */
					   errmsg("%s is not allowed in a non-volatile function",
							  CreateCommandTag((Node*)queryTree))));

				/*
				 * If not read-only mode, advance the command counter before
				 * each command.
				 */
				if (!read_only)
					CommandCounterIncrement();

				dest = CreateDestReceiver(queryTree->canSetTag ? DestSPI : DestNone,
										  NULL);

				if (snapshot == InvalidSnapshot)
				{
					/*
					 * Default read_only behavior is to use the entry-time
					 * ActiveSnapshot; if read-write, grab a full new snap.
					 */
					if (read_only)
						ActiveSnapshot = CopySnapshot(saveActiveSnapshot);
					else
						ActiveSnapshot = CopySnapshot(GetTransactionSnapshot());
				}
				else
				{
					/*
					 * We interpret read_only with a specified snapshot to be
					 * exactly that snapshot, but read-write means use the
					 * snap with advancing of command ID.
					 */
					ActiveSnapshot = CopySnapshot(snapshot);
					if (!read_only)
						ActiveSnapshot->curcid = GetCurrentCommandId();
				}

				if (queryTree->commandType == CMD_UTILITY)
				{
					ProcessUtility(queryTree->utilityStmt,
								   plan->query,
								   paramLI,
								   false, /* not top level */
								   dest, 
								   NULL);
					/* Update "processed" if stmt returned tuples */
					if (_SPI_current->tuptable)
						_SPI_current->processed = _SPI_current->tuptable->alloced - _SPI_current->tuptable->free;
					res = SPI_OK_UTILITY;
				}
				else
				{
					Assert(stmt); /* s.b. NULL only for utility command */

					qdesc = CreateQueryDesc(stmt, plan->query,
											ActiveSnapshot,
											crosscheck_snapshot,
											dest,
											paramLI, false);

                    if (gp_enable_gpperfmon 
                    		&& Gp_role == GP_ROLE_DISPATCH 
                    		&& log_min_messages < DEBUG4)
                    {
                    	/* For log level of DEBUG4, gpmon is sent information about SPI internal queries as well */
                    	Assert(plan->query);
            			gpmon_qlog_query_text(qdesc->gpmon_pkt,
            					plan->query,
            					application_name,
            					NULL /* resqueue name*/,
            					NULL /* priority */);
                    }
                    else
                    {
                    	/* Otherwise, we do not record information about internal queries */
                    	qdesc->gpmon_pkt = NULL;
                    }

					res = _SPI_pquery(qdesc, fire_triggers,
									  queryTree->canSetTag ? tcount : 0);
					FreeQueryDesc(qdesc);
				}
				FreeSnapshot(ActiveSnapshot);
				ActiveSnapshot = NULL;

				/*
				 * The last canSetTag query sets the status values returned to
				 * the caller.	Be careful to free any tuptables not returned,
				 * to avoid intratransaction memory leak.
				 */
				if (queryTree->canSetTag)
				{
					my_processed = _SPI_current->processed;
					my_lastoid = _SPI_current->lastoid;
					SPI_freetuptable(my_tuptable);
					my_tuptable = _SPI_current->tuptable;
					my_res = res;
				}
				else
				{
					SPI_freetuptable(_SPI_current->tuptable);
					_SPI_current->tuptable = NULL;
				}
				/* we know that the receiver doesn't need a destroy call */
				if (res < 0)
				{
					my_res = res;
					goto fail;
				}
			}
		}

fail:

		/*
		 * Pop the error context stack
		 */
		error_context_stack = spierrcontext.previous;
	}
	PG_CATCH();
	{
		debug_query_string = saved_query_string;

		/* Restore global vars and propagate error */
		ActiveSnapshot = saveActiveSnapshot;

		/* decrement plan use_count */
		plan->use_count--;
		PG_RE_THROW();
	}
	PG_END_TRY();

	debug_query_string = saved_query_string;

	ActiveSnapshot = saveActiveSnapshot;

	/* Save results for caller */
	SPI_processed64 = my_processed;
	SET_SPI_PROCESSED;

	SPI_lastoid = my_lastoid;
	SPI_tuptable = my_tuptable;

	/* tuptable now is caller's responsibility, not SPI's */
	_SPI_current->tuptable = NULL;

<<<<<<< HEAD
	/* plan execution is done */
	plan->use_count--;

	/*
	 * If none of the queries had canSetTag, we return the last query's result
	 * code, but not its auxiliary results (for backwards compatibility).
	 */
	if (my_res == 0)
		my_res = res;

=======
>>>>>>> 782d68e3
	return my_res;
}

/*
 * Assign memory for a query before executing through SPI.
 * There are two possibilities:
 *   1. We're not in a function scan. We calculate the
 * 	    query's limit using the queue.
 *   2. We're inside a function scan. We use the memory
 *      allocated to the function scan operator.
 *
 */
static void
_SPI_assign_query_mem(QueryDesc * queryDesc)
{
	if (Gp_role == GP_ROLE_DISPATCH &&
			ResourceScheduler &&
			!superuser() &&
			ActivePortal &&
			(gp_resqueue_memory_policy != RESQUEUE_MEMORY_POLICY_NONE))
		{
			if (!SPI_IsMemoryReserved())
			{
				queryDesc->plannedstmt->query_mem =
					ResourceQueueGetQueryMemoryLimit(queryDesc->plannedstmt,
													 ActivePortal->queueId);
			}
			else
			{
				queryDesc->plannedstmt->query_mem =
					SPI_GetMemoryReservation();
			}
			Assert(queryDesc->plannedstmt->query_mem > 0);
		}
}

static int
_SPI_pquery(QueryDesc * queryDesc, bool fire_triggers, long tcount)
{
	int			operation = queryDesc->operation;
	int			res;

	switch (operation)
	{
		case CMD_SELECT:
			if (queryDesc->plannedstmt->intoClause)		/* select into table? */
				res = SPI_OK_SELINTO;
			else if (queryDesc->dest->mydest != DestSPI)
			{
				/* Don't return SPI_OK_SELECT if we're discarding result */
				res = SPI_OK_UTILITY;
			}
			else
				res = SPI_OK_SELECT;

			/* 
			 * Checking if we need to put this through resource queue.
			 * Same as in pquery.c, except we check ActivePortal->releaseResLock.
			 * If the Active portal already hold a lock on the queue, we cannot
			 * acquire it again.
			 */
			if (Gp_role == GP_ROLE_DISPATCH && ResourceScheduler &&
					!superuser()
			   )
			{
				/*
				 * This is SELECT, so we should have planTree anyway.
				 */
				Assert(queryDesc->plannedstmt->planTree);

				/* 
				 * MPP-6421 - An active portal may not yet be defined if we're
				 * constant folding a stable or volatile function marked as
				 * immutable -- a hack some customers use for partition pruning.
				 *
				 * MPP-16571 - Don't warn about such an event because there are
				 * legitimate parts of the code where we evaluate stable and
				 * volatile functions without an active portal -- describe
				 * functions for table functions, for example.
				 */
				if (ActivePortal)
				{
					if (!ActivePortal->releaseResLock)
					{
						/** TODO: siva - can we ever reach this point? */
						PortalSetStatus(ActivePortal, PORTAL_QUEUE);
					
						_SPI_assign_query_mem(queryDesc);

						ActivePortal->releaseResLock =
							ResLockPortal(ActivePortal, queryDesc);
						PortalSetStatus(ActivePortal, PORTAL_ACTIVE);
					} 
					else
					{
						/**
						 * If we're in this case, then we already have a
						 * resource queue lock which means we're calling an SPI
						 * query after we've gone through the resource queue. We
						 * need to determine how much memory this query
						 * deserves. There are two possibilities:
						 * 1) We're not in a function scan. We calculate the
						 * query's limit using the queue. We don't go through
						 * the queue, though.
						 * 2) We're inside a function scan. We use the memory
						 * allocated to the function scan operator.
						 */
						Assert(ActivePortal);
						Assert(ActivePortal->releaseResLock);

						_SPI_assign_query_mem(queryDesc);
					}
				}
			}

			break;
		/* TODO Find a better way to indicate "returning".  When PlannedStmt
		 * support is finished, the queryTree field will be gone.
		 */
		case CMD_INSERT:
			_SPI_assign_query_mem(queryDesc);

			if (queryDesc->plannedstmt->returningLists)
				res = SPI_OK_INSERT_RETURNING;
			else
				res = SPI_OK_INSERT;
			break;
		case CMD_DELETE:
			_SPI_assign_query_mem(queryDesc);

			if (queryDesc->plannedstmt->returningLists)
				res = SPI_OK_DELETE_RETURNING;
			else
				res = SPI_OK_DELETE;
			break;
		case CMD_UPDATE:
			_SPI_assign_query_mem(queryDesc);

			if (queryDesc->plannedstmt->returningLists)
				res = SPI_OK_UPDATE_RETURNING;
			else
				res = SPI_OK_UPDATE;
			break;
		default:
			return SPI_ERROR_OPUNKNOWN;
	}

#ifdef SPI_EXECUTOR_STATS
	if (ShowExecutorStats)
		ResetUsage();
#endif

	if (gp_resqueue_memory_policy != RESQUEUE_MEMORY_POLICY_NONE
			&& superuser())
	{
		if (!SPI_IsMemoryReserved())
		{
			queryDesc->plannedstmt->query_mem = ResourceQueueGetSuperuserQueryMemoryLimit();                		
		}
		else
		{
			queryDesc->plannedstmt->query_mem = SPI_GetMemoryReservation();
		}
		Assert(queryDesc->plannedstmt->query_mem > 0);
	}

	if (!cdbpathlocus_querysegmentcatalogs && fire_triggers)
		AfterTriggerBeginQuery();

	bool orig_gp_enable_gpperfmon = gp_enable_gpperfmon;

	PG_TRY();
	{
		/*
		 * Temporarily disable gpperfmon since we don't send information for internal queries in
		 * most cases, except when the debugging level is set to DEBUG4 or DEBUG5.
		 */
		if (log_min_messages > DEBUG4)
		{
			gp_enable_gpperfmon = false;
		}

		ExecutorStart(queryDesc, 0);

		ExecutorRun(queryDesc, ForwardScanDirection, tcount);
		
		_SPI_current->processed = queryDesc->estate->es_processed;
		_SPI_current->lastoid = queryDesc->estate->es_lastoid;
		
		if ((res == SPI_OK_SELECT || queryDesc->plannedstmt->returningLists) &&
			queryDesc->dest->mydest == DestSPI)
		{
			if (_SPI_checktuples())
				insist_log(false, "consistency check on SPI tuple count failed");
		}
		
		if (!cdbpathlocus_querysegmentcatalogs)
			/* Take care of any queued AFTER triggers */
			if (fire_triggers)
				AfterTriggerEndQuery(queryDesc->estate);

		ExecutorEnd(queryDesc);

		gp_enable_gpperfmon = orig_gp_enable_gpperfmon;

		/* MPP-14001: Running auto_stats */
		if (Gp_role == GP_ROLE_DISPATCH)
		{
			Oid	relationOid = InvalidOid; 	/* relation that is modified */
			AutoStatsCmdType cmdType = AUTOSTATS_CMDTYPE_SENTINEL; 	/* command type */
			autostats_get_cmdtype(queryDesc->plannedstmt, &cmdType, &relationOid);
			auto_stats(cmdType, relationOid, queryDesc->es_processed, true /* inFunction */);
		}
	}
	PG_CATCH();
	{
		gp_enable_gpperfmon = orig_gp_enable_gpperfmon;
		PG_RE_THROW();
	}
	PG_END_TRY();

	_SPI_current->processed = queryDesc->es_processed;	/* Mpp: Dispatched
														 * queries fill in this
														 * at Executor End */
	_SPI_current->lastoid = queryDesc->es_lastoid;

#ifdef SPI_EXECUTOR_STATS
	if (ShowExecutorStats)
		ShowUsage("SPI EXECUTOR STATS");
#endif

	return res;
}

/*
 * _SPI_error_callback
 *
 * Add context information when a query invoked via SPI fails
 */
static void
_SPI_error_callback(void *arg)
{
	const char *query = (const char *) arg;
	int			syntaxerrposition;

	/*
	 * If there is a syntax error position, convert to internal syntax error;
	 * otherwise treat the query as an item of context stack
	 */
	syntaxerrposition = geterrposition();
	if (syntaxerrposition > 0)
	{
		errposition(0);
		internalerrposition(syntaxerrposition);
		internalerrquery(query);
	}
	else
		errcontext("SQL statement \"%s\"", query);
}

/*
 * _SPI_cursor_operation()
 *
 *	Do a FETCH or MOVE in a cursor
 */
static void
_SPI_cursor_operation(Portal portal, bool forward, long count,
					  DestReceiver *dest)
{
	int64		nfetched;

	elog(DEBUG1, "SPI_cursor_operation");

	/* Check that the portal is valid */
	if (!PortalIsValid(portal))
		insist_log(false, "invalid portal in SPI cursor operation");

	/* Push the SPI stack */
	if (_SPI_begin_call(true) < 0)
		insist_log(false, "SPI cursor operation called while not connected");

	/* Reset the SPI result (note we deliberately don't touch lastoid) */
	SPI_processed64 = 0;
	SPI_processed = 0;
	SPI_tuptable = NULL;
	_SPI_current->processed = 0;
	_SPI_current->tuptable = NULL;

	/* Run the cursor */
	nfetched = PortalRunFetch(portal,
							  forward ? FETCH_FORWARD : FETCH_BACKWARD,
							  count,
							  dest);

	/*
	 * Think not to combine this store with the preceding function call. If
	 * the portal contains calls to functions that use SPI, then SPI_stack is
	 * likely to move around while the portal runs.  When control returns,
	 * _SPI_current will point to the correct stack entry... but the pointer
	 * may be different than it was beforehand. So we must be sure to re-fetch
	 * the pointer after the function call completes.
	 */
	_SPI_current->processed = nfetched;

	if (dest->mydest == DestSPI && _SPI_checktuples())
		insist_log(false, "consistency check on SPI tuple count failed");

	/* Put the result into place for access by caller */
	SPI_processed64 = _SPI_current->processed;
	SET_SPI_PROCESSED;

	SPI_tuptable = _SPI_current->tuptable;

	/* tuptable now is caller's responsibility, not SPI's */
	_SPI_current->tuptable = NULL;

	/* Pop the SPI stack */
	_SPI_end_call(true);
}


static MemoryContext
_SPI_execmem(void)
{
	return MemoryContextSwitchTo(_SPI_current->execCxt);
}

static MemoryContext
_SPI_procmem(void)
{
	return MemoryContextSwitchTo(_SPI_current->procCxt);
}

/*
 * _SPI_begin_call: begin a SPI operation within a connected procedure
 */
static int
_SPI_begin_call(bool execmem)
{
	if (_SPI_curid + 1 != _SPI_connected)
		return SPI_ERROR_UNCONNECTED;
	_SPI_curid++;
	insist_log(_SPI_current == &(_SPI_stack[_SPI_curid]), "SPI stack corrupted");

	if (execmem)				/* switch to the Executor memory context */
		_SPI_execmem();

	return 0;
}

/*
 * _SPI_end_call: end a SPI operation within a connected procedure
 *
 * Note: this currently has no failure return cases, so callers don't check
 */
static int
_SPI_end_call(bool procmem)
{
	/*
	 * We're returning to procedure where _SPI_curid == _SPI_connected - 1
	 */
	_SPI_curid--;

	if (procmem)				/* switch to the procedure memory context */
	{
		_SPI_procmem();
		/* and free Executor memory */
		MemoryContextResetAndDeleteChildren(_SPI_current->execCxt);
	}

	return 0;
}

static bool
_SPI_checktuples(void)
{
	uint32		processed = _SPI_current->processed;
	SPITupleTable *tuptable = _SPI_current->tuptable;
	bool		failed = false;

	if (tuptable == NULL)		/* spi_dest_startup was not called */
		failed = true;
	else if (processed != (tuptable->alloced - tuptable->free))
		failed = true;

	return failed;
}

static SPIPlanPtr
_SPI_copy_plan(SPIPlanPtr plan, int location)
{
	SPIPlanPtr  newplan;
	MemoryContext oldcxt;
	MemoryContext plancxt;
	MemoryContext parentcxt;

	elog(DEBUG1, "_SPI_copy_plan");

	/* Determine correct parent for the plan's memory context */
	if (location == _SPI_CPLAN_PROCXT)
		parentcxt = _SPI_current->procCxt;
	else if (location == _SPI_CPLAN_TOPCXT)
		parentcxt = TopMemoryContext;
	else
		/* (this case not currently used) */
		parentcxt = CurrentMemoryContext;

	/*
	 * Create a memory context for the plan.  We don't expect the plan to be
	 * very large, so use smaller-than-default alloc parameters.
	 */
	plancxt = AllocSetContextCreate(parentcxt,
									"SPI Plan",
									ALLOCSET_SMALL_MINSIZE,
									ALLOCSET_SMALL_INITSIZE,
									ALLOCSET_SMALL_MAXSIZE);
	oldcxt = MemoryContextSwitchTo(plancxt);

	/* Copy the SPI plan into its own context */
	newplan = (SPIPlanPtr) palloc(sizeof(_SPI_plan));
	newplan->plancxt = plancxt;
	newplan->query = pstrdup(plan->query);
	newplan->qtlist = (List *) copyObject(plan->qtlist);
	/* We don't copy the list directly, like this,
	 *     newplan->ptlist = (List *) copyObject(plan->ptlist);
	 * because we want to propagate the memory context into to PlannedStmt 
	 * nodes for dispatch.  
	 *
	 * TO DO Simplify this when dispatch no longer modifies the Plan.
	 */
	{
		ListCell *lc;
		newplan->ptlist = NIL;
		foreach (lc, plan->ptlist)
		{
			Node *node = copyObject(lfirst(lc));
			if (IsA(node, PlannedStmt))
			{
				PlannedStmt *ps = (PlannedStmt*) node;
				ps->qdContext = plancxt;
			}
			newplan->ptlist = lappend(newplan->ptlist, node);
		}
	}
	
	newplan->nargs = plan->nargs;
	if (plan->nargs > 0)
	{
		newplan->argtypes = (Oid *) palloc(plan->nargs * sizeof(Oid));
		memcpy(newplan->argtypes, plan->argtypes, plan->nargs * sizeof(Oid));
	}
	else
		newplan->argtypes = NULL;

	newplan->use_count = plan->use_count;

	MemoryContextSwitchTo(oldcxt);

	return newplan;
}

/**
 * Memory reserved for SPI cals
 */
static uint64 SPIMemReserved = 0;

/**
 * Initialize the SPI memory reservation stack. See SPI_ReserveMemory() for detailed comments on how this stack
 * is used.
 */
void SPI_InitMemoryReservation(void)
{
	Assert(gp_resqueue_memory_policy != RESQUEUE_MEMORY_POLICY_NONE);
	SPIMemReserved = (uint64) statement_mem * 1024L;;
}

/**
 * Push memory reserved for next SPI call. It is possible for an operator to (after several levels of nesting),
 * result in execution of SQL statements via SPI e.g. a pl/pgsql function that issues queries. These queries must be sandboxed into
 * the memory limits of the operator. This stack represents the nesting of these operators and each
 * operator will push its own limit.
 */
void SPI_ReserveMemory(uint64 mem_reserved)
{
	Assert(gp_resqueue_memory_policy != RESQUEUE_MEMORY_POLICY_NONE);
	if (mem_reserved > 0
			&& (SPIMemReserved == 0 || mem_reserved < SPIMemReserved))
	{
		SPIMemReserved = mem_reserved;
	}

	if (gp_log_resqueue_memory)
	{
		elog(gp_resqueue_memory_log_level, "SPI memory reservation %d", (int) SPIMemReserved);
	}
}

/**
 * What was the amount of memory reserved for the last operator? See SPI_ReserveMemory()
 * for details.
 */
uint64 SPI_GetMemoryReservation(void)
{
	Assert(gp_resqueue_memory_policy != RESQUEUE_MEMORY_POLICY_NONE);
	return SPIMemReserved;
}

/**
 * Is memory reserved stack empty?
 */
bool SPI_IsMemoryReserved(void)
{
	Assert(gp_resqueue_memory_policy != RESQUEUE_MEMORY_POLICY_NONE);
	return (SPIMemReserved == 0);
}

/**
  * Are we in SPI context 
  */
extern bool SPI_context(void) 
{ 
	return (_SPI_connected != -1); 
}<|MERGE_RESOLUTION|>--- conflicted
+++ resolved
@@ -7,11 +7,7 @@
  * Portions Copyright (c) 1994, Regents of the University of California
  *
  * IDENTIFICATION
-<<<<<<< HEAD
- *	  $PostgreSQL: pgsql/src/backend/executor/spi.c,v 1.165.2.4 2007/08/15 19:15:55 tgl Exp $
-=======
  *	  $PostgreSQL: pgsql/src/backend/executor/spi.c,v 1.166 2006/12/08 00:40:27 tgl Exp $
->>>>>>> 782d68e3
  *
  *-------------------------------------------------------------------------
  */
@@ -1784,7 +1780,6 @@
 	/* tuptable now is caller's responsibility, not SPI's */
 	_SPI_current->tuptable = NULL;
 
-<<<<<<< HEAD
 	/* plan execution is done */
 	plan->use_count--;
 
@@ -1795,8 +1790,6 @@
 	if (my_res == 0)
 		my_res = res;
 
-=======
->>>>>>> 782d68e3
 	return my_res;
 }
 
