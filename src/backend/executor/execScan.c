--- conflicted
+++ resolved
@@ -231,12 +231,8 @@
 		var = (Var *) ((TargetEntry *) lfirst(tlist_item))->expr;
 		if (!var || !IsA(var, Var))
 			return false;		/* tlist item not a Var */
-<<<<<<< HEAD
-
-=======
+
 		/* if these Asserts fail, planner messed up */
-		Assert(var->varno == varno);
->>>>>>> bd01a4e3
 		Assert(var->varlevelsup == 0);
 		if (var->varattno != attrno)
 			return false;		/* out of order */
@@ -256,11 +252,7 @@
 			(var->vartypmod != att_tup->atttypmod &&
 			 var->vartypmod != -1))
 			return false;		/* type mismatch */
-<<<<<<< HEAD
-			
-=======
-
->>>>>>> bd01a4e3
+
 		tlist_item = lnext(tlist_item);
 	}
 
