/*-------------------------------------------------------------------------
 *
 * functions.c
 *	  Execution of SQL-language functions
 *
 * Portions Copyright (c) 1996-2011, PostgreSQL Global Development Group
 * Portions Copyright (c) 1994, Regents of the University of California
 *
 *
 * IDENTIFICATION
 *	  src/backend/executor/functions.c
 *
 *-------------------------------------------------------------------------
 */
#include "postgres.h"

#include "access/xact.h"
#include "catalog/catalog.h"
#include "catalog/pg_proc.h"
#include "catalog/pg_type.h"
#include "commands/trigger.h"
#include "executor/executor.h"          /* ExecutorStart, ExecutorRun, etc */
#include "executor/functions.h"
#include "funcapi.h"
#include "miscadmin.h"
#include "nodes/makefuncs.h"
#include "nodes/nodeFuncs.h"
#include "parser/parse_coerce.h"
#include "tcop/tcopprot.h"
#include "tcop/utility.h"
#include "utils/builtins.h"
#include "utils/datum.h"
#include "utils/lsyscache.h"
#include "utils/snapmgr.h"
#include "utils/syscache.h"
#include "utils/typcache.h"
#include "utils/metrics_utils.h"
#include "catalog/namespace.h"
#include "catalog/pg_namespace.h"
#include "cdb/cdbvars.h"
#include "optimizer/clauses.h"
#include "executor/spi.h"
#include "cdb/memquota.h"
#include "postmaster/autostats.h"


/*
 * Specialized DestReceiver for collecting query output in a SQL function
 */
typedef struct
{
	DestReceiver pub;			/* publicly-known function pointers */
	Tuplestorestate *tstore;	/* where to put result tuples */
	MemoryContext cxt;			/* context containing tstore */
	JunkFilter *filter;			/* filter to convert tuple type */
} DR_sqlfunction;

/*
 * We have an execution_state record for each query in a function.	Each
 * record contains a plantree for its query.  If the query is currently in
 * F_EXEC_RUN state then there's a QueryDesc too.
 *
 * The "next" fields chain together all the execution_state records generated
 * from a single original parsetree.  (There will only be more than one in
 * case of rule expansion of the original parsetree.)
 */
typedef enum
{
	F_EXEC_START, F_EXEC_RUN, F_EXEC_DONE
} ExecStatus;

typedef struct execution_state
{
	struct execution_state *next;
	ExecStatus	status;
	bool		setsResult;		/* true if this query produces func's result */
	bool		lazyEval;		/* true if should fetch one row at a time */
	Node	   *stmt;			/* PlannedStmt or utility statement */
	QueryDesc  *qd;				/* null unless status == RUN */
} execution_state;


/*
 * An SQLFunctionCache record is built during the first call,
 * and linked to from the fn_extra field of the FmgrInfo struct.
 *
 * Note that currently this has only the lifespan of the calling query.
 * Someday we might want to consider caching the parse/plan results longer
 * than that.
 */
typedef struct
{
	char	   *fname;			/* function name (for error msgs) */
	char	   *src;			/* function body text (for error msgs) */

	SQLFunctionParseInfoPtr pinfo;		/* data for parser callback hooks */

	Oid			rettype;		/* actual return type */
	int16		typlen;			/* length of the return type */
	bool		typbyval;		/* true if return type is pass by value */
	bool		returnsSet;		/* true if returning multiple rows */
	bool		returnsTuple;	/* true if returning whole tuple result */
	bool		shutdown_reg;	/* true if registered shutdown callback */
	bool		readonly_func;	/* true to run in "read only" mode */
	bool		lazyEval;		/* true if using lazyEval for result query */

	ParamListInfo paramLI;		/* Param list representing current args */

	Tuplestorestate *tstore;	/* where we accumulate result tuples */

	JunkFilter *junkFilter;		/* will be NULL if function returns VOID */

	/*
	 * func_state is a List of execution_state records, each of which is the
	 * first for its original parsetree, with any additional records chained
	 * to it via the "next" fields.  This sublist structure is needed to keep
	 * track of where the original query boundaries are.
	 */
	List	   *func_state;
} SQLFunctionCache;

typedef SQLFunctionCache *SQLFunctionCachePtr;

/*
 * Data structure needed by the parser callback hooks to resolve parameter
 * references during parsing of a SQL function's body.  This is separate from
 * SQLFunctionCache since we sometimes do parsing separately from execution.
 */
typedef struct SQLFunctionParseInfo
{
	Oid		   *argtypes;		/* resolved types of input arguments */
	int			nargs;			/* number of input arguments */
	Oid			collation;		/* function's input collation, if known */
}	SQLFunctionParseInfo;


/* non-export function prototypes */
static Node *sql_fn_param_ref(ParseState *pstate, ParamRef *pref);
static List *init_execution_state(List *queryTree_list,
					 SQLFunctionCachePtr fcache,
					 bool lazyEvalOK);
static void init_sql_fcache(FmgrInfo *finfo, Oid collation, bool lazyEvalOK);
static void postquel_start(execution_state *es, SQLFunctionCachePtr fcache);
static bool postquel_getnext(execution_state *es, SQLFunctionCachePtr fcache);
static void postquel_end(execution_state *es);
static void postquel_sub_params(SQLFunctionCachePtr fcache,
					FunctionCallInfo fcinfo);
static Datum postquel_get_single_result(TupleTableSlot *slot,
						   FunctionCallInfo fcinfo,
						   SQLFunctionCachePtr fcache,
						   MemoryContext resultcontext);
static void sql_exec_error_callback(void *arg);
static void ShutdownSQLFunction(Datum arg);
static bool querytree_safe_for_qe_walker(Node *expr, void *context);
static void sqlfunction_startup(DestReceiver *self, int operation, TupleDesc typeinfo);
static void sqlfunction_receive(TupleTableSlot *slot, DestReceiver *self);
static void sqlfunction_shutdown(DestReceiver *self);
static void sqlfunction_destroy(DestReceiver *self);

bool querytree_safe_for_qe_walker(Node *expr, void *context)
{
	Assert(context == NULL);
	
	if (!expr)
	{
		/**
		 * Do not end recursion just because we have reached one leaf node.
		 */
		return false;
	}

	switch(nodeTag(expr))
	{
		case T_Query:
			{
				Query *q = (Query *) expr;
				
				if (!allow_segment_DML &&
					(q->commandType != CMD_SELECT
					 || q->intoClause != NULL
					 || q->resultRelation > 0))
				{
					ereport(ERROR,
							(errcode(ERRCODE_FEATURE_NOT_SUPPORTED),
							 errmsg("function cannot execute on a QE slice because it issues a non-SELECT statement")));
				}
				
				ListCell * f = NULL;
				foreach(f,q->rtable)
				{
					RangeTblEntry *rte = (RangeTblEntry *) lfirst(f);

					if (rte->rtekind == RTE_RELATION)
					{
						Assert(rte->relid != InvalidOid);
						
						Oid namespaceId = get_rel_namespace(rte->relid);

						Assert(namespaceId != InvalidOid);
						
						if (!(IsSystemNamespace(namespaceId) ||
									IsToastNamespace(namespaceId) ||
									IsAoSegmentNamespace(namespaceId) ||
									IsReplicatedTable(rte->relid)))
						{
							ereport(ERROR,
									(errcode(ERRCODE_FEATURE_NOT_SUPPORTED),
									 errmsg("function cannot execute on a QE slice because it accesses relation \"%s.%s\"",
											quote_identifier(get_namespace_name(namespaceId)),
											quote_identifier(get_rel_name(rte->relid)))));
						}
					}
				}
				query_tree_walker(q, querytree_safe_for_qe_walker, context, 0);
				break;
			}
		default:
			break;
	}
	
	return expression_tree_walker(expr, querytree_safe_for_qe_walker, context);
}


/**
 * This function determines if the query tree is safe to be planned and
 * executed on a QE. The checks it performs are:
 * 1. The query cannot access any non-catalog relation except it's a replicated table.
 * 2. The query must be select only.
 * In case of a problem, the method spits out an error.
 */
void querytree_safe_for_qe(Query *query)
{
	Assert(query);
	querytree_safe_for_qe_walker((Node *)query, NULL);
}

/*
 * Prepare the SQLFunctionParseInfo struct for parsing a SQL function body
 *
 * This includes resolving actual types of polymorphic arguments.
 *
 * call_expr can be passed as NULL, but then we will fail if there are any
 * polymorphic arguments.
 */
SQLFunctionParseInfoPtr
prepare_sql_fn_parse_info(HeapTuple procedureTuple,
						  Node *call_expr,
						  Oid inputCollation)
{
	SQLFunctionParseInfoPtr pinfo;
	Form_pg_proc procedureStruct = (Form_pg_proc) GETSTRUCT(procedureTuple);
	int			nargs;

	pinfo = (SQLFunctionParseInfoPtr) palloc0(sizeof(SQLFunctionParseInfo));

	/* Save the function's input collation */
	pinfo->collation = inputCollation;

	/*
	 * Copy input argument types from the pg_proc entry, then resolve any
	 * polymorphic types.
	 */
	pinfo->nargs = nargs = procedureStruct->pronargs;
	if (nargs > 0)
	{
		Oid		   *argOidVect;
		int			argnum;

		argOidVect = (Oid *) palloc(nargs * sizeof(Oid));
		memcpy(argOidVect,
			   procedureStruct->proargtypes.values,
			   nargs * sizeof(Oid));

		for (argnum = 0; argnum < nargs; argnum++)
		{
			Oid			argtype = argOidVect[argnum];

			if (IsPolymorphicType(argtype))
			{
				argtype = get_call_expr_argtype(call_expr, argnum);
				if (argtype == InvalidOid)
					ereport(ERROR,
							(errcode(ERRCODE_DATATYPE_MISMATCH),
							 errmsg("could not determine actual type of argument declared %s",
									format_type_be(argOidVect[argnum]))));
				argOidVect[argnum] = argtype;
			}
		}

		pinfo->argtypes = argOidVect;
	}

	return pinfo;
}

/*
 * Parser setup hook for parsing a SQL function body.
 */
void
sql_fn_parser_setup(struct ParseState *pstate, SQLFunctionParseInfoPtr pinfo)
{
	/* Later we might use these hooks to support parameter names */
	pstate->p_pre_columnref_hook = NULL;
	pstate->p_post_columnref_hook = NULL;
	pstate->p_paramref_hook = sql_fn_param_ref;
	/* no need to use p_coerce_param_hook */
	pstate->p_ref_hook_state = (void *) pinfo;
}

/*
 * sql_fn_param_ref		parser callback for ParamRefs ($n symbols)
 */
static Node *
sql_fn_param_ref(ParseState *pstate, ParamRef *pref)
{
	SQLFunctionParseInfoPtr pinfo = (SQLFunctionParseInfoPtr) pstate->p_ref_hook_state;
	int			paramno = pref->number;
	Param	   *param;

	/* Check parameter number is valid */
	if (paramno <= 0 || paramno > pinfo->nargs)
		return NULL;			/* unknown parameter number */

	param = makeNode(Param);
	param->paramkind = PARAM_EXTERN;
	param->paramid = paramno;
	param->paramtype = pinfo->argtypes[paramno - 1];
	param->paramtypmod = -1;
	param->paramcollid = get_typcollation(param->paramtype);
	param->location = pref->location;

	/*
	 * If we have a function input collation, allow it to override the
	 * type-derived collation for parameter symbols.  (XXX perhaps this should
	 * not happen if the type collation is not default?)
	 */
	if (OidIsValid(pinfo->collation) && OidIsValid(param->paramcollid))
		param->paramcollid = pinfo->collation;

	return (Node *) param;
}

/*
 * Set up the per-query execution_state records for a SQL function.
 *
 * The input is a List of Lists of parsed and rewritten, but not planned,
 * querytrees.	The sublist structure denotes the original query boundaries.
 */
static List *
init_execution_state(List *queryTree_list,
					 SQLFunctionCachePtr fcache,
					 bool lazyEvalOK)
{
	List	   *eslist = NIL;
	execution_state *lasttages = NULL;
	ListCell   *lc1;

	foreach(lc1, queryTree_list)
	{
		List	   *qtlist = (List *) lfirst(lc1);
		execution_state *firstes = NULL;
		execution_state *preves = NULL;
		ListCell   *lc2;

		foreach(lc2, qtlist)
		{
			Query	   *queryTree = (Query *) lfirst(lc2);
			Node	   *stmt;
			execution_state *newes;

			Assert(IsA(queryTree, Query));

			/* Plan the query if needed */
			if (queryTree->commandType == CMD_UTILITY)
				stmt = queryTree->utilityStmt;
			else
				stmt = (Node *) pg_plan_query(queryTree, 0, NULL);

			/* Precheck all commands for validity in a function */
			if (IsA(stmt, TransactionStmt))
				ereport(ERROR,
						(errcode(ERRCODE_FEATURE_NOT_SUPPORTED),
				/* translator: %s is a SQL statement name */
						 errmsg("%s is not allowed in a SQL function",
								CreateCommandTag(stmt))));

			if (fcache->readonly_func && !CommandIsReadOnly(stmt))
				ereport(ERROR,
						(errcode(ERRCODE_FEATURE_NOT_SUPPORTED),
				/* translator: %s is a SQL statement name */
					   errmsg("%s is not allowed in a non-volatile function",
							  CreateCommandTag(stmt))));

			/* OK, build the execution_state for this query */
			newes = (execution_state *) palloc(sizeof(execution_state));
			if (preves)
				preves->next = newes;
			else
				firstes = newes;

			newes->next = NULL;
			newes->status = F_EXEC_START;
			newes->setsResult = false;	/* might change below */
			newes->lazyEval = false;	/* might change below */
			newes->stmt = stmt;
			newes->qd = NULL;

			if (queryTree->canSetTag)
				lasttages = newes;

			preves = newes;
		}

		eslist = lappend(eslist, firstes);
	}

	/*
	 * Mark the last canSetTag query as delivering the function result; then,
	 * if it is a plain SELECT, mark it for lazy evaluation. If it's not a
	 * SELECT we must always run it to completion.
	 *
	 * Note: at some point we might add additional criteria for whether to use
	 * lazy eval.  However, we should prefer to use it whenever the function
	 * doesn't return set, since fetching more than one row is useless in that
	 * case.
	 *
	 * Note: don't set setsResult if the function returns VOID, as evidenced
	 * by not having made a junkfilter.  This ensures we'll throw away any
	 * output from a utility statement that check_sql_fn_retval deemed to not
	 * have output.
	 */
	if (lasttages && fcache->junkFilter)
	{
		lasttages->setsResult = true;
		if (lazyEvalOK &&
			IsA(lasttages->stmt, PlannedStmt))
		{
			PlannedStmt *ps = (PlannedStmt *) lasttages->stmt;

			if (ps->commandType == CMD_SELECT &&
				ps->utilityStmt == NULL &&
				ps->intoClause == NULL &&
				!ps->hasModifyingCTE)
				fcache->lazyEval = lasttages->lazyEval = true;
		}
	}

	return eslist;
}

/*
 * Initialize the SQLFunctionCache for a SQL function
 */
static void
init_sql_fcache(FmgrInfo *finfo, Oid collation, bool lazyEvalOK)
{
	Oid			foid = finfo->fn_oid;
	Oid			rettype;
	HeapTuple	procedureTuple;
	Form_pg_proc procedureStruct;
	SQLFunctionCachePtr fcache;
	List	   *raw_parsetree_list;
	List	   *queryTree_list;
	List	   *flat_query_list;
	ListCell   *lc;
	Datum		tmp;
	bool		isNull;

	fcache = (SQLFunctionCachePtr) palloc0(sizeof(SQLFunctionCache));
	finfo->fn_extra = (void *) fcache;

	/*
	 * get the procedure tuple corresponding to the given function Oid
	 */
	procedureTuple = SearchSysCache1(PROCOID, ObjectIdGetDatum(foid));
	if (!HeapTupleIsValid(procedureTuple))
		elog(ERROR, "cache lookup failed for function %u", foid);
	procedureStruct = (Form_pg_proc) GETSTRUCT(procedureTuple);

	/*
	 * copy function name immediately for use by error reporting callback
	 */
	fcache->fname = pstrdup(NameStr(procedureStruct->proname));

	/*
	 * get the result type from the procedure tuple, and check for polymorphic
	 * result type; if so, find out the actual result type.
	 */
	rettype = procedureStruct->prorettype;

	if (IsPolymorphicType(rettype))
	{
		rettype = get_fn_expr_rettype(finfo);
		if (rettype == InvalidOid)		/* this probably should not happen */
			ereport(ERROR,
					(errcode(ERRCODE_DATATYPE_MISMATCH),
					 errmsg("could not determine actual result type for function declared to return type %s",
							format_type_be(procedureStruct->prorettype))));
	}

	fcache->rettype = rettype;

	/* Fetch the typlen and byval info for the result type */
	get_typlenbyval(rettype, &fcache->typlen, &fcache->typbyval);

	/* Remember whether we're returning setof something */
	fcache->returnsSet = procedureStruct->proretset;

	/* Remember if function is STABLE/IMMUTABLE */
	fcache->readonly_func =
		(procedureStruct->provolatile != PROVOLATILE_VOLATILE);

	/*
	 * We need the actual argument types to pass to the parser.  Also make
	 * sure that parameter symbols are considered to have the function's
	 * resolved input collation.
	 */
	fcache->pinfo = prepare_sql_fn_parse_info(procedureTuple,
											  finfo->fn_expr,
											  collation);

	/*
	 * And of course we need the function body text.
	 */
	tmp = SysCacheGetAttr(PROCOID,
						  procedureTuple,
						  Anum_pg_proc_prosrc,
						  &isNull);
	if (isNull)
		elog(ERROR, "null prosrc for function %u", foid);
	fcache->src = TextDatumGetCString(tmp);

	/*
	 * Parse and rewrite the queries in the function text.	Use sublists to
	 * keep track of the original query boundaries.  But we also build a
	 * "flat" list of the rewritten queries to pass to check_sql_fn_retval.
	 * This is because the last canSetTag query determines the result type
	 * independently of query boundaries --- and it might not be in the last
	 * sublist, for example if the last query rewrites to DO INSTEAD NOTHING.
	 * (It might not be unreasonable to throw an error in such a case, but
	 * this is the historical behavior and it doesn't seem worth changing.)
	 */
	raw_parsetree_list = pg_parse_query(fcache->src);

	queryTree_list = NIL;
	flat_query_list = NIL;
	foreach(lc, raw_parsetree_list)
	{
		Node	   *parsetree = (Node *) lfirst(lc);
		List	   *queryTree_sublist;

		queryTree_sublist = pg_analyze_and_rewrite_params(parsetree,
														  fcache->src,
									   (ParserSetupHook) sql_fn_parser_setup,
														  fcache->pinfo);
		queryTree_list = lappend(queryTree_list, queryTree_sublist);
		flat_query_list = list_concat(flat_query_list,
									  list_copy(queryTree_sublist));
	}

	/*
	 * If we have only SELECT statements with no FROM clauses, we should
	 * be able to execute them locally, even on the QE.  Most often, this is something 
	 * like   SELECT $1
	 * Functions use that type of SELECT to evaluate expressions, so without those,
	 * no functions would be useful.
	 * 
	 * We also need to execute certain catalog queries locally.  The
	 * Fault-Tolerance system does queries of gp_segment_configuration, and
	 * some DDL and Utility commands do selects from the catalog table, etc.
	 * So, if the FROM clause consists only of catalog tables, we will run the
	 * query locally.
	 * 
	 */
	if (Gp_role == GP_ROLE_EXECUTE)
	{
		bool		canRunLocal = true;
		ListCell   *list_item;

		foreach(list_item, queryTree_list)
		{
			Node	   *parsetree = (Node *) lfirst(list_item);
			if (IsA(parsetree,Query))
			{
				/* This will error out if there is a problem with the query tree */
				querytree_safe_for_qe((Query*)parsetree);
			}
			else
			{
				canRunLocal = false;
				break;
			}		
		}

		if (!canRunLocal)
		{
			if (procedureStruct->provolatile == PROVOLATILE_VOLATILE)
				elog(ERROR,"Volatile SQL function %s cannot be executed from the segment databases",NameStr(procedureStruct->proname));	
			else if (procedureStruct->provolatile == PROVOLATILE_STABLE)
				elog(ERROR,"Stable SQL function %s cannot be executed from the segment databases",NameStr(procedureStruct->proname));
			else 
				elog(ERROR,"SQL function %s cannot be executed from the segment databases",NameStr(procedureStruct->proname));		
		}
	}

	/*
	 * Check that the function returns the type it claims to.  Although in
	 * simple cases this was already done when the function was defined, we
	 * have to recheck because database objects used in the function's queries
	 * might have changed type.  We'd have to do it anyway if the function had
	 * any polymorphic arguments.
	 *
	 * Note: we set fcache->returnsTuple according to whether we are returning
	 * the whole tuple result or just a single column.	In the latter case we
	 * clear returnsTuple because we need not act different from the scalar
	 * result case, even if it's a rowtype column.  (However, we have to force
	 * lazy eval mode in that case; otherwise we'd need extra code to expand
	 * the rowtype column into multiple columns, since we have no way to
	 * notify the caller that it should do that.)
	 *
	 * check_sql_fn_retval will also construct a JunkFilter we can use to
	 * coerce the returned rowtype to the desired form (unless the result type
	 * is VOID, in which case there's nothing to coerce to).
	 */
	fcache->returnsTuple = check_sql_fn_retval(foid,
											   rettype,
											   flat_query_list,
											   NULL,
											   &fcache->junkFilter);

	if (fcache->returnsTuple)
	{
		/* Make sure output rowtype is properly blessed */
		BlessTupleDesc(fcache->junkFilter->jf_resultSlot->tts_tupleDescriptor);
	}
	else if (fcache->returnsSet && type_is_rowtype(fcache->rettype))
	{
		/*
		 * Returning rowtype as if it were scalar --- materialize won't work.
		 * Right now it's sufficient to override any caller preference for
		 * materialize mode, but to add more smarts in init_execution_state
		 * about this, we'd probably need a three-way flag instead of bool.
		 */
		lazyEvalOK = true;
	}

	/* Finally, plan the queries */
	fcache->func_state = init_execution_state(queryTree_list,
											  fcache,
											  lazyEvalOK);

	ReleaseSysCache(procedureTuple);
}

/* Start up execution of one execution_state node */
static void
postquel_start(execution_state *es, SQLFunctionCachePtr fcache)
{
	DestReceiver *dest;

	Assert(es->qd == NULL);

	/* Caller should have ensured a suitable snapshot is active */
	Assert(ActiveSnapshotSet());

	/*
	 * If this query produces the function result, send its output to the
	 * tuplestore; else discard any output.
	 */
	if (es->setsResult)
	{
		DR_sqlfunction *myState;

		dest = CreateDestReceiver(DestSQLFunction);
		/* pass down the needed info to the dest receiver routines */
		myState = (DR_sqlfunction *) dest;
		Assert(myState->pub.mydest == DestSQLFunction);
		myState->tstore = fcache->tstore;
		myState->cxt = CurrentMemoryContext;
		myState->filter = fcache->junkFilter;
	}
	else
		dest = None_Receiver;

	if (IsA(es->stmt, PlannedStmt))
	{
		es->qd = CreateQueryDesc((PlannedStmt *) es->stmt,
								 fcache->src,
								 GetActiveSnapshot(),
								 InvalidSnapshot,
								 dest,
								 fcache->paramLI,
								 GP_INSTRUMENT_OPTS);

		/* GPDB hook for collecting query info */
		if (query_info_collect_hook)
			(*query_info_collect_hook)(METRICS_QUERY_SUBMIT, es->qd);

		if (gp_enable_gpperfmon 
			&& Gp_role == GP_ROLE_DISPATCH 
			&& log_min_messages < DEBUG4)
		{
			/* For log level of DEBUG4, gpmon is sent information about queries inside SQL functions as well */
			Assert(fcache->src);
			gpmon_qlog_query_submit(es->qd->gpmon_pkt);
			gpmon_qlog_query_text(es->qd->gpmon_pkt,
					fcache->src,
					application_name,
					NULL /* resqueue name */,
					NULL /* priority */);

		}
		else
		{
			/* Otherwise, we do not record information about internal queries. */
			es->qd->gpmon_pkt = NULL;
		}
	}
	else
		es->qd = CreateUtilityQueryDesc(es->stmt,
										fcache->src,
										GetActiveSnapshot(),
										dest,
										fcache->paramLI);

	/* Utility commands don't need Executor. */
	if (es->qd->utilitystmt == NULL)
	{
		/*
		 * In lazyEval mode, do not let the executor set up an AfterTrigger
		 * context.  This is necessary not just an optimization, because we
		 * mustn't exit from the function execution with a stacked
		 * AfterTrigger level still active.  We are careful not to select
		 * lazyEval mode for any statement that could possibly queue triggers.
		 */
<<<<<<< HEAD
		if (es->qd->operation != CMD_SELECT)
			AfterTriggerBeginQuery();
		
		
		if (!IsResManagerMemoryPolicyNone()
			&& SPI_IsMemoryReserved())
		{
			es->qd->plannedstmt->query_mem = SPI_GetMemoryReservation();
		}

		ExecutorStart(es->qd, 0);
=======
		int			eflags;

		if (es->lazyEval)
			eflags = EXEC_FLAG_SKIP_TRIGGERS;
		else
			eflags = 0;			/* default run-to-completion flags */
		ExecutorStart(es->qd, eflags);
>>>>>>> a4bebdd9
	}

	es->status = F_EXEC_RUN;
}

/* Run one execution_state; either to completion or to first result row */
/* Returns true if we ran to completion */
static bool
postquel_getnext(execution_state *es, SQLFunctionCachePtr fcache)
{
	bool		result;

	if (es->qd->utilitystmt)
	{
		/* ProcessUtility needs the PlannedStmt for DECLARE CURSOR */
		ProcessUtility((es->qd->plannedstmt ?
						(Node *) es->qd->plannedstmt :
						es->qd->utilitystmt),
					   fcache->src,
					   es->qd->params,
					   false,	/* not top level */
					   es->qd->dest,
					   NULL);
		result = true;			/* never stops early */
	}
	else
	{
		/* Run regular commands to completion unless lazyEval */
		long		count = (es->lazyEval) ? 1L : 0L;

		ExecutorRun(es->qd, ForwardScanDirection, count);

		/*
		 * If we requested run to completion OR there was no tuple returned,
		 * command must be complete.
		 */
		result = (count == 0L || es->qd->estate->es_processed == 0);
	}

	return result;
}

/* Shut down execution of one execution_state node */
static void
postquel_end(execution_state *es)
{
	/* mark status done to ensure we don't do ExecutorEnd twice */
	es->status = F_EXEC_DONE;

	/* Utility commands don't need Executor. */
	if (es->qd->utilitystmt == NULL)
	{
<<<<<<< HEAD
		/* Make our snapshot the active one for any called functions */
		PushActiveSnapshot(es->qd->snapshot);

		{
			Oid			relationOid = InvalidOid; 	/* relation that is modified */
			AutoStatsCmdType cmdType = AUTOSTATS_CMDTYPE_SENTINEL; 	/* command type */

			if (es->qd->operation != CMD_SELECT)
				AfterTriggerEndQuery(es->qd->estate);

			if (Gp_role == GP_ROLE_DISPATCH)
				autostats_get_cmdtype(es->qd, &cmdType, &relationOid);

			ExecutorEnd(es->qd);

			/* MPP-14001: Running auto_stats */
			if (Gp_role == GP_ROLE_DISPATCH)
				auto_stats(cmdType, relationOid, es->qd->es_processed, true /* inFunction */);
		}

		PopActiveSnapshot();
=======
		ExecutorFinish(es->qd);
		ExecutorEnd(es->qd);
>>>>>>> a4bebdd9
	}

	(*es->qd->dest->rDestroy) (es->qd->dest);

	FreeQueryDesc(es->qd);
	es->qd = NULL;
}

/* Build ParamListInfo array representing current arguments */
static void
postquel_sub_params(SQLFunctionCachePtr fcache,
					FunctionCallInfo fcinfo)
{
	int			nargs = fcinfo->nargs;

	if (nargs > 0)
	{
		ParamListInfo paramLI;
		int			i;

		if (fcache->paramLI == NULL)
		{
			/* sizeof(ParamListInfoData) includes the first array element */
			paramLI = (ParamListInfo) palloc(sizeof(ParamListInfoData) +
									  (nargs - 1) * sizeof(ParamExternData));
			/* we have static list of params, so no hooks needed */
			paramLI->paramFetch = NULL;
			paramLI->paramFetchArg = NULL;
			paramLI->parserSetup = NULL;
			paramLI->parserSetupArg = NULL;
			paramLI->numParams = nargs;
			fcache->paramLI = paramLI;
		}
		else
		{
			paramLI = fcache->paramLI;
			Assert(paramLI->numParams == nargs);
		}

		for (i = 0; i < nargs; i++)
		{
			ParamExternData *prm = &paramLI->params[i];

			prm->value = fcinfo->arg[i];
			prm->isnull = fcinfo->argnull[i];
			prm->pflags = 0;
			prm->ptype = fcache->pinfo->argtypes[i];
		}
	}
	else
		fcache->paramLI = NULL;
}

/*
 * Extract the SQL function's value from a single result row.  This is used
 * both for scalar (non-set) functions and for each row of a lazy-eval set
 * result.
 */
static Datum
postquel_get_single_result(TupleTableSlot *slot,
						   FunctionCallInfo fcinfo,
						   SQLFunctionCachePtr fcache,
						   MemoryContext resultcontext)
{
	Datum		value;
	MemoryContext oldcontext;

	/*
	 * Set up to return the function value.  For pass-by-reference datatypes,
	 * be sure to allocate the result in resultcontext, not the current memory
	 * context (which has query lifespan).	We can't leave the data in the
	 * TupleTableSlot because we intend to clear the slot before returning.
	 */
	oldcontext = MemoryContextSwitchTo(resultcontext);

	if (fcache->returnsTuple)
	{
		/* We must return the whole tuple as a Datum. */
		fcinfo->isnull = false;
		value = ExecFetchSlotTupleDatum(slot);
		value = datumCopy(value, fcache->typbyval, fcache->typlen);
	}
	else
	{
		/*
		 * Returning a scalar, which we have to extract from the first column
		 * of the SELECT result, and then copy into result context if needed.
		 */
		value = slot_getattr(slot, 1, &(fcinfo->isnull));

		if (!fcinfo->isnull)
			value = datumCopy(value, fcache->typbyval, fcache->typlen);
	}

	MemoryContextSwitchTo(oldcontext);

	return value;
}

/*
 * fmgr_sql: function call manager for SQL functions
 */
Datum
fmgr_sql(PG_FUNCTION_ARGS)
{
	MemoryContext oldcontext;
	SQLFunctionCachePtr fcache;
	ErrorContextCallback sqlerrcontext;
	bool		randomAccess;
	bool		lazyEvalOK;
	bool		is_first;
	bool		pushed_snapshot;
	execution_state *es;
	TupleTableSlot *slot;
	Datum		result;
	List	   *eslist;
	ListCell   *eslc;

	/*
	 * Switch to context in which the fcache lives.  This ensures that
	 * parsetrees, plans, etc, will have sufficient lifetime.  The
	 * sub-executor is responsible for deleting per-tuple information.
	 */
	oldcontext = MemoryContextSwitchTo(fcinfo->flinfo->fn_mcxt);

	/*
	 * Setup error traceback support for ereport()
	 */
	sqlerrcontext.callback = sql_exec_error_callback;
	sqlerrcontext.arg = fcinfo->flinfo;
	sqlerrcontext.previous = error_context_stack;
	error_context_stack = &sqlerrcontext;

	/* Check call context */
	if (fcinfo->flinfo->fn_retset)
	{
		ReturnSetInfo *rsi = (ReturnSetInfo *) fcinfo->resultinfo;

		/*
		 * For simplicity, we require callers to support both set eval modes.
		 * There are cases where we must use one or must use the other, and
		 * it's not really worthwhile to postpone the check till we know. But
		 * note we do not require caller to provide an expectedDesc.
		 */
		if (!rsi || !IsA(rsi, ReturnSetInfo) ||
			(rsi->allowedModes & SFRM_ValuePerCall) == 0 ||
			(rsi->allowedModes & SFRM_Materialize) == 0)
			ereport(ERROR,
					(errcode(ERRCODE_FEATURE_NOT_SUPPORTED),
					 errmsg("set-valued function called in context that cannot accept a set")));
		randomAccess = rsi->allowedModes & SFRM_Materialize_Random;
		lazyEvalOK = !(rsi->allowedModes & SFRM_Materialize_Preferred);
	}
	else
	{
		randomAccess = false;
		lazyEvalOK = true;
	}

	/*
	 * Initialize fcache (build plans) if first time through.
	 */
	fcache = (SQLFunctionCachePtr) fcinfo->flinfo->fn_extra;
	if (fcache == NULL)
	{
		init_sql_fcache(fcinfo->flinfo, PG_GET_COLLATION(), lazyEvalOK);
		fcache = (SQLFunctionCachePtr) fcinfo->flinfo->fn_extra;
	}
	eslist = fcache->func_state;

	/*
	 * Find first unfinished query in function, and note whether it's the
	 * first query.
	 */
	es = NULL;
	is_first = true;
	foreach(eslc, eslist)
	{
		es = (execution_state *) lfirst(eslc);

		while (es && es->status == F_EXEC_DONE)
		{
			is_first = false;
			es = es->next;
		}

		if (es)
			break;
	}

	/*
	 * Convert params to appropriate format if starting a fresh execution. (If
	 * continuing execution, we can re-use prior params.)
	 */
	if (is_first && es && es->status == F_EXEC_START)
		postquel_sub_params(fcache, fcinfo);

	/*
	 * Build tuplestore to hold results, if we don't have one already. Note
	 * it's in the query-lifespan context.
	 */
	if (!fcache->tstore)
		fcache->tstore = tuplestore_begin_heap(randomAccess, false, work_mem);

	/*
<<<<<<< HEAD
	 * Find first unfinished query in function.
	 */
	while (es && es->status == F_EXEC_DONE)
		es = es->next;

	bool orig_gp_enable_gpperfmon = gp_enable_gpperfmon;
=======
	 * Execute each command in the function one after another until we either
	 * run out of commands or get a result row from a lazily-evaluated SELECT.
	 *
	 * Notes about snapshot management:
	 *
	 * In a read-only function, we just use the surrounding query's snapshot.
	 *
	 * In a non-read-only function, we rely on the fact that we'll never
	 * suspend execution between queries of the function: the only reason to
	 * suspend execution before completion is if we are returning a row from a
	 * lazily-evaluated SELECT.  So, when first entering this loop, we'll
	 * either start a new query (and push a fresh snapshot) or re-establish
	 * the active snapshot from the existing query descriptor.	If we need to
	 * start a new query in a subsequent execution of the loop, either we need
	 * a fresh snapshot (and pushed_snapshot is false) or the existing
	 * snapshot is on the active stack and we can just bump its command ID.
	 */
	pushed_snapshot = false;
	while (es)
	{
		bool		completed;

		if (es->status == F_EXEC_START)
		{
			/*
			 * If not read-only, be sure to advance the command counter for
			 * each command, so that all work to date in this transaction is
			 * visible.  Take a new snapshot if we don't have one yet,
			 * otherwise just bump the command ID in the existing snapshot.
			 */
			if (!fcache->readonly_func)
			{
				CommandCounterIncrement();
				if (!pushed_snapshot)
				{
					PushActiveSnapshot(GetTransactionSnapshot());
					pushed_snapshot = true;
				}
				else
					UpdateActiveSnapshotCommandId();
			}

			postquel_start(es, fcache);
		}
		else if (!fcache->readonly_func && !pushed_snapshot)
		{
			/* Re-establish active snapshot when re-entering function */
			PushActiveSnapshot(es->qd->snapshot);
			pushed_snapshot = true;
		}

		completed = postquel_getnext(es, fcache);
>>>>>>> a4bebdd9

	PG_TRY();
	{
		/*
		 * Temporarily disable gpperfmon since we don't send information for internal queries in
		 * most cases, except when the debugging level is set to DEBUG4 or DEBUG5.
		 */
		if (log_min_messages > DEBUG4)
		{
			gp_enable_gpperfmon = false;
		}

		gp_enable_gpperfmon = orig_gp_enable_gpperfmon;

		/*
		 * Execute each command in the function one after another until we either
		 * run out of commands or get a result row from a lazily-evaluated SELECT.
		 */
<<<<<<< HEAD
		while (es)
		{
			bool		completed;

			if (es->status == F_EXEC_START)
				postquel_start(es, fcache);

			completed = postquel_getnext(es, fcache);

			/*
			 * If we ran the command to completion, we can shut it down now. Any
			 * row(s) we need to return are safely stashed in the tuplestore, and
			 * we want to be sure that, for example, AFTER triggers get fired
			 * before we return anything.  Also, if the function doesn't return
			 * set, we can shut it down anyway because it must be a SELECT and we
			 * don't care about fetching any more result rows.
			 */
			if (completed || !fcache->returnsSet)
				postquel_end(es);

			/*
			 * Break from loop if we didn't shut down (implying we got a
			 * lazily-evaluated row).  Otherwise we'll press on till the whole
			 * function is done, relying on the tuplestore to keep hold of the
			 * data to eventually be returned.  This is necessary since an
			 * INSERT/UPDATE/DELETE RETURNING that sets the result might be
			 * followed by additional rule-inserted commands, and we want to
			 * finish doing all those commands before we return anything.
			 */
			if (es->status != F_EXEC_DONE)
				break;
			es = es->next;
		}

		gp_enable_gpperfmon = orig_gp_enable_gpperfmon;
	}
	PG_CATCH();
	{
		gp_enable_gpperfmon = orig_gp_enable_gpperfmon;
		PG_RE_THROW();
=======
		if (es->status != F_EXEC_DONE)
			break;

		/*
		 * Advance to next execution_state, which might be in the next list.
		 */
		es = es->next;
		while (!es)
		{
			eslc = lnext(eslc);
			if (!eslc)
				break;			/* end of function */

			es = (execution_state *) lfirst(eslc);

			/*
			 * Flush the current snapshot so that we will take a new one for
			 * the new query list.	This ensures that new snaps are taken at
			 * original-query boundaries, matching the behavior of interactive
			 * execution.
			 */
			if (pushed_snapshot)
			{
				PopActiveSnapshot();
				pushed_snapshot = false;
			}
		}
>>>>>>> a4bebdd9
	}
	PG_END_TRY();

	/*
	 * The tuplestore now contains whatever row(s) we are supposed to return.
	 */
	if (fcache->returnsSet)
	{
		ReturnSetInfo *rsi = (ReturnSetInfo *) fcinfo->resultinfo;

		if (es)
		{
			/*
			 * If we stopped short of being done, we must have a lazy-eval
			 * row.
			 */
			Assert(es->lazyEval);
			/* Re-use the junkfilter's output slot to fetch back the tuple */
			Assert(fcache->junkFilter);
			slot = fcache->junkFilter->jf_resultSlot;
			if (!tuplestore_gettupleslot(fcache->tstore, true, false, slot))
				elog(ERROR, "failed to fetch lazy-eval tuple");
			/* Extract the result as a datum, and copy out from the slot */
			result = postquel_get_single_result(slot, fcinfo,
												fcache, oldcontext);
			/* Clear the tuplestore, but keep it for next time */
			/* NB: this might delete the slot's content, but we don't care */
			tuplestore_clear(fcache->tstore);

			/*
			 * Let caller know we're not finished.
			 */
			rsi->isDone = ExprMultipleResult;

			/*
			 * Ensure we will get shut down cleanly if the exprcontext is not
			 * run to completion.
			 */
			if (!fcache->shutdown_reg)
			{
				RegisterExprContextCallback(rsi->econtext,
											ShutdownSQLFunction,
											PointerGetDatum(fcache));
				fcache->shutdown_reg = true;
			}
		}
		else if (fcache->lazyEval)
		{
			/*
			 * We are done with a lazy evaluation.	Clean up.
			 */
			tuplestore_clear(fcache->tstore);

			/*
			 * Let caller know we're finished.
			 */
			rsi->isDone = ExprEndResult;

			fcinfo->isnull = true;
			result = (Datum) 0;

			/* Deregister shutdown callback, if we made one */
			if (fcache->shutdown_reg)
			{
				UnregisterExprContextCallback(rsi->econtext,
											  ShutdownSQLFunction,
											  PointerGetDatum(fcache));
				fcache->shutdown_reg = false;
			}
		}
		else
		{
			/*
			 * We are done with a non-lazy evaluation.	Return whatever is in
			 * the tuplestore.	(It is now caller's responsibility to free the
			 * tuplestore when done.)
			 */
			rsi->returnMode = SFRM_Materialize;
			rsi->setResult = fcache->tstore;
			fcache->tstore = NULL;
			/* must copy desc because execQual will free it */
			if (fcache->junkFilter)
				rsi->setDesc = CreateTupleDescCopy(fcache->junkFilter->jf_cleanTupType);

			fcinfo->isnull = true;
			result = (Datum) 0;

			/* Deregister shutdown callback, if we made one */
			if (fcache->shutdown_reg)
			{
				UnregisterExprContextCallback(rsi->econtext,
											  ShutdownSQLFunction,
											  PointerGetDatum(fcache));
				fcache->shutdown_reg = false;
			}
		}
	}
	else
	{
		/*
		 * Non-set function.  If we got a row, return it; else return NULL.
		 */
		if (fcache->junkFilter)
		{
			/* Re-use the junkfilter's output slot to fetch back the tuple */
			slot = fcache->junkFilter->jf_resultSlot;
			if (tuplestore_gettupleslot(fcache->tstore, true, false, slot))
				result = postquel_get_single_result(slot, fcinfo,
													fcache, oldcontext);
			else
			{
				fcinfo->isnull = true;
				result = (Datum) 0;
			}
		}
		else
		{
			/* Should only get here for VOID functions */
			Assert(fcache->rettype == VOIDOID);
			fcinfo->isnull = true;
			result = (Datum) 0;
		}

		/* Clear the tuplestore, but keep it for next time */
		tuplestore_clear(fcache->tstore);
	}

	/* Pop snapshot if we have pushed one */
	if (pushed_snapshot)
		PopActiveSnapshot();

	/*
	 * If we've gone through every command in the function, we are done. Reset
	 * the execution states to start over again on next call.
	 */
	if (es == NULL)
	{
		foreach(eslc, fcache->func_state)
		{
			es = (execution_state *) lfirst(eslc);
			while (es)
			{
				es->status = F_EXEC_START;
				es = es->next;
			}
		}
	}

	error_context_stack = sqlerrcontext.previous;

	MemoryContextSwitchTo(oldcontext);

	return result;
}


/*
 * error context callback to let us supply a call-stack traceback
 */
static void
sql_exec_error_callback(void *arg)
{
	FmgrInfo   *flinfo = (FmgrInfo *) arg;
	SQLFunctionCachePtr fcache = (SQLFunctionCachePtr) flinfo->fn_extra;
	int			syntaxerrposition;

	/*
	 * We can do nothing useful if init_sql_fcache() didn't get as far as
	 * saving the function name
	 */
	if (fcache == NULL || fcache->fname == NULL)
		return;

	/*
	 * If there is a syntax error position, convert to internal syntax error
	 */
	syntaxerrposition = geterrposition();
	if (syntaxerrposition > 0 && fcache->src != NULL)
	{
		errposition(0);
		internalerrposition(syntaxerrposition);
		internalerrquery(fcache->src);
	}

	/*
	 * Try to determine where in the function we failed.  If there is a query
	 * with non-null QueryDesc, finger it.	(We check this rather than looking
	 * for F_EXEC_RUN state, so that errors during ExecutorStart or
	 * ExecutorEnd are blamed on the appropriate query; see postquel_start and
	 * postquel_end.)
	 */
	if (fcache->func_state)
	{
		execution_state *es;
		int			query_num;
		ListCell   *lc;

		es = NULL;
		query_num = 1;
		foreach(lc, fcache->func_state)
		{
			es = (execution_state *) lfirst(lc);
			while (es)
			{
				if (es->qd)
				{
					errcontext("SQL function \"%s\" statement %d",
							   fcache->fname, query_num);
					break;
				}
				es = es->next;
			}
			if (es)
				break;
			query_num++;
		}
		if (es == NULL)
		{
			/*
			 * couldn't identify a running query; might be function entry,
			 * function exit, or between queries.
			 */
			errcontext("SQL function \"%s\"", fcache->fname);
		}
	}
	else
	{
		/*
		 * Assume we failed during init_sql_fcache().  (It's possible that the
		 * function actually has an empty body, but in that case we may as
		 * well report all errors as being "during startup".)
		 */
		errcontext("SQL function \"%s\" during startup", fcache->fname);
	}
}


/*
 * callback function in case a function-returning-set needs to be shut down
 * before it has been run to completion
 */
static void
ShutdownSQLFunction(Datum arg)
{
	SQLFunctionCachePtr fcache = (SQLFunctionCachePtr) DatumGetPointer(arg);
	execution_state *es;
	ListCell   *lc;

	foreach(lc, fcache->func_state)
	{
		es = (execution_state *) lfirst(lc);
		while (es)
		{
			/* Shut down anything still running */
			if (es->status == F_EXEC_RUN)
			{
				/* Re-establish active snapshot for any called functions */
				if (!fcache->readonly_func)
					PushActiveSnapshot(es->qd->snapshot);

				postquel_end(es);

				if (!fcache->readonly_func)
					PopActiveSnapshot();
			}

			/* Reset states to START in case we're called again */
			es->status = F_EXEC_START;
			es = es->next;
		}
	}

	/* Release tuplestore if we have one */
	if (fcache->tstore)
		tuplestore_end(fcache->tstore);
	fcache->tstore = NULL;

	/* execUtils will deregister the callback... */
	fcache->shutdown_reg = false;
}


/*
 * check_sql_fn_retval() -- check return value of a list of sql parse trees.
 *
 * The return value of a sql function is the value returned by the last
 * canSetTag query in the function.  We do some ad-hoc type checking here
 * to be sure that the user is returning the type he claims.  There are
 * also a couple of strange-looking features to assist callers in dealing
 * with allowed special cases, such as binary-compatible result types.
 *
 * For a polymorphic function the passed rettype must be the actual resolved
 * output type of the function; we should never see a polymorphic pseudotype
 * such as ANYELEMENT as rettype.  (This means we can't check the type during
 * function definition of a polymorphic function.)
 *
 * This function returns true if the sql function returns the entire tuple
 * result of its final statement, or false if it returns just the first column
 * result of that statement.  It throws an error if the final statement doesn't
 * return the right type at all.
 *
 * Note that because we allow "SELECT rowtype_expression", the result can be
 * false even when the declared function return type is a rowtype.
 *
 * If modifyTargetList isn't NULL, the function will modify the final
 * statement's targetlist in two cases:
 * (1) if the tlist returns values that are binary-coercible to the expected
 * type rather than being exactly the expected type.  RelabelType nodes will
 * be inserted to make the result types match exactly.
 * (2) if there are dropped columns in the declared result rowtype.  NULL
 * output columns will be inserted in the tlist to match them.
 * (Obviously the caller must pass a parsetree that is okay to modify when
 * using this flag.)  Note that this flag does not affect whether the tlist is
 * considered to be a legal match to the result type, only how we react to
 * allowed not-exact-match cases.  *modifyTargetList will be set true iff
 * we had to make any "dangerous" changes that could modify the semantics of
 * the statement.  If it is set true, the caller should not use the modified
 * statement, but for simplicity we apply the changes anyway.
 *
 * If junkFilter isn't NULL, then *junkFilter is set to a JunkFilter defined
 * to convert the function's tuple result to the correct output tuple type.
 * Exception: if the function is defined to return VOID then *junkFilter is
 * set to NULL.
 */
bool
check_sql_fn_retval(Oid func_id, Oid rettype, List *queryTreeList,
					bool *modifyTargetList,
					JunkFilter **junkFilter)
{
	Query	   *parse;
	List	  **tlist_ptr;
	List	   *tlist;
	int			tlistlen;
	char		fn_typtype;
	Oid			restype;
	ListCell   *lc;

	AssertArg(!IsPolymorphicType(rettype));

	if (modifyTargetList)
		*modifyTargetList = false;		/* initialize for no change */
	if (junkFilter)
		*junkFilter = NULL;		/* initialize in case of VOID result */

	/*
	 * Find the last canSetTag query in the list.  This isn't necessarily the
	 * last parsetree, because rule rewriting can insert queries after what
	 * the user wrote.
	 */
	parse = NULL;
	foreach(lc, queryTreeList)
	{
		Query	   *q = (Query *) lfirst(lc);

		if (q->canSetTag)
			parse = q;
	}

	/*
	 * If it's a plain SELECT, it returns whatever the targetlist says.
	 * Otherwise, if it's INSERT/UPDATE/DELETE with RETURNING, it returns
	 * that. Otherwise, the function return type must be VOID.
	 *
	 * Note: eventually replace this test with QueryReturnsTuples?	We'd need
	 * a more general method of determining the output type, though.  Also, it
	 * seems too dangerous to consider FETCH or EXECUTE as returning a
	 * determinable rowtype, since they depend on relatively short-lived
	 * entities.
	 */
	if (parse &&
		parse->commandType == CMD_SELECT &&
		parse->utilityStmt == NULL &&
		parse->intoClause == NULL)
	{
		tlist_ptr = &parse->targetList;
		tlist = parse->targetList;
	}
	else if (parse &&
			 (parse->commandType == CMD_INSERT ||
			  parse->commandType == CMD_UPDATE ||
			  parse->commandType == CMD_DELETE) &&
			 parse->returningList)
	{
		tlist_ptr = &parse->returningList;
		tlist = parse->returningList;
	}
	else
	{
		/* Empty function body, or last statement is a utility command */
		if (rettype != VOIDOID)
			ereport(ERROR,
					(errcode(ERRCODE_INVALID_FUNCTION_DEFINITION),
			 errmsg("return type mismatch in function declared to return %s",
					format_type_be(rettype)),
					 errdetail("Function's final statement must be SELECT or INSERT/UPDATE/DELETE RETURNING.")));
		return false;
	}

	/*
	 * OK, check that the targetlist returns something matching the declared
	 * type.  (We used to insist that the declared type not be VOID in this
	 * case, but that makes it hard to write a void function that exits after
	 * calling another void function.  Instead, we insist that the tlist
	 * return void ... so void is treated as if it were a scalar type below.)
	 */

	/*
	 * Count the non-junk entries in the result targetlist.
	 */
	tlistlen = ExecCleanTargetListLength(tlist);

	fn_typtype = get_typtype(rettype);

	if (fn_typtype == TYPTYPE_BASE ||
		fn_typtype == TYPTYPE_DOMAIN ||
		fn_typtype == TYPTYPE_ENUM ||
		rettype == VOIDOID)
	{
		/*
		 * For scalar-type returns, the target list must have exactly one
		 * non-junk entry, and its type must agree with what the user
		 * declared; except we allow binary-compatible types too.
		 */
		TargetEntry *tle;

		if (tlistlen != 1)
			ereport(ERROR,
					(errcode(ERRCODE_INVALID_FUNCTION_DEFINITION),
			 errmsg("return type mismatch in function declared to return %s",
					format_type_be(rettype)),
			  errdetail("Final statement must return exactly one column.")));

		/* We assume here that non-junk TLEs must come first in tlists */
		tle = (TargetEntry *) linitial(tlist);
		Assert(!tle->resjunk);

		restype = exprType((Node *) tle->expr);
		if (!IsBinaryCoercible(restype, rettype))
			ereport(ERROR,
					(errcode(ERRCODE_INVALID_FUNCTION_DEFINITION),
			 errmsg("return type mismatch in function declared to return %s",
					format_type_be(rettype)),
					 errdetail("Actual return type is %s.",
							   format_type_be(restype))));
		if (modifyTargetList && restype != rettype)
		{
			tle->expr = (Expr *) makeRelabelType(tle->expr,
												 rettype,
												 -1,
												 get_typcollation(rettype),
												 COERCE_DONTCARE);
			/* Relabel is dangerous if TLE is a sort/group or setop column */
			if (tle->ressortgroupref != 0 || parse->setOperations)
				*modifyTargetList = true;
		}

		/* Set up junk filter if needed */
		if (junkFilter)
			*junkFilter = ExecInitJunkFilter(tlist, false, NULL);
	}
	else if (fn_typtype == TYPTYPE_COMPOSITE || rettype == RECORDOID)
	{
		/* Returns a rowtype */
		TupleDesc	tupdesc;
		int			tupnatts;	/* physical number of columns in tuple */
		int			tuplogcols; /* # of nondeleted columns in tuple */
		int			colindex;	/* physical column index */
		List	   *newtlist;	/* new non-junk tlist entries */
		List	   *junkattrs;	/* new junk tlist entries */

		/*
		 * If the target list is of length 1, and the type of the varnode in
		 * the target list matches the declared return type, this is okay.
		 * This can happen, for example, where the body of the function is
		 * 'SELECT func2()', where func2 has the same composite return type as
		 * the function that's calling it.
		 *
		 * XXX Note that if rettype is RECORD, the IsBinaryCoercible check
<<<<<<< HEAD
		 * will succeed for any composite restype.  For the moment we rely on
=======
		 * will succeed for any composite restype.	For the moment we rely on
>>>>>>> a4bebdd9
		 * runtime type checking to catch any discrepancy, but it'd be nice to
		 * do better at parse time.
		 */
		if (tlistlen == 1)
		{
			TargetEntry *tle = (TargetEntry *) linitial(tlist);

			Assert(!tle->resjunk);
			restype = exprType((Node *) tle->expr);
			if (IsBinaryCoercible(restype, rettype))
			{
				if (modifyTargetList && restype != rettype)
				{
					tle->expr = (Expr *) makeRelabelType(tle->expr,
														 rettype,
														 -1,
												   get_typcollation(rettype),
														 COERCE_DONTCARE);
					/* Relabel is dangerous if sort/group or setop column */
					if (tle->ressortgroupref != 0 || parse->setOperations)
						*modifyTargetList = true;
				}
				/* Set up junk filter if needed */
				if (junkFilter)
					*junkFilter = ExecInitJunkFilter(tlist, false, NULL);
				return false;	/* NOT returning whole tuple */
			}
		}

		/* Is the rowtype fixed, or determined only at runtime? */
		if (get_func_result_type(func_id, NULL, &tupdesc) != TYPEFUNC_COMPOSITE)
		{
			/*
			 * Assume we are returning the whole tuple. Crosschecking against
			 * what the caller expects will happen at runtime.
			 */
			if (junkFilter)
				*junkFilter = ExecInitJunkFilter(tlist, false, NULL);
			return true;
		}
		Assert(tupdesc);

		/*
		 * Verify that the targetlist matches the return tuple type. We scan
		 * the non-deleted attributes to ensure that they match the datatypes
		 * of the non-resjunk columns.	For deleted attributes, insert NULL
		 * result columns if the caller asked for that.
		 */
		tupnatts = tupdesc->natts;
		tuplogcols = 0;			/* we'll count nondeleted cols as we go */
		colindex = 0;
		newtlist = NIL;			/* these are only used if modifyTargetList */
		junkattrs = NIL;

		foreach(lc, tlist)
		{
			TargetEntry *tle = (TargetEntry *) lfirst(lc);
			Form_pg_attribute attr;
			Oid			tletype;
			Oid			atttype;

			if (tle->resjunk)
			{
				if (modifyTargetList)
					junkattrs = lappend(junkattrs, tle);
				continue;
			}

			do
			{
				colindex++;
				if (colindex > tupnatts)
					ereport(ERROR,
							(errcode(ERRCODE_INVALID_FUNCTION_DEFINITION),
							 errmsg("return type mismatch in function declared to return %s",
									format_type_be(rettype)),
					errdetail("Final statement returns too many columns.")));
				attr = tupdesc->attrs[colindex - 1];
				if (attr->attisdropped && modifyTargetList)
				{
					Expr	   *null_expr;

					/* The type of the null we insert isn't important */
					null_expr = (Expr *) makeConst(INT4OID,
												   -1,
												   InvalidOid,
												   sizeof(int32),
												   (Datum) 0,
												   true,		/* isnull */
												   true /* byval */ );
					newtlist = lappend(newtlist,
									   makeTargetEntry(null_expr,
													   colindex,
													   NULL,
													   false));
					/* NULL insertion is dangerous in a setop */
					if (parse->setOperations)
						*modifyTargetList = true;
				}
			} while (attr->attisdropped);
			tuplogcols++;

			tletype = exprType((Node *) tle->expr);
			atttype = attr->atttypid;
			if (!IsBinaryCoercible(tletype, atttype))
				ereport(ERROR,
						(errcode(ERRCODE_INVALID_FUNCTION_DEFINITION),
						 errmsg("return type mismatch in function declared to return %s",
								format_type_be(rettype)),
						 errdetail("Final statement returns %s instead of %s at column %d.",
								   format_type_be(tletype),
								   format_type_be(atttype),
								   tuplogcols)));
			if (modifyTargetList)
			{
				if (tletype != atttype)
				{
					tle->expr = (Expr *) makeRelabelType(tle->expr,
														 atttype,
														 -1,
												   get_typcollation(atttype),
														 COERCE_DONTCARE);
					/* Relabel is dangerous if sort/group or setop column */
					if (tle->ressortgroupref != 0 || parse->setOperations)
						*modifyTargetList = true;
				}
				tle->resno = colindex;
				newtlist = lappend(newtlist, tle);
			}
		}

		/* remaining columns in tupdesc had better all be dropped */
		for (colindex++; colindex <= tupnatts; colindex++)
		{
			if (!tupdesc->attrs[colindex - 1]->attisdropped)
				ereport(ERROR,
						(errcode(ERRCODE_INVALID_FUNCTION_DEFINITION),
						 errmsg("return type mismatch in function declared to return %s",
								format_type_be(rettype)),
					 errdetail("Final statement returns too few columns.")));
			if (modifyTargetList)
			{
				Expr	   *null_expr;

				/* The type of the null we insert isn't important */
				null_expr = (Expr *) makeConst(INT4OID,
											   -1,
											   InvalidOid,
											   sizeof(int32),
											   (Datum) 0,
											   true,	/* isnull */
											   true /* byval */ );
				newtlist = lappend(newtlist,
								   makeTargetEntry(null_expr,
												   colindex,
												   NULL,
												   false));
				/* NULL insertion is dangerous in a setop */
				if (parse->setOperations)
					*modifyTargetList = true;
			}
		}

		if (modifyTargetList)
		{
			/* ensure resjunk columns are numbered correctly */
			foreach(lc, junkattrs)
			{
				TargetEntry *tle = (TargetEntry *) lfirst(lc);

				tle->resno = colindex++;
			}
			/* replace the tlist with the modified one */
			*tlist_ptr = list_concat(newtlist, junkattrs);
		}

		/* Set up junk filter if needed */
		if (junkFilter)
			*junkFilter = ExecInitJunkFilterConversion(tlist,
												CreateTupleDescCopy(tupdesc),
													   NULL);

		/* Report that we are returning entire tuple result */
		return true;
	}
	else
		ereport(ERROR,
				(errcode(ERRCODE_INVALID_FUNCTION_DEFINITION),
				 errmsg("return type %s is not supported for SQL functions",
						format_type_be(rettype))));

	return false;
}


/*
 * CreateSQLFunctionDestReceiver -- create a suitable DestReceiver object
 */
DestReceiver *
CreateSQLFunctionDestReceiver(void)
{
	DR_sqlfunction *self = (DR_sqlfunction *) palloc0(sizeof(DR_sqlfunction));

	self->pub.receiveSlot = sqlfunction_receive;
	self->pub.rStartup = sqlfunction_startup;
	self->pub.rShutdown = sqlfunction_shutdown;
	self->pub.rDestroy = sqlfunction_destroy;
	self->pub.mydest = DestSQLFunction;

	/* private fields will be set by postquel_start */

	return (DestReceiver *) self;
}

/*
 * sqlfunction_startup --- executor startup
 */
static void
sqlfunction_startup(DestReceiver *self, int operation, TupleDesc typeinfo)
{
	/* no-op */
}

/*
 * sqlfunction_receive --- receive one tuple
 */
static void
sqlfunction_receive(TupleTableSlot *slot, DestReceiver *self)
{
	DR_sqlfunction *myState = (DR_sqlfunction *) self;

	/* Filter tuple as needed */
	slot = ExecFilterJunk(myState->filter, slot);

	/* Store the filtered tuple into the tuplestore */
	tuplestore_puttupleslot(myState->tstore, slot);
}

/*
 * sqlfunction_shutdown --- executor end
 */
static void
sqlfunction_shutdown(DestReceiver *self)
{
	/* no-op */
}

/*
 * sqlfunction_destroy --- release DestReceiver object
 */
static void
sqlfunction_destroy(DestReceiver *self)
{
	pfree(self);
}<|MERGE_RESOLUTION|>--- conflicted
+++ resolved
@@ -157,7 +157,8 @@
 static void sqlfunction_shutdown(DestReceiver *self);
 static void sqlfunction_destroy(DestReceiver *self);
 
-bool querytree_safe_for_qe_walker(Node *expr, void *context)
+bool
+querytree_safe_for_qe_walker(Node *expr, void *context)
 {
 	Assert(context == NULL);
 	
@@ -229,10 +230,11 @@
  * 2. The query must be select only.
  * In case of a problem, the method spits out an error.
  */
-void querytree_safe_for_qe(Query *query)
-{
-	Assert(query);
-	querytree_safe_for_qe_walker((Node *)query, NULL);
+void
+querytree_safe_for_qe(Node *node)
+{
+	Assert(node);
+	querytree_safe_for_qe_walker(node, NULL);
 }
 
 /*
@@ -575,33 +577,8 @@
 	 */
 	if (Gp_role == GP_ROLE_EXECUTE)
 	{
-		bool		canRunLocal = true;
-		ListCell   *list_item;
-
-		foreach(list_item, queryTree_list)
-		{
-			Node	   *parsetree = (Node *) lfirst(list_item);
-			if (IsA(parsetree,Query))
-			{
-				/* This will error out if there is a problem with the query tree */
-				querytree_safe_for_qe((Query*)parsetree);
-			}
-			else
-			{
-				canRunLocal = false;
-				break;
-			}		
-		}
-
-		if (!canRunLocal)
-		{
-			if (procedureStruct->provolatile == PROVOLATILE_VOLATILE)
-				elog(ERROR,"Volatile SQL function %s cannot be executed from the segment databases",NameStr(procedureStruct->proname));	
-			else if (procedureStruct->provolatile == PROVOLATILE_STABLE)
-				elog(ERROR,"Stable SQL function %s cannot be executed from the segment databases",NameStr(procedureStruct->proname));
-			else 
-				elog(ERROR,"SQL function %s cannot be executed from the segment databases",NameStr(procedureStruct->proname));		
-		}
+		/* This will error out if there is a problem with the query tree */
+		querytree_safe_for_qe((Node *) queryTree_list);
 	}
 
 	/*
@@ -727,6 +704,14 @@
 	/* Utility commands don't need Executor. */
 	if (es->qd->utilitystmt == NULL)
 	{
+		int			eflags;
+
+		if (!IsResManagerMemoryPolicyNone()
+			&& SPI_IsMemoryReserved())
+		{
+			es->qd->plannedstmt->query_mem = SPI_GetMemoryReservation();
+		}
+
 		/*
 		 * In lazyEval mode, do not let the executor set up an AfterTrigger
 		 * context.  This is necessary not just an optimization, because we
@@ -734,27 +719,11 @@
 		 * AfterTrigger level still active.  We are careful not to select
 		 * lazyEval mode for any statement that could possibly queue triggers.
 		 */
-<<<<<<< HEAD
-		if (es->qd->operation != CMD_SELECT)
-			AfterTriggerBeginQuery();
-		
-		
-		if (!IsResManagerMemoryPolicyNone()
-			&& SPI_IsMemoryReserved())
-		{
-			es->qd->plannedstmt->query_mem = SPI_GetMemoryReservation();
-		}
-
-		ExecutorStart(es->qd, 0);
-=======
-		int			eflags;
-
 		if (es->lazyEval)
 			eflags = EXEC_FLAG_SKIP_TRIGGERS;
 		else
 			eflags = 0;			/* default run-to-completion flags */
 		ExecutorStart(es->qd, eflags);
->>>>>>> a4bebdd9
 	}
 
 	es->status = F_EXEC_RUN;
@@ -807,32 +776,18 @@
 	/* Utility commands don't need Executor. */
 	if (es->qd->utilitystmt == NULL)
 	{
-<<<<<<< HEAD
-		/* Make our snapshot the active one for any called functions */
-		PushActiveSnapshot(es->qd->snapshot);
-
-		{
-			Oid			relationOid = InvalidOid; 	/* relation that is modified */
-			AutoStatsCmdType cmdType = AUTOSTATS_CMDTYPE_SENTINEL; 	/* command type */
-
-			if (es->qd->operation != CMD_SELECT)
-				AfterTriggerEndQuery(es->qd->estate);
-
-			if (Gp_role == GP_ROLE_DISPATCH)
-				autostats_get_cmdtype(es->qd, &cmdType, &relationOid);
-
-			ExecutorEnd(es->qd);
-
-			/* MPP-14001: Running auto_stats */
-			if (Gp_role == GP_ROLE_DISPATCH)
-				auto_stats(cmdType, relationOid, es->qd->es_processed, true /* inFunction */);
-		}
-
-		PopActiveSnapshot();
-=======
+		Oid			relationOid = InvalidOid; 	/* relation that is modified */
+		AutoStatsCmdType cmdType = AUTOSTATS_CMDTYPE_SENTINEL; 	/* command type */
+
+		if (Gp_role == GP_ROLE_DISPATCH)
+			autostats_get_cmdtype(es->qd, &cmdType, &relationOid);
+
 		ExecutorFinish(es->qd);
 		ExecutorEnd(es->qd);
->>>>>>> a4bebdd9
+
+		/* MPP-14001: Running auto_stats */
+		if (Gp_role == GP_ROLE_DISPATCH)
+			auto_stats(cmdType, relationOid, es->qd->es_processed, true /* inFunction */);
 	}
 
 	(*es->qd->dest->rDestroy) (es->qd->dest);
@@ -1037,15 +992,22 @@
 	if (!fcache->tstore)
 		fcache->tstore = tuplestore_begin_heap(randomAccess, false, work_mem);
 
-	/*
-<<<<<<< HEAD
-	 * Find first unfinished query in function.
-	 */
-	while (es && es->status == F_EXEC_DONE)
-		es = es->next;
-
 	bool orig_gp_enable_gpperfmon = gp_enable_gpperfmon;
-=======
+
+PG_TRY();
+{
+	/*
+	 * Temporarily disable gpperfmon since we don't send information for internal queries in
+	 * most cases, except when the debugging level is set to DEBUG4 or DEBUG5.
+	 */
+	if (log_min_messages > DEBUG4)
+	{
+		gp_enable_gpperfmon = false;
+	}
+
+	gp_enable_gpperfmon = orig_gp_enable_gpperfmon;
+
+	/*
 	 * Execute each command in the function one after another until we either
 	 * run out of commands or get a result row from a lazily-evaluated SELECT.
 	 *
@@ -1058,7 +1020,7 @@
 	 * suspend execution before completion is if we are returning a row from a
 	 * lazily-evaluated SELECT.  So, when first entering this loop, we'll
 	 * either start a new query (and push a fresh snapshot) or re-establish
-	 * the active snapshot from the existing query descriptor.	If we need to
+	 * the active snapshot from the existing query descriptor.  If we need to
 	 * start a new query in a subsequent execution of the loop, either we need
 	 * a fresh snapshot (and pushed_snapshot is false) or the existing
 	 * snapshot is on the active stack and we can just bump its command ID.
@@ -1098,67 +1060,27 @@
 		}
 
 		completed = postquel_getnext(es, fcache);
->>>>>>> a4bebdd9
-
-	PG_TRY();
-	{
+
 		/*
-		 * Temporarily disable gpperfmon since we don't send information for internal queries in
-		 * most cases, except when the debugging level is set to DEBUG4 or DEBUG5.
+		 * If we ran the command to completion, we can shut it down now. Any
+		 * row(s) we need to return are safely stashed in the tuplestore, and
+		 * we want to be sure that, for example, AFTER triggers get fired
+		 * before we return anything.  Also, if the function doesn't return
+		 * set, we can shut it down anyway because it must be a SELECT and we
+		 * don't care about fetching any more result rows.
 		 */
-		if (log_min_messages > DEBUG4)
-		{
-			gp_enable_gpperfmon = false;
-		}
-
-		gp_enable_gpperfmon = orig_gp_enable_gpperfmon;
+		if (completed || !fcache->returnsSet)
+			postquel_end(es);
 
 		/*
-		 * Execute each command in the function one after another until we either
-		 * run out of commands or get a result row from a lazily-evaluated SELECT.
+		 * Break from loop if we didn't shut down (implying we got a
+		 * lazily-evaluated row).  Otherwise we'll press on till the whole
+		 * function is done, relying on the tuplestore to keep hold of the
+		 * data to eventually be returned.  This is necessary since an
+		 * INSERT/UPDATE/DELETE RETURNING that sets the result might be
+		 * followed by additional rule-inserted commands, and we want to
+		 * finish doing all those commands before we return anything.
 		 */
-<<<<<<< HEAD
-		while (es)
-		{
-			bool		completed;
-
-			if (es->status == F_EXEC_START)
-				postquel_start(es, fcache);
-
-			completed = postquel_getnext(es, fcache);
-
-			/*
-			 * If we ran the command to completion, we can shut it down now. Any
-			 * row(s) we need to return are safely stashed in the tuplestore, and
-			 * we want to be sure that, for example, AFTER triggers get fired
-			 * before we return anything.  Also, if the function doesn't return
-			 * set, we can shut it down anyway because it must be a SELECT and we
-			 * don't care about fetching any more result rows.
-			 */
-			if (completed || !fcache->returnsSet)
-				postquel_end(es);
-
-			/*
-			 * Break from loop if we didn't shut down (implying we got a
-			 * lazily-evaluated row).  Otherwise we'll press on till the whole
-			 * function is done, relying on the tuplestore to keep hold of the
-			 * data to eventually be returned.  This is necessary since an
-			 * INSERT/UPDATE/DELETE RETURNING that sets the result might be
-			 * followed by additional rule-inserted commands, and we want to
-			 * finish doing all those commands before we return anything.
-			 */
-			if (es->status != F_EXEC_DONE)
-				break;
-			es = es->next;
-		}
-
-		gp_enable_gpperfmon = orig_gp_enable_gpperfmon;
-	}
-	PG_CATCH();
-	{
-		gp_enable_gpperfmon = orig_gp_enable_gpperfmon;
-		PG_RE_THROW();
-=======
 		if (es->status != F_EXEC_DONE)
 			break;
 
@@ -1176,7 +1098,7 @@
 
 			/*
 			 * Flush the current snapshot so that we will take a new one for
-			 * the new query list.	This ensures that new snaps are taken at
+			 * the new query list.  This ensures that new snaps are taken at
 			 * original-query boundaries, matching the behavior of interactive
 			 * execution.
 			 */
@@ -1186,9 +1108,16 @@
 				pushed_snapshot = false;
 			}
 		}
->>>>>>> a4bebdd9
-	}
-	PG_END_TRY();
+	}
+
+	gp_enable_gpperfmon = orig_gp_enable_gpperfmon;
+}
+PG_CATCH();
+{
+	gp_enable_gpperfmon = orig_gp_enable_gpperfmon;
+	PG_RE_THROW();
+}
+PG_END_TRY();
 
 	/*
 	 * The tuplestore now contains whatever row(s) we are supposed to return.
@@ -1665,11 +1594,7 @@
 		 * the function that's calling it.
 		 *
 		 * XXX Note that if rettype is RECORD, the IsBinaryCoercible check
-<<<<<<< HEAD
-		 * will succeed for any composite restype.  For the moment we rely on
-=======
 		 * will succeed for any composite restype.	For the moment we rely on
->>>>>>> a4bebdd9
 		 * runtime type checking to catch any discrepancy, but it'd be nice to
 		 * do better at parse time.
 		 */
