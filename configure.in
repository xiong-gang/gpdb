dnl Process this file with autoconf to produce a configure script.
dnl configure.in
dnl
dnl Developers, please strive to achieve this order:
dnl
dnl 0. Initialization and options processing
dnl 1. Programs
dnl 2. Libraries
dnl 3. Header files
dnl 4. Types
dnl 5. Structures
dnl 6. Compiler characteristics
dnl 7. Functions, global variables
dnl 8. System services
dnl
dnl Read the Autoconf manual for details.
dnl
m4_pattern_forbid(^PGAC_)dnl to catch undefined macros

<<<<<<< HEAD
dnl The PACKAGE_VERSION from upstream PostgreSQL is maintained in the
dnl PG_PACKAGE_VERSION variable, when merging make sure to update this
dnl variable with the merge conflict from the AC_INIT() statement.
AC_INIT([Greenplum Database], [6.0.0-alpha.0], [support@greenplum.org])
[PG_PACKAGE_VERSION=9.3beta1]
AC_SUBST(PG_PACKAGE_VERSION)

dnl m4_if(m4_defn([m4_PACKAGE_VERSION]), [2.69], [], [m4_fatal([Autoconf version 2.69 is required.
dnl Untested combinations of 'autoconf' and PostgreSQL versions are not
dnl recommended.  You can remove the check from 'configure.in' but it is then
dnl your responsibility whether the result works or not.])])
AC_COPYRIGHT([Copyright (c) 1996-2013, PostgreSQL Global Development Group])
=======
AC_INIT([PostgreSQL], [9.4beta1], [pgsql-bugs@postgresql.org])

m4_if(m4_defn([m4_PACKAGE_VERSION]), [2.69], [], [m4_fatal([Autoconf version 2.69 is required.
Untested combinations of 'autoconf' and PostgreSQL versions are not
recommended.  You can remove the check from 'configure.in' but it is then
your responsibility whether the result works or not.])])
AC_COPYRIGHT([Copyright (c) 1996-2014, PostgreSQL Global Development Group])
>>>>>>> ab76208e
AC_CONFIG_SRCDIR([src/backend/access/common/heaptuple.c])
AC_CONFIG_AUX_DIR(config)
AC_PREFIX_DEFAULT(/usr/local/gpdb)
AC_SUBST(configure_args, [$ac_configure_args])

<<<<<<< HEAD
[PG_MAJORVERSION=`expr "$PG_PACKAGE_VERSION" : '\([0-9][0-9]*\.[0-9][0-9]*\)'`]
AC_SUBST(PG_MAJORVERSION)
AC_DEFINE_UNQUOTED(PG_MAJORVERSION, "$PG_MAJORVERSION", [PostgreSQL major version as a string])

[PG_VERSION="$PG_PACKAGE_VERSION"]
dnl Greenplum co-opts the --with-extra-version value to append to Only the Greenplum version
PGAC_ARG_REQ(with, extra-version, [STRING], [append STRING to version], [], [])
AC_DEFINE_UNQUOTED(PG_VERSION, "$PG_PACKAGE_VERSION", [Postgres version Greenplum Database is based on])
=======
[PG_MAJORVERSION=`expr "$PACKAGE_VERSION" : '\([0-9][0-9]*\.[0-9][0-9]*\)'`]
AC_SUBST(PG_MAJORVERSION)
AC_DEFINE_UNQUOTED(PG_MAJORVERSION, "$PG_MAJORVERSION", [PostgreSQL major version as a string])

PGAC_ARG_REQ(with, extra-version, [STRING], [append STRING to version],
             [PG_VERSION="$PACKAGE_VERSION$withval"],
             [PG_VERSION="$PACKAGE_VERSION"])
AC_DEFINE_UNQUOTED(PG_VERSION, "$PG_VERSION", [PostgreSQL version as a string])
>>>>>>> ab76208e

AC_CANONICAL_HOST

template=
AC_MSG_CHECKING([which template to use])

PGAC_ARG_REQ(with, template, [NAME], [override operating system template],
[
  case $withval in
    list)   echo; ls "$srcdir/src/template"; exit;;
    *)      if test -f "$srcdir/src/template/$with_template" ; then
              template=$withval
            else
              AC_MSG_ERROR(['$withval' is not a valid template name. Use 'list' for a list.])
            fi;;
  esac
],
[
# --with-template not given

case $host_os in
     aix*) template=aix ;;
  cygwin*) template=cygwin ;;
  darwin*) template=darwin ;;
dragonfly*) template=netbsd ;;
 freebsd*) template=freebsd ;;
    hpux*) template=hpux ;;
 linux*|gnu*|k*bsd*-gnu)
           template=linux ;;
   mingw*) template=win32 ;;
  netbsd*) template=netbsd ;;
 openbsd*) template=openbsd ;;
     osf*) template=osf ;;
     sco*) template=sco ;;
 solaris*) template=solaris ;;
   sysv5*) template=unixware ;;
esac

  if test x"$template" = x"" ; then
    AC_MSG_ERROR([[
*******************************************************************
PostgreSQL has apparently not been ported to your platform yet.
To try a manual configuration, look into the src/template directory
for a similar platform and use the '--with-template=' option.

Please also contact <bugs@greenplum.org> to see about
rectifying this.  Include the above 'checking host system type...'
line.
*******************************************************************
]])
  fi

])

AC_MSG_RESULT([$template])

PORTNAME=$template
AC_SUBST(PORTNAME)

# Initialize default assumption that we do not need separate assembly code
# for TAS (test-and-set).  This can be overridden by the template file
# when it's executed.
need_tas=no
tas_file=dummy.s



##
## Command line options
##

#
# Add non-standard directories to the include path
#
PGAC_ARG_REQ(with, includes, [DIRS], [look for additional header files in DIRS])


#
# Add non-standard directories to the library search path
#
PGAC_ARG_REQ(with, libraries, [DIRS], [look for additional libraries in DIRS],
             [LIBRARY_DIRS=$withval])

PGAC_ARG_REQ(with, libs,      [DIRS], [alternative spelling of --with-libraries],
             [LIBRARY_DIRS=$withval])


#
# 64-bit integer date/time storage: enabled by default.
#
AC_MSG_CHECKING([whether to build with 64-bit integer date/time support])
PGAC_ARG_BOOL(enable, integer-datetimes, yes, [disable 64-bit integer date/time support],
              [AC_DEFINE([USE_INTEGER_DATETIMES], 1,
                         [Define to 1 if you want 64-bit integer timestamp and interval support. (--enable-integer-datetimes)])])
AC_MSG_RESULT([$enable_integer_datetimes])


#
# NLS
#
# NLS is not supported in Greenplum. There's no fundamental reason for it,
# but no-one's kept the translations up-to-date. The .po files have been
# removed from the repository, so it won't work if you just uncomment the
# below block. If we wanted to enable NLS support, we should come up with a
# scheme to use the upstream PostgreSQL .po files as is, to make merging
# easier, and provide additional .po files for all the Greenplum-specific
# strings.
# to the users to let them build with very incomplete translations.
#AC_MSG_CHECKING([whether NLS is wanted])
#PGAC_ARG_OPTARG(enable, nls,
#                [LANGUAGES], [enable Native Language Support],
#                [],
#                [WANTED_LANGUAGES=$enableval],
#                [AC_DEFINE(ENABLE_NLS, 1,
#                           [Define to 1 if you want National Language Support. (--enable-nls)])])
#AC_MSG_RESULT([$enable_nls])
#AC_SUBST(enable_nls)
#AC_SUBST(WANTED_LANGUAGES)

#
# Default port number (--with-pgport), default 5432
#
AC_MSG_CHECKING([for default port number])
PGAC_ARG_REQ(with, pgport, [PORTNUM], [set default port number [5432]],
             [default_port=$withval],
             [default_port=5432])
AC_MSG_RESULT([$default_port])
# Need both of these because some places want an integer and some a string
AC_DEFINE_UNQUOTED(DEF_PGPORT, ${default_port},
[Define to the default TCP port number on which the server listens and
to which clients will try to connect.  This can be overridden at run-time,
but it's convenient if your clients have the right default compiled in.
(--with-pgport=PORTNUM)])
AC_DEFINE_UNQUOTED(DEF_PGPORT_STR, "${default_port}",
                   [Define to the default TCP port number as a string constant.])
AC_SUBST(default_port)

#
# '-rpath'-like feature can be disabled
#
PGAC_ARG_BOOL(enable, rpath, yes,
              [do not embed shared library search path in executables])
AC_SUBST(enable_rpath)

#
# Spinlocks
#
PGAC_ARG_BOOL(enable, spinlocks, yes,
              [do not use spinlocks])

#
# Atomic operations
#
PGAC_ARG_BOOL(enable, atomics, yes,
              [do not use atomic operations])

#
# gpfdist
#
PGAC_ARG_BOOL(enable, gpfdist, yes,
             [do not use gpfdist])
AC_SUBST(enable_gpfdist)

#
# pxf
#
PGAC_ARG_BOOL(enable, pxf, yes,
             [do not build pxf])
AC_SUBST(enable_pxf)

#
# gphdfs
#
PGAC_ARG_BOOL(enable, gphdfs, no,
             [do not build gphdfs])
AC_SUBST(enable_gphdfs)

#
# --enable-gpperfmon
#
PGAC_ARG_BOOL(enable, gpperfmon, no,
              [build with gpperfmon])
AC_SUBST(enable_gpperfmon)

#
# --enable-debug adds -g to compiler flags
#
PGAC_ARG_BOOL(enable, debug, no,
              [build with debugging symbols (-g)])
AC_SUBST(enable_debug)

#
# --enable-profiling enables gcc profiling
#
PGAC_ARG_BOOL(enable, profiling, no,
              [build with profiling enabled ])

#
# --enable-coverage enables generation of code coverage metrics with gcov
#
PGAC_ARG_BOOL(enable, coverage, no,
              [build with coverage testing instrumentation],
[AC_CHECK_PROGS(GCOV, gcov)
if test -z "$GCOV"; then
  AC_MSG_ERROR([gcov not found])
fi
AC_CHECK_PROGS(LCOV, lcov)
if test -z "$LCOV"; then
  AC_MSG_ERROR([lcov not found])
fi
AC_CHECK_PROGS(GENHTML, genhtml)
if test -z "$GENHTML"; then
  AC_MSG_ERROR([genhtml not found])
fi])
AC_SUBST(enable_coverage)

#
# DTrace
#
PGAC_ARG_BOOL(enable, dtrace, no,
              [build with DTrace support],
[AC_CHECK_PROGS(DTRACE, dtrace)
if test -z "$DTRACE"; then
  AC_MSG_ERROR([dtrace not found])
fi
AC_SUBST(DTRACEFLAGS)])
AC_SUBST(enable_dtrace)

#
# TAP tests
#
PGAC_ARG_BOOL(enable, tap-tests, no,
              [enable TAP tests (requires Perl and IPC::Run)])
AC_SUBST(enable_tap_tests)

#
# Block size
#
AC_MSG_CHECKING([for block size])
PGAC_ARG_REQ(with, blocksize, [BLOCKSIZE], [set table block size in kB [8]],
             [blocksize=$withval],
             [blocksize=32])
case ${blocksize} in
  1) BLCKSZ=1024;;
  2) BLCKSZ=2048;;
  4) BLCKSZ=4096;;
  8) BLCKSZ=8192;;
 16) BLCKSZ=16384;;
 32) BLCKSZ=32768;;
  *) AC_MSG_ERROR([Invalid block size. Allowed values are 1,2,4,8,16,32.])
esac
AC_MSG_RESULT([${blocksize}kB])

AC_DEFINE_UNQUOTED([BLCKSZ], ${BLCKSZ}, [
 Size of a disk block --- this also limits the size of a tuple.  You
 can set it bigger if you need bigger tuples (although TOAST should
 reduce the need to have large tuples, since fields can be spread
 across multiple tuples).

 BLCKSZ must be a power of 2.  The maximum possible value of BLCKSZ
 is currently 2^15 (32768).  This is determined by the 15-bit widths
 of the lp_off and lp_len fields in ItemIdData (see
 include/storage/itemid.h).

 Changing BLCKSZ requires an initdb.
])

#
# Relation segment size
#
AC_MSG_CHECKING([for segment size])
PGAC_ARG_REQ(with, segsize, [SEGSIZE], [set table segment size in GB [1]],
             [segsize=$withval],
             [segsize=1])
# this expression is set up to avoid unnecessary integer overflow
# blocksize is already guaranteed to be a factor of 1024
RELSEG_SIZE=`expr '(' 1024 / ${blocksize} ')' '*' ${segsize} '*' 1024`
test $? -eq 0 || exit 1
AC_MSG_RESULT([${segsize}GB])

AC_DEFINE_UNQUOTED([RELSEG_SIZE], ${RELSEG_SIZE}, [
 RELSEG_SIZE is the maximum number of blocks allowed in one disk file.
 Thus, the maximum size of a single file is RELSEG_SIZE * BLCKSZ;
 relations bigger than that are divided into multiple files.

 RELSEG_SIZE * BLCKSZ must be less than your OS' limit on file size.
 This is often 2 GB or 4GB in a 32-bit operating system, unless you
 have large file support enabled.  By default, we make the limit 1 GB
 to avoid any possible integer-overflow problems within the OS.
 A limit smaller than necessary only means we divide a large
 relation into more chunks than necessary, so it seems best to err
 in the direction of a small limit.

 A power-of-2 value is recommended to save a few cycles in md.c,
 but is not absolutely required.

 Changing RELSEG_SIZE requires an initdb.
])

#
# WAL block size
#
AC_MSG_CHECKING([for WAL block size])
PGAC_ARG_REQ(with, wal-blocksize, [BLOCKSIZE], [set WAL block size in kB [8]],
             [wal_blocksize=$withval],
             [wal_blocksize=32])
case ${wal_blocksize} in
  1) XLOG_BLCKSZ=1024;;
  2) XLOG_BLCKSZ=2048;;
  4) XLOG_BLCKSZ=4096;;
  8) XLOG_BLCKSZ=8192;;
 16) XLOG_BLCKSZ=16384;;
 32) XLOG_BLCKSZ=32768;;
 64) XLOG_BLCKSZ=65536;;
  *) AC_MSG_ERROR([Invalid WAL block size. Allowed values are 1,2,4,8,16,32,64.])
esac
AC_MSG_RESULT([${wal_blocksize}kB])

AC_DEFINE_UNQUOTED([XLOG_BLCKSZ], ${XLOG_BLCKSZ}, [
 Size of a WAL file block.  This need have no particular relation to BLCKSZ.
 XLOG_BLCKSZ must be a power of 2, and if your system supports O_DIRECT I/O,
 XLOG_BLCKSZ must be a multiple of the alignment requirement for direct-I/O
 buffers, else direct I/O may fail.

 Changing XLOG_BLCKSZ requires an initdb.
])

#
# WAL segment size
#
AC_MSG_CHECKING([for WAL segment size])
PGAC_ARG_REQ(with, wal-segsize, [SEGSIZE], [set WAL segment size in MB [16]],
             [wal_segsize=$withval],
             [wal_segsize=64])
case ${wal_segsize} in
  1) ;;
  2) ;;
  4) ;;
  8) ;;
 16) ;;
 32) ;;
 64) ;;
  *) AC_MSG_ERROR([Invalid WAL segment size. Allowed values are 1,2,4,8,16,32,64.])
esac
AC_MSG_RESULT([${wal_segsize}MB])

AC_DEFINE_UNQUOTED([XLOG_SEG_SIZE], [(${wal_segsize} * 1024 * 1024)], [
 XLOG_SEG_SIZE is the size of a single WAL file.  This must be a power of 2
 and larger than XLOG_BLCKSZ (preferably, a great deal larger than
 XLOG_BLCKSZ).

 Changing XLOG_SEG_SIZE requires an initdb.
])

#
# C compiler
#

# For historical reasons you can also use --with-CC to specify the C compiler
# to use, although the standard way to do this is to set the CC environment
# variable.
PGAC_ARG_REQ(with, CC, [CMD], [set compiler (deprecated)], [CC=$with_CC])

case $template in
  aix) pgac_cc_list="gcc xlc";;
    *) pgac_cc_list="gcc cc";;
esac

AC_PROG_CC([$pgac_cc_list])

#
# C++ compiler
#
#
# AC_PROG_CXX will add "-g -O2" to CXXFLAGS, if CXXFLAGS was not already set.
# We don't want that, because we derive CXXFLAGS from CFLAGS later on. Set
# CXXFLAGS to an empty string explicitly before invoking AC_PROG_CXX, to
# avoid that.
ac_save_CXXFLAGS=$CXXFLAGS
CXXFLAGS=""
AC_PROG_CXX
CXXFLAGS=$ac_save_CXXFLAGS

# Check if it's Intel's compiler, which (usually) pretends to be gcc,
# but has idiosyncrasies of its own.  We assume icc will define
# __INTEL_COMPILER regardless of CFLAGS.
AC_TRY_COMPILE([], [@%:@ifndef __INTEL_COMPILER
choke me
@%:@endif], [ICC=[yes]], [ICC=[no]])

# Check if it's Sun Studio compiler. We assume that
# __SUNPRO_C will be defined for Sun Studio compilers
AC_TRY_COMPILE([], [@%:@ifndef __SUNPRO_C
choke me
@%:@endif], [SUN_STUDIO_CC=yes], [SUN_STUDIO_CC=no])

AC_SUBST(SUN_STUDIO_CC)

unset CFLAGS

#
# Read the template
#
. "$srcdir/src/template/$template" || exit

# CFLAGS are selected so:
# If the user specifies something in the environment, that is used.
# else:  If the template file set something, that is used.
# else:  If coverage was enabled, don't set anything.
# else:  If the compiler is GCC, then we use -O3.
# else:  If the compiler is something else, then we use -O, unless debugging.

if test "$ac_env_CFLAGS_set" = set; then
  CFLAGS=$ac_env_CFLAGS_value
elif test "${CFLAGS+set}" = set; then
  : # (keep what template set)
elif test "$enable_coverage" = yes; then
  : # no optimization by default
elif test "$GCC" = yes; then
  CFLAGS="-O3"
else
  # if the user selected debug mode, don't use -O
  if test "$enable_debug" != yes; then
    CFLAGS="-O"
  fi
fi

# For GPDB, Use C99, rather than C89, compile rules
#
#
if test "$GCC" = yes; then
  if test "$ICC" = yes; then
    CFLAGS="$CFLAGS -c99 "
  else
    CFLAGS="$CFLAGS -std=gnu99 "
  fi
fi


# Check for x86 cpuid instruction to determine if we can perform a
# runtime check
AC_CACHE_CHECK([for __get_cpuid], [pgac_cv__get_cpuid],
[AC_LINK_IFELSE([AC_LANG_PROGRAM([#include <cpuid.h>],
  [[unsigned int exx[4] = {0, 0, 0, 0};
  __get_cpuid(1, &exx[0], &exx[1], &exx[2], &exx[3]);
  ]])],
  [pgac_cv__get_cpuid="yes"],
  [pgac_cv__get_cpuid="no"])])
if test x"$pgac_cv__get_cpuid" = x"yes"; then
  AC_DEFINE(HAVE__GET_CPUID, 1, [Define to 1 if you have __get_cpuid.])
fi

AC_CACHE_CHECK([for __cpuid], [pgac_cv__cpuid],
[AC_LINK_IFELSE([AC_LANG_PROGRAM([#include <intrin.h>],
  [[unsigned int exx[4] = {0, 0, 0, 0};
  __get_cpuid(exx[0], 1);
  ]])],
  [pgac_cv__cpuid="yes"],
  [pgac_cv__cpuid="no"])])
if test x"$pgac_cv__cpuid" = x"yes"; then
  AC_DEFINE(HAVE__CPUID, 1, [Define to 1 if you have __cpuid.])
fi

# Check for Intel SSE 4.2 intrinsics to do CRC calculations.
#
# First check if the _mm_crc32_u8 and _mm_crc32_u64 intrinsics can be used
# with the default compiler flags. If not, check if adding the -msse4.2
# flag helps. CFLAGS_SSE42 is set to -msse4.2 if that's required.
PGAC_SSE42_CRC32_INTRINSICS([])
if test x"$pgac_sse42_crc32_intrinsics" != x"yes"; then
  PGAC_SSE42_CRC32_INTRINSICS([-msse4.2])
fi
AC_SUBST(CFLAGS_SSE42)

# Are we targeting a processor that supports SSE 4.2? gcc, clang and icc all
# define __SSE4_2__ in that case.
AC_COMPILE_IFELSE([AC_LANG_PROGRAM([], [
#ifndef __SSE4_2__
#error __SSE4_2__ not defined
#endif
])], [SSE4_2_TARGETED=1])

# Select CRC-32C implementation.
#
# If we are targeting a processor that has SSE 4.2 instructions, we can use the
# special CRC instructions for calculating CRC-32C. If we're not targeting such
# a processor, but we can nevertheless produce code that uses the SSE
# intrinsics, perhaps with some extra CFLAGS, compile both implementations and
# select which one to use at runtime, depending on whether SSE 4.2 is supported
# by the processor we're running on.
#
# You can override this logic by setting the appropriate USE_*_CRC32 flag to 1
# in the template or configure command line.
if test x"$USE_SSE42_CRC32C" = x"" && test x"$USE_SSE42_CRC32C_WITH_RUNTIME_CHECK" = x"" && test x"$USE_SLICING_BY_8_CRC32C" = x""; then
  if test x"$pgac_sse42_crc32_intrinsics" = x"yes" && test x"$SSE4_2_TARGETED" = x"1" ; then
    USE_SSE42_CRC32C=1
  else
    # the CPUID instruction is needed for the runtime check.
    if test x"$pgac_sse42_crc32_intrinsics" = x"yes" && (test x"$pgac_cv__get_cpuid" = x"yes" || test x"$pgac_cv__cpuid" = x"yes"); then
      USE_SSE42_CRC32C_WITH_RUNTIME_CHECK=1
    else
      # fall back to slicing-by-8 algorithm which doesn't require any special
      # CPU support.
      USE_SLICING_BY_8_CRC32C=1
    fi
  fi
fi

# Set PG_CRC32C_OBJS appropriately depending on the selected implementation.
AC_MSG_CHECKING([which CRC-32C implementation to use])
if test x"$USE_SSE42_CRC32C" = x"1"; then
  AC_DEFINE(USE_SSE42_CRC32C, 1, [Define to 1 use Intel SSE 4.2 CRC instructions.])
  PG_CRC32C_OBJS="pg_crc32c_sse42.o"
  AC_MSG_RESULT(SSE 4.2)
else
  if test x"$USE_SSE42_CRC32C_WITH_RUNTIME_CHECK" = x"1"; then
    AC_DEFINE(USE_SSE42_CRC32C_WITH_RUNTIME_CHECK, 1, [Define to 1 to use Intel SSSE 4.2 CRC instructions with a runtime check.])
    PG_CRC32C_OBJS="pg_crc32c_sse42.o pg_crc32c_sb8.o pg_crc32c_choose.o"
    AC_MSG_RESULT(SSE 4.2 with runtime check)
  else
    AC_DEFINE(USE_SLICING_BY_8_CRC32C, 1, [Define to 1 to use Intel SSE 4.2 CRC instructions with a runtime check.])
    PG_CRC32C_OBJS="pg_crc32c_sb8.o"
    AC_MSG_RESULT(slicing-by-8)
  fi
fi
AC_SUBST(PG_CRC32C_OBJS)


# set CFLAGS_VECTOR from the environment, if available
if test "$ac_env_CFLAGS_VECTOR_set" = set; then
  CFLAGS_VECTOR=$ac_env_CFLAGS_VECTOR_value
fi

# Some versions of GCC support some additional useful warning flags.
# Check whether they are supported, and add them to CFLAGS if so.
# ICC pretends to be GCC but it's lying; it doesn't support these flags,
# but has its own.  Also check other compiler-specific flags here.

if test "$GCC" = yes -a "$ICC" = no; then
  CFLAGS="$CFLAGS -Wall -Wmissing-prototypes -Wpointer-arith"
  # These work in some but not all gcc versions
  # GPDB code is full of declarations after statement.
  #PGAC_PROG_CC_CFLAGS_OPT([-Wdeclaration-after-statement])
  PGAC_PROG_CC_CFLAGS_OPT([-Wendif-labels])
  PGAC_PROG_CC_CFLAGS_OPT([-Wmissing-format-attribute])
  # This was included in -Wall/-Wformat in older GCC versions
  PGAC_PROG_CC_CFLAGS_OPT([-Wformat-security])
  # Disable strict-aliasing rules; needed for gcc 3.3+
  PGAC_PROG_CC_CFLAGS_OPT([-fno-strict-aliasing])
  # Disable optimizations that assume no overflow; needed for gcc 4.3+
  PGAC_PROG_CC_CFLAGS_OPT([-fwrapv])
  # Disable FP optimizations that cause various errors on gcc 4.5+ or maybe 4.6+
  PGAC_PROG_CC_CFLAGS_OPT([-fexcess-precision=standard])
  # Disable loop optimizations that get confused by variable-length struct
  # declarations in gcc 4.8+
  PGAC_PROG_CC_CFLAGS_OPT([-fno-aggressive-loop-optimizations])

  # Silence compiler warnings that you get with modern versions of GCC.
  # All of these warnings have been fixed in later versions of PostgreSQL,
  # but GPDB is based on 8.2, so you get these. TODO: Remove when we catch up
  # with later PostgreSQL releases.
  PGAC_PROG_CC_CFLAGS_OPT([-Wno-unused-but-set-variable])
  PGAC_PROG_CC_CFLAGS_OPT([-Wno-address])

  #-Wno-error=enum-compare -Wno-error=address -Wno-error=maybe-uninitialized

  # Optimization flags for specific files that benefit from vectorization
  PGAC_PROG_CC_VAR_OPT(CFLAGS_VECTOR, [-funroll-loops])
  PGAC_PROG_CC_VAR_OPT(CFLAGS_VECTOR, [-ftree-vectorize])
  # We want to suppress clang's unhelpful unused-command-line-argument warnings
  # but gcc won't complain about unrecognized -Wno-foo switches, so we have to
  # test for the positive form and if that works, add the negative form
  NOT_THE_CFLAGS=""
  PGAC_PROG_CC_VAR_OPT(NOT_THE_CFLAGS, [-Wunused-command-line-argument])
  if test -n "$NOT_THE_CFLAGS"; then
    CFLAGS="$CFLAGS -Wno-unused-command-line-argument"
  fi
  # Similarly disable useless truncation warnings from gcc 8+
  NOT_THE_CFLAGS=""
  PGAC_PROG_CC_VAR_OPT(NOT_THE_CFLAGS, [-Wformat-truncation])
  if test -n "$NOT_THE_CFLAGS"; then
    CFLAGS="$CFLAGS -Wno-format-truncation"
  fi
  NOT_THE_CFLAGS=""
  PGAC_PROG_CC_VAR_OPT(NOT_THE_CFLAGS, [-Wstringop-truncation])
  if test -n "$NOT_THE_CFLAGS"; then
    CFLAGS="$CFLAGS -Wno-stringop-truncation"
  fi
elif test "$ICC" = yes; then
  # Intel's compiler has a bug/misoptimization in checking for
  # division by NAN (NaN == 0), -mp1 fixes it, so add it to the CFLAGS.
  PGAC_PROG_CC_CFLAGS_OPT([-mp1])
  # Make sure strict aliasing is off (though this is said to be the default)
  PGAC_PROG_CC_CFLAGS_OPT([-fno-strict-aliasing])
elif test "$PORTNAME" = "aix"; then
  # AIX's xlc has to have strict aliasing turned off too
  PGAC_PROG_CC_CFLAGS_OPT([-qnoansialias])
elif test "$PORTNAME" = "hpux"; then
  # On some versions of HP-UX, libm functions do not set errno by default.
  # Fix that by using +Olibmerrno if the compiler recognizes it.
  PGAC_PROG_CC_CFLAGS_OPT([+Olibmerrno])
fi

AC_SUBST(CFLAGS_VECTOR, $CFLAGS_VECTOR)

# supply -g if --enable-debug
if test "$enable_debug" = yes && test "$ac_cv_prog_cc_g" = yes; then
  if test "$GCC" = yes; then
  	CFLAGS="$CFLAGS -g -ggdb"
  else
    CFLAGS="$CFLAGS -g"
  fi
fi

# enable code coverage if --enable-coverage
if test "$enable_coverage" = yes; then
  if test "$GCC" = yes; then
    CFLAGS="$CFLAGS -fprofile-arcs -ftest-coverage"
  else
    AC_MSG_ERROR([--enable-coverage is supported only when using GCC])
  fi
fi

# enable code coverage if --enable-coverage
if test "$enable_coverage" = yes; then
  if test "$GCC" = yes; then
    CFLAGS="$CFLAGS -fprofile-arcs -ftest-coverage"
  else
    AC_MSG_ERROR([--enable-coverage is supported only when using GCC])
  fi
fi

# enable profiling if --enable-profiling
if test "$enable_profiling" = yes && test "$ac_cv_prog_cc_g" = yes; then
  if test "$GCC" = yes; then
    AC_DEFINE([PROFILE_PID_DIR], 1,
           [Define to 1 to allow profiling output to be saved separately for each process.])
    CFLAGS="$CFLAGS -pg $PLATFORM_PROFILE_FLAGS"
  else
    AC_MSG_ERROR([--enable-profiling is supported only when using GCC])
  fi
fi

# We already have this in Makefile.win32, but configure needs it too
if test "$PORTNAME" = "win32"; then
  CPPFLAGS="$CPPFLAGS -I$srcdir/src/include/port/win32 -IgpAux/ext/win32/kfw-3-2-2/inc/krb5 -IgpAux/ext/win32/kfw-3-2-2/inc/krb5/gssapi -LgpAux/ext/win32/kfw-3-2-2/lib  -DEXEC_BACKEND -DUNSAFE_STAT_OK"

fi

# Check if the compiler still works with the template settings
AC_MSG_CHECKING([whether the C compiler still works])
AC_TRY_LINK([], [return 0;],
  [AC_MSG_RESULT(yes)],
  [AC_MSG_RESULT(no)
   AC_MSG_ERROR([cannot proceed])])

# Defend against gcc -ffast-math
if test "$GCC" = yes; then
AC_TRY_COMPILE([], [@%:@ifdef __FAST_MATH__
choke me
@%:@endif], [], [AC_MSG_ERROR([do not put -ffast-math in CFLAGS])])
fi

# Since PostgreSQL is written in pure C, all the tests in this file
# add necessary flags to CFLAGS only. We have some C++ code in
# src/backend/gpopt, so we must also configure CXXFLAGS in the same way.
# However, some CFLAGS might not be applicable to C++, so we cannot just
# use CFLAGS as is with the C++ compiler. Derive CXXFLAGS from CFLAGS,
# by picking those CFLAGS that also work with the C++ compiler.
#
# This assumes that the C++ compiler is roughly compatible with the C
# compiler, and accepts the same flags. While we test that each flag works
# with the C++ compiler, we would miss any flags that we would need for
# the C++ compiler, but not for the C compiler. For example, if you tried
# to use CC=clang and CXX=g++, we would not know to apply flags that are
# needed for g++, but not by clang. So don't mix and match compiler
# families!

# Loop over all options in CFLAGS, and check if they also work with CXX.
# Add to CXXFLAGS those that do.
for cflag in $CFLAGS; do
  PGAC_PROG_CXX_CXXFLAGS_OPT($cflag)
done


AC_PROG_CPP
AC_SUBST(GCC)

#
# Set up TAS assembly code if needed; the template file has now had its
# chance to request this.
#
AC_CONFIG_LINKS([src/backend/port/tas.s:src/backend/port/tas/${tas_file}])

if test "$need_tas" = yes ; then
  TAS=tas.o
else
  TAS=""
fi
AC_SUBST(TAS)


#
# Automatic dependency tracking
#
PGAC_ARG_BOOL(enable, depend, no, [turn on automatic dependency tracking],
              [autodepend=yes])
AC_SUBST(autodepend)


#
# Enable assert checks
#
PGAC_ARG_BOOL(enable, cassert, no, [enable assertion checks (for debugging)],
              [AC_DEFINE([USE_ASSERT_CHECKING], 1,
                         [Define to 1 to build with assertion checks. (--enable-cassert)])])

# Enable debug ntuplestore
PGAC_ARG_BOOL(enable, debugntuplestore, no, [enable debug_ntuplestore (for debugging)],
              [AC_DEFINE([USE_DEBUG_NTUPLESTORE], 1,
                         [Define to 1 to build with debug_ntuplestore. (--enable-ntuplestore)])])

#
# Enable testing utilities
#
PGAC_ARG_BOOL(enable, testutils, no, [enable testing utilities],
              [AC_DEFINE([USE_TEST_UTILS], 1,
                         [Define to 1 to build with testing utilities. (--enable-testutils)])])

#
# Enable Greenplum ORCA optimizer
#
PGAC_ARG_BOOL(enable, orca, yes, [disable ORCA optimizer],
              [AC_DEFINE([USE_ORCA], 1,
                         [Define to 1 to build with Greenplum ORCA optimizer. (--enable-orca)])])
AC_MSG_RESULT([checking whether to build with ORCA... $enable_orca])
AC_SUBST(enable_orca)

#
# --enable-snmp enables snmp mib and trap/inform
#
PGAC_ARG_BOOL(enable, snmp, no, [enable snmp for MIB and alerts via TRAP/INFORM],
              [AC_DEFINE([USE_SNMP], 1,
                         [Define to 1 to build with snmp capabilities. (--enable-snmp)])])
AC_MSG_RESULT([checking whether to build with snmp... $enable_snmp])
AC_SUBST(enable_snmp)

#
# --enable-mapreduce enables GPMapreduce support
#
PGAC_ARG_BOOL(enable, mapreduce, no, [enable Greenplum Mapreduce support],
              [AC_DEFINE([USE_MAPREDUCE], 1,
			             [Define to 1 to build with Mapreduce capabilities (--enable-mapreduce)])])
AC_MSG_RESULT([checking whether to build with Greenplum Mapreduce... $enable_mapreduce])
AC_SUBST(enable_mapreduce)

#
# gpcloud, enabled by default
#
PGAC_ARG_BOOL(enable, gpcloud, yes, [disable gpcloud support],
              [AC_DEFINE([USE_GPCLOUD], 1,
			             [Define to 1 to build with gpcloud (--enable-gpcloud)])])
AC_MSG_RESULT([checking whether to build with gpcloud... $enable_gpcloud])
AC_SUBST(enable_gpcloud)

AS_IF([test "$enable_gpcloud" = yes],
[ # then
  AX_CXX_COMPILE_STDCXX([11], [noext], [mandatory])
]) # fi

#
# Include directories
#
ac_save_IFS=$IFS
IFS="${IFS}${PATH_SEPARATOR}"
# SRCH_INC comes from the template file
for dir in $with_includes $SRCH_INC; do
  if test -d "$dir"; then
    INCLUDES="$INCLUDES -I$dir"
  else
    AC_MSG_WARN([*** Include directory $dir does not exist.])
  fi
done
IFS=$ac_save_IFS
AC_SUBST(INCLUDES)


#
# Library directories
#
ac_save_IFS=$IFS
IFS="${IFS}${PATH_SEPARATOR}"
# LIBRARY_DIRS comes from command line, SRCH_LIB from template file.
for dir in $LIBRARY_DIRS $SRCH_LIB; do
  if test -d "$dir"; then
    LIBDIRS="$LIBDIRS -L$dir"
  else
    AC_MSG_WARN([*** Library directory $dir does not exist.])
  fi
done
IFS=$ac_save_IFS

#
# Enable thread-safe client libraries
#
AC_MSG_CHECKING([allow thread-safe client libraries])
PGAC_ARG_BOOL(enable, thread-safety, yes, [disable thread-safety in client libraries])
if test "$enable_thread_safety" = yes; then
  AC_DEFINE([ENABLE_THREAD_SAFETY], 1,
          [Define to 1 to build client libraries as thread-safe code. (--enable-thread-safety)])
fi
AC_MSG_RESULT([$enable_thread_safety])
AC_SUBST(enable_thread_safety)

#
# Optionally build Tcl modules (PL/Tcl)
#
AC_MSG_CHECKING([whether to build with Tcl])
PGAC_ARG_BOOL(with, tcl, no, [build Tcl modules (PL/Tcl)])
AC_MSG_RESULT([$with_tcl])
AC_SUBST([with_tcl])

# We see if the path to the Tcl/Tk configuration scripts is specified.
# This will override the use of tclsh to find the paths to search.

PGAC_ARG_REQ(with, tclconfig, [DIR], [tclConfig.sh is in DIR])

#
# Optionally build Perl modules (PL/Perl)
#
AC_MSG_CHECKING([whether to build Perl modules])
PGAC_ARG_BOOL(with, perl, no, [build Perl modules (PL/Perl)])
AC_MSG_RESULT([$with_perl])
AC_SUBST(with_perl)

#
# Optionally build Python modules (PL/Python)
#
AC_MSG_CHECKING([whether to build Python modules])
PGAC_ARG_BOOL(with, python, no, [build Python modules (PL/Python)])
AC_MSG_RESULT([$with_python])
AC_SUBST(with_python)

#
# GSSAPI
#
AC_MSG_CHECKING([whether to build with GSSAPI support])
PGAC_ARG_BOOL(with, gssapi, no, [build with GSSAPI support],
[
  AC_DEFINE(ENABLE_GSS, 1, [Define to build with GSSAPI support. (--with-gssapi)])
  krb_srvtab="FILE:\$(sysconfdir)/krb5.keytab"
])
AC_MSG_RESULT([$with_gssapi])


AC_SUBST(krb_srvtab)


#
# Kerberos configuration parameters
#
PGAC_ARG_REQ(with, krb-srvnam,
             [NAME], [default service principal name in Kerberos (GSSAPI) [postgres]],
             [],
             [with_krb_srvnam="postgres"])
AC_DEFINE_UNQUOTED([PG_KRB_SRVNAM], ["$with_krb_srvnam"],
                   [Define to the name of the default PostgreSQL service principal in Kerberos (GSSAPI). (--with-krb-srvnam=NAME)])


#
# PAM
#
AC_MSG_CHECKING([whether to build with PAM support])
PGAC_ARG_BOOL(with, pam, no,
              [build with PAM support],
              [AC_DEFINE([USE_PAM], 1, [Define to 1 to build with PAM support. (--with-pam)])])
AC_MSG_RESULT([$with_pam])


#
# LDAP
#
AC_MSG_CHECKING([whether to build with LDAP support])
PGAC_ARG_BOOL(with, ldap, no,
              [build with LDAP support],
              [AC_DEFINE([USE_LDAP], 1, [Define to 1 to build with LDAP support. (--with-ldap)])])
AC_MSG_RESULT([$with_ldap])


#
# Bonjour
#
AC_MSG_CHECKING([whether to build with Bonjour support])
PGAC_ARG_BOOL(with, bonjour, no,
              [build with Bonjour support],
              [AC_DEFINE([USE_BONJOUR], 1, [Define to 1 to build with Bonjour support. (--with-bonjour)])])
AC_MSG_RESULT([$with_bonjour])


#
# OpenSSL
#
AC_MSG_CHECKING([whether to build with OpenSSL support])
PGAC_ARG_BOOL(with, openssl, no, [build with OpenSSL support],
              [AC_DEFINE([USE_SSL], 1, [Define to build with (Open)SSL support. (--with-openssl)])])
AC_MSG_RESULT([$with_openssl])
AC_SUBST(with_openssl)

#
# SELinux
#
AC_MSG_CHECKING([whether to build with SELinux support])
PGAC_ARG_BOOL(with, selinux, no, [build with SELinux support])
AC_SUBST(with_selinux)
AC_MSG_RESULT([$with_selinux])

#
# Readline
#
PGAC_ARG_BOOL(with, readline, yes,
              [do not use GNU Readline nor BSD Libedit for editing])
# readline on MinGW has problems with backslashes in psql and other bugs.
# This is particularly a problem with non-US code pages.
# Therefore disable its use until we understand the cause. 2004-07-20
if test "$PORTNAME" = "win32"; then
  if test "$with_readline" = yes; then
    AC_MSG_WARN([*** Readline does not work on MinGW --- disabling])
    with_readline=no
  fi
fi


#
# Prefer libedit
#
# In GPDB we want the default to be yes, because we don't want to link with GPL code.
#
PGAC_ARG_BOOL(with, libedit-preferred, yes,
              [do not prefer BSD Libedit over GNU Readline])


#
# UUID library
#
# There are at least three UUID libraries in common use: the FreeBSD/NetBSD
# library, the e2fsprogs libuuid (now part of util-linux-ng), and the OSSP
# UUID library.  More than one of these might be present on a given platform,
# so we make the user say which one she wants.
#
PGAC_ARG_REQ(with, uuid, [LIB], [build contrib/uuid-ossp using LIB (bsd,e2fs,ossp)])
if test x"$with_uuid" = x"" ; then
  with_uuid=no
fi
PGAC_ARG_BOOL(with, ossp-uuid, no, [obsolete spelling of --with-uuid=ossp])
if test "$with_ossp_uuid" = yes ; then
  with_uuid=ossp
fi

if test "$with_uuid" = bsd ; then
  AC_DEFINE([HAVE_UUID_BSD], 1, [Define to 1 if you have BSD UUID support.])
  UUID_EXTRA_OBJS="md5.o sha1.o"
elif test "$with_uuid" = e2fs ; then
  AC_DEFINE([HAVE_UUID_E2FS], 1, [Define to 1 if you have E2FS UUID support.])
  UUID_EXTRA_OBJS="md5.o sha1.o"
elif test "$with_uuid" = ossp ; then
  AC_DEFINE([HAVE_UUID_OSSP], 1, [Define to 1 if you have OSSP UUID support.])
  UUID_EXTRA_OBJS=""
elif test "$with_uuid" = no ; then
  UUID_EXTRA_OBJS=""
else
  AC_MSG_ERROR([--with-uuid must specify one of bsd, e2fs, or ossp])
fi
AC_SUBST(with_uuid)
AC_SUBST(UUID_EXTRA_OBJS)


#
# XML
#
PGAC_ARG_BOOL(with, libxml, no, [build with XML support],
              [AC_DEFINE([USE_LIBXML], 1, [Define to 1 to build with XML support. (--with-libxml)])])

if test "$with_libxml" = yes ; then
  AC_CHECK_PROGS(XML2_CONFIG, xml2-config)
  if test -n "$XML2_CONFIG"; then
    for pgac_option in `$XML2_CONFIG --cflags`; do
      case $pgac_option in
        -I*|-D*) CPPFLAGS="$CPPFLAGS $pgac_option";;
      esac
    done
    for pgac_option in `$XML2_CONFIG --libs`; do
      case $pgac_option in
        -L*) LDFLAGS="$LDFLAGS $pgac_option";;
      esac
    done
  fi
fi

AC_SUBST(with_libxml)

#
# XSLT
#
PGAC_ARG_BOOL(with, libxslt, no, [use XSLT support when building contrib/xml2],
              [AC_DEFINE([USE_LIBXSLT], 1, [Define to 1 to use XSLT support when building contrib/xml2. (--with-libxslt)])])


AC_SUBST(with_libxslt)

#
# tzdata
#
PGAC_ARG_REQ(with, system-tzdata,
             [DIR], [use system time zone data in DIR])
AC_SUBST(with_system_tzdata)

#
# Zlib
#
PGAC_ARG_BOOL(with, zlib, yes,
              [do not use Zlib])
AC_SUBST(with_zlib)

#
# bzip2
#
PGAC_ARG_BOOL(with, libbz2, yes,
              [do not use bzip2])
AC_SUBST(with_libbz2)

#
# zstd
#
PGAC_ARG_BOOL(with, zstd, no,
              [build with Zstandard support (requires zstd library)])
AC_SUBST(with_zstd)

#
# Realtime library
#
PGAC_ARG_BOOL(with, rt, yes,
              [do not use Realtime Library])
AC_SUBST(with_rt)

#
# libcurl. Used for external table support and the PXF extension
#
PGAC_ARG_BOOL(with, libcurl, yes,
              [do not use libcurl])
AC_SUBST(with_libcurl)

if test "$with_libcurl" = "no" && test "$enable_pxf" = "yes"; then
  AC_MSG_ERROR([libcurl is required by PXF])
fi

#
# libapr. Used for gpfdist and gpperfmon
#
PGAC_ARG_REQ(with, apr-config,
             [PATH], [path to apr-1-config utility])
AC_SUBST(with_apr_config)

#
# libapu. Used for gpperfmon.
#
PGAC_ARG_REQ(with, apu-config,
             [PATH], [path to apu-1-config utility])
AC_SUBST(with_apu_config)

#
# Elf
#

# Assume system is ELF if it predefines __ELF__ as 1,
# otherwise believe host_os based default.PostgreSQL
case $host_os in
    freebsd1*|freebsd2*) elf=no;;
    freebsd3*|freebsd4*) elf=yes;;
esac

AC_EGREP_CPP(yes,
[#if __ELF__
  yes
#endif
],
[ELF_SYS=true],
[if test "X$elf" = "Xyes" ; then
  ELF_SYS=true
else
  ELF_SYS=
fi])
AC_SUBST(ELF_SYS)

#
# Assignments
#

CPPFLAGS="$CPPFLAGS $INCLUDES"
LDFLAGS="$LDFLAGS $LIBDIRS"

AC_ARG_VAR(LDFLAGS_EX, [extra linker flags for linking executables only])
AC_ARG_VAR(LDFLAGS_SL, [extra linker flags for linking shared libraries only])

AC_MSG_NOTICE([using CPPFLAGS=$CPPFLAGS])
AC_MSG_NOTICE([using LDFLAGS=$LDFLAGS])

PGAC_PROG_LD
AC_SUBST(LD)
AC_SUBST(with_gnu_ld)
case $host_os in sysv5*)
  AC_CACHE_CHECK([whether ld -R works], [pgac_cv_prog_ld_R],
  [
    pgac_save_LDFLAGS=$LDFLAGS; LDFLAGS="$LDFLAGS -Wl,-R/usr/lib"
    AC_TRY_LINK([], [], [pgac_cv_prog_ld_R=yes], [pgac_cv_prog_ld_R=no])
    LDFLAGS=$pgac_save_LDFLAGS
  ])
  ld_R_works=$pgac_cv_prog_ld_R
  AC_SUBST(ld_R_works)
esac
AC_PROG_RANLIB
PGAC_CHECK_STRIP
AC_CHECK_TOOL(AR, ar, ar)
if test "$PORTNAME" = "win32"; then
  AC_CHECK_TOOL(DLLTOOL, dlltool, dlltool)
  AC_CHECK_TOOL(DLLWRAP, dllwrap, dllwrap)
  AC_CHECK_TOOL(WINDRES, windres, windres)
fi

AC_PROG_INSTALL
# When Autoconf chooses install-sh as install program it tries to generate
# a relative path to it in each makefile where it subsitutes it. This clashes
# with our Makefile.global concept. This workaround helps.
case $INSTALL in
  *install-sh*) install_bin='';;
  *) install_bin=$INSTALL;;
esac
AC_SUBST(install_bin)

AC_PATH_PROG(TAR, tar)
AC_PROG_LN_S
AC_PROG_AWK
AC_PROG_MKDIR_P
# When Autoconf chooses install-sh as mkdir -p program it tries to generate
# a relative path to it in each makefile where it subsitutes it. This clashes
# with our Makefile.global concept. This workaround helps.
case $MKDIR_P in
  *install-sh*) MKDIR_P='\${SHELL} \${top_srcdir}/config/install-sh -c -d';;
esac

PGAC_PATH_BISON
PGAC_PATH_FLEX

PGAC_PATH_PERL
if test "$with_perl" = yes; then
  if test -z "$PERL"; then
    AC_MSG_ERROR([Perl not found])
  fi
  PGAC_CHECK_PERL_CONFIGS([archlibexp,privlibexp,useshrplib])
  PGAC_CHECK_PERL_EMBED_LDFLAGS
fi

if test "$with_python" = yes; then
  PGAC_PATH_PYTHON
  PGAC_CHECK_PYTHON_EMBED_SETUP
fi

if test "$cross_compiling" = yes && test -z "$with_system_tzdata"; then
  AC_PATH_PROG(ZIC, zic)
  if test -z "$ZIC"; then
    AC_MSG_ERROR([
When cross-compiling, either use the option --with-system-tzdata to use
existing time-zone data, or set the environment variable ZIC to a zic
program to use during the build.])
  fi
fi


##
## Libraries
##
## Most libraries are included only if they demonstrably provide a function
## we need, but libm is an exception: always include it, because there are
## too many compilers that play cute optimization games that will break
## probes for standard functions such as pow().
##

AC_CHECK_LIB(m, main)
AC_SEARCH_LIBS(setproctitle, util)
AC_SEARCH_LIBS(dlopen, dl)
AC_SEARCH_LIBS(socket, [socket wsock32])
AC_SEARCH_LIBS(shl_load, dld)
# We only use libld in port/dynloader/aix.c
case $host_os in
     aix*)
	AC_SEARCH_LIBS(ldopen, ld)
	;;
esac
AC_SEARCH_LIBS(getopt_long, [getopt gnugetopt])
AC_SEARCH_LIBS(crypt, crypt)
AC_SEARCH_LIBS(shm_open, rt)
AC_SEARCH_LIBS(shm_unlink, rt)
# Solaris:
AC_SEARCH_LIBS(fdatasync, [rt posix4])
# Required for thread_test.c on Solaris 2.5:
# Other ports use it too (HP-UX) so test unconditionally
AC_SEARCH_LIBS(gethostbyname_r, nsl)
# Cygwin:
AC_SEARCH_LIBS(shmget, cygipc)

if test "$with_readline" = yes; then
  PGAC_CHECK_READLINE
  if test x"$pgac_cv_check_readline" = x"no"; then
    AC_MSG_ERROR([readline library not found
If you have readline already installed, see config.log for details on the
failure.  It is possible the compiler isn't looking in the proper directory.
Use --without-readline to disable readline support.])
  fi
fi

if test "$with_zlib" = yes; then
  AC_CHECK_LIB(z, inflate, [],
               [AC_MSG_ERROR([zlib library not found
If you have zlib already installed, see config.log for details on the
failure.  It is possible the compiler isn't looking in the proper directory.
Use --without-zlib to disable zlib support.])])
fi

if test "$with_zstd" = yes; then
  AC_CHECK_LIB(zstd, ZSTD_compressCCtx, [],
               [AC_MSG_ERROR([zstd library not found.])])
fi

if test "$enable_spinlocks" = yes; then
  AC_DEFINE(HAVE_SPINLOCKS, 1, [Define to 1 if you have spinlocks.])
else
  AC_MSG_WARN([
*** Not using spinlocks will cause poor performance.])
fi

if test "$enable_atomics" = yes; then
  AC_DEFINE(HAVE_ATOMICS, 1, [Define to 1 if you want to use atomics.])
else
  AC_MSG_WARN([
*** Not using atomic operations will cause poor performance.])
fi

if test "$with_gssapi" = yes ; then
  if test "$PORTNAME" != "win32"; then
    AC_SEARCH_LIBS(gss_init_sec_context, [gssapi_krb5 gss 'gssapi -lkrb5 -lcrypto'], [],
                   [AC_MSG_ERROR([could not find function 'gss_init_sec_context' required for GSSAPI])])
  else
    LIBS="$LIBS -lgssapi32"
  fi
fi

<<<<<<< HEAD
if test "$with_krb5" = yes ; then
  if test "$PORTNAME" != "win32"; then
     AC_SEARCH_LIBS(com_err, [krb5 'krb5 -lcrypto -ldes -lasn1 -lroken' com_err 'com_err -lssl -lcrypto'], [],
                    [AC_MSG_ERROR([could not find function 'com_err' required for Kerberos 5])])
     AC_SEARCH_LIBS(krb5_sendauth, [krb5 'krb5 -lcrypto -ldes -lasn1 -lroken'], [],
                    [AC_MSG_ERROR([could not find function 'krb5_sendauth' required for Kerberos 5])])
  else
     AC_SEARCH_LIBS(com_err, 'comerr32 -lkrb5_32', [],
                    [AC_MSG_ERROR([could not find function 'com_err' required for Kerberos 5])])
  fi
fi

AC_DEFUN([CHECK_APR], [
  GPAC_PATH_APR_1_CONFIG
  # If the 'apr-1-config --link-ld' produced correct output, -lapr-1 is already
  # in LIBS, hence AC_SEARCH_LIBS rather than AC_CHECK_LIB. (and the autoconf
  # manual recommends always using AC_SEARCH_LIBS rather than AC_CHECK_LIB
  # anyway)
  _LIBS="$LIBS"
  LIBS="$LIBS $apr_link_ld_libs"
  AC_SEARCH_LIBS(apr_getopt_long, [apr-1], [], [AC_MSG_ERROR([libapr-1 is required by gpfdist and gpperfmon])])
 ])

if test "$enable_gpfdist" = yes ; then
  CHECK_APR()
  AC_SEARCH_LIBS(event_add, [event], [], [AC_MSG_ERROR([libevent is required for gpfdist])])

  AC_SEARCH_LIBS(yaml_parser_initialize, [yaml], [have_yaml=yes], [AC_MSG_WARN([libyaml is not found. disabling transformations for gpfdist.])])
  LIBS="$_LIBS"
  AC_SUBST(have_yaml)
fi

if test "$enable_mapreduce" = yes; then
  AC_SEARCH_LIBS(yaml_parser_initialize, [yaml], [have_yaml=yes], [AC_MSG_ERROR([libyaml is required for Greenplum Mapreduce])])
  AC_SUBST(have_yaml)
fi

if test "$enable_gpperfmon" = yes; then
  CHECK_APR()
  GPAC_PATH_APU_1_CONFIG
  LIBS="$LIBS $apu_link_ld_libs"
  AC_SEARCH_LIBS(event_add, [event], [], [AC_MSG_ERROR([libevent is required for gpperfrmon])])
  AC_SEARCH_LIBS(apr_queue_push, [aprutil-1], [], [AC_MSG_ERROR([libaprutil-1 is required for gpperfmon])])

  AC_SEARCH_LIBS(sigar_open, [sigar], [with_libsigar=yes], [AC_MSG_ERROR([libsigar is required for gpperfmon])])
  LIBS="$_LIBS"
  AC_SUBST(with_libsigar)
fi


=======
>>>>>>> ab76208e
if test "$with_openssl" = yes ; then
  dnl Order matters!
  if test "$PORTNAME" != "win32"; then
     AC_CHECK_LIB(crypto, CRYPTO_new_ex_data, [], [AC_MSG_ERROR([library 'crypto' is required for OpenSSL])])
     AC_CHECK_LIB(ssl,    SSL_library_init, [], [AC_MSG_ERROR([library 'ssl' is required for OpenSSL])])
  else
     AC_SEARCH_LIBS(CRYPTO_new_ex_data, eay32 crypto, [], [AC_MSG_ERROR([library 'eay32' or 'crypto' is required for OpenSSL])])
     AC_SEARCH_LIBS(SSL_library_init, ssleay32 ssl, [], [AC_MSG_ERROR([library 'ssleay32' or 'ssl' is required for OpenSSL])])
  fi
fi

if test "$with_rt" = yes ; then
  AC_CHECK_LIB(rt, clock_gettime, [],
                [AC_MSG_WARN([Realtime library not found])])
fi

if test "$with_pam" = yes ; then
  AC_CHECK_LIB(pam,    pam_start, [], [AC_MSG_ERROR([library 'pam' is required for PAM])])
fi

if test "$with_libxml" = yes ; then
  AC_CHECK_LIB(xml2, xmlSaveToBuffer, [], [AC_MSG_ERROR([library 'xml2' (version >= 2.6.23) is required for XML support])])
fi

# Check for curl.
# CURLOPT_MAIL_FROM is introduced in curl 7.20 and only needed for email alerts.
if test "$with_libcurl" = yes ; then
  AC_CHECK_CURL([7.19.0])
  CFLAGS="$CFLAGS $CURL_CFLAGS"
  LIBS="$LIBS $CURL_LIBS"
  AC_DEFINE([USE_CURL], 1,
          [Define to 1 to build with libcurl support. (--with-libcurl)])
  AC_CHECK_DECLS([CURLOPT_MAIL_FROM], [], [], [#include <curl/curl.h>])
fi

# Check for bzip2
if test "$with_libbz2" = yes ; then
  AC_CHECK_LIB(bz2, BZ2_bzDecompress, [], [AC_MSG_ERROR([library 'bz2' is required for bzip2 support])])
fi

# Check for net-snmp
if test "$enable_snmp" = yes ; then
	AC_CHECK_LIB(netsnmp,  netsnmp_ds_set_string,  [], [AC_MSG_ERROR([library 'netsnmp' is required for snmp support])])
fi

if test "$with_libxslt" = yes ; then
  AC_CHECK_LIB(xslt, xsltCleanupGlobals, [], [AC_MSG_ERROR([library 'xslt' is required for XSLT support])])
fi

# for contrib/sepgsql
if test "$with_selinux" = yes; then
  AC_CHECK_LIB(selinux, security_compute_create_name, [],
               [AC_MSG_ERROR([library 'libselinux', version 2.1.10 or newer, is required for SELinux support])])
fi

# for contrib/uuid-ossp
if test "$with_uuid" = bsd ; then
  # On BSD, the UUID functions are in libc
  AC_CHECK_FUNC(uuid_to_string,
    [UUID_LIBS=""],
    [AC_MSG_ERROR([BSD UUID functions are not present])])
elif test "$with_uuid" = e2fs ; then
  # On OS X, the UUID functions are in libc
  AC_CHECK_FUNC(uuid_generate,
    [UUID_LIBS=""],
    [AC_CHECK_LIB(uuid, uuid_generate,
      [UUID_LIBS="-luuid"],
      [AC_MSG_ERROR([library 'uuid' is required for E2FS UUID])])])
elif test "$with_uuid" = ossp ; then
  AC_CHECK_LIB(ossp-uuid, uuid_export,
    [UUID_LIBS="-lossp-uuid"],
    [AC_CHECK_LIB(uuid, uuid_export,
      [UUID_LIBS="-luuid"],
      [AC_MSG_ERROR([library 'ossp-uuid' or 'uuid' is required for OSSP UUID])])])
fi
AC_SUBST(UUID_LIBS)

# Check for Greenplum Query Optimizer (orca) libraries.
if test "$enable_orca" = yes; then
  PGAC_CHECK_ORCA_XERCES
  PGAC_CHECK_ORCA_LIBS
fi

# OpenBSD requires libexecinfo from ports for backtrace() as it's a glibc addition
if test "$PORTNAME" = "openbsd"; then
  AC_CHECK_LIB(execinfo, backtrace, [], [AC_MSG_ERROR([library 'execinfo' is required for backtrace support])])
fi

##
## Header files
##

dnl sys/socket.h is required by AC_FUNC_ACCEPT_ARGTYPES
<<<<<<< HEAD
AC_CHECK_HEADERS([atomic.h crypt.h dld.h fp_class.h getopt.h ieeefp.h ifaddrs.h langinfo.h mbarrier.h poll.h pwd.h sys/ioctl.h sys/ipc.h sys/poll.h sys/pstat.h sys/resource.h sys/select.h sys/sem.h sys/shm.h sys/socket.h sys/sockio.h sys/tas.h sys/time.h sys/ucred.h sys/un.h termios.h ucred.h utime.h wchar.h wctype.h ])
=======
AC_CHECK_HEADERS([crypt.h dld.h fp_class.h getopt.h ieeefp.h ifaddrs.h langinfo.h poll.h pwd.h sys/ioctl.h sys/ipc.h sys/poll.h sys/pstat.h sys/resource.h sys/select.h sys/sem.h sys/shm.h sys/socket.h sys/sockio.h sys/tas.h sys/time.h sys/un.h termios.h ucred.h utime.h wchar.h wctype.h])
>>>>>>> ab76208e

# On BSD, test for net/if.h will fail unless sys/socket.h
# is included first.
AC_CHECK_HEADERS(net/if.h, [], [],
[AC_INCLUDES_DEFAULT
#ifdef HAVE_SYS_SOCKET_H
#include <sys/socket.h>
#endif
])

# On OpenBSD, test for sys/ucred.h will fail unless sys/param.h
# is included first.
AC_CHECK_HEADERS(sys/ucred.h, [], [],
[AC_INCLUDES_DEFAULT
#include <sys/param.h>
])

# At least on IRIX, test for netinet/tcp.h will fail unless
# netinet/in.h is included first.
AC_CHECK_HEADERS(netinet/in.h)
AC_CHECK_HEADERS(netinet/tcp.h, [], [],
[AC_INCLUDES_DEFAULT
#ifdef HAVE_NETINET_IN_H
#include <netinet/in.h>
#endif
])

if expr x"$pgac_cv_check_readline" : 'x-lreadline' >/dev/null ; then
  AC_CHECK_HEADERS(readline/readline.h, [],
        [AC_CHECK_HEADERS(readline.h, [],
                [AC_MSG_ERROR([readline header not found
If you have readline already installed, see config.log for details on the
failure.  It is possible the compiler isn't looking in the proper directory.
Use --without-readline to disable readline support.])])])
  AC_CHECK_HEADERS(readline/history.h, [],
        [AC_CHECK_HEADERS(history.h, [],
                [AC_MSG_ERROR([history header not found
If you have readline already installed, see config.log for details on the
failure.  It is possible the compiler isn't looking in the proper directory.
Use --without-readline to disable readline support.])])])
fi

if expr x"$pgac_cv_check_readline" : 'x-ledit' >/dev/null ; then
# Some installations of libedit usurp /usr/include/readline/, which seems
# bad practice, since in combined installations readline will have its headers
# there.  We might have to resort to AC_EGREP checks to make sure we found
# the proper header...
  AC_CHECK_HEADERS(editline/readline.h, [],
        [AC_CHECK_HEADERS(readline.h, [],
                [AC_CHECK_HEADERS(readline/readline.h, [],
                        [AC_MSG_ERROR([readline header not found
If you have libedit already installed, see config.log for details on the
failure.  It is possible the compiler isn't looking in the proper directory.
Use --without-readline to disable libedit support.])])])])
# Note: in a libedit installation, history.h is sometimes a dummy, and may
# not be there at all.  Hence, don't complain if not found.  We must check
# though, since in yet other versions it is an independent header.
  AC_CHECK_HEADERS(editline/history.h, [],
        [AC_CHECK_HEADERS(history.h, [],
                [AC_CHECK_HEADERS(readline/history.h)])])
fi

if test "$enable_gpfdist" = yes; then
  if test "$PORTNAME" = "win32"; then
    AC_CHECK_HEADERS([winsock2.h])
  fi

  AC_CHECK_HEADERS(yaml.h, [], [AC_MSG_WARN([header file <yaml.h> is not found. disabling transformations for gpfdist.])])
  AC_CHECK_HEADERS(event.h, [], [AC_MSG_ERROR([header file <event.h> is required for gpfdist])])

  ac_save_CPPFLAGS=$CPPFLAGS
  CPPFLAGS="$apr_includes $CPPFLAGS"
  AC_CHECK_HEADERS(apr_getopt.h, [], [AC_MSG_ERROR(['header file <apr_getopt.h> is required for gpfdist'])])
  CPPFLAGS=$ac_save_CPPFLAGS
fi

if test "enable_gpperfmon" = yes; then
  AC_CHECK_HEADERS(event.h, [], [AC_MSG_ERROR([header file <event.h> is required for gpperfmon])])
fi

if test "$with_zlib" = yes; then
  AC_CHECK_HEADER(zlib.h, [], [AC_MSG_ERROR([zlib header not found
If you have zlib already installed, see config.log for details on the
failure.  It is possible the compiler isn't looking in the proper directory.
Use --without-zlib to disable zlib support.])])
fi

# Check for bzlib.h
if test "$with_libbz2" = yes ; then
  AC_CHECK_HEADER(bzlib.h, [], [AC_MSG_ERROR([header file <bzlib.h> is required for bzip2 support])], [])
fi

# Check for zstd.h
if test "$with_zstd" = yes; then
  AC_CHECK_HEADER(zstd.h, [], [AC_MSG_ERROR([header file <zstd.h> is required for zstd support])])
fi

if test "$with_gssapi" = yes ; then
  AC_CHECK_HEADERS(gssapi/gssapi.h, [],
	[AC_CHECK_HEADERS(gssapi.h, [], [AC_MSG_ERROR([gssapi.h header file is required for GSSAPI])])])
fi

if test "$with_openssl" = yes ; then
  AC_CHECK_HEADER(openssl/ssl.h, [], [AC_MSG_ERROR([header file <openssl/ssl.h> is required for OpenSSL])])
  AC_CHECK_HEADER(openssl/err.h, [], [AC_MSG_ERROR([header file <openssl/err.h> is required for OpenSSL])])
fi

if test "$with_pam" = yes ; then
  AC_CHECK_HEADERS(security/pam_appl.h, [],
                   [AC_CHECK_HEADERS(pam/pam_appl.h, [],
                                     [AC_MSG_ERROR([header file <security/pam_appl.h> or <pam/pam_appl.h> is required for PAM.])])])
fi

if test "$with_libxml" = yes ; then
  AC_CHECK_HEADER(libxml/parser.h, [], [AC_MSG_ERROR([header file <libxml/parser.h> is required for XML support])])
fi

if test "$with_libxslt" = yes ; then
  AC_CHECK_HEADER(libxslt/xslt.h, [], [AC_MSG_ERROR([header file <libxslt/xslt.h> is required for XSLT support])])
fi

if test "$with_ldap" = yes ; then
  if test "$PORTNAME" != "win32"; then
     AC_CHECK_HEADERS(ldap.h, [],
                      [AC_MSG_ERROR([header file <ldap.h> is required for LDAP])])
  else
     AC_CHECK_HEADERS(winldap.h, [],
                      [AC_MSG_ERROR([header file <winldap.h> is required for LDAP])],
                      [AC_INCLUDES_DEFAULT
#include <windows.h>
                      ])
  fi
fi

if test "$with_bonjour" = yes ; then
  AC_CHECK_HEADER(dns_sd.h, [], [AC_MSG_ERROR([header file <dns_sd.h> is required for Bonjour])])
fi

# for contrib/uuid-ossp
if test "$with_uuid" = bsd ; then
  AC_CHECK_HEADERS(uuid.h,
    [AC_EGREP_HEADER([uuid_to_string], uuid.h, [],
      [AC_MSG_ERROR([header file <uuid.h> does not match BSD UUID library])])],
    [AC_MSG_ERROR([header file <uuid.h> is required for BSD UUID])])
elif test "$with_uuid" = e2fs ; then
  AC_CHECK_HEADERS(uuid/uuid.h,
    [AC_EGREP_HEADER([uuid_generate], uuid/uuid.h, [],
      [AC_MSG_ERROR([header file <uuid/uuid.h> does not match E2FS UUID library])])],
    [AC_CHECK_HEADERS(uuid.h,
      [AC_EGREP_HEADER([uuid_generate], uuid.h, [],
        [AC_MSG_ERROR([header file <uuid.h> does not match E2FS UUID library])])],
      [AC_MSG_ERROR([header file <uuid/uuid.h> or <uuid.h> is required for E2FS UUID])])])
elif test "$with_uuid" = ossp ; then
  AC_CHECK_HEADERS(ossp/uuid.h,
    [AC_EGREP_HEADER([uuid_export], ossp/uuid.h, [],
      [AC_MSG_ERROR([header file <ossp/uuid.h> does not match OSSP UUID library])])],
    [AC_CHECK_HEADERS(uuid.h,
      [AC_EGREP_HEADER([uuid_export], uuid.h, [],
        [AC_MSG_ERROR([header file <uuid.h> does not match OSSP UUID library])])],
      [AC_MSG_ERROR([header file <ossp/uuid.h> or <uuid.h> is required for OSSP UUID])])])
fi

# For processor affinity support in Linux on NUMA platforms such as
# AMD x86_64, the 'numactl' or 'libnuma' package is required.  See
#  http://lwn.net/Articles/67005/
#  http://www.x86-64.org/pipermail/discuss/2003-May/003528.html
case $template in
  linux*)
    AC_CHECK_LIB(numa, numa_available)
    AC_CHECK_HEADERS([numa.h])
    ;;
esac

# net-snmp
if test "$enable_snmp" = yes; then
	AC_CHECK_HEADERS([net-snmp/net-snmp-config.h], [],
					[AC_MSG_ERROR([header file <net-snmp/net-snmp-config.h> is required for snmp support])])
fi


# realtime library header
if test "$with_rt" = yes; then
	AC_CHECK_HEADERS([time.h], [],
			 [AC_MSG_ERROR([header file <time.h> is required for realtime library support])])
fi

if test "$enable_mapreduce" = yes; then
  if test "$with_perl" = no; then
    AC_MSG_ERROR([Greenplum Mapreduce requires Perl, reconfigure with --with-perl])
  fi
  AC_CHECK_HEADERS(yaml.h, [], [AC_MSG_ERROR([header file <yaml.h> is required for Greenplum Mapreduce])])
fi

# Check for Greenplum Query Optimizer (orca) and supporting Greenplum OS header files.
if test "$enable_orca" = yes; then
  PGAC_CHECK_ORCA_HEADERS
  PGAC_CHECK_ORCA_VERSION
fi

if test "$PORTNAME" = "win32" ; then
   AC_CHECK_HEADERS(crtdefs.h)
fi 

# OpenBSD requires libexecinfo from ports for backtrace() as it's a glibc addition
if test "$PORTNAME" = "openbsd"; then
  AC_CHECK_HEADERS([execinfo.h], [], [AC_MSG_ERROR([header file <execinfo.h> is required for backtrace support])])
fi

##
## Types, structures, compiler characteristics
##

m4_defun([AC_PROG_CC_STDC], []) dnl We don't want that.
AC_C_BIGENDIAN
PGAC_C_INLINE
<<<<<<< HEAD
PGAC_PRINTF_ARCHETYPE
AC_C_CONST
AC_C_STRINGIZE
=======
>>>>>>> ab76208e
AC_C_FLEXIBLE_ARRAY_MEMBER
PGAC_C_SIGNED
PGAC_C_FUNCNAME_SUPPORT
PGAC_C_STATIC_ASSERT
PGAC_C_TYPES_COMPATIBLE
PGAC_C_BUILTIN_CONSTANT_P
PGAC_C_BUILTIN_UNREACHABLE
PGAC_C_VA_ARGS
PGAC_STRUCT_TIMEZONE
PGAC_UNION_SEMUN
PGAC_STRUCT_SOCKADDR_UN
PGAC_STRUCT_SOCKADDR_STORAGE
PGAC_STRUCT_SOCKADDR_STORAGE_MEMBERS
PGAC_STRUCT_ADDRINFO
AC_TYPE_INTPTR_T
AC_TYPE_UINTPTR_T
AC_TYPE_LONG_LONG_INT

PGAC_TYPE_LOCALE_T

AC_CHECK_TYPES([struct cmsgcred], [], [],
[#include <sys/socket.h>
#include <sys/param.h>
#ifdef HAVE_SYS_UCRED_H
#include <sys/ucred.h>
#endif])

AC_CHECK_TYPES([struct option], [], [],
[#ifdef HAVE_GETOPT_H
#include <getopt.h>
#endif])

if test "$with_zlib" = yes; then
  # Check that <zlib.h> defines z_streamp (versions before about 1.0.4
  # did not).  While we could work around the lack of z_streamp, it
  # seems unwise to encourage people to use such old zlib versions...
  AC_CHECK_TYPE(z_streamp, [], [AC_MSG_ERROR([zlib version is too old
Use --without-zlib to disable zlib support.])],
                [#include <zlib.h>])
fi

# On PPC, check if assembler supports LWARX instruction's mutex hint bit
case $host_cpu in
  ppc*|powerpc*)
    AC_MSG_CHECKING([whether assembler supports lwarx hint bit])
    AC_TRY_COMPILE([],
	[int a = 0; int *p = &a; int r;
	 __asm__ __volatile__ (" lwarx %0,0,%1,1\n" : "=&r"(r) : "r"(p));],
	[pgac_cv_have_ppc_mutex_hint=yes],
	[pgac_cv_have_ppc_mutex_hint=no])
    AC_MSG_RESULT([$pgac_cv_have_ppc_mutex_hint])
    if test x"$pgac_cv_have_ppc_mutex_hint" = xyes ; then
	AC_DEFINE(HAVE_PPC_LWARX_MUTEX_HINT, 1, [Define to 1 if the assembler supports PPC's LWARX mutex hint bit.])
    fi
  ;;
esac

# Check largefile support.  You might think this is a system service not a
# compiler characteristic, but you'd be wrong.  We must check this before
# probing existence of related functions such as fseeko, since the largefile
# defines can affect what is generated for that.
if test "$PORTNAME" != "win32"; then
   AC_SYS_LARGEFILE
   dnl Autoconf 2.69's AC_SYS_LARGEFILE believes it's a good idea to #define
   dnl _DARWIN_USE_64_BIT_INODE, but it isn't: on OS X 10.5 that activates a
   dnl bug that causes readdir() to sometimes return EINVAL.  On later OS X
   dnl versions where the feature actually works, it's on by default anyway.
   AH_VERBATIM([_DARWIN_USE_64_BIT_INODE],[])
fi

# Check for largefile support (must be after AC_SYS_LARGEFILE)
AC_CHECK_SIZEOF([off_t])

# If we don't have largefile support, can't handle segsize >= 2GB.
if test "$ac_cv_sizeof_off_t" -lt 8 -a "$segsize" != "1"; then
   AC_MSG_ERROR([Large file support is not enabled. Segment size cannot be larger than 1GB.])
fi


##
## Functions, global variables
##

PGAC_VAR_INT_TIMEZONE
AC_FUNC_ACCEPT_ARGTYPES
PGAC_FUNC_GETTIMEOFDAY_1ARG

# Some versions of libedit contain strlcpy(), setproctitle(), and other
# symbols that that library has no business exposing to the world.  Pending
# acquisition of a clue by those developers, ignore libedit (including its
# possible alias of libreadline) while checking for everything else.
LIBS_including_readline="$LIBS"
LIBS=`echo "$LIBS" | sed -e 's/-ledit//g' -e 's/-lreadline//g'`

<<<<<<< HEAD
# net-snmp has the same problem..
LIBS=`echo "$LIBS" | sed -e 's/-lnetsnmp//g'`

AC_CHECK_FUNCS([cbrt dlopen fdatasync getifaddrs getpeerucred getrlimit mbstowcs_l memmove poll pstat readlink setproctitle setsid sigprocmask symlink sync_file_range towlower utime utimes wcstombs wcstombs_l])
=======
AC_CHECK_FUNCS([cbrt dlopen fdatasync getifaddrs getpeerucred getrlimit mbstowcs_l memmove poll pstat readlink setproctitle setsid shm_open sigprocmask symlink sync_file_range towlower utime utimes wcstombs wcstombs_l])
>>>>>>> ab76208e

AC_REPLACE_FUNCS(fseeko)
case $host_os in
	# NetBSD uses a custom fseeko/ftello built on fsetpos/fgetpos
	# Mingw uses macros to access Win32 API calls
	netbsd*|mingw*)
		AC_DEFINE(HAVE_FSEEKO, 1, [Define to 1 because replacement version used.])
		ac_cv_func_fseeko=yes;;
	*)
		AC_FUNC_FSEEKO;;
esac

# posix_fadvise() is a no-op on Solaris, so don't incur function overhead
# by calling it, 2009-04-02
# http://src.opensolaris.org/source/xref/onnv/onnv-gate/usr/src/lib/libc/port/gen/posix_fadvise.c
if test "$PORTNAME" != "solaris"; then
AC_CHECK_FUNCS(posix_fadvise)
AC_CHECK_DECLS(posix_fadvise, [], [], [#include <fcntl.h>])
fi

AC_CHECK_DECLS(fdatasync, [], [], [#include <unistd.h>])
AC_CHECK_DECLS([strlcat, strlcpy])
# This is probably only present on Darwin, but may as well check always
AC_CHECK_DECLS(F_FULLFSYNC, [], [], [#include <fcntl.h>])

HAVE_IPV6=no
AC_CHECK_TYPE([struct sockaddr_in6],
        [AC_DEFINE(HAVE_IPV6, 1, [Define to 1 if you have support for IPv6.])
         HAVE_IPV6=yes],
        [],
[$ac_includes_default
#include <netinet/in.h>])
AC_SUBST(HAVE_IPV6)

AC_CACHE_CHECK([for PS_STRINGS], [pgac_cv_var_PS_STRINGS],
[AC_TRY_LINK(
[#include <machine/vmparam.h>
#include <sys/exec.h>
],
[PS_STRINGS->ps_nargvstr = 1;
PS_STRINGS->ps_argvstr = "foo";],
[pgac_cv_var_PS_STRINGS=yes],
[pgac_cv_var_PS_STRINGS=no])])
if test "$pgac_cv_var_PS_STRINGS" = yes ; then
  AC_DEFINE([HAVE_PS_STRINGS], 1, [Define to 1 if the PS_STRINGS thing exists.])
fi


# We use our snprintf.c emulation if either snprintf() or vsnprintf()
# is missing.  Yes, there are machines that have only one.  We may
# also decide to use snprintf.c if snprintf() is present but does not
# have all the features we need --- see below.

if test "$PORTNAME" = "win32"; then
  # Win32 gets snprintf.c built unconditionally.
  #
  # To properly translate all NLS languages strings, we must support the
  # *printf() %$ format, which allows *printf() arguments to be selected
  # by position in the translated string.
  #
  # libintl versions < 0.13 use the native *printf() functions, and Win32
  # *printf() doesn't understand %$, so we must use our /port versions,
  # which do understand %$. libintl versions >= 0.13 include their own
  # *printf versions on Win32.  The libintl 0.13 release note text is:
  #
  #   C format strings with positions, as they arise when a translator
  #   needs to reorder a sentence, are now supported on all platforms.
  #   On those few platforms (NetBSD and Woe32) for which the native
  #   printf()/fprintf()/... functions don't support such format
  #   strings, replacements are provided through <libintl.h>.
  #
  # We could use libintl >= 0.13's *printf() if we were sure that we had
  # a litint >= 0.13 at runtime, but seeing that there is no clean way
  # to guarantee that, it is best to just use our own, so we are sure to
  # get %$ support. In include/port.h we disable the *printf() macros
  # that might have been defined by libintl.
  #
  # We do this unconditionally whether NLS is used or not so we are sure
  # that all Win32 libraries and binaries behave the same.
  pgac_need_repl_snprintf=yes
else
  pgac_need_repl_snprintf=no
  AC_CHECK_FUNCS(snprintf, [], pgac_need_repl_snprintf=yes)
  AC_CHECK_FUNCS(vsnprintf, [], pgac_need_repl_snprintf=yes)
fi


# Check whether <stdio.h> declares snprintf() and vsnprintf(); if not,
# include/c.h will provide declarations.  Note this is a separate test
# from whether the functions exist in the C library --- there are
# systems that have the functions but don't bother to declare them :-(

AC_CHECK_DECLS([snprintf, vsnprintf])


dnl Cannot use AC_CHECK_FUNC because isinf may be a macro
AC_CACHE_CHECK([for isinf], ac_cv_func_isinf,
[AC_TRY_LINK([
#include <math.h>
double glob_double;
],
[return isinf(glob_double) ? 0 : 1;],
[ac_cv_func_isinf=yes],
[ac_cv_func_isinf=no])])

if test $ac_cv_func_isinf = yes ; then
  AC_DEFINE(HAVE_ISINF, 1, [Define to 1 if you have isinf().])
else
  AC_LIBOBJ(isinf)
  # Look for a way to implement a substitute for isinf()
  AC_CHECK_FUNCS([fpclass fp_class fp_class_d class], [break])
fi

AC_REPLACE_FUNCS([crypt fls getopt getrusage inet_aton random rint srandom strerror strlcat strlcpy])

case $host_os in

        # Windows uses a specialised env handler
        # and doesn't need a replacement getpeereid because it doesn't use
        # Unix sockets.
        mingw*)
                AC_DEFINE(HAVE_UNSETENV, 1, [Define to 1 because replacement version used.])
                AC_DEFINE(HAVE_GETPEEREID, 1, [Define to 1 because function not required.])
                ac_cv_func_unsetenv=yes
                ac_cv_func_getpeereid=yes;;
        *)
                AC_REPLACE_FUNCS([unsetenv getpeereid])
		;;
esac

# System's version of getaddrinfo(), if any, may be used only if we found
# a definition for struct addrinfo; see notes in src/include/getaddrinfo.h.
# (Note: the AC_REPLACE_FUNCS probe fails on Windows, where the available
# versions of getaddrinfo don't follow normal C call protocol.  This is OK
# because we want to use our own getaddrinfo.c on Windows anyway.)
if test x"$ac_cv_type_struct_addrinfo" = xyes ; then
  AC_REPLACE_FUNCS([getaddrinfo])
else
  AC_LIBOBJ(getaddrinfo)
fi

# Similarly, use system's getopt_long() only if system provides struct option.
if test x"$ac_cv_type_struct_option" = xyes ; then
  AC_REPLACE_FUNCS([getopt_long])
else
  AC_LIBOBJ(getopt_long)
fi

# Solaris' getopt() doesn't do what we want for long options, so always use
# our version on that platform.
if test "$PORTNAME" = "solaris"; then
  AC_LIBOBJ(getopt)
fi

# mingw has adopted a GNU-centric interpretation of optind/optreset,
# so always use our version on Windows.
if test "$PORTNAME" = "win32"; then
  AC_LIBOBJ(getopt)
  AC_LIBOBJ(getopt_long)
fi

# Win32 support
if test "$PORTNAME" = "win32"; then
  AC_REPLACE_FUNCS(gettimeofday)
  AC_LIBOBJ(kill)
  AC_LIBOBJ(open)
  AC_LIBOBJ(system)
  AC_LIBOBJ(win32env)
  AC_LIBOBJ(win32error)
  AC_LIBOBJ(win32setlocale)
  AC_DEFINE([HAVE_SYMLINK], 1,
            [Define to 1 if you have the `symlink' function.])
  AC_CHECK_TYPES(MINIDUMP_TYPE, [pgac_minidump_type=yes], [pgac_minidump_type=no], [
#define WIN32_LEAN_AND_MEAN
#include <windows.h>
#include <string.h>
#include <dbghelp.h>])
fi
if test x"$pgac_minidump_type" = x"yes" ; then
  AC_SUBST(have_win32_dbghelp,yes)
else
  AC_SUBST(have_win32_dbghelp,no)
fi

dnl Cannot use AC_CHECK_FUNC because sigsetjmp may be a macro
dnl (especially on GNU libc)
dnl See also comments in c.h.
AC_CACHE_CHECK([for sigsetjmp], pgac_cv_func_sigsetjmp,
[AC_TRY_LINK([#include <setjmp.h>],
            [sigjmp_buf x; sigsetjmp(x, 1);],
            [pgac_cv_func_sigsetjmp=yes],
            [pgac_cv_func_sigsetjmp=no])])
if test x"$pgac_cv_func_sigsetjmp" = x"yes"; then
  AC_DEFINE(HAVE_SIGSETJMP, 1, [Define to 1 if you have sigsetjmp().])
fi

AC_DECL_SYS_SIGLIST

AC_CHECK_FUNC(syslog,
              [AC_CHECK_HEADER(syslog.h,
                               [AC_DEFINE(HAVE_SYSLOG, 1, [Define to 1 if you have the syslog interface.])])])

AC_CACHE_CHECK([for opterr], pgac_cv_var_int_opterr,
[AC_TRY_LINK([#include <unistd.h>],
  [extern int opterr; opterr = 1;],
  [pgac_cv_var_int_opterr=yes],
  [pgac_cv_var_int_opterr=no])])
if test x"$pgac_cv_var_int_opterr" = x"yes"; then
  AC_DEFINE(HAVE_INT_OPTERR, 1, [Define to 1 if you have the global variable 'int opterr'.])
fi

AC_CACHE_CHECK([for optreset], pgac_cv_var_int_optreset,
[AC_TRY_LINK([#include <unistd.h>],
  [extern int optreset; optreset = 1;],
  [pgac_cv_var_int_optreset=yes],
  [pgac_cv_var_int_optreset=no])])
if test x"$pgac_cv_var_int_optreset" = x"yes"; then
  AC_DEFINE(HAVE_INT_OPTRESET, 1, [Define to 1 if you have the global variable 'int optreset'.])
fi

AC_CHECK_FUNCS([strtoll strtoq], [break])
AC_CHECK_FUNCS([strtoull strtouq], [break])

AC_CACHE_CHECK([for builtin locking functions], pgac_cv_gcc_int_atomics,
[AC_TRY_LINK([],
  [int lock = 0;
   __sync_lock_test_and_set(&lock, 1);
   __sync_lock_release(&lock);],
  [pgac_cv_gcc_int_atomics="yes"],
  [pgac_cv_gcc_int_atomics="no"])])
if test x"$pgac_cv_gcc_int_atomics" = x"yes"; then
  AC_DEFINE(HAVE_GCC_INT_ATOMICS, 1, [Define to 1 if you have __sync_lock_test_and_set(int *) and friends.])
fi

# Lastly, restore full LIBS list and check for readline/libedit symbols
LIBS="$LIBS_including_readline"

if test "$with_readline" = yes; then
  PGAC_VAR_RL_COMPLETION_APPEND_CHARACTER
  AC_CHECK_FUNCS([rl_completion_matches rl_filename_completion_function])
  AC_CHECK_FUNCS([append_history history_truncate_file])
fi


AC_CACHE_CHECK([for builtin locking functions], pgac_cv_gcc_int_atomics,
[AC_TRY_LINK([],
  [int lock = 0;
   __sync_lock_test_and_set(&lock, 1);
   __sync_lock_release(&lock);],
  [pgac_cv_gcc_int_atomics="yes"],
  [pgac_cv_gcc_int_atomics="no"])])
if test x"$pgac_cv_gcc_int_atomics" = x"yes"; then
  AC_DEFINE(HAVE_GCC_INT_ATOMICS, 1, [Define to 1 if you have __sync_lock_test_and_set(int *) and friends.])
fi

# Lastly, restore full LIBS list and check for readline/libedit symbols
LIBS="$LIBS_including_readline"

if test "$with_readline" = yes; then
  PGAC_VAR_RL_COMPLETION_APPEND_CHARACTER
  AC_CHECK_FUNCS([rl_completion_matches rl_filename_completion_function])
  AC_CHECK_FUNCS([append_history history_truncate_file])
fi


#
# Pthreads
#
# For each platform, we need to know about any special compile and link
# libraries, and whether the normal C function names are thread-safe.
# See the comment at the top of src/port/thread.c for more information.
# WIN32 doesn't need the pthread tests;  it always uses threads
if test "$enable_thread_safety" = yes -a "$PORTNAME" != "win32"; then
ACX_PTHREAD	# set thread flags

# Some platforms use these, so just define them.  They can't hurt if they
# are not supported.  For example, on Solaris -D_POSIX_PTHREAD_SEMANTICS
# enables 5-arg getpwuid_r, among other things.
PTHREAD_CFLAGS="$PTHREAD_CFLAGS -D_REENTRANT -D_THREAD_SAFE -D_POSIX_PTHREAD_SEMANTICS"


# At this point, we don't want to muck with the compiler name for threading.
# Let's see who fails, perhaps AIX.  2004-04-23
if test "$PTHREAD_CC" != "$CC"; then
AC_MSG_ERROR([
PostgreSQL does not support platforms that require a special compiler
for thread safety;  use --disable-thread-safety to disable thread safety.])
fi

# Check for *_r functions
_CFLAGS="$CFLAGS"
_LIBS="$LIBS"
CFLAGS="$CFLAGS $PTHREAD_CFLAGS"
LIBS="$LIBS $PTHREAD_LIBS"

if test "$PORTNAME" != "win32"; then
AC_CHECK_HEADER(pthread.h, [], [AC_MSG_ERROR([
pthread.h not found;  use --disable-thread-safety to disable thread safety])])
fi

AC_CHECK_FUNCS([strerror_r getpwuid_r gethostbyname_r])

# Do test here with the proper thread flags
PGAC_FUNC_GETPWUID_R_5ARG
PGAC_FUNC_STRERROR_R_INT

CFLAGS="$_CFLAGS"
LIBS="$_LIBS"

else
# do not use values from template file
PTHREAD_CFLAGS=
PTHREAD_LIBS=
fi

AC_SUBST(PTHREAD_CFLAGS)
AC_SUBST(PTHREAD_LIBS)


# We can test for libldap_r only after we know PTHREAD_LIBS
if test "$with_ldap" = yes ; then
  _LIBS="$LIBS"
  if test "$PORTNAME" != "win32"; then
    AC_CHECK_LIB(ldap, ldap_bind, [],
		 [AC_MSG_ERROR([library 'ldap' is required for LDAP])],
		 [$EXTRA_LDAP_LIBS])
    LDAP_LIBS_BE="-lldap $EXTRA_LDAP_LIBS"
    if test "$enable_thread_safety" = yes; then
      # on some platforms ldap_r fails to link without PTHREAD_LIBS
      AC_CHECK_LIB(ldap_r, ldap_simple_bind, [],
		   [AC_MSG_ERROR([library 'ldap_r' is required for LDAP])],
		   [$PTHREAD_CFLAGS $PTHREAD_LIBS $EXTRA_LDAP_LIBS])
      LDAP_LIBS_FE="-lldap_r $EXTRA_LDAP_LIBS"
    else
      LDAP_LIBS_FE="-lldap $EXTRA_LDAP_LIBS"
    fi
  else
    AC_CHECK_LIB(wldap32, ldap_bind, [], [AC_MSG_ERROR([library 'wldap32' is required for LDAP])])
    LDAP_LIBS_FE="-lwldap32"
    LDAP_LIBS_BE="-lwldap32"
  fi
  LIBS="$_LIBS"
fi
AC_SUBST(LDAP_LIBS_FE)
AC_SUBST(LDAP_LIBS_BE)


# This test makes sure that run tests work at all.  Sometimes a shared
# library is found by the linker, but the runtime linker can't find it.
# This check should come after all modifications of compiler or linker
# variables, and before any other run tests.
AC_MSG_CHECKING([test program])
AC_TRY_RUN([int main() { return 0; }],
[AC_MSG_RESULT(ok)],
[AC_MSG_RESULT(failed)
AC_MSG_ERROR([[
Could not execute a simple test program.  This may be a problem
related to locating shared libraries.  Check the file 'config.log'
for the exact reason.]])],
[AC_MSG_RESULT([cross-compiling])])

# --------------------
# Run tests below here
# --------------------

# Force use of our snprintf if system's doesn't do arg control
# See comment above at snprintf test for details.
if test "$enable_nls" = yes -a "$pgac_need_repl_snprintf" = no; then
  PGAC_FUNC_SNPRINTF_ARG_CONTROL
  if test $pgac_cv_snprintf_arg_control != yes ; then
    pgac_need_repl_snprintf=yes
  fi
fi


dnl Check to see if we have a working 64-bit integer type.
dnl This breaks down into two steps:
dnl (1) figure out if the compiler has a 64-bit int type with working
dnl arithmetic, and if so
dnl (2) see whether snprintf() can format the type correctly.  (Currently,
dnl snprintf is the only library routine we really need for int8 support.)
dnl It's entirely possible to have a compiler that handles a 64-bit type
dnl when the C library doesn't; this is fairly likely when using gcc on
dnl an older platform, for example.
dnl If there is no native snprintf() or it does not handle the 64-bit type,
dnl we force our own version of snprintf() to be used instead.
dnl Note this test must be run after our initial check for snprintf/vsnprintf.

dnl As of Postgres 8.4, we no longer support compilers without a working
dnl 64-bit type.  But we still handle the case of snprintf being broken.

PGAC_TYPE_64BIT_INT([long int])

if test x"$HAVE_LONG_INT_64" = x"yes" ; then
  pg_int64_type="long int"
else
  PGAC_TYPE_64BIT_INT([long long int])
  if test x"$HAVE_LONG_LONG_INT_64" = x"yes" ; then
    pg_int64_type="long long int"
  else
    AC_MSG_ERROR([Cannot find a working 64-bit integer type.])
  fi
fi

AC_DEFINE_UNQUOTED(PG_INT64_TYPE, $pg_int64_type,
  [Define to the name of a signed 64-bit integer type.])

dnl If we need to use "long long int", figure out whether nnnLL notation works.

if test x"$HAVE_LONG_LONG_INT_64" = xyes ; then
  AC_TRY_COMPILE([
#define INT64CONST(x)  x##LL
long long int foo = INT64CONST(0x1234567890123456);
],
	[],
	[AC_DEFINE(HAVE_LL_CONSTANTS, 1, [Define to 1 if constants of type 'long long int' should have the suffix LL.])],
	[])
fi


# If we found "long int" is 64 bits, assume snprintf handles it.  If
# we found we need to use "long long int", better check.  We cope with
# snprintfs that use %lld, %qd, or %I64d as the format.  If none of these
# work, fall back to our own snprintf emulation (which we know uses %lld).

if test "$HAVE_LONG_LONG_INT_64" = yes ; then
  if test $pgac_need_repl_snprintf = no; then
    PGAC_FUNC_SNPRINTF_LONG_LONG_INT_FORMAT
    if test "$LONG_LONG_INT_FORMAT" = ""; then
      # Force usage of our own snprintf, since system snprintf is broken
      pgac_need_repl_snprintf=yes
      LONG_LONG_INT_FORMAT='%lld'
    fi
  else
    # Here if we previously decided we needed to use our own snprintf
    LONG_LONG_INT_FORMAT='%lld'
  fi
  LONG_LONG_UINT_FORMAT=`echo "$LONG_LONG_INT_FORMAT" | sed 's/d$/u/'`
  INT64_FORMAT="\"$LONG_LONG_INT_FORMAT\""
  UINT64_FORMAT="\"$LONG_LONG_UINT_FORMAT\""
else
  # Here if we are not using 'long long int' at all
  INT64_FORMAT='"%ld"'
  UINT64_FORMAT='"%lu"'
fi

AC_DEFINE_UNQUOTED(INT64_FORMAT, $INT64_FORMAT,
                   [Define to the appropriate snprintf format for 64-bit ints.])

AC_DEFINE_UNQUOTED(UINT64_FORMAT, $UINT64_FORMAT,
                   [Define to the appropriate snprintf format for unsigned 64-bit ints.])

# Also force use of our snprintf if the system's doesn't support the %z flag.
if test "$pgac_need_repl_snprintf" = no; then
  PGAC_FUNC_SNPRINTF_SIZE_T_SUPPORT
  if test "$pgac_cv_snprintf_size_t_support" != yes; then
    pgac_need_repl_snprintf=yes
  fi
fi

# Now we have checked all the reasons to replace snprintf
if test $pgac_need_repl_snprintf = yes; then
  AC_DEFINE(USE_REPL_SNPRINTF, 1, [Use replacement snprintf() functions.])
  AC_LIBOBJ(snprintf)
fi

# Check size of void *, size_t (enables tweaks for > 32bit address space)
AC_CHECK_SIZEOF([void *])
AC_CHECK_SIZEOF([size_t])
AC_CHECK_SIZEOF([long])

# In GPDB, float4 and float8 are always passed by value. There is
# GPDB-specific code that assumes that in various places, so it's not
# configurable.
float4passbyval=true
AC_DEFINE([USE_FLOAT4_BYVAL], 1, [Define to 1 if you want float4 values to be passed by value. (Always defined in GPDB)])
AC_DEFINE_UNQUOTED([FLOAT4PASSBYVAL], [$float4passbyval], [float4 values are passed by value if 'true', by reference if 'false' (always true in GPDB)])

# Note: this setting also controls int8 and related types such as timestamp.
float8passbyval=true
AC_DEFINE([USE_FLOAT8_BYVAL], 1, [Define to 1 if you want float8, int8, etc values to be passed by value. (Always defined in GPDB)])
AC_DEFINE_UNQUOTED([FLOAT8PASSBYVAL], [$float8passbyval], [float8, int8, and related values are passed by value if 'true', by reference if 'false' (always true in GPDB)])

# Determine memory alignment requirements for the basic C data types.

AC_CHECK_ALIGNOF(short)
AC_CHECK_ALIGNOF(int)
AC_CHECK_ALIGNOF(long)
if test x"$HAVE_LONG_LONG_INT_64" = x"yes" ; then
  AC_CHECK_ALIGNOF(long long int)
fi
AC_CHECK_ALIGNOF(double)

# Compute maximum alignment of any basic type.
# We assume long's alignment is at least as strong as char, short, or int;
# but we must check long long (if it exists) and double.

MAX_ALIGNOF=$ac_cv_alignof_long
if test $MAX_ALIGNOF -lt $ac_cv_alignof_double ; then
  MAX_ALIGNOF=$ac_cv_alignof_double
fi
if test x"$HAVE_LONG_LONG_INT_64" = xyes && test $MAX_ALIGNOF -lt $ac_cv_alignof_long_long_int ; then
  MAX_ALIGNOF="$ac_cv_alignof_long_long_int"
fi
AC_DEFINE_UNQUOTED(MAXIMUM_ALIGNOF, $MAX_ALIGNOF, [Define as the maximum alignment requirement of any C data type.])


# Some platforms predefine the types int8, int16, etc.  Only check
# a (hopefully) representative subset.
AC_CHECK_TYPES([int8, uint8, int64, uint64], [], [],
[#include <stdio.h>])

# We also check for sig_atomic_t, which *should* be defined per ANSI
# C, but is missing on some old platforms.
AC_CHECK_TYPES(sig_atomic_t, [], [], [#include <signal.h>])

# Check for extensions offering the integer scalar type __int128.
PGAC_TYPE_128BIT_INT

# Check for various atomic operations now that we have checked how to declare
# 64bit integers.
PGAC_HAVE_GCC__SYNC_CHAR_TAS
PGAC_HAVE_GCC__SYNC_INT32_TAS
PGAC_HAVE_GCC__SYNC_INT32_CAS
PGAC_HAVE_GCC__SYNC_INT64_CAS
PGAC_HAVE_GCC__ATOMIC_INT32_CAS
PGAC_HAVE_GCC__ATOMIC_INT64_CAS


if test "$PORTNAME" != "win32"
then
PGAC_FUNC_POSIX_SIGNALS
if test "$pgac_cv_func_posix_signals" != yes -a "$enable_thread_safety" = yes; then
  AC_MSG_ERROR([
Thread-safety requires POSIX signals, which are not supported by this
operating system;  use --disable-thread-safety to disable thread safety.])
fi
fi

<<<<<<< HEAD
if test $ac_cv_func_fseeko = yes; then
AC_SYS_LARGEFILE
enable_largefile=yes
else
enable_largefile=no
fi
AC_SUBST(enable_largefile)

# Check for largefile support (must be after AC_SYS_LARGEFILE)
AC_CHECK_SIZEOF([off_t])

if test "$PORTNAME" != "win32"; then
# If we don't have largefile support, can't handle segsize >= 2GB.
if test "$ac_cv_sizeof_off_t" -lt 8 -a "$segsize" != "1"; then
   AC_MSG_ERROR([Large file support is not enabled. Segment size cannot be larger than 1GB.])
fi
fi

# SunOS doesn't handle negative byte comparisons properly with +/- return
AC_FUNC_MEMCMP

=======
>>>>>>> ab76208e

# Select semaphore implementation type.
if test "$PORTNAME" != "win32"; then
  if test x"$USE_NAMED_POSIX_SEMAPHORES" = x"1" ; then
    AC_DEFINE(USE_NAMED_POSIX_SEMAPHORES, 1, [Define to select named POSIX semaphores.])
    SEMA_IMPLEMENTATION="src/backend/port/posix_sema.c"
  else
    if test x"$USE_UNNAMED_POSIX_SEMAPHORES" = x"1" ; then
      AC_DEFINE(USE_UNNAMED_POSIX_SEMAPHORES, 1, [Define to select unnamed POSIX semaphores.])
      SEMA_IMPLEMENTATION="src/backend/port/posix_sema.c"
    else
  AC_DEFINE(USE_SYSV_SEMAPHORES, 1, [Define to select SysV-style semaphores.])
  SEMA_IMPLEMENTATION="src/backend/port/sysv_sema.c"
    fi
  fi
else
  AC_DEFINE(USE_WIN32_SEMAPHORES, 1, [Define to select Win32-style semaphores.])
  SEMA_IMPLEMENTATION="src/backend/port/win32_sema.c"
fi


# Select shared-memory implementation type.
if test "$PORTNAME" != "win32"; then
  AC_DEFINE(USE_SYSV_SHARED_MEMORY, 1, [Define to select SysV-style shared memory.])
  SHMEM_IMPLEMENTATION="src/backend/port/sysv_shmem.c"
else
  AC_DEFINE(USE_WIN32_SHARED_MEMORY, 1, [Define to select Win32-style shared memory.])
  SHMEM_IMPLEMENTATION="src/backend/port/win32_shmem.c"
fi

# Select latch implementation type.
if test "$PORTNAME" != "win32"; then
  LATCH_IMPLEMENTATION="src/backend/port/unix_latch.c"
else
  LATCH_IMPLEMENTATION="src/backend/port/win32_latch.c"
fi

# If not set in template file, set bytes to use libc memset()
if test x"$MEMSET_LOOP_LIMIT" = x"" ; then
  MEMSET_LOOP_LIMIT=1024
fi
AC_DEFINE_UNQUOTED(MEMSET_LOOP_LIMIT, ${MEMSET_LOOP_LIMIT}, [Define bytes to use libc memset().])


if test "$enable_nls" = yes ; then
  PGAC_CHECK_GETTEXT
fi

# Check for Tcl configuration script tclConfig.sh
if test "$with_tcl" = yes; then
    PGAC_PATH_TCLCONFIGSH([$with_tclconfig])
    PGAC_EVAL_TCLCONFIGSH([$TCL_CONFIG_SH],
                          [TCL_INCLUDE_SPEC,TCL_LIB_FILE,TCL_LIBS,TCL_LIB_SPEC,TCL_SHARED_BUILD])
    AC_SUBST(TCL_SHLIB_LD_LIBS)dnl don't want to double-evaluate that one
    # now that we have TCL_INCLUDE_SPEC, we can check for <tcl.h>
    ac_save_CPPFLAGS=$CPPFLAGS
    CPPFLAGS="$TCL_INCLUDE_SPEC $CPPFLAGS"
    AC_CHECK_HEADER(tcl.h, [], [AC_MSG_ERROR([header file <tcl.h> is required for Tcl])])
    CPPFLAGS=$ac_save_CPPFLAGS
fi

# check for <perl.h>
if test "$with_perl" = yes; then
  ac_save_CPPFLAGS=$CPPFLAGS
  CPPFLAGS="$CPPFLAGS -I$perl_archlibexp/CORE"
  AC_CHECK_HEADER(perl.h, [], [AC_MSG_ERROR([header file <perl.h> is required for Perl])],
                  [#include <EXTERN.h>])
  # While we're at it, check that we can link to libperl.
  # On most platforms, if perl.h is there then libperl.so will be too, but at
  # this writing Debian packages them separately.  There is no known reason to
  # waste cycles on separate probes for the Tcl or Python libraries, though.
  pgac_save_LIBS=$LIBS
  LIBS="$perl_embed_ldflags"
  AC_MSG_CHECKING([for libperl])
  AC_TRY_LINK([
#include <EXTERN.h>
#include <perl.h>
],  [perl_alloc();],
    [AC_MSG_RESULT(yes)],
    [AC_MSG_RESULT(no)
     AC_MSG_ERROR([libperl library is required for Perl])])
  LIBS=$pgac_save_LIBS
  CPPFLAGS=$ac_save_CPPFLAGS
fi

# check for <Python.h>
if test "$with_python" = yes; then
  ac_save_CPPFLAGS=$CPPFLAGS
  CPPFLAGS="$python_includespec $CPPFLAGS"
  AC_CHECK_HEADER(Python.h, [], [AC_MSG_ERROR([header file <Python.h> is required for Python])])
  CPPFLAGS=$ac_save_CPPFLAGS
fi

#
# Check for DocBook and tools
#
PGAC_PROG_NSGMLS
PGAC_PROG_JADE
PGAC_CHECK_DOCBOOK(4.2)
PGAC_PATH_DOCBOOK_STYLESHEETS
PGAC_PATH_COLLATEINDEX
AC_CHECK_PROGS(XSLTPROC, xsltproc)
AC_CHECK_PROGS(OSX, [osx sgml2xml sx])

#
# Check for test tools
#
<<<<<<< HEAD
if test "$enable_tap_tests" = yes; then
  AC_CHECK_PROGS(PROVE, prove)
  if test -z "$PROVE"; then
    AC_MSG_ERROR([prove not found])
  fi
  if test -z "$PERL"; then
    AC_MSG_ERROR([Perl not found])
  fi
  # Check for necessary modules
  AX_PROG_PERL_MODULES(IPC::Run, ,
    AC_MSG_ERROR([Perl module IPC::Run is required to run TAP tests]))
fi
=======
AC_CHECK_PROGS(PROVE, prove)

>>>>>>> ab76208e
# Thread testing

# We have to run the thread test near the end so we have all our symbols
# defined.  Cross compiling throws a warning.
#
if test "$enable_thread_safety" = yes; then
if test "$PORTNAME" != "win32"
then
AC_MSG_CHECKING([thread safety of required library functions])

_CFLAGS="$CFLAGS"
_LIBS="$LIBS"
CFLAGS="$CFLAGS $PTHREAD_CFLAGS -DIN_CONFIGURE"
LIBS="$LIBS $PTHREAD_LIBS"
AC_TRY_RUN([#include "$srcdir/src/test/thread/thread_test.c"],
  [AC_MSG_RESULT(yes)],
  [AC_MSG_RESULT(no)
  AC_MSG_ERROR([thread test program failed
This platform is not thread-safe.  Check the file 'config.log' or compile
and run src/test/thread/thread_test for the exact reason.
Use --disable-thread-safety to disable thread safety.])],
  [AC_MSG_RESULT(maybe)
  AC_MSG_WARN([
*** Skipping thread test program because of cross-compile build.
*** Run the program in src/test/thread on the target machine.
])])
CFLAGS="$_CFLAGS"
LIBS="$_LIBS"
else
AC_MSG_WARN([*** skipping thread test on Win32])
fi
fi

# If compiler will take -Wl,--as-needed (or various platform-specific
# spellings thereof) then add that to LDFLAGS.  This is much easier than
# trying to filter LIBS to the minimum for each executable.
# On (at least) some Red-Hat-derived systems, this switch breaks linking to
# libreadline; therefore we postpone testing it until we know what library
# dependencies readline has.  The test code will try to link with $LIBS.
if test "$with_readline" = yes; then
  link_test_func=readline
else
  link_test_func=exit
fi

if test "$PORTNAME" = "darwin"; then
  PGAC_PROG_CC_LDFLAGS_OPT([-Wl,-dead_strip_dylibs], $link_test_func)
elif test "$PORTNAME" = "openbsd"; then
  PGAC_PROG_CC_LDFLAGS_OPT([-Wl,-Bdynamic], $link_test_func)
else
  PGAC_PROG_CC_LDFLAGS_OPT([-Wl,--as-needed], $link_test_func)
fi

# Many of the autoconf tests produce warnings, or even compiler errors, on
# purpose as they run through the conftest programs. So, treating warning as
# error should be last step after all autoconf checks are performed, otherwise
# false side-effects happens.
if test "$GCC" = yes -a "$ICC" = no; then
  PGAC_PROG_CC_CFLAGS_OPT([-Werror=uninitialized])
  PGAC_PROG_CC_CFLAGS_OPT([-Werror=implicit-function-declaration])
fi

# Begin output steps

AC_MSG_NOTICE([using CFLAGS=$CFLAGS])
AC_MSG_NOTICE([using CPPFLAGS=$CPPFLAGS])
AC_MSG_NOTICE([using LDFLAGS=$LDFLAGS])
AC_MSG_NOTICE([using LIBS=$LIBS])

[BLD_ARCH=`echo $BLD_ARCH`]
AC_SUBST(BLD_ARCH)

# Get the Greenplum version string from VERSION

GP_VERSION_LONG=`bash ./getversion`

if test "$with_extra_version" = "" ; then
  with_extra_version="-oss"
fi

GP_VERSION_LONG="$GP_VERSION_LONG$with_extra_version"

echo $GP_VERSION_LONG > VERSION
GP_VERSION=`cat VERSION`

GP_VERSION_SHORT=`bash ./getversion --short`
GP_VERSION_SHORT="$GP_VERSION_SHORT$with_extra_version"
AC_SUBST(GP_VERSION_SHORT)

GP_VERSION_IN="src/include/catalog/gp_version.in"
GP_VERSION_HEADER="src/include/catalog/gp_version.h"
if grep '\$\$' $GP_VERSION_IN > /dev/null 2>&1 ; then
    sed "s,\\$.*\\$\\$,$GP_VERSION," $GP_VERSION_IN > $GP_VERSION_HEADER
fi

GP_BASH_VERSION_IN="gpMgmt/bin/lib/gp_bash_version.sh.in"
GP_BASH_VERSION_SH="gpMgmt/bin/lib/gp_bash_version.sh"
if grep '##' $GP_BASH_VERSION_IN > /dev/null 2>&1 ; then
    sed "s,##.*##,$GP_VERSION," $GP_BASH_VERSION_IN > $GP_BASH_VERSION_SH
fi

GPTEST_IN="src/test/regress/GPTest.pm.in"
GPTEST_PM="src/test/regress/GPTest.pm"
if grep '##' $GPTEST_IN > /dev/null 2>&1 ; then
    sed "s,##.*##,$GP_VERSION," $GPTEST_IN > $GPTEST_PM
fi

AC_DEFINE_UNQUOTED(GP_VERSION,
                   ["$GP_VERSION"],
                   [A string containing the Greenplum version number])

[GP_MAJORVERSION=`expr "$GP_VERSION" : '\([0-9][0-9]*\)'`]
AC_SUBST(GP_MAJORVERSION)
AC_DEFINE_UNQUOTED(GP_MAJORVERSION, "$GP_MAJORVERSION", [Greenplum major version as a string])

# Create compiler version string
if test x"$GCC" = x"yes" ; then
  cc_string=`${CC} --version | sed q`
  case $cc_string in [[A-Za-z]]*) ;; *) cc_string="GCC $cc_string";; esac
elif test x"$SUN_STUDIO_CC" = x"yes" ; then
  cc_string=`${CC} -V 2>&1 | sed q`
else
  cc_string=$CC
fi

AC_DEFINE_UNQUOTED(PG_VERSION_STR,
<<<<<<< HEAD
                   ["PostgreSQL $PG_VERSION (Greenplum Database $GP_VERSION) on $host, compiled by $cc_string, `expr $ac_cv_sizeof_void_p \* 8`-bit"],
=======
                   ["PostgreSQL $PG_VERSION on $host, compiled by $cc_string, `expr $ac_cv_sizeof_void_p \* 8`-bit"],
>>>>>>> ab76208e
                   [A string containing the version number, platform, and C compiler])

# Supply a numeric version string for use by 3rd party add-ons
# awk -F is a regex on some platforms, and not on others, so make "." a tab
[PG_VERSION_NUM="`echo "$PG_PACKAGE_VERSION" | sed 's/[A-Za-z].*$//' |
tr '.' '	' |
$AWK '{printf "%d%02d%02d", $1, $2, (NF >= 3) ? $3 : 0}'`"]
AC_DEFINE_UNQUOTED(PG_VERSION_NUM, $PG_VERSION_NUM, [PostgreSQL version as a number])

#
[GP_VERSION_NUM="`echo "$PACKAGE_VERSION" | sed 's/[A-Za-z].*$//' |
tr '.' '	' |
$AWK '{printf "%d%02d%02d", $1, $2, (NF >= 3) ? $3 : 0}'`"]
AC_DEFINE_UNQUOTED(GP_VERSION_NUM, $GP_VERSION_NUM, [Greenplum version as a number])


# Begin output steps

AC_MSG_NOTICE([using compiler=$cc_string])
AC_MSG_NOTICE([using CFLAGS=$CFLAGS])
AC_MSG_NOTICE([using CPPFLAGS=$CPPFLAGS])
AC_MSG_NOTICE([using LDFLAGS=$LDFLAGS])

# prepare build tree if outside source tree
# Note 1: test -ef might not exist, but it's more reliable than `pwd`.
# Note 2: /bin/pwd might be better than shell's built-in at getting
#         a symlink-free name.
if ( test "$srcdir" -ef . ) >/dev/null 2>&1 || test "`cd $srcdir && /bin/pwd`" = "`/bin/pwd`"; then
  vpath_build=no
else
  vpath_build=yes
  if test "$no_create" != yes; then
    _AS_ECHO_N([preparing build tree... ])
    pgac_abs_top_srcdir=`cd "$srcdir" && pwd`
    $SHELL "$ac_aux_dir/prep_buildtree" "$pgac_abs_top_srcdir" "." \
      || AC_MSG_ERROR(failed)
    AC_MSG_RESULT(done)
  fi
fi
AC_SUBST(vpath_build)


AC_CONFIG_FILES([GNUmakefile src/Makefile.global])

AC_CONFIG_LINKS([
  src/backend/port/dynloader.c:src/backend/port/dynloader/${template}.c
  src/backend/port/pg_sema.c:${SEMA_IMPLEMENTATION}
  src/backend/port/pg_shmem.c:${SHMEM_IMPLEMENTATION}
  src/backend/port/pg_latch.c:${LATCH_IMPLEMENTATION}
  src/include/dynloader.h:src/backend/port/dynloader/${template}.h
  src/include/pg_config_os.h:src/include/port/${template}.h
  src/Makefile.port:src/makefiles/Makefile.${template}
])

if test "$PORTNAME" = "win32"; then
AC_CONFIG_COMMANDS([check_win32_symlinks],[
# Links sometimes fail undetected on Mingw -
# so here we detect it and warn the user
for FILE in $CONFIG_LINKS
 do
	# test -e works for symlinks in the MinGW console
	test -e `expr "$FILE" : '\([[^:]]*\)'` || AC_MSG_WARN([*** link for $FILE -- please fix by hand])
 done
])
fi

AC_CONFIG_HEADERS([src/include/pg_config.h],
[
# Update timestamp for pg_config.h (see Makefile.global)
echo >src/include/stamp-h
])

AC_CONFIG_HEADERS([src/include/pg_config_ext.h],
[
# Update timestamp for pg_config_ext.h (see Makefile.global)
echo >src/include/stamp-ext-h
])

AC_CONFIG_HEADERS([src/interfaces/ecpg/include/ecpg_config.h],
                  [echo >src/interfaces/ecpg/include/stamp-h])

AC_OUTPUT<|MERGE_RESOLUTION|>--- conflicted
+++ resolved
@@ -17,34 +17,23 @@
 dnl
 m4_pattern_forbid(^PGAC_)dnl to catch undefined macros
 
-<<<<<<< HEAD
 dnl The PACKAGE_VERSION from upstream PostgreSQL is maintained in the
 dnl PG_PACKAGE_VERSION variable, when merging make sure to update this
 dnl variable with the merge conflict from the AC_INIT() statement.
 AC_INIT([Greenplum Database], [6.0.0-alpha.0], [support@greenplum.org])
-[PG_PACKAGE_VERSION=9.3beta1]
+[PG_PACKAGE_VERSION=9.4beta1]
 AC_SUBST(PG_PACKAGE_VERSION)
 
 dnl m4_if(m4_defn([m4_PACKAGE_VERSION]), [2.69], [], [m4_fatal([Autoconf version 2.69 is required.
 dnl Untested combinations of 'autoconf' and PostgreSQL versions are not
 dnl recommended.  You can remove the check from 'configure.in' but it is then
 dnl your responsibility whether the result works or not.])])
-AC_COPYRIGHT([Copyright (c) 1996-2013, PostgreSQL Global Development Group])
-=======
-AC_INIT([PostgreSQL], [9.4beta1], [pgsql-bugs@postgresql.org])
-
-m4_if(m4_defn([m4_PACKAGE_VERSION]), [2.69], [], [m4_fatal([Autoconf version 2.69 is required.
-Untested combinations of 'autoconf' and PostgreSQL versions are not
-recommended.  You can remove the check from 'configure.in' but it is then
-your responsibility whether the result works or not.])])
 AC_COPYRIGHT([Copyright (c) 1996-2014, PostgreSQL Global Development Group])
->>>>>>> ab76208e
 AC_CONFIG_SRCDIR([src/backend/access/common/heaptuple.c])
 AC_CONFIG_AUX_DIR(config)
 AC_PREFIX_DEFAULT(/usr/local/gpdb)
 AC_SUBST(configure_args, [$ac_configure_args])
 
-<<<<<<< HEAD
 [PG_MAJORVERSION=`expr "$PG_PACKAGE_VERSION" : '\([0-9][0-9]*\.[0-9][0-9]*\)'`]
 AC_SUBST(PG_MAJORVERSION)
 AC_DEFINE_UNQUOTED(PG_MAJORVERSION, "$PG_MAJORVERSION", [PostgreSQL major version as a string])
@@ -53,16 +42,6 @@
 dnl Greenplum co-opts the --with-extra-version value to append to Only the Greenplum version
 PGAC_ARG_REQ(with, extra-version, [STRING], [append STRING to version], [], [])
 AC_DEFINE_UNQUOTED(PG_VERSION, "$PG_PACKAGE_VERSION", [Postgres version Greenplum Database is based on])
-=======
-[PG_MAJORVERSION=`expr "$PACKAGE_VERSION" : '\([0-9][0-9]*\.[0-9][0-9]*\)'`]
-AC_SUBST(PG_MAJORVERSION)
-AC_DEFINE_UNQUOTED(PG_MAJORVERSION, "$PG_MAJORVERSION", [PostgreSQL major version as a string])
-
-PGAC_ARG_REQ(with, extra-version, [STRING], [append STRING to version],
-             [PG_VERSION="$PACKAGE_VERSION$withval"],
-             [PG_VERSION="$PACKAGE_VERSION"])
-AC_DEFINE_UNQUOTED(PG_VERSION, "$PG_VERSION", [PostgreSQL version as a string])
->>>>>>> ab76208e
 
 AC_CANONICAL_HOST
 
@@ -1318,19 +1297,6 @@
   fi
 fi
 
-<<<<<<< HEAD
-if test "$with_krb5" = yes ; then
-  if test "$PORTNAME" != "win32"; then
-     AC_SEARCH_LIBS(com_err, [krb5 'krb5 -lcrypto -ldes -lasn1 -lroken' com_err 'com_err -lssl -lcrypto'], [],
-                    [AC_MSG_ERROR([could not find function 'com_err' required for Kerberos 5])])
-     AC_SEARCH_LIBS(krb5_sendauth, [krb5 'krb5 -lcrypto -ldes -lasn1 -lroken'], [],
-                    [AC_MSG_ERROR([could not find function 'krb5_sendauth' required for Kerberos 5])])
-  else
-     AC_SEARCH_LIBS(com_err, 'comerr32 -lkrb5_32', [],
-                    [AC_MSG_ERROR([could not find function 'com_err' required for Kerberos 5])])
-  fi
-fi
-
 AC_DEFUN([CHECK_APR], [
   GPAC_PATH_APR_1_CONFIG
   # If the 'apr-1-config --link-ld' produced correct output, -lapr-1 is already
@@ -1369,17 +1335,26 @@
 fi
 
 
-=======
->>>>>>> ab76208e
 if test "$with_openssl" = yes ; then
   dnl Order matters!
   if test "$PORTNAME" != "win32"; then
      AC_CHECK_LIB(crypto, CRYPTO_new_ex_data, [], [AC_MSG_ERROR([library 'crypto' is required for OpenSSL])])
-     AC_CHECK_LIB(ssl,    SSL_library_init, [], [AC_MSG_ERROR([library 'ssl' is required for OpenSSL])])
+     AC_CHECK_LIB(ssl,    SSL_new, [], [AC_MSG_ERROR([library 'ssl' is required for OpenSSL])])
   else
      AC_SEARCH_LIBS(CRYPTO_new_ex_data, eay32 crypto, [], [AC_MSG_ERROR([library 'eay32' or 'crypto' is required for OpenSSL])])
-     AC_SEARCH_LIBS(SSL_library_init, ssleay32 ssl, [], [AC_MSG_ERROR([library 'ssleay32' or 'ssl' is required for OpenSSL])])
-  fi
+     AC_SEARCH_LIBS(SSL_new, ssleay32 ssl, [], [AC_MSG_ERROR([library 'ssleay32' or 'ssl' is required for OpenSSL])])
+  fi
+  AC_CHECK_FUNCS([SSL_get_current_compression])
+  # Functions introduced in OpenSSL 1.1.0. We used to check for
+  # OPENSSL_VERSION_NUMBER, but that didn't work with 1.1.0, because LibreSSL
+  # defines OPENSSL_VERSION_NUMBER to claim version 2.0.0, even though it
+  # doesn't have these OpenSSL 1.1.0 functions. So check for individual
+  # functions.
+  AC_CHECK_FUNCS([OPENSSL_init_ssl BIO_meth_new ASN1_STRING_get0_data RAND_OpenSSL])
+  # OpenSSL versions before 1.1.0 required setting callback functions, for
+  # thread-safety. In 1.1.0, it's no longer required, and CRYPTO_lock()
+  # function was removed.
+  AC_CHECK_FUNCS([CRYPTO_lock])
 fi
 
 if test "$with_rt" = yes ; then
@@ -1464,11 +1439,7 @@
 ##
 
 dnl sys/socket.h is required by AC_FUNC_ACCEPT_ARGTYPES
-<<<<<<< HEAD
-AC_CHECK_HEADERS([atomic.h crypt.h dld.h fp_class.h getopt.h ieeefp.h ifaddrs.h langinfo.h mbarrier.h poll.h pwd.h sys/ioctl.h sys/ipc.h sys/poll.h sys/pstat.h sys/resource.h sys/select.h sys/sem.h sys/shm.h sys/socket.h sys/sockio.h sys/tas.h sys/time.h sys/ucred.h sys/un.h termios.h ucred.h utime.h wchar.h wctype.h ])
-=======
-AC_CHECK_HEADERS([crypt.h dld.h fp_class.h getopt.h ieeefp.h ifaddrs.h langinfo.h poll.h pwd.h sys/ioctl.h sys/ipc.h sys/poll.h sys/pstat.h sys/resource.h sys/select.h sys/sem.h sys/shm.h sys/socket.h sys/sockio.h sys/tas.h sys/time.h sys/un.h termios.h ucred.h utime.h wchar.h wctype.h])
->>>>>>> ab76208e
+AC_CHECK_HEADERS([atomic.h crypt.h dld.h fp_class.h getopt.h ieeefp.h ifaddrs.h langinfo.h mbarrier.h poll.h pwd.h sys/ioctl.h sys/ipc.h sys/poll.h sys/pstat.h sys/resource.h sys/select.h sys/sem.h sys/shm.h sys/socket.h sys/sockio.h sys/tas.h sys/time.h sys/un.h termios.h ucred.h utime.h wchar.h wctype.h ])
 
 # On BSD, test for net/if.h will fail unless sys/socket.h
 # is included first.
@@ -1684,12 +1655,7 @@
 m4_defun([AC_PROG_CC_STDC], []) dnl We don't want that.
 AC_C_BIGENDIAN
 PGAC_C_INLINE
-<<<<<<< HEAD
 PGAC_PRINTF_ARCHETYPE
-AC_C_CONST
-AC_C_STRINGIZE
-=======
->>>>>>> ab76208e
 AC_C_FLEXIBLE_ARRAY_MEMBER
 PGAC_C_SIGNED
 PGAC_C_FUNCNAME_SUPPORT
@@ -1784,14 +1750,10 @@
 LIBS_including_readline="$LIBS"
 LIBS=`echo "$LIBS" | sed -e 's/-ledit//g' -e 's/-lreadline//g'`
 
-<<<<<<< HEAD
 # net-snmp has the same problem..
 LIBS=`echo "$LIBS" | sed -e 's/-lnetsnmp//g'`
 
-AC_CHECK_FUNCS([cbrt dlopen fdatasync getifaddrs getpeerucred getrlimit mbstowcs_l memmove poll pstat readlink setproctitle setsid sigprocmask symlink sync_file_range towlower utime utimes wcstombs wcstombs_l])
-=======
 AC_CHECK_FUNCS([cbrt dlopen fdatasync getifaddrs getpeerucred getrlimit mbstowcs_l memmove poll pstat readlink setproctitle setsid shm_open sigprocmask symlink sync_file_range towlower utime utimes wcstombs wcstombs_l])
->>>>>>> ab76208e
 
 AC_REPLACE_FUNCS(fseeko)
 case $host_os in
@@ -2331,7 +2293,6 @@
 fi
 fi
 
-<<<<<<< HEAD
 if test $ac_cv_func_fseeko = yes; then
 AC_SYS_LARGEFILE
 enable_largefile=yes
@@ -2350,11 +2311,6 @@
 fi
 fi
 
-# SunOS doesn't handle negative byte comparisons properly with +/- return
-AC_FUNC_MEMCMP
-
-=======
->>>>>>> ab76208e
 
 # Select semaphore implementation type.
 if test "$PORTNAME" != "win32"; then
@@ -2462,7 +2418,6 @@
 #
 # Check for test tools
 #
-<<<<<<< HEAD
 if test "$enable_tap_tests" = yes; then
   AC_CHECK_PROGS(PROVE, prove)
   if test -z "$PROVE"; then
@@ -2475,10 +2430,6 @@
   AX_PROG_PERL_MODULES(IPC::Run, ,
     AC_MSG_ERROR([Perl module IPC::Run is required to run TAP tests]))
 fi
-=======
-AC_CHECK_PROGS(PROVE, prove)
-
->>>>>>> ab76208e
 # Thread testing
 
 # We have to run the thread test near the end so we have all our symbols
@@ -2605,11 +2556,7 @@
 fi
 
 AC_DEFINE_UNQUOTED(PG_VERSION_STR,
-<<<<<<< HEAD
                    ["PostgreSQL $PG_VERSION (Greenplum Database $GP_VERSION) on $host, compiled by $cc_string, `expr $ac_cv_sizeof_void_p \* 8`-bit"],
-=======
-                   ["PostgreSQL $PG_VERSION on $host, compiled by $cc_string, `expr $ac_cv_sizeof_void_p \* 8`-bit"],
->>>>>>> ab76208e
                    [A string containing the version number, platform, and C compiler])
 
 # Supply a numeric version string for use by 3rd party add-ons
